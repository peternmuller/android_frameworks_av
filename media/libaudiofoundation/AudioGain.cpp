--- conflicted
+++ resolved
@@ -35,15 +35,7 @@
 namespace android {
 
 AudioGain::AudioGain(int index, bool isInput)
-<<<<<<< HEAD
-{
-    mIndex = index;
-    mIsInput = isInput;
-    memset(&mGain, 0, sizeof(struct audio_gain));
-}
-=======
         : mIndex(index), mIsInput(isInput) {}
->>>>>>> 853fde3f
 
 void AudioGain::getDefaultConfig(struct audio_gain_config *config)
 {
@@ -127,55 +119,6 @@
            mGain.max_ramp_ms == other->mGain.max_ramp_ms;
 }
 
-<<<<<<< HEAD
-status_t AudioGain::writeToParcel(android::Parcel *parcel) const {
-    media::AudioGain parcelable;
-    return writeToParcelable(&parcelable)
-        ?: parcelable.writeToParcel(parcel);
-}
-
-status_t AudioGain::writeToParcelable(media::AudioGain* parcelable) const {
-    parcelable->index = VALUE_OR_RETURN_STATUS(convertIntegral<int32_t>(mIndex));
-    parcelable->isInput = mIsInput;
-    parcelable->useForVolume = mUseForVolume;
-    parcelable->mode = VALUE_OR_RETURN_STATUS(
-            legacy2aidl_audio_gain_mode_t_int32_t_mask(mGain.mode));
-    parcelable->channelMask = VALUE_OR_RETURN_STATUS(
-            legacy2aidl_audio_channel_mask_t_AudioChannelLayout(
-                    mGain.channel_mask, mIsInput));
-    parcelable->minValue = VALUE_OR_RETURN_STATUS(convertIntegral<int32_t>(mGain.min_value));
-    parcelable->maxValue = VALUE_OR_RETURN_STATUS(convertIntegral<int32_t>(mGain.max_value));
-    parcelable->defaultValue = VALUE_OR_RETURN_STATUS(
-            convertIntegral<int32_t>(mGain.default_value));
-    parcelable->stepValue = VALUE_OR_RETURN_STATUS(convertIntegral<int32_t>(mGain.step_value));
-    parcelable->minRampMs = VALUE_OR_RETURN_STATUS(convertIntegral<int32_t>(mGain.min_ramp_ms));
-    parcelable->maxRampMs = VALUE_OR_RETURN_STATUS(convertIntegral<int32_t>(mGain.max_ramp_ms));
-    return OK;
-}
-
-status_t AudioGain::readFromParcel(const android::Parcel *parcel) {
-    media::AudioGain parcelable;
-    return parcelable.readFromParcel(parcel)
-        ?: readFromParcelable(parcelable);
-}
-
-status_t AudioGain::readFromParcelable(const media::AudioGain& parcelable) {
-    mIndex = VALUE_OR_RETURN_STATUS(convertIntegral<int>(parcelable.index));
-    mIsInput = parcelable.isInput;
-    mUseForVolume = parcelable.useForVolume;
-    mGain.mode = VALUE_OR_RETURN_STATUS(
-            aidl2legacy_int32_t_audio_gain_mode_t_mask(parcelable.mode));
-    mGain.channel_mask = VALUE_OR_RETURN_STATUS(
-            aidl2legacy_AudioChannelLayout_audio_channel_mask_t(
-                    parcelable.channelMask, parcelable.isInput));
-    mGain.min_value = VALUE_OR_RETURN_STATUS(convertIntegral<int>(parcelable.minValue));
-    mGain.max_value = VALUE_OR_RETURN_STATUS(convertIntegral<int>(parcelable.maxValue));
-    mGain.default_value = VALUE_OR_RETURN_STATUS(convertIntegral<int>(parcelable.defaultValue));
-    mGain.step_value = VALUE_OR_RETURN_STATUS(convertIntegral<unsigned int>(parcelable.stepValue));
-    mGain.min_ramp_ms = VALUE_OR_RETURN_STATUS(convertIntegral<unsigned int>(parcelable.minRampMs));
-    mGain.max_ramp_ms = VALUE_OR_RETURN_STATUS(convertIntegral<unsigned int>(parcelable.maxRampMs));
-    return OK;
-=======
 ConversionResult<AudioGain::Aidl> AudioGain::toParcelable() const {
     media::audio::common::AudioGain aidl = VALUE_OR_RETURN(
             legacy2aidl_audio_gain_AudioGain(mGain, mIsInput));
@@ -194,7 +137,6 @@
             aidl2legacy_AudioGain_audio_gain(aidl.first, sys.isInput));
     legacy->mUseForVolume = sys.useForVolume;
     return legacy;
->>>>>>> 853fde3f
 }
 
 bool AudioGains::equals(const AudioGains &other) const
