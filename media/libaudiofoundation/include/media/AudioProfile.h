/*
 * Copyright (C) 2015 The Android Open Source Project
 *
 * Licensed under the Apache License, Version 2.0 (the "License");
 * you may not use this file except in compliance with the License.
 * You may obtain a copy of the License at
 *
 *      http://www.apache.org/licenses/LICENSE-2.0
 *
 * Unless required by applicable law or agreed to in writing, software
 * distributed under the License is distributed on an "AS IS" BASIS,
 * WITHOUT WARRANTIES OR CONDITIONS OF ANY KIND, either express or implied.
 * See the License for the specific language governing permissions and
 * limitations under the License.
 */

#pragma once

#include <string>
#include <utility>
#include <vector>

#include <android/media/AudioProfileSys.h>
#include <media/AidlConversion.h>
#include <media/AudioContainers.h>
#include <system/audio.h>
#include <utils/RefBase.h>

namespace android {

class AudioProfile final : public RefBase
{
public:
    static sp<AudioProfile> createFullDynamic(audio_format_t dynamicFormat = AUDIO_FORMAT_DEFAULT);

    AudioProfile(audio_format_t format, audio_channel_mask_t channelMasks, uint32_t samplingRate);
    AudioProfile(audio_format_t format,
                 const ChannelMaskSet &channelMasks,
                 const SampleRateSet &samplingRateCollection);
    AudioProfile(audio_format_t format,
                 const ChannelMaskSet &channelMasks,
                 const SampleRateSet &samplingRateCollection,
                 audio_encapsulation_type_t encapsulationType);

    audio_format_t getFormat() const { return mFormat; }
    const ChannelMaskSet &getChannels() const { return mChannelMasks; }
    const SampleRateSet &getSampleRates() const { return mSamplingRates; }
    void setChannels(const ChannelMaskSet &channelMasks);
    void setSampleRates(const SampleRateSet &sampleRates);

    void clear();
    bool isValid() const { return hasValidFormat() && hasValidRates() && hasValidChannels(); }
    bool supportsChannels(audio_channel_mask_t channels) const
    {
        return mChannelMasks.count(channels) != 0;
    }
    bool supportsRate(uint32_t rate) const { return mSamplingRates.count(rate) != 0; }

    bool hasValidFormat() const { return mFormat != AUDIO_FORMAT_DEFAULT; }
    bool hasValidRates() const { return !mSamplingRates.empty(); }
    bool hasValidChannels() const { return !mChannelMasks.empty(); }

    void setDynamicChannels(bool dynamic) { mIsDynamicChannels = dynamic; }
    bool isDynamicChannels() const { return mIsDynamicChannels; }

    void setDynamicRate(bool dynamic) { mIsDynamicRate = dynamic; }
    bool isDynamicRate() const { return mIsDynamicRate; }

    void setDynamicFormat(bool dynamic) { mIsDynamicFormat = dynamic; }
    bool isDynamicFormat() const { return mIsDynamicFormat; }

    bool isDynamic() { return mIsDynamicFormat || mIsDynamicChannels || mIsDynamicRate; }

    audio_encapsulation_type_t getEncapsulationType() const { return mEncapsulationType; }
    void setEncapsulationType(audio_encapsulation_type_t encapsulationType) {
        mEncapsulationType = encapsulationType;
    }

    void dump(std::string *dst, int spaces) const;

    bool equals(const sp<AudioProfile>& other) const;

<<<<<<< HEAD
    ConversionResult<media::AudioProfile> toParcelable(bool isInput) const;
    static ConversionResult<sp<AudioProfile>> fromParcelable(
            const media::AudioProfile& parcelable, bool isInput);
=======
    using Aidl = std::pair<media::audio::common::AudioProfile, media::AudioProfileSys>;
    ConversionResult<Aidl> toParcelable(bool isInput) const;
    static ConversionResult<sp<AudioProfile>> fromParcelable(
            const Aidl& aidl, bool isInput);
>>>>>>> 853fde3f

private:

    std::string  mName;
    audio_format_t mFormat; // The format for an audio profile should only be set when initialized.
    ChannelMaskSet mChannelMasks;
    SampleRateSet mSamplingRates;

    bool mIsDynamicFormat = false;
    bool mIsDynamicChannels = false;
    bool mIsDynamicRate = false;

    audio_encapsulation_type_t mEncapsulationType = AUDIO_ENCAPSULATION_TYPE_NONE;

    AudioProfile() = default;
    AudioProfile& operator=(const AudioProfile& other);
};

// Conversion routines, according to AidlConversion.h conventions.
ConversionResult<sp<AudioProfile>>
<<<<<<< HEAD
aidl2legacy_AudioProfile(const media::AudioProfile& aidl, bool isInput);
ConversionResult<media::AudioProfile>
=======
aidl2legacy_AudioProfile(const AudioProfile::Aidl& aidl, bool isInput);
ConversionResult<AudioProfile::Aidl>
>>>>>>> 853fde3f
legacy2aidl_AudioProfile(const sp<AudioProfile>& legacy, bool isInput);

class AudioProfileVector : public std::vector<sp<AudioProfile>>
{
public:
    virtual ~AudioProfileVector() = default;

    virtual ssize_t add(const sp<AudioProfile> &profile);

    // If the profile is dynamic format and has valid format, it will be removed when doing
    // clearProfiles(). Otherwise, AudioProfile::clear() will be called.
    virtual void clearProfiles();

    sp<AudioProfile> getFirstValidProfile() const;
    sp<AudioProfile> getFirstValidProfileFor(audio_format_t format) const;
    bool hasValidProfile() const { return getFirstValidProfile() != 0; }

    FormatVector getSupportedFormats() const;
    bool hasDynamicChannelsFor(audio_format_t format) const;
    bool hasDynamicFormat() const;
    bool hasDynamicProfile() const;
    bool hasDynamicRateFor(audio_format_t format) const;

    bool contains(const sp<AudioProfile>& profile) const;

    virtual void dump(std::string *dst, int spaces) const;

    bool equals(const AudioProfileVector& other) const;
<<<<<<< HEAD
=======

    using Aidl = std::pair<
            std::vector<media::audio::common::AudioProfile>,
            std::vector<media::AudioProfileSys>>;
>>>>>>> 853fde3f
};

bool operator == (const AudioProfile &left, const AudioProfile &right);

// Conversion routines, according to AidlConversion.h conventions.
ConversionResult<AudioProfileVector>
<<<<<<< HEAD
aidl2legacy_AudioProfileVector(const std::vector<media::AudioProfile>& aidl, bool isInput);
ConversionResult<std::vector<media::AudioProfile>>
=======
aidl2legacy_AudioProfileVector(const AudioProfileVector::Aidl& aidl, bool isInput);
ConversionResult<AudioProfileVector::Aidl>
>>>>>>> 853fde3f
legacy2aidl_AudioProfileVector(const AudioProfileVector& legacy, bool isInput);

AudioProfileVector intersectAudioProfiles(const AudioProfileVector& profiles1,
                                          const AudioProfileVector& profiles2);

} // namespace android<|MERGE_RESOLUTION|>--- conflicted
+++ resolved
@@ -80,16 +80,10 @@
 
     bool equals(const sp<AudioProfile>& other) const;
 
-<<<<<<< HEAD
-    ConversionResult<media::AudioProfile> toParcelable(bool isInput) const;
-    static ConversionResult<sp<AudioProfile>> fromParcelable(
-            const media::AudioProfile& parcelable, bool isInput);
-=======
     using Aidl = std::pair<media::audio::common::AudioProfile, media::AudioProfileSys>;
     ConversionResult<Aidl> toParcelable(bool isInput) const;
     static ConversionResult<sp<AudioProfile>> fromParcelable(
             const Aidl& aidl, bool isInput);
->>>>>>> 853fde3f
 
 private:
 
@@ -110,13 +104,8 @@
 
 // Conversion routines, according to AidlConversion.h conventions.
 ConversionResult<sp<AudioProfile>>
-<<<<<<< HEAD
-aidl2legacy_AudioProfile(const media::AudioProfile& aidl, bool isInput);
-ConversionResult<media::AudioProfile>
-=======
 aidl2legacy_AudioProfile(const AudioProfile::Aidl& aidl, bool isInput);
 ConversionResult<AudioProfile::Aidl>
->>>>>>> 853fde3f
 legacy2aidl_AudioProfile(const sp<AudioProfile>& legacy, bool isInput);
 
 class AudioProfileVector : public std::vector<sp<AudioProfile>>
@@ -145,26 +134,18 @@
     virtual void dump(std::string *dst, int spaces) const;
 
     bool equals(const AudioProfileVector& other) const;
-<<<<<<< HEAD
-=======
 
     using Aidl = std::pair<
             std::vector<media::audio::common::AudioProfile>,
             std::vector<media::AudioProfileSys>>;
->>>>>>> 853fde3f
 };
 
 bool operator == (const AudioProfile &left, const AudioProfile &right);
 
 // Conversion routines, according to AidlConversion.h conventions.
 ConversionResult<AudioProfileVector>
-<<<<<<< HEAD
-aidl2legacy_AudioProfileVector(const std::vector<media::AudioProfile>& aidl, bool isInput);
-ConversionResult<std::vector<media::AudioProfile>>
-=======
 aidl2legacy_AudioProfileVector(const AudioProfileVector::Aidl& aidl, bool isInput);
 ConversionResult<AudioProfileVector::Aidl>
->>>>>>> 853fde3f
 legacy2aidl_AudioProfileVector(const AudioProfileVector& legacy, bool isInput);
 
 AudioProfileVector intersectAudioProfiles(const AudioProfileVector& profiles1,
