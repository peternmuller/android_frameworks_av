/*
 * Copyright (C) 2019 The Android Open Source Project
 *
 * Licensed under the Apache License, Version 2.0 (the "License");
 * you may not use this file except in compliance with the License.
 * You may obtain a copy of the License at
 *
 *      http://www.apache.org/licenses/LICENSE-2.0
 *
 * Unless required by applicable law or agreed to in writing, software
 * distributed under the License is distributed on an "AS IS" BASIS,
 * WITHOUT WARRANTIES OR CONDITIONS OF ANY KIND, either express or implied.
 * See the License for the specific language governing permissions and
 * limitations under the License.
 */

#pragma once

#include <string>
#include <type_traits>

#include <android/media/AudioPort.h>
#include <android/media/AudioPortConfig.h>
#include <android/media/audio/common/ExtraAudioDescriptor.h>
#include <binder/Parcel.h>
#include <binder/Parcelable.h>
#include <media/AudioGain.h>
#include <media/AudioProfile.h>
#include <utils/Errors.h>
#include <utils/RefBase.h>
#include <system/audio.h>
#include <cutils/config_utils.h>

namespace android {

class AudioPort : public virtual RefBase, public virtual Parcelable
{
public:
    AudioPort(const std::string& name, audio_port_type_t type,  audio_port_role_t role) :
            mName(name), mType(type), mRole(role) {}

    virtual ~AudioPort() = default;

    void setName(const std::string &name) { mName = name; }
    const std::string &getName() const { return mName; }

    audio_port_type_t getType() const { return mType; }
    audio_port_role_t getRole() const { return mRole; }

    void setGains(const AudioGains &gains) { mGains = gains; }
    const AudioGains &getGains() const { return mGains; }

    virtual void toAudioPort(struct audio_port *port) const;

    virtual void toAudioPort(struct audio_port_v7 *port) const;

    virtual void addAudioProfile(const sp<AudioProfile> &profile) {
        mProfiles.add(profile);
    }
    virtual void clearAudioProfiles() {
        mProfiles.clearProfiles();
    }

    bool hasValidAudioProfile() const { return mProfiles.hasValidProfile(); }

    bool hasDynamicAudioProfile() const { return mProfiles.hasDynamicProfile(); }

    void setAudioProfiles(const AudioProfileVector &profiles) { mProfiles = profiles; }
    AudioProfileVector &getAudioProfiles() { return mProfiles; }

    void setExtraAudioDescriptors(
            const std::vector<media::audio::common::ExtraAudioDescriptor> extraAudioDescriptors) {
        mExtraAudioDescriptors = extraAudioDescriptors;
    }
    std::vector<media::audio::common::ExtraAudioDescriptor> &getExtraAudioDescriptors() {
        return mExtraAudioDescriptors;
    }

    virtual void importAudioPort(const sp<AudioPort>& port, bool force = false);

    virtual void importAudioPort(const audio_port_v7& port);

    status_t checkGain(const struct audio_gain_config *gainConfig, int index) const {
        if (index < 0 || (size_t)index >= mGains.size()) {
            return BAD_VALUE;
        }
        return mGains[index]->checkConfig(gainConfig);
    }

    bool useInputChannelMask() const
    {
        return ((mType == AUDIO_PORT_TYPE_DEVICE) && (mRole == AUDIO_PORT_ROLE_SOURCE)) ||
                ((mType == AUDIO_PORT_TYPE_MIX) && (mRole == AUDIO_PORT_ROLE_SINK));
    }

    void dump(std::string *dst, int spaces, bool verbose = true) const;

    void log(const char* indent) const;

    bool equals(const sp<AudioPort>& other) const;

    status_t writeToParcel(Parcel* parcel) const override;
    status_t readFromParcel(const Parcel* parcel) override;

    status_t writeToParcelable(media::AudioPort* parcelable) const;
    status_t readFromParcelable(const media::AudioPort& parcelable);

    AudioGains mGains; // gain controllers
protected:
    std::string  mName;
    audio_port_type_t mType;
    audio_port_role_t mRole;
    AudioProfileVector mProfiles; // AudioProfiles supported by this port (format, Rates, Channels)

    // Audio capabilities that are defined by hardware descriptors when the format is unrecognized
    // by the platform, e.g. short audio descriptor in EDID for HDMI.
    std::vector<media::audio::common::ExtraAudioDescriptor> mExtraAudioDescriptors;
private:
    template <typename T, std::enable_if_t<std::is_same<T, struct audio_port>::value
                                        || std::is_same<T, struct audio_port_v7>::value, int> = 0>
    void toAudioPortBase(T* port) const {
        port->role = mRole;
        port->type = mType;
        strlcpy(port->name, mName.c_str(), AUDIO_PORT_MAX_NAME_LEN);
        port->num_gains = std::min(mGains.size(), (size_t) AUDIO_PORT_MAX_GAINS);
        for (size_t i = 0; i < port->num_gains; i++) {
            port->gains[i] = mGains[i]->getGain();
        }
    }
};


class AudioPortConfig : public virtual RefBase
{
public:
    virtual ~AudioPortConfig() = default;

    virtual sp<AudioPort> getAudioPort() const = 0;

    virtual status_t applyAudioPortConfig(const struct audio_port_config *config,
                                          struct audio_port_config *backupConfig = NULL);

    virtual void toAudioPortConfig(struct audio_port_config *dstConfig,
                                   const struct audio_port_config *srcConfig = NULL) const;

    unsigned int getSamplingRate() const { return mSamplingRate; }
    audio_format_t getFormat() const { return mFormat; }
    audio_channel_mask_t getChannelMask() const { return mChannelMask; }
    audio_port_handle_t getId() const { return mId; }

    bool hasGainController(bool canUseForVolume = false) const;

    bool equals(const sp<AudioPortConfig>& other) const;

<<<<<<< HEAD
    status_t writeToParcelable(media::AudioPortConfig* parcelable, bool isInput) const;
    status_t readFromParcelable(const media::AudioPortConfig& parcelable, bool isInput);
=======
    status_t writeToParcelable(
            media::audio::common::AudioPortConfig* parcelable, bool isInput) const;
    status_t readFromParcelable(
            const media::audio::common::AudioPortConfig& parcelable, bool isInput);
>>>>>>> 853fde3f

protected:
    unsigned int mSamplingRate = 0u;
    audio_format_t mFormat = AUDIO_FORMAT_INVALID;
    audio_channel_mask_t mChannelMask = AUDIO_CHANNEL_NONE;
    audio_port_handle_t mId = AUDIO_PORT_HANDLE_NONE;
    struct audio_gain_config mGain = { .index = -1 };
};

} // namespace android<|MERGE_RESOLUTION|>--- conflicted
+++ resolved
@@ -152,15 +152,10 @@
 
     bool equals(const sp<AudioPortConfig>& other) const;
 
-<<<<<<< HEAD
-    status_t writeToParcelable(media::AudioPortConfig* parcelable, bool isInput) const;
-    status_t readFromParcelable(const media::AudioPortConfig& parcelable, bool isInput);
-=======
     status_t writeToParcelable(
             media::audio::common::AudioPortConfig* parcelable, bool isInput) const;
     status_t readFromParcelable(
             const media::audio::common::AudioPortConfig& parcelable, bool isInput);
->>>>>>> 853fde3f
 
 protected:
     unsigned int mSamplingRate = 0u;
