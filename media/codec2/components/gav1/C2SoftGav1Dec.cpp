--- conflicted
+++ resolved
@@ -899,13 +899,6 @@
     size_t srcVStride = buffer->stride[2] / 2;
 
     if (format == HAL_PIXEL_FORMAT_RGBA_1010102) {
-<<<<<<< HEAD
-        convertYUV420Planar16ToY410OrRGBA1010102(
-                (uint32_t *)dstY, srcY, srcU, srcV, srcYStride,
-                srcUStride, srcVStride,
-                dstYStride / sizeof(uint32_t), mWidth, mHeight,
-                std::static_pointer_cast<const C2ColorAspectsStruct>(codedColorAspects));
-=======
         bool processed = false;
 #if HAVE_LIBYUV_I410_I210_TO_AB30
         if (buffer->image_format == libgav1::kImageFormatYuv444) {
@@ -941,7 +934,6 @@
                     dstYStride / sizeof(uint32_t), mWidth, mHeight,
                     std::static_pointer_cast<const C2ColorAspectsStruct>(codedColorAspects));
         }
->>>>>>> d6046eef
     } else if (format == HAL_PIXEL_FORMAT_YCBCR_P010) {
         dstYStride /= 2;
         dstUStride /= 2;
