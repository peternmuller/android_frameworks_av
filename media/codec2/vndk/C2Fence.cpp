--- conflicted
+++ resolved
@@ -34,17 +34,9 @@
 
 class C2Fence::Impl {
 public:
-<<<<<<< HEAD
-    enum type_t : uint32_t {
-        ANDROID_FENCE,
-        INVALID_FENCE,
-        NULL_FENCE,
-        SURFACE_FENCE,
-        SYNC_FENCE,
-        PIPE_FENCE,
-=======
     // These enums are not part of the ABI, so can be changed.
     enum type_t : int32_t {
+        ANDROID_FENCE     = -2,
         INVALID_FENCE     = -1,
         NULL_FENCE        = 0,
         SURFACE_FENCE     = 2,
@@ -58,7 +50,6 @@
         SYNC_FENCE_DEPRECATED_MAGIC     = 3,
         SYNC_FENCE_UNORDERED_MAGIC      = '\302fsu',
         SYNC_FENCE_MAGIC                = '\302fso',
->>>>>>> 2c2dd263
     };
 
     virtual c2_status_t wait(c2_nsecs_t timeoutNs) = 0;
@@ -443,11 +434,6 @@
             ALOGE("Invalid handle for a sync fence (%d fds, %d ints)", nh->numFds, nh->numInts);
             return nullptr;
         }
-<<<<<<< HEAD
-        std::vector<int> fds;
-        for (int i = 0; i < nh->numFds; i++) {
-            fds.push_back(dup(nh->data[i]));
-=======
         std::vector<sp<Fence>> fences;
         for (int i = 0; i < nh->numFds; i++) {
             int fd = nh->data[i];
@@ -462,7 +448,6 @@
                     ALOGW("Failed to create fence from fd %d", fd);
                 }
             }
->>>>>>> 2c2dd263
         }
 
         std::shared_ptr<SyncFenceImpl> p;
@@ -519,6 +504,23 @@
     return retFds;
 }
 
+C2Fence _C2FenceFactory::CreateSyncFence(int fenceFd) {
+    std::shared_ptr<C2Fence::Impl> p;
+    if (fenceFd >= 0) {
+        p = std::make_shared<_C2FenceFactory::SyncFenceImpl>(fenceFd);
+        if (!p) {
+            ALOGE("Failed to allocate sync fence impl");
+            close(fenceFd);
+        } else if (!p->valid()) {
+            p.reset();
+        }
+    } else {
+        ALOGV("Create sync fence from invalid fd");
+        return C2Fence();
+    }
+    return C2Fence(p);
+}
+
 C2Fence _C2FenceFactory::CreateSyncFence(int fenceFd, bool validate) {
     std::shared_ptr<C2Fence::Impl> p;
     if (fenceFd >= 0) {
@@ -526,10 +528,15 @@
         if (!p) {
             ALOGE("Failed to allocate sync fence impl");
             close(fenceFd);
-        } else if (validate && (!p->valid() || p->ready())) {
+        }
+        // TODO(b/357743480) prebuilts need to be recompiled to include this
+        // change.
+        /*
+         else if (validate && (!p->valid() || p->ready())) {
             // don't create a fence object if the sync fd already signaled or is invalid
             p.reset();
         }
+        */
     } else {
         ALOGV("Won't create sync fence from invalid fd");
     }
