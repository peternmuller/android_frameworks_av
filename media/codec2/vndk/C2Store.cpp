/*
 * Copyright (C) 2017 The Android Open Source Project
 *
 * Licensed under the Apache License, Version 2.0 (the "License");
 * you may not use this file except in compliance with the License.
 * You may obtain a copy of the License at
 *
 *      http://www.apache.org/licenses/LICENSE-2.0
 *
 * Unless required by applicable law or agreed to in writing, software
 * distributed under the License is distributed on an "AS IS" BASIS,
 * WITHOUT WARRANTIES OR CONDITIONS OF ANY KIND, either express or implied.
 * See the License for the specific language governing permissions and
 * limitations under the License.
 */

#define LOG_TAG "C2Store"
#define LOG_NDEBUG 0
#include <utils/Log.h>

#include <C2AllocatorGralloc.h>
#include <C2AllocatorIon.h>
#include <C2BufferPriv.h>
#include <C2BqBufferPriv.h>
#include <C2Component.h>
#include <C2Config.h>
#include <C2PlatformStorePluginLoader.h>
#include <C2PlatformSupport.h>
#include <util/C2InterfaceHelper.h>

#include <dlfcn.h>
#include <unistd.h> // getpagesize

#include <map>
#include <memory>
#include <mutex>

namespace android {

/**
 * Returns the preferred component store in this process to access its interface.
 */
std::shared_ptr<C2ComponentStore> GetPreferredCodec2ComponentStore();

/**
 * The platform allocator store provides basic allocator-types for the framework based on ion and
 * gralloc. Allocators are not meant to be updatable.
 *
 * \todo Provide allocator based on ashmem
 * \todo Move ion allocation into its HIDL or provide some mapping from memory usage to ion flags
 * \todo Make this allocator store extendable
 */
class C2PlatformAllocatorStoreImpl : public C2PlatformAllocatorStore {
public:
    C2PlatformAllocatorStoreImpl();

    virtual c2_status_t fetchAllocator(
            id_t id, std::shared_ptr<C2Allocator> *const allocator) override;

    virtual std::vector<std::shared_ptr<const C2Allocator::Traits>> listAllocators_nb()
            const override {
        return std::vector<std::shared_ptr<const C2Allocator::Traits>>(); /// \todo
    }

    virtual C2String getName() const override {
        return "android.allocator-store";
    }

    void setComponentStore(std::shared_ptr<C2ComponentStore> store);

    ~C2PlatformAllocatorStoreImpl() override = default;

private:
    /// returns a shared-singleton ion allocator
    std::shared_ptr<C2Allocator> fetchIonAllocator();

    /// returns a shared-singleton gralloc allocator
    std::shared_ptr<C2Allocator> fetchGrallocAllocator();

    /// returns a shared-singleton bufferqueue supporting gralloc allocator
    std::shared_ptr<C2Allocator> fetchBufferQueueAllocator();

    /// component store to use
    std::mutex _mComponentStoreSetLock; // protects the entire updating _mComponentStore and its
                                        // dependencies
    std::mutex _mComponentStoreReadLock; // must protect only read/write of _mComponentStore
    std::shared_ptr<C2ComponentStore> _mComponentStore;
};

C2PlatformAllocatorStoreImpl::C2PlatformAllocatorStoreImpl() {
}

c2_status_t C2PlatformAllocatorStoreImpl::fetchAllocator(
        id_t id, std::shared_ptr<C2Allocator> *const allocator) {
    allocator->reset();
    switch (id) {
    // TODO: should we implement a generic registry for all, and use that?
    case C2PlatformAllocatorStore::ION:
    case C2AllocatorStore::DEFAULT_LINEAR:
        *allocator = fetchIonAllocator();
        break;

    case C2PlatformAllocatorStore::GRALLOC:
    case C2AllocatorStore::DEFAULT_GRAPHIC:
        *allocator = fetchGrallocAllocator();
        break;

    case C2PlatformAllocatorStore::BUFFERQUEUE:
        *allocator = fetchBufferQueueAllocator();
        break;

    default:
        // Try to create allocator from platform store plugins.
        c2_status_t res =
                C2PlatformStorePluginLoader::GetInstance()->createAllocator(id, allocator);
        if (res != C2_OK) {
            return res;
        }
        break;
    }
    if (*allocator == nullptr) {
        return C2_NO_MEMORY;
    }
    return C2_OK;
}

namespace {

std::mutex gIonAllocatorMutex;
std::weak_ptr<C2AllocatorIon> gIonAllocator;

void UseComponentStoreForIonAllocator(
        const std::shared_ptr<C2AllocatorIon> allocator,
        std::shared_ptr<C2ComponentStore> store) {
    C2AllocatorIon::UsageMapperFn mapper;
    uint64_t minUsage = 0;
    uint64_t maxUsage = C2MemoryUsage(C2MemoryUsage::CPU_READ, C2MemoryUsage::CPU_WRITE).expected;
    size_t blockSize = getpagesize();

    // query min and max usage as well as block size via supported values
    C2StoreIonUsageInfo usageInfo;
    std::vector<C2FieldSupportedValuesQuery> query = {
        C2FieldSupportedValuesQuery::Possible(C2ParamField::Make(usageInfo, usageInfo.usage)),
        C2FieldSupportedValuesQuery::Possible(C2ParamField::Make(usageInfo, usageInfo.capacity)),
    };
    c2_status_t res = store->querySupportedValues_sm(query);
    if (res == C2_OK) {
        if (query[0].status == C2_OK) {
            const C2FieldSupportedValues &fsv = query[0].values;
            if (fsv.type == C2FieldSupportedValues::FLAGS && !fsv.values.empty()) {
                minUsage = fsv.values[0].u64;
                maxUsage = 0;
                for (C2Value::Primitive v : fsv.values) {
                    maxUsage |= v.u64;
                }
            }
        }
        if (query[1].status == C2_OK) {
            const C2FieldSupportedValues &fsv = query[1].values;
            if (fsv.type == C2FieldSupportedValues::RANGE && fsv.range.step.u32 > 0) {
                blockSize = fsv.range.step.u32;
            }
        }

        mapper = [store](C2MemoryUsage usage, size_t capacity,
                         size_t *align, unsigned *heapMask, unsigned *flags) -> c2_status_t {
            if (capacity > UINT32_MAX) {
                return C2_BAD_VALUE;
            }
            C2StoreIonUsageInfo usageInfo = { usage.expected, capacity };
            std::vector<std::unique_ptr<C2SettingResult>> failures; // TODO: remove
            c2_status_t res = store->config_sm({&usageInfo}, &failures);
            if (res == C2_OK) {
                *align = usageInfo.minAlignment;
                *heapMask = usageInfo.heapMask;
                *flags = usageInfo.allocFlags;
            }
            return res;
        };
    }

    allocator->setUsageMapper(mapper, minUsage, maxUsage, blockSize);
}

}

void C2PlatformAllocatorStoreImpl::setComponentStore(std::shared_ptr<C2ComponentStore> store) {
    // technically this set lock is not needed, but is here for safety in case we add more
    // getter orders
    std::lock_guard<std::mutex> lock(_mComponentStoreSetLock);
    {
        std::lock_guard<std::mutex> lock(_mComponentStoreReadLock);
        _mComponentStore = store;
    }
    std::shared_ptr<C2AllocatorIon> allocator;
    {
        std::lock_guard<std::mutex> lock(gIonAllocatorMutex);
        allocator = gIonAllocator.lock();
    }
    if (allocator) {
        UseComponentStoreForIonAllocator(allocator, store);
    }
}

std::shared_ptr<C2Allocator> C2PlatformAllocatorStoreImpl::fetchIonAllocator() {
    std::lock_guard<std::mutex> lock(gIonAllocatorMutex);
    std::shared_ptr<C2AllocatorIon> allocator = gIonAllocator.lock();
    if (allocator == nullptr) {
        std::shared_ptr<C2ComponentStore> componentStore;
        {
            std::lock_guard<std::mutex> lock(_mComponentStoreReadLock);
            componentStore = _mComponentStore;
        }
        allocator = std::make_shared<C2AllocatorIon>(C2PlatformAllocatorStore::ION);
        UseComponentStoreForIonAllocator(allocator, componentStore);
        gIonAllocator = allocator;
    }
    return allocator;
}

std::shared_ptr<C2Allocator> C2PlatformAllocatorStoreImpl::fetchGrallocAllocator() {
    static std::mutex mutex;
    static std::weak_ptr<C2Allocator> grallocAllocator;
    std::lock_guard<std::mutex> lock(mutex);
    std::shared_ptr<C2Allocator> allocator = grallocAllocator.lock();
    if (allocator == nullptr) {
        allocator = std::make_shared<C2AllocatorGralloc>(C2PlatformAllocatorStore::GRALLOC);
        grallocAllocator = allocator;
    }
    return allocator;
}

std::shared_ptr<C2Allocator> C2PlatformAllocatorStoreImpl::fetchBufferQueueAllocator() {
    static std::mutex mutex;
    static std::weak_ptr<C2Allocator> grallocAllocator;
    std::lock_guard<std::mutex> lock(mutex);
    std::shared_ptr<C2Allocator> allocator = grallocAllocator.lock();
    if (allocator == nullptr) {
        allocator = std::make_shared<C2AllocatorGralloc>(
                C2PlatformAllocatorStore::BUFFERQUEUE, true);
        grallocAllocator = allocator;
    }
    return allocator;
}

namespace {
    std::mutex gPreferredComponentStoreMutex;
    std::shared_ptr<C2ComponentStore> gPreferredComponentStore;

    std::mutex gPlatformAllocatorStoreMutex;
    std::weak_ptr<C2PlatformAllocatorStoreImpl> gPlatformAllocatorStore;
}

std::shared_ptr<C2AllocatorStore> GetCodec2PlatformAllocatorStore() {
    std::lock_guard<std::mutex> lock(gPlatformAllocatorStoreMutex);
    std::shared_ptr<C2PlatformAllocatorStoreImpl> store = gPlatformAllocatorStore.lock();
    if (store == nullptr) {
        store = std::make_shared<C2PlatformAllocatorStoreImpl>();
        store->setComponentStore(GetPreferredCodec2ComponentStore());
        gPlatformAllocatorStore = store;
    }
    return store;
}

void SetPreferredCodec2ComponentStore(std::shared_ptr<C2ComponentStore> componentStore) {
    static std::mutex mutex;
    std::lock_guard<std::mutex> lock(mutex); // don't interleve set-s

    // update preferred store
    {
        std::lock_guard<std::mutex> lock(gPreferredComponentStoreMutex);
        gPreferredComponentStore = componentStore;
    }

    // update platform allocator's store as well if it is alive
    std::shared_ptr<C2PlatformAllocatorStoreImpl> allocatorStore;
    {
        std::lock_guard<std::mutex> lock(gPlatformAllocatorStoreMutex);
        allocatorStore = gPlatformAllocatorStore.lock();
    }
    if (allocatorStore) {
        allocatorStore->setComponentStore(componentStore);
    }
}

std::shared_ptr<C2ComponentStore> GetPreferredCodec2ComponentStore() {
    std::lock_guard<std::mutex> lock(gPreferredComponentStoreMutex);
    return gPreferredComponentStore ? gPreferredComponentStore : GetCodec2PlatformComponentStore();
}

namespace {

class _C2BlockPoolCache {
public:
    _C2BlockPoolCache() : mBlockPoolSeqId(C2BlockPool::PLATFORM_START + 1) {}

    c2_status_t _createBlockPool(
            C2PlatformAllocatorStore::id_t allocatorId,
            std::shared_ptr<const C2Component> component,
            C2BlockPool::local_id_t poolId,
            std::shared_ptr<C2BlockPool> *pool) {
        std::shared_ptr<C2AllocatorStore> allocatorStore =
                GetCodec2PlatformAllocatorStore();
        std::shared_ptr<C2Allocator> allocator;
        c2_status_t res = C2_NOT_FOUND;

        switch(allocatorId) {
            case C2PlatformAllocatorStore::ION:
            case C2AllocatorStore::DEFAULT_LINEAR:
                res = allocatorStore->fetchAllocator(
                        C2AllocatorStore::DEFAULT_LINEAR, &allocator);
                if (res == C2_OK) {
                    std::shared_ptr<C2BlockPool> ptr =
                            std::make_shared<C2PooledBlockPool>(
                                    allocator, poolId);
                    *pool = ptr;
                    mBlockPools[poolId] = ptr;
                    mComponents[poolId] = component;
                }
                break;
            case C2PlatformAllocatorStore::GRALLOC:
            case C2AllocatorStore::DEFAULT_GRAPHIC:
                res = allocatorStore->fetchAllocator(
                        C2AllocatorStore::DEFAULT_GRAPHIC, &allocator);
                if (res == C2_OK) {
                    std::shared_ptr<C2BlockPool> ptr =
                        std::make_shared<C2PooledBlockPool>(allocator, poolId);
                    *pool = ptr;
                    mBlockPools[poolId] = ptr;
                    mComponents[poolId] = component;
                }
                break;
            case C2PlatformAllocatorStore::BUFFERQUEUE:
                res = allocatorStore->fetchAllocator(
                        C2PlatformAllocatorStore::BUFFERQUEUE, &allocator);
                if (res == C2_OK) {
                    std::shared_ptr<C2BlockPool> ptr =
                            std::make_shared<C2BufferQueueBlockPool>(
                                    allocator, poolId);
                    *pool = ptr;
                    mBlockPools[poolId] = ptr;
                    mComponents[poolId] = component;
                }
                break;
            default:
                // Try to create block pool from platform store plugins.
                std::shared_ptr<C2BlockPool> ptr;
                res = C2PlatformStorePluginLoader::GetInstance()->createBlockPool(
                        allocatorId, poolId, &ptr);
                if (res == C2_OK) {
                    *pool = ptr;
                    mBlockPools[poolId] = ptr;
                    mComponents[poolId] = component;
                }
                break;
        }
        return res;
    }

    c2_status_t createBlockPool(
            C2PlatformAllocatorStore::id_t allocatorId,
            std::shared_ptr<const C2Component> component,
            std::shared_ptr<C2BlockPool> *pool) {
        return _createBlockPool(allocatorId, component, mBlockPoolSeqId++, pool);
    }

    bool getBlockPool(
            C2BlockPool::local_id_t blockPoolId,
            std::shared_ptr<const C2Component> component,
            std::shared_ptr<C2BlockPool> *pool) {
        // TODO: use one iterator for multiple blockpool type scalability.
        std::shared_ptr<C2BlockPool> ptr;
        auto it = mBlockPools.find(blockPoolId);
        if (it != mBlockPools.end()) {
            ptr = it->second.lock();
            if (!ptr) {
                mBlockPools.erase(it);
                mComponents.erase(blockPoolId);
            } else {
                auto found = mComponents.find(blockPoolId);
                if (component == found->second.lock()) {
                    *pool = ptr;
                    return true;
                }
            }
        }
        return false;
    }

private:
    C2BlockPool::local_id_t mBlockPoolSeqId;

    std::map<C2BlockPool::local_id_t, std::weak_ptr<C2BlockPool>> mBlockPools;
    std::map<C2BlockPool::local_id_t, std::weak_ptr<const C2Component>> mComponents;
};

static std::unique_ptr<_C2BlockPoolCache> sBlockPoolCache =
    std::make_unique<_C2BlockPoolCache>();
static std::mutex sBlockPoolCacheMutex;

} // anynymous namespace

c2_status_t GetCodec2BlockPool(
        C2BlockPool::local_id_t id, std::shared_ptr<const C2Component> component,
        std::shared_ptr<C2BlockPool> *pool) {
    pool->reset();
    std::lock_guard<std::mutex> lock(sBlockPoolCacheMutex);
    std::shared_ptr<C2AllocatorStore> allocatorStore = GetCodec2PlatformAllocatorStore();
    std::shared_ptr<C2Allocator> allocator;
    c2_status_t res = C2_NOT_FOUND;

    if (id >= C2BlockPool::PLATFORM_START) {
        if (sBlockPoolCache->getBlockPool(id, component, pool)) {
            return C2_OK;
        }
    }

    switch (id) {
    case C2BlockPool::BASIC_LINEAR:
        res = allocatorStore->fetchAllocator(C2AllocatorStore::DEFAULT_LINEAR, &allocator);
        if (res == C2_OK) {
            *pool = std::make_shared<C2BasicLinearBlockPool>(allocator);
        }
        break;
    case C2BlockPool::BASIC_GRAPHIC:
        res = allocatorStore->fetchAllocator(C2AllocatorStore::DEFAULT_GRAPHIC, &allocator);
        if (res == C2_OK) {
            *pool = std::make_shared<C2BasicGraphicBlockPool>(allocator);
        }
        break;
    // TODO: remove this. this is temporary
    case C2BlockPool::PLATFORM_START:
        res = sBlockPoolCache->_createBlockPool(
                C2PlatformAllocatorStore::BUFFERQUEUE, component, id, pool);
        break;
    default:
        break;
    }
    return res;
}

c2_status_t CreateCodec2BlockPool(
        C2PlatformAllocatorStore::id_t allocatorId,
        std::shared_ptr<const C2Component> component,
        std::shared_ptr<C2BlockPool> *pool) {
    pool->reset();

    std::lock_guard<std::mutex> lock(sBlockPoolCacheMutex);
    return sBlockPoolCache->createBlockPool(allocatorId, component, pool);
}

class C2PlatformComponentStore : public C2ComponentStore {
public:
    virtual std::vector<std::shared_ptr<const C2Component::Traits>> listComponents() override;
    virtual std::shared_ptr<C2ParamReflector> getParamReflector() const override;
    virtual C2String getName() const override;
    virtual c2_status_t querySupportedValues_sm(
            std::vector<C2FieldSupportedValuesQuery> &fields) const override;
    virtual c2_status_t querySupportedParams_nb(
            std::vector<std::shared_ptr<C2ParamDescriptor>> *const params) const override;
    virtual c2_status_t query_sm(
            const std::vector<C2Param*> &stackParams,
            const std::vector<C2Param::Index> &heapParamIndices,
            std::vector<std::unique_ptr<C2Param>> *const heapParams) const override;
    virtual c2_status_t createInterface(
            C2String name, std::shared_ptr<C2ComponentInterface> *const interface) override;
    virtual c2_status_t createComponent(
            C2String name, std::shared_ptr<C2Component> *const component) override;
    virtual c2_status_t copyBuffer(
            std::shared_ptr<C2GraphicBuffer> src, std::shared_ptr<C2GraphicBuffer> dst) override;
    virtual c2_status_t config_sm(
            const std::vector<C2Param*> &params,
            std::vector<std::unique_ptr<C2SettingResult>> *const failures) override;
    C2PlatformComponentStore();

    virtual ~C2PlatformComponentStore() override = default;

private:

    /**
     * An object encapsulating a loaded component module.
     *
     * \todo provide a way to add traits to known components here to avoid loading the .so-s
     * for listComponents
     */
    struct ComponentModule : public C2ComponentFactory,
            public std::enable_shared_from_this<ComponentModule> {
        virtual c2_status_t createComponent(
                c2_node_id_t id, std::shared_ptr<C2Component> *component,
                ComponentDeleter deleter = std::default_delete<C2Component>()) override;
        virtual c2_status_t createInterface(
                c2_node_id_t id, std::shared_ptr<C2ComponentInterface> *interface,
                InterfaceDeleter deleter = std::default_delete<C2ComponentInterface>()) override;

        /**
         * \returns the traits of the component in this module.
         */
        std::shared_ptr<const C2Component::Traits> getTraits();

        /**
         * Creates an uninitialized component module.
         *
         * \param name[in]  component name.
         *
         * \note Only used by ComponentLoader.
         */
        ComponentModule()
            : mInit(C2_NO_INIT),
              mLibHandle(nullptr),
              createFactory(nullptr),
              destroyFactory(nullptr),
              mComponentFactory(nullptr) {
        }

        /**
         * Initializes a component module with a given library path. Must be called exactly once.
         *
         * \note Only used by ComponentLoader.
         *
         * \param libPath[in] library path
         *
         * \retval C2_OK        the component module has been successfully loaded
         * \retval C2_NO_MEMORY not enough memory to loading the component module
         * \retval C2_NOT_FOUND could not locate the component module
         * \retval C2_CORRUPTED the component module could not be loaded (unexpected)
         * \retval C2_REFUSED   permission denied to load the component module (unexpected)
         * \retval C2_TIMED_OUT could not load the module within the time limit (unexpected)
         */
        c2_status_t init(std::string libPath);

        virtual ~ComponentModule() override;

    protected:
        std::recursive_mutex mLock; ///< lock protecting mTraits
        std::shared_ptr<C2Component::Traits> mTraits; ///< cached component traits

        c2_status_t mInit; ///< initialization result

        void *mLibHandle; ///< loaded library handle
        C2ComponentFactory::CreateCodec2FactoryFunc createFactory; ///< loaded create function
        C2ComponentFactory::DestroyCodec2FactoryFunc destroyFactory; ///< loaded destroy function
        C2ComponentFactory *mComponentFactory; ///< loaded/created component factory
    };

    /**
     * An object encapsulating a loadable component module.
     *
     * \todo make this also work for enumerations
     */
    struct ComponentLoader {
        /**
         * Load the component module.
         *
         * This method simply returns the component module if it is already currently loaded, or
         * attempts to load it if it is not.
         *
         * \param module[out] pointer to the shared pointer where the loaded module shall be stored.
         *                    This will be nullptr on error.
         *
         * \retval C2_OK        the component module has been successfully loaded
         * \retval C2_NO_MEMORY not enough memory to loading the component module
         * \retval C2_NOT_FOUND could not locate the component module
         * \retval C2_CORRUPTED the component module could not be loaded
         * \retval C2_REFUSED   permission denied to load the component module
         */
        c2_status_t fetchModule(std::shared_ptr<ComponentModule> *module) {
            c2_status_t res = C2_OK;
            std::lock_guard<std::mutex> lock(mMutex);
            std::shared_ptr<ComponentModule> localModule = mModule.lock();
            if (localModule == nullptr) {
                localModule = std::make_shared<ComponentModule>();
                res = localModule->init(mLibPath);
                if (res == C2_OK) {
                    mModule = localModule;
                }
            }
            *module = localModule;
            return res;
        }

        /**
         * Creates a component loader for a specific library path (or name).
         */
        ComponentLoader(std::string libPath)
            : mLibPath(libPath) {}

    private:
        std::mutex mMutex; ///< mutex guarding the module
        std::weak_ptr<ComponentModule> mModule; ///< weak reference to the loaded module
        std::string mLibPath; ///< library path
    };

    struct Interface : public C2InterfaceHelper {
        std::shared_ptr<C2StoreIonUsageInfo> mIonUsageInfo;

        Interface(std::shared_ptr<C2ReflectorHelper> reflector)
            : C2InterfaceHelper(reflector) {
            setDerivedInstance(this);

            struct Setter {
                static C2R setIonUsage(bool /* mayBlock */, C2P<C2StoreIonUsageInfo> &me) {
                    me.set().heapMask = ~0;
                    me.set().allocFlags = 0;
                    me.set().minAlignment = 0;
                    return C2R::Ok();
                }
            };

            addParameter(
                DefineParam(mIonUsageInfo, "ion-usage")
                .withDefault(new C2StoreIonUsageInfo())
                .withFields({
                    C2F(mIonUsageInfo, usage).flags({C2MemoryUsage::CPU_READ | C2MemoryUsage::CPU_WRITE}),
                    C2F(mIonUsageInfo, capacity).inRange(0, UINT32_MAX, 1024),
                    C2F(mIonUsageInfo, heapMask).any(),
                    C2F(mIonUsageInfo, allocFlags).flags({}),
                    C2F(mIonUsageInfo, minAlignment).equalTo(0)
                })
                .withSetter(Setter::setIonUsage)
                .build());
        }
    };

    /**
     * Retrieves the component module for a component.
     *
     * \param module pointer to a shared_pointer where the component module will be stored on
     *               success.
     *
     * \retval C2_OK        the component loader has been successfully retrieved
     * \retval C2_NO_MEMORY not enough memory to locate the component loader
     * \retval C2_NOT_FOUND could not locate the component to be loaded
     * \retval C2_CORRUPTED the component loader could not be identified due to some modules being
     *                      corrupted (this can happen if the name does not refer to an already
     *                      identified component but some components could not be loaded due to
     *                      bad library)
     * \retval C2_REFUSED   permission denied to find the component loader for the named component
     *                      (this can happen if the name does not refer to an already identified
     *                      component but some components could not be loaded due to lack of
     *                      permissions)
     */
    c2_status_t findComponent(C2String name, std::shared_ptr<ComponentModule> *module);

    /**
     * Loads each component module and discover its contents.
     */
    void visitComponents();

    std::mutex mMutex; ///< mutex guarding the component lists during construction
    bool mVisited; ///< component modules visited
    std::map<C2String, ComponentLoader> mComponents; ///< path -> component module
    std::map<C2String, C2String> mComponentNameToPath; ///< name -> path
    std::vector<std::shared_ptr<const C2Component::Traits>> mComponentList;

    std::shared_ptr<C2ReflectorHelper> mReflector;
    Interface mInterface;
};

c2_status_t C2PlatformComponentStore::ComponentModule::init(
        std::string libPath) {
    ALOGV("in %s", __func__);
    ALOGV("loading dll");
    mLibHandle = dlopen(libPath.c_str(), RTLD_NOW|RTLD_NODELETE);
    LOG_ALWAYS_FATAL_IF(mLibHandle == nullptr,
            "could not dlopen %s: %s", libPath.c_str(), dlerror());

    createFactory =
        (C2ComponentFactory::CreateCodec2FactoryFunc)dlsym(mLibHandle, "CreateCodec2Factory");
    LOG_ALWAYS_FATAL_IF(createFactory == nullptr,
            "createFactory is null in %s", libPath.c_str());

    destroyFactory =
        (C2ComponentFactory::DestroyCodec2FactoryFunc)dlsym(mLibHandle, "DestroyCodec2Factory");
    LOG_ALWAYS_FATAL_IF(destroyFactory == nullptr,
            "destroyFactory is null in %s", libPath.c_str());

    mComponentFactory = createFactory();
    if (mComponentFactory == nullptr) {
        ALOGD("could not create factory in %s", libPath.c_str());
        mInit = C2_NO_MEMORY;
    } else {
        mInit = C2_OK;
    }

    if (mInit != C2_OK) {
        return mInit;
    }

    std::shared_ptr<C2ComponentInterface> intf;
    c2_status_t res = createInterface(0, &intf);
    if (res != C2_OK) {
        ALOGD("failed to create interface: %d", res);
        return mInit;
    }

    std::shared_ptr<C2Component::Traits> traits(new (std::nothrow) C2Component::Traits);
    if (traits) {
        traits->name = intf->getName();

        C2ComponentKindSetting kind;
        C2ComponentDomainSetting domain;
        res = intf->query_vb({ &kind, &domain }, {}, C2_MAY_BLOCK, nullptr);
        bool fixDomain = res != C2_OK;
        if (res == C2_OK) {
            traits->kind = kind.value;
            traits->domain = domain.value;
        } else {
            // TODO: remove this fall-back
            ALOGD("failed to query interface for kind and domain: %d", res);

            traits->kind =
                (traits->name.find("encoder") != std::string::npos) ? C2Component::KIND_ENCODER :
                (traits->name.find("decoder") != std::string::npos) ? C2Component::KIND_DECODER :
                C2Component::KIND_OTHER;
        }

        uint32_t mediaTypeIndex =
                traits->kind == C2Component::KIND_ENCODER ? C2PortMediaTypeSetting::output::PARAM_TYPE
                : C2PortMediaTypeSetting::input::PARAM_TYPE;
        std::vector<std::unique_ptr<C2Param>> params;
        res = intf->query_vb({}, { mediaTypeIndex }, C2_MAY_BLOCK, &params);
        if (res != C2_OK) {
            ALOGD("failed to query interface: %d", res);
            return mInit;
        }
        if (params.size() != 1u) {
            ALOGD("failed to query interface: unexpected vector size: %zu", params.size());
            return mInit;
        }
        C2PortMediaTypeSetting *mediaTypeConfig = C2PortMediaTypeSetting::From(params[0].get());
        if (mediaTypeConfig == nullptr) {
            ALOGD("failed to query media type");
            return mInit;
        }
        traits->mediaType =
            std::string(mediaTypeConfig->m.value,
                        strnlen(mediaTypeConfig->m.value, mediaTypeConfig->flexCount()));

        if (fixDomain) {
            if (strncmp(traits->mediaType.c_str(), "audio/", 6) == 0) {
                traits->domain = C2Component::DOMAIN_AUDIO;
            } else if (strncmp(traits->mediaType.c_str(), "video/", 6) == 0) {
                traits->domain = C2Component::DOMAIN_VIDEO;
            } else if (strncmp(traits->mediaType.c_str(), "image/", 6) == 0) {
                traits->domain = C2Component::DOMAIN_IMAGE;
            } else {
                traits->domain = C2Component::DOMAIN_OTHER;
            }
        }

        // TODO: get this properly from the store during emplace
        switch (traits->domain) {
        case C2Component::DOMAIN_AUDIO:
            traits->rank = 8;
            break;
        default:
            traits->rank = 512;
        }

        params.clear();
        res = intf->query_vb({}, { C2ComponentAliasesSetting::PARAM_TYPE }, C2_MAY_BLOCK, &params);
        if (res == C2_OK && params.size() == 1u) {
            C2ComponentAliasesSetting *aliasesSetting =
                C2ComponentAliasesSetting::From(params[0].get());
            if (aliasesSetting) {
                // Split aliases on ','
                // This looks simpler in plain C and even std::string would still make a copy.
                char *aliases = ::strndup(aliasesSetting->m.value, aliasesSetting->flexCount());
                ALOGD("'%s' has aliases: '%s'", intf->getName().c_str(), aliases);

                for (char *tok, *ptr, *str = aliases; (tok = ::strtok_r(str, ",", &ptr));
                        str = nullptr) {
                    traits->aliases.push_back(tok);
                    ALOGD("adding alias: '%s'", tok);
                }
                free(aliases);
            }
        }
    }
    mTraits = traits;

    return mInit;
}

C2PlatformComponentStore::ComponentModule::~ComponentModule() {
    ALOGV("in %s", __func__);
    if (destroyFactory && mComponentFactory) {
        destroyFactory(mComponentFactory);
    }
    if (mLibHandle) {
        ALOGV("unloading dll");
        dlclose(mLibHandle);
    }
}

c2_status_t C2PlatformComponentStore::ComponentModule::createInterface(
        c2_node_id_t id, std::shared_ptr<C2ComponentInterface> *interface,
        std::function<void(::C2ComponentInterface*)> deleter) {
    interface->reset();
    if (mInit != C2_OK) {
        return mInit;
    }
    std::shared_ptr<ComponentModule> module = shared_from_this();
    c2_status_t res = mComponentFactory->createInterface(
            id, interface, [module, deleter](C2ComponentInterface *p) mutable {
                // capture module so that we ensure we still have it while deleting interface
                deleter(p); // delete interface first
                module.reset(); // remove module ref (not technically needed)
    });
    return res;
}

c2_status_t C2PlatformComponentStore::ComponentModule::createComponent(
        c2_node_id_t id, std::shared_ptr<C2Component> *component,
        std::function<void(::C2Component*)> deleter) {
    component->reset();
    if (mInit != C2_OK) {
        return mInit;
    }
    std::shared_ptr<ComponentModule> module = shared_from_this();
    c2_status_t res = mComponentFactory->createComponent(
            id, component, [module, deleter](C2Component *p) mutable {
                // capture module so that we ensure we still have it while deleting component
                deleter(p); // delete component first
                module.reset(); // remove module ref (not technically needed)
    });
    return res;
}

std::shared_ptr<const C2Component::Traits> C2PlatformComponentStore::ComponentModule::getTraits() {
    std::unique_lock<std::recursive_mutex> lock(mLock);
    return mTraits;
}

C2PlatformComponentStore::C2PlatformComponentStore()
    : mVisited(false),
      mReflector(std::make_shared<C2ReflectorHelper>()),
      mInterface(mReflector) {

    auto emplace = [this](const char *libPath) {
        mComponents.emplace(libPath, libPath);
    };

    // TODO: move this also into a .so so it can be updated
    emplace("libcodec2_soft_aacdec.so");
    emplace("libcodec2_soft_aacenc.so");
    emplace("libcodec2_soft_amrnbdec.so");
    emplace("libcodec2_soft_amrnbenc.so");
    emplace("libcodec2_soft_amrwbdec.so");
    emplace("libcodec2_soft_amrwbenc.so");
<<<<<<< HEAD
    emplace("libcodec2_soft_av1dec.so");
    emplace("libcodec2_soft_gav1dec.so");
=======
    //emplace("libcodec2_soft_av1dec_aom.so"); // deprecated for the gav1 implementation
    emplace("libcodec2_soft_av1dec_gav1.so");
>>>>>>> 76df1b46
    emplace("libcodec2_soft_avcdec.so");
    emplace("libcodec2_soft_avcenc.so");
    emplace("libcodec2_soft_flacdec.so");
    emplace("libcodec2_soft_flacenc.so");
    emplace("libcodec2_soft_g711alawdec.so");
    emplace("libcodec2_soft_g711mlawdec.so");
    emplace("libcodec2_soft_gsmdec.so");
    emplace("libcodec2_soft_h263dec.so");
    emplace("libcodec2_soft_h263enc.so");
    emplace("libcodec2_soft_hevcdec.so");
    emplace("libcodec2_soft_hevcenc.so");
    emplace("libcodec2_soft_mp3dec.so");
    emplace("libcodec2_soft_mpeg2dec.so");
    emplace("libcodec2_soft_mpeg4dec.so");
    emplace("libcodec2_soft_mpeg4enc.so");
    emplace("libcodec2_soft_opusdec.so");
    emplace("libcodec2_soft_opusenc.so");
    emplace("libcodec2_soft_rawdec.so");
    emplace("libcodec2_soft_vorbisdec.so");
    emplace("libcodec2_soft_vp8dec.so");
    emplace("libcodec2_soft_vp8enc.so");
    emplace("libcodec2_soft_vp9dec.so");
    emplace("libcodec2_soft_vp9enc.so");
}

c2_status_t C2PlatformComponentStore::copyBuffer(
        std::shared_ptr<C2GraphicBuffer> src, std::shared_ptr<C2GraphicBuffer> dst) {
    (void)src;
    (void)dst;
    return C2_OMITTED;
}

c2_status_t C2PlatformComponentStore::query_sm(
        const std::vector<C2Param*> &stackParams,
        const std::vector<C2Param::Index> &heapParamIndices,
        std::vector<std::unique_ptr<C2Param>> *const heapParams) const {
    return mInterface.query(stackParams, heapParamIndices, C2_MAY_BLOCK, heapParams);
}

c2_status_t C2PlatformComponentStore::config_sm(
        const std::vector<C2Param*> &params,
        std::vector<std::unique_ptr<C2SettingResult>> *const failures) {
    return mInterface.config(params, C2_MAY_BLOCK, failures);
}

void C2PlatformComponentStore::visitComponents() {
    std::lock_guard<std::mutex> lock(mMutex);
    if (mVisited) {
        return;
    }
    for (auto &pathAndLoader : mComponents) {
        const C2String &path = pathAndLoader.first;
        ComponentLoader &loader = pathAndLoader.second;
        std::shared_ptr<ComponentModule> module;
        if (loader.fetchModule(&module) == C2_OK) {
            std::shared_ptr<const C2Component::Traits> traits = module->getTraits();
            if (traits) {
                mComponentList.push_back(traits);
                mComponentNameToPath.emplace(traits->name, path);
                for (const C2String &alias : traits->aliases) {
                    mComponentNameToPath.emplace(alias, path);
                }
            }
        }
    }
    mVisited = true;
}

std::vector<std::shared_ptr<const C2Component::Traits>> C2PlatformComponentStore::listComponents() {
    // This method SHALL return within 500ms.
    visitComponents();
    return mComponentList;
}

c2_status_t C2PlatformComponentStore::findComponent(
        C2String name, std::shared_ptr<ComponentModule> *module) {
    (*module).reset();
    visitComponents();

    auto pos = mComponentNameToPath.find(name);
    if (pos != mComponentNameToPath.end()) {
        return mComponents.at(pos->second).fetchModule(module);
    }
    return C2_NOT_FOUND;
}

c2_status_t C2PlatformComponentStore::createComponent(
        C2String name, std::shared_ptr<C2Component> *const component) {
    // This method SHALL return within 100ms.
    component->reset();
    std::shared_ptr<ComponentModule> module;
    c2_status_t res = findComponent(name, &module);
    if (res == C2_OK) {
        // TODO: get a unique node ID
        res = module->createComponent(0, component);
    }
    return res;
}

c2_status_t C2PlatformComponentStore::createInterface(
        C2String name, std::shared_ptr<C2ComponentInterface> *const interface) {
    // This method SHALL return within 100ms.
    interface->reset();
    std::shared_ptr<ComponentModule> module;
    c2_status_t res = findComponent(name, &module);
    if (res == C2_OK) {
        // TODO: get a unique node ID
        res = module->createInterface(0, interface);
    }
    return res;
}

c2_status_t C2PlatformComponentStore::querySupportedParams_nb(
        std::vector<std::shared_ptr<C2ParamDescriptor>> *const params) const {
    return mInterface.querySupportedParams(params);
}

c2_status_t C2PlatformComponentStore::querySupportedValues_sm(
        std::vector<C2FieldSupportedValuesQuery> &fields) const {
    return mInterface.querySupportedValues(fields, C2_MAY_BLOCK);
}

C2String C2PlatformComponentStore::getName() const {
    return "android.componentStore.platform";
}

std::shared_ptr<C2ParamReflector> C2PlatformComponentStore::getParamReflector() const {
    return mReflector;
}

std::shared_ptr<C2ComponentStore> GetCodec2PlatformComponentStore() {
    static std::mutex mutex;
    static std::weak_ptr<C2ComponentStore> platformStore;
    std::lock_guard<std::mutex> lock(mutex);
    std::shared_ptr<C2ComponentStore> store = platformStore.lock();
    if (store == nullptr) {
        store = std::make_shared<C2PlatformComponentStore>();
        platformStore = store;
    }
    return store;
}

} // namespace android<|MERGE_RESOLUTION|>--- conflicted
+++ resolved
@@ -848,13 +848,8 @@
     emplace("libcodec2_soft_amrnbenc.so");
     emplace("libcodec2_soft_amrwbdec.so");
     emplace("libcodec2_soft_amrwbenc.so");
-<<<<<<< HEAD
-    emplace("libcodec2_soft_av1dec.so");
-    emplace("libcodec2_soft_gav1dec.so");
-=======
     //emplace("libcodec2_soft_av1dec_aom.so"); // deprecated for the gav1 implementation
     emplace("libcodec2_soft_av1dec_gav1.so");
->>>>>>> 76df1b46
     emplace("libcodec2_soft_avcdec.so");
     emplace("libcodec2_soft_avcenc.so");
     emplace("libcodec2_soft_flacdec.so");
