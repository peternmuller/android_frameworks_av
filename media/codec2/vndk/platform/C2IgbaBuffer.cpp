--- conflicted
+++ resolved
@@ -192,16 +192,11 @@
     c2_status_t res = _fetchGraphicBlock(
             width, height, format, usage, kBlockingFetchTimeoutNs, &origId, block, &fence);
 
-<<<<<<< HEAD
-    if (res == C2_BLOCKING) {
-        return C2_TIMED_OUT;
-=======
     if (res == C2_TIMED_OUT) {
         // SyncFence waiting timeout.
         // Usually HAL treats C2_TIMED_OUT as an irrecoverable error.
         // We want HAL to re-try.
-        return C2_BLOCKING;
->>>>>>> 66027449
+        return C2_TIMED_OUT;
     }
     return res;
 }
