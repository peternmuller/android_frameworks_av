/*
 * Copyright (C) 2017 The Android Open Source Project
 *
 * Licensed under the Apache License, Version 2.0 (the "License");
 * you may not use this file except in compliance with the License.
 * You may obtain a copy of the License at
 *
 *      http://www.apache.org/licenses/LICENSE-2.0
 *
 * Unless required by applicable law or agreed to in writing, software
 * distributed under the License is distributed on an "AS IS" BASIS,
 * WITHOUT WARRANTIES OR CONDITIONS OF ANY KIND, either express or implied.
 * See the License for the specific language governing permissions and
 * limitations under the License.
 */

//#define LOG_NDEBUG 0
#define LOG_TAG "CCodec"
#include <utils/Log.h>

#include <sstream>
#include <thread>

#include <C2Config.h>
#include <C2Debug.h>
#include <C2ParamInternal.h>
#include <C2PlatformSupport.h>

#include <android/IOMXBufferSource.h>
#include <android/hardware/media/c2/1.0/IInputSurface.h>
#include <android/hardware/media/omx/1.0/IGraphicBufferSource.h>
#include <android/hardware/media/omx/1.0/IOmx.h>
#include <android-base/properties.h>
#include <android-base/stringprintf.h>
#include <cutils/properties.h>
#include <gui/IGraphicBufferProducer.h>
#include <gui/Surface.h>
#include <gui/bufferqueue/1.0/H2BGraphicBufferProducer.h>
#include <media/omx/1.0/WOmxNode.h>
#include <media/openmax/OMX_Core.h>
#include <media/openmax/OMX_IndexExt.h>
#include <media/stagefright/foundation/avc_utils.h>
#include <media/stagefright/omx/1.0/WGraphicBufferSource.h>
#include <media/stagefright/omx/OmxGraphicBufferSource.h>
#include <media/stagefright/CCodec.h>
#include <media/stagefright/BufferProducerWrapper.h>
#include <media/stagefright/MediaCodecConstants.h>
#include <media/stagefright/PersistentSurface.h>
#include <utils/NativeHandle.h>

#include "C2OMXNode.h"
#include "CCodecBufferChannel.h"
#include "CCodecConfig.h"
#include "Codec2Mapper.h"
#include "InputSurfaceWrapper.h"

extern "C" android::PersistentSurface *CreateInputSurface();

namespace android {

using namespace std::chrono_literals;
using ::android::hardware::graphics::bufferqueue::V1_0::utils::H2BGraphicBufferProducer;
using android::base::StringPrintf;
using ::android::hardware::media::c2::V1_0::IInputSurface;

typedef hardware::media::omx::V1_0::IGraphicBufferSource HGraphicBufferSource;
typedef CCodecConfig Config;

namespace {

class CCodecWatchdog : public AHandler {
private:
    enum {
        kWhatWatch,
    };
    constexpr static int64_t kWatchIntervalUs = 3300000;  // 3.3 secs

public:
    static sp<CCodecWatchdog> getInstance() {
        static sp<CCodecWatchdog> instance(new CCodecWatchdog);
        static std::once_flag flag;
        // Call Init() only once.
        std::call_once(flag, Init, instance);
        return instance;
    }

    ~CCodecWatchdog() = default;

    void watch(sp<CCodec> codec) {
        bool shouldPost = false;
        {
            Mutexed<std::set<wp<CCodec>>>::Locked codecs(mCodecsToWatch);
            // If a watch message is in flight, piggy-back this instance as well.
            // Otherwise, post a new watch message.
            shouldPost = codecs->empty();
            codecs->emplace(codec);
        }
        if (shouldPost) {
            ALOGV("posting watch message");
            (new AMessage(kWhatWatch, this))->post(kWatchIntervalUs);
        }
    }

protected:
    void onMessageReceived(const sp<AMessage> &msg) {
        switch (msg->what()) {
            case kWhatWatch: {
                Mutexed<std::set<wp<CCodec>>>::Locked codecs(mCodecsToWatch);
                ALOGV("watch for %zu codecs", codecs->size());
                for (auto it = codecs->begin(); it != codecs->end(); ++it) {
                    sp<CCodec> codec = it->promote();
                    if (codec == nullptr) {
                        continue;
                    }
                    codec->initiateReleaseIfStuck();
                }
                codecs->clear();
                break;
            }

            default: {
                TRESPASS("CCodecWatchdog: unrecognized message");
            }
        }
    }

private:
    CCodecWatchdog() : mLooper(new ALooper) {}

    static void Init(const sp<CCodecWatchdog> &thiz) {
        ALOGV("Init");
        thiz->mLooper->setName("CCodecWatchdog");
        thiz->mLooper->registerHandler(thiz);
        thiz->mLooper->start();
    }

    sp<ALooper> mLooper;

    Mutexed<std::set<wp<CCodec>>> mCodecsToWatch;
};

class C2InputSurfaceWrapper : public InputSurfaceWrapper {
public:
    explicit C2InputSurfaceWrapper(
            const std::shared_ptr<Codec2Client::InputSurface> &surface) :
        mSurface(surface) {
    }

    ~C2InputSurfaceWrapper() override = default;

    status_t connect(const std::shared_ptr<Codec2Client::Component> &comp) override {
        if (mConnection != nullptr) {
            return ALREADY_EXISTS;
        }
        return toStatusT(comp->connectToInputSurface(mSurface, &mConnection));
    }

    void disconnect() override {
        if (mConnection != nullptr) {
            mConnection->disconnect();
            mConnection = nullptr;
        }
    }

    status_t start() override {
        // InputSurface does not distinguish started state
        return OK;
    }

    status_t signalEndOfInputStream() override {
        C2InputSurfaceEosTuning eos(true);
        std::vector<std::unique_ptr<C2SettingResult>> failures;
        c2_status_t err = mSurface->config({&eos}, C2_MAY_BLOCK, &failures);
        if (err != C2_OK) {
            return UNKNOWN_ERROR;
        }
        return OK;
    }

    status_t configure(Config &config __unused) {
        // TODO
        return OK;
    }

private:
    std::shared_ptr<Codec2Client::InputSurface> mSurface;
    std::shared_ptr<Codec2Client::InputSurfaceConnection> mConnection;
};

class GraphicBufferSourceWrapper : public InputSurfaceWrapper {
public:
    typedef hardware::media::omx::V1_0::Status OmxStatus;

    GraphicBufferSourceWrapper(
            const sp<HGraphicBufferSource> &source,
            uint32_t width,
            uint32_t height,
            uint64_t usage)
        : mSource(source), mWidth(width), mHeight(height) {
        mDataSpace = HAL_DATASPACE_BT709;
        mConfig.mUsage = usage;
    }
    ~GraphicBufferSourceWrapper() override = default;

    status_t connect(const std::shared_ptr<Codec2Client::Component> &comp) override {
        mNode = new C2OMXNode(comp);
        mOmxNode = new hardware::media::omx::V1_0::utils::TWOmxNode(mNode);
        mNode->setFrameSize(mWidth, mHeight);

        // Usage is queried during configure(), so setting it beforehand.
        OMX_U32 usage = mConfig.mUsage & 0xFFFFFFFF;
        (void)mNode->setParameter(
                (OMX_INDEXTYPE)OMX_IndexParamConsumerUsageBits,
                &usage, sizeof(usage));

        return GetStatus(mSource->configure(
                mOmxNode, static_cast<hardware::graphics::common::V1_0::Dataspace>(mDataSpace)));
    }

    void disconnect() override {
        if (mNode == nullptr) {
            return;
        }
        sp<IOMXBufferSource> source = mNode->getSource();
        if (source == nullptr) {
            ALOGD("GBSWrapper::disconnect: node is not configured with OMXBufferSource.");
            return;
        }
        source->onOmxIdle();
        source->onOmxLoaded();
        mNode.clear();
        mOmxNode.clear();
    }

    status_t GetStatus(hardware::Return<OmxStatus> &&status) {
        if (status.isOk()) {
            return static_cast<status_t>(status.withDefault(OmxStatus::UNKNOWN_ERROR));
        } else if (status.isDeadObject()) {
            return DEAD_OBJECT;
        }
        return UNKNOWN_ERROR;
    }

    status_t start() override {
        sp<IOMXBufferSource> source = mNode->getSource();
        if (source == nullptr) {
            return NO_INIT;
        }

        size_t numSlots = 16;
        constexpr OMX_U32 kPortIndexInput = 0;

        OMX_PARAM_PORTDEFINITIONTYPE param;
        param.nPortIndex = kPortIndexInput;
        status_t err = mNode->getParameter(OMX_IndexParamPortDefinition,
                                           &param, sizeof(param));
        if (err == OK) {
            numSlots = param.nBufferCountActual;
        }

        for (size_t i = 0; i < numSlots; ++i) {
            source->onInputBufferAdded(i);
        }

        source->onOmxExecuting();
        return OK;
    }

    status_t signalEndOfInputStream() override {
        return GetStatus(mSource->signalEndOfInputStream());
    }

    status_t configure(Config &config) {
        std::stringstream status;
        status_t err = OK;

        // handle each configuration granually, in case we need to handle part of the configuration
        // elsewhere

        // TRICKY: we do not unset frame delay repeating
        if (config.mMinFps > 0 && config.mMinFps != mConfig.mMinFps) {
            int64_t us = 1e6 / config.mMinFps + 0.5;
            status_t res = GetStatus(mSource->setRepeatPreviousFrameDelayUs(us));
            status << " minFps=" << config.mMinFps << " => repeatDelayUs=" << us;
            if (res != OK) {
                status << " (=> " << asString(res) << ")";
                err = res;
            }
            mConfig.mMinFps = config.mMinFps;
        }

        // pts gap
        if (config.mMinAdjustedFps > 0 || config.mFixedAdjustedFps > 0) {
            if (mNode != nullptr) {
                OMX_PARAM_U32TYPE ptrGapParam = {};
                ptrGapParam.nSize = sizeof(OMX_PARAM_U32TYPE);
                float gap = (config.mMinAdjustedFps > 0)
                        ? c2_min(INT32_MAX + 0., 1e6 / config.mMinAdjustedFps + 0.5)
                        : c2_max(0. - INT32_MAX, -1e6 / config.mFixedAdjustedFps - 0.5);
                // float -> uint32_t is undefined if the value is negative.
                // First convert to int32_t to ensure the expected behavior.
                ptrGapParam.nU32 = int32_t(gap);
                (void)mNode->setParameter(
                        (OMX_INDEXTYPE)OMX_IndexParamMaxFrameDurationForBitrateControl,
                        &ptrGapParam, sizeof(ptrGapParam));
            }
        }

        // max fps
        // TRICKY: we do not unset max fps to 0 unless using fixed fps
        if ((config.mMaxFps > 0 || (config.mFixedAdjustedFps > 0 && config.mMaxFps == -1))
                && config.mMaxFps != mConfig.mMaxFps) {
            status_t res = GetStatus(mSource->setMaxFps(config.mMaxFps));
            status << " maxFps=" << config.mMaxFps;
            if (res != OK) {
                status << " (=> " << asString(res) << ")";
                err = res;
            }
            mConfig.mMaxFps = config.mMaxFps;
        }

        if (config.mTimeOffsetUs != mConfig.mTimeOffsetUs) {
            status_t res = GetStatus(mSource->setTimeOffsetUs(config.mTimeOffsetUs));
            status << " timeOffset " << config.mTimeOffsetUs << "us";
            if (res != OK) {
                status << " (=> " << asString(res) << ")";
                err = res;
            }
            mConfig.mTimeOffsetUs = config.mTimeOffsetUs;
        }

        if (config.mCaptureFps != mConfig.mCaptureFps || config.mCodedFps != mConfig.mCodedFps) {
            status_t res =
                GetStatus(mSource->setTimeLapseConfig(config.mCodedFps, config.mCaptureFps));
            status << " timeLapse " << config.mCaptureFps << "fps as " << config.mCodedFps << "fps";
            if (res != OK) {
                status << " (=> " << asString(res) << ")";
                err = res;
            }
            mConfig.mCaptureFps = config.mCaptureFps;
            mConfig.mCodedFps = config.mCodedFps;
        }

        if (config.mStartAtUs != mConfig.mStartAtUs
                || (config.mStopped != mConfig.mStopped && !config.mStopped)) {
            status_t res = GetStatus(mSource->setStartTimeUs(config.mStartAtUs));
            status << " start at " << config.mStartAtUs << "us";
            if (res != OK) {
                status << " (=> " << asString(res) << ")";
                err = res;
            }
            mConfig.mStartAtUs = config.mStartAtUs;
            mConfig.mStopped = config.mStopped;
        }

        // suspend-resume
        if (config.mSuspended != mConfig.mSuspended) {
            status_t res = GetStatus(mSource->setSuspend(config.mSuspended, config.mSuspendAtUs));
            status << " " << (config.mSuspended ? "suspend" : "resume")
                    << " at " << config.mSuspendAtUs << "us";
            if (res != OK) {
                status << " (=> " << asString(res) << ")";
                err = res;
            }
            mConfig.mSuspended = config.mSuspended;
            mConfig.mSuspendAtUs = config.mSuspendAtUs;
        }

        if (config.mStopped != mConfig.mStopped && config.mStopped) {
            status_t res = GetStatus(mSource->setStopTimeUs(config.mStopAtUs));
            status << " stop at " << config.mStopAtUs << "us";
            if (res != OK) {
                status << " (=> " << asString(res) << ")";
                err = res;
            } else {
                status << " delayUs";
                hardware::Return<void> trans = mSource->getStopTimeOffsetUs(
                        [&res, &delayUs = config.mInputDelayUs](
                                auto status, auto stopTimeOffsetUs) {
                            res = static_cast<status_t>(status);
                            delayUs = stopTimeOffsetUs;
                        });
                if (!trans.isOk()) {
                    res = trans.isDeadObject() ? DEAD_OBJECT : UNKNOWN_ERROR;
                }
                if (res != OK) {
                    status << " (=> " << asString(res) << ")";
                } else {
                    status << "=" << config.mInputDelayUs << "us";
                }
                mConfig.mInputDelayUs = config.mInputDelayUs;
            }
            mConfig.mStopAtUs = config.mStopAtUs;
            mConfig.mStopped = config.mStopped;
        }

        // color aspects (android._color-aspects)

        // consumer usage is queried earlier.

        // priority
        if (mConfig.mPriority != config.mPriority) {
            if (config.mPriority != INT_MAX) {
                mNode->setPriority(config.mPriority);
            }
            mConfig.mPriority = config.mPriority;
        }

        if (status.str().empty()) {
            ALOGD("ISConfig not changed");
        } else {
            ALOGD("ISConfig%s", status.str().c_str());
        }
        return err;
    }

    void onInputBufferDone(c2_cntr64_t index) override {
        mNode->onInputBufferDone(index);
    }

    android_dataspace getDataspace() override {
        return mNode->getDataspace();
    }

private:
    sp<HGraphicBufferSource> mSource;
    sp<C2OMXNode> mNode;
    sp<hardware::media::omx::V1_0::IOmxNode> mOmxNode;
    uint32_t mWidth;
    uint32_t mHeight;
    Config mConfig;
};

class Codec2ClientInterfaceWrapper : public C2ComponentStore {
    std::shared_ptr<Codec2Client> mClient;

public:
    Codec2ClientInterfaceWrapper(std::shared_ptr<Codec2Client> client)
        : mClient(client) { }

    virtual ~Codec2ClientInterfaceWrapper() = default;

    virtual c2_status_t config_sm(
            const std::vector<C2Param *> &params,
            std::vector<std::unique_ptr<C2SettingResult>> *const failures) {
        return mClient->config(params, C2_MAY_BLOCK, failures);
    };

    virtual c2_status_t copyBuffer(
            std::shared_ptr<C2GraphicBuffer>,
            std::shared_ptr<C2GraphicBuffer>) {
        return C2_OMITTED;
    }

    virtual c2_status_t createComponent(
            C2String, std::shared_ptr<C2Component> *const component) {
        component->reset();
        return C2_OMITTED;
    }

    virtual c2_status_t createInterface(
            C2String, std::shared_ptr<C2ComponentInterface> *const interface) {
        interface->reset();
        return C2_OMITTED;
    }

    virtual c2_status_t query_sm(
            const std::vector<C2Param *> &stackParams,
            const std::vector<C2Param::Index> &heapParamIndices,
            std::vector<std::unique_ptr<C2Param>> *const heapParams) const {
        return mClient->query(stackParams, heapParamIndices, C2_MAY_BLOCK, heapParams);
    }

    virtual c2_status_t querySupportedParams_nb(
            std::vector<std::shared_ptr<C2ParamDescriptor>> *const params) const {
        return mClient->querySupportedParams(params);
    }

    virtual c2_status_t querySupportedValues_sm(
            std::vector<C2FieldSupportedValuesQuery> &fields) const {
        return mClient->querySupportedValues(fields, C2_MAY_BLOCK);
    }

    virtual C2String getName() const {
        return mClient->getName();
    }

    virtual std::shared_ptr<C2ParamReflector> getParamReflector() const {
        return mClient->getParamReflector();
    }

    virtual std::vector<std::shared_ptr<const C2Component::Traits>> listComponents() {
        return std::vector<std::shared_ptr<const C2Component::Traits>>();
    }
};

void RevertOutputFormatIfNeeded(
        const sp<AMessage> &oldFormat, sp<AMessage> &currentFormat) {
    // We used to not report changes to these keys to the client.
    const static std::set<std::string> sIgnoredKeys({
            KEY_BIT_RATE,
            KEY_FRAME_RATE,
            KEY_MAX_BIT_RATE,
            KEY_MAX_WIDTH,
            KEY_MAX_HEIGHT,
            "csd-0",
            "csd-1",
            "csd-2",
    });
    if (currentFormat == oldFormat) {
        return;
    }
    sp<AMessage> diff = currentFormat->changesFrom(oldFormat);
    AMessage::Type type;
    for (size_t i = diff->countEntries(); i > 0; --i) {
        if (sIgnoredKeys.count(diff->getEntryNameAt(i - 1, &type)) > 0) {
            diff->removeEntryAt(i - 1);
        }
    }
    if (diff->countEntries() == 0) {
        currentFormat = oldFormat;
    }
}

void AmendOutputFormatWithCodecSpecificData(
        const uint8_t *data, size_t size, const std::string &mediaType,
        const sp<AMessage> &outputFormat) {
    if (mediaType == MIMETYPE_VIDEO_AVC) {
        // Codec specific data should be SPS and PPS in a single buffer,
        // each prefixed by a startcode (0x00 0x00 0x00 0x01).
        // We separate the two and put them into the output format
        // under the keys "csd-0" and "csd-1".

        unsigned csdIndex = 0;

        const uint8_t *nalStart;
        size_t nalSize;
        while (getNextNALUnit(&data, &size, &nalStart, &nalSize, true) == OK) {
            sp<ABuffer> csd = new ABuffer(nalSize + 4);
            memcpy(csd->data(), "\x00\x00\x00\x01", 4);
            memcpy(csd->data() + 4, nalStart, nalSize);

            outputFormat->setBuffer(
                    AStringPrintf("csd-%u", csdIndex).c_str(), csd);

            ++csdIndex;
        }

        if (csdIndex != 2) {
            ALOGW("Expected two NAL units from AVC codec config, but %u found",
                    csdIndex);
        }
    } else {
        // For everything else we just stash the codec specific data into
        // the output format as a single piece of csd under "csd-0".
        sp<ABuffer> csd = new ABuffer(size);
        memcpy(csd->data(), data, size);
        csd->setRange(0, size);
        outputFormat->setBuffer("csd-0", csd);
    }
}

}  // namespace

// CCodec::ClientListener

struct CCodec::ClientListener : public Codec2Client::Listener {

    explicit ClientListener(const wp<CCodec> &codec) : mCodec(codec) {}

    virtual void onWorkDone(
            const std::weak_ptr<Codec2Client::Component>& component,
            std::list<std::unique_ptr<C2Work>>& workItems) override {
        (void)component;
        sp<CCodec> codec(mCodec.promote());
        if (!codec) {
            return;
        }
        codec->onWorkDone(workItems);
    }

    virtual void onTripped(
            const std::weak_ptr<Codec2Client::Component>& component,
            const std::vector<std::shared_ptr<C2SettingResult>>& settingResult
            ) override {
        // TODO
        (void)component;
        (void)settingResult;
    }

    virtual void onError(
            const std::weak_ptr<Codec2Client::Component>& component,
            uint32_t errorCode) override {
        {
            // Component is only used for reporting as we use a separate listener for each instance
            std::shared_ptr<Codec2Client::Component> comp = component.lock();
            if (!comp) {
                ALOGD("Component died with error: 0x%x", errorCode);
            } else {
                ALOGD("Component \"%s\" returned error: 0x%x", comp->getName().c_str(), errorCode);
            }
        }

        // Report to MediaCodec
        // Note: for now we do not propagate the error code to MediaCodec
        // except for C2_NO_MEMORY, as we would need to translate to a MediaCodec error.
        sp<CCodec> codec(mCodec.promote());
        if (!codec || !codec->mCallback) {
            return;
        }
        codec->mCallback->onError(
                errorCode == C2_NO_MEMORY ? NO_MEMORY : UNKNOWN_ERROR,
                ACTION_CODE_FATAL);
    }

    virtual void onDeath(
            const std::weak_ptr<Codec2Client::Component>& component) override {
        { // Log the death of the component.
            std::shared_ptr<Codec2Client::Component> comp = component.lock();
            if (!comp) {
                ALOGE("Codec2 component died.");
            } else {
                ALOGE("Codec2 component \"%s\" died.", comp->getName().c_str());
            }
        }

        // Report to MediaCodec.
        sp<CCodec> codec(mCodec.promote());
        if (!codec || !codec->mCallback) {
            return;
        }
        codec->mCallback->onError(DEAD_OBJECT, ACTION_CODE_FATAL);
    }

    virtual void onFrameRendered(uint64_t bufferQueueId,
                                 int32_t slotId,
                                 int64_t timestampNs) override {
        // TODO: implement
        (void)bufferQueueId;
        (void)slotId;
        (void)timestampNs;
    }

    virtual void onInputBufferDone(
            uint64_t frameIndex, size_t arrayIndex) override {
        sp<CCodec> codec(mCodec.promote());
        if (codec) {
            codec->onInputBufferDone(frameIndex, arrayIndex);
        }
    }

private:
    wp<CCodec> mCodec;
};

// CCodecCallbackImpl

class CCodecCallbackImpl : public CCodecCallback {
public:
    explicit CCodecCallbackImpl(CCodec *codec) : mCodec(codec) {}
    ~CCodecCallbackImpl() override = default;

    void onError(status_t err, enum ActionCode actionCode) override {
        mCodec->mCallback->onError(err, actionCode);
    }

    void onOutputFramesRendered(int64_t mediaTimeUs, nsecs_t renderTimeNs) override {
        mCodec->mCallback->onOutputFramesRendered(
                {RenderedFrameInfo(mediaTimeUs, renderTimeNs)});
    }

    void onOutputBuffersChanged() override {
        mCodec->mCallback->onOutputBuffersChanged();
    }

    void onFirstTunnelFrameReady() override {
        mCodec->mCallback->onFirstTunnelFrameReady();
    }

private:
    CCodec *mCodec;
};

// CCodec

CCodec::CCodec()
    : mChannel(new CCodecBufferChannel(std::make_shared<CCodecCallbackImpl>(this))),
      mConfig(new CCodecConfig) {
}

CCodec::~CCodec() {
}

std::shared_ptr<BufferChannelBase> CCodec::getBufferChannel() {
    return mChannel;
}

status_t CCodec::tryAndReportOnError(std::function<status_t()> job) {
    status_t err = job();
    if (err != C2_OK) {
        mCallback->onError(err, ACTION_CODE_FATAL);
    }
    return err;
}

void CCodec::initiateAllocateComponent(const sp<AMessage> &msg) {
    auto setAllocating = [this] {
        Mutexed<State>::Locked state(mState);
        if (state->get() != RELEASED) {
            return INVALID_OPERATION;
        }
        state->set(ALLOCATING);
        return OK;
    };
    if (tryAndReportOnError(setAllocating) != OK) {
        return;
    }

    sp<RefBase> codecInfo;
    CHECK(msg->findObject("codecInfo", &codecInfo));
    // For Codec 2.0 components, componentName == codecInfo->getCodecName().

    sp<AMessage> allocMsg(new AMessage(kWhatAllocate, this));
    allocMsg->setObject("codecInfo", codecInfo);
    allocMsg->post();
}

void CCodec::allocate(const sp<MediaCodecInfo> &codecInfo) {
    if (codecInfo == nullptr) {
        mCallback->onError(UNKNOWN_ERROR, ACTION_CODE_FATAL);
        return;
    }
    ALOGD("allocate(%s)", codecInfo->getCodecName());
    mClientListener.reset(new ClientListener(this));

    AString componentName = codecInfo->getCodecName();
    std::shared_ptr<Codec2Client> client;

    // set up preferred component store to access vendor store parameters
    client = Codec2Client::CreateFromService("default");
    if (client) {
        ALOGI("setting up '%s' as default (vendor) store", client->getServiceName().c_str());
        SetPreferredCodec2ComponentStore(
                std::make_shared<Codec2ClientInterfaceWrapper>(client));
    }

    std::shared_ptr<Codec2Client::Component> comp;
    c2_status_t status = Codec2Client::CreateComponentByName(
            componentName.c_str(),
            mClientListener,
            &comp,
            &client);
    if (status != C2_OK) {
        ALOGE("Failed Create component: %s, error=%d", componentName.c_str(), status);
        Mutexed<State>::Locked state(mState);
        state->set(RELEASED);
        state.unlock();
        mCallback->onError((status == C2_NO_MEMORY ? NO_MEMORY : UNKNOWN_ERROR), ACTION_CODE_FATAL);
        state.lock();
        return;
    }
    ALOGI("Created component [%s]", componentName.c_str());
    mChannel->setComponent(comp);
    auto setAllocated = [this, comp, client] {
        Mutexed<State>::Locked state(mState);
        if (state->get() != ALLOCATING) {
            state->set(RELEASED);
            return UNKNOWN_ERROR;
        }
        state->set(ALLOCATED);
        state->comp = comp;
        mClient = client;
        return OK;
    };
    if (tryAndReportOnError(setAllocated) != OK) {
        return;
    }

    // initialize config here in case setParameters is called prior to configure
    Mutexed<std::unique_ptr<Config>>::Locked configLocked(mConfig);
    const std::unique_ptr<Config> &config = *configLocked;
    status_t err = config->initialize(mClient->getParamReflector(), comp);
    if (err != OK) {
        ALOGW("Failed to initialize configuration support");
        // TODO: report error once we complete implementation.
    }
    config->queryConfiguration(comp);

    mCallback->onComponentAllocated(componentName.c_str());
}

void CCodec::initiateConfigureComponent(const sp<AMessage> &format) {
    auto checkAllocated = [this] {
        Mutexed<State>::Locked state(mState);
        return (state->get() != ALLOCATED) ? UNKNOWN_ERROR : OK;
    };
    if (tryAndReportOnError(checkAllocated) != OK) {
        return;
    }

    sp<AMessage> msg(new AMessage(kWhatConfigure, this));
    msg->setMessage("format", format);
    msg->post();
}

void CCodec::configure(const sp<AMessage> &msg) {
    std::shared_ptr<Codec2Client::Component> comp;
    auto checkAllocated = [this, &comp] {
        Mutexed<State>::Locked state(mState);
        if (state->get() != ALLOCATED) {
            state->set(RELEASED);
            return UNKNOWN_ERROR;
        }
        comp = state->comp;
        return OK;
    };
    if (tryAndReportOnError(checkAllocated) != OK) {
        return;
    }

    auto doConfig = [msg, comp, this]() -> status_t {
        AString mime;
        if (!msg->findString("mime", &mime)) {
            return BAD_VALUE;
        }

        int32_t encoder;
        if (!msg->findInt32("encoder", &encoder)) {
            encoder = false;
        }

        int32_t flags;
        if (!msg->findInt32("flags", &flags)) {
            return BAD_VALUE;
        }

        // TODO: read from intf()
        if ((!encoder) != (comp->getName().find("encoder") == std::string::npos)) {
            return UNKNOWN_ERROR;
        }

        int32_t storeMeta;
        if (encoder
                && msg->findInt32("android._input-metadata-buffer-type", &storeMeta)
                && storeMeta != kMetadataBufferTypeInvalid) {
            if (storeMeta != kMetadataBufferTypeANWBuffer) {
                ALOGD("Only ANW buffers are supported for legacy metadata mode");
                return BAD_VALUE;
            }
            mChannel->setMetaMode(CCodecBufferChannel::MODE_ANW);
        }

        status_t err = OK;
        sp<RefBase> obj;
        sp<Surface> surface;
        if (msg->findObject("native-window", &obj)) {
            surface = static_cast<Surface *>(obj.get());
            // setup tunneled playback
            if (surface != nullptr) {
                Mutexed<std::unique_ptr<Config>>::Locked configLocked(mConfig);
                const std::unique_ptr<Config> &config = *configLocked;
                if ((config->mDomain & Config::IS_DECODER)
                        && (config->mDomain & Config::IS_VIDEO)) {
                    int32_t tunneled;
                    if (msg->findInt32("feature-tunneled-playback", &tunneled) && tunneled != 0) {
                        ALOGI("Configuring TUNNELED video playback.");

                        err = configureTunneledVideoPlayback(comp, &config->mSidebandHandle, msg);
                        if (err != OK) {
                            ALOGE("configureTunneledVideoPlayback failed!");
                            return err;
                        }
                        config->mTunneled = true;
                    }

                    int32_t pushBlankBuffersOnStop = 0;
                    if (msg->findInt32(KEY_PUSH_BLANK_BUFFERS_ON_STOP, &pushBlankBuffersOnStop)) {
                        config->mPushBlankBuffersOnStop = pushBlankBuffersOnStop == 1;
                    }
                }
            }
            setSurface(surface);
        }

        Mutexed<std::unique_ptr<Config>>::Locked configLocked(mConfig);
        const std::unique_ptr<Config> &config = *configLocked;
        config->mUsingSurface = surface != nullptr;
        config->mBuffersBoundToCodec = ((flags & CONFIGURE_FLAG_USE_BLOCK_MODEL) == 0);
        ALOGD("[%s] buffers are %sbound to CCodec for this session",
              comp->getName().c_str(), config->mBuffersBoundToCodec ? "" : "not ");

        // Enforce required parameters
        int32_t i32;
        float flt;
        if (config->mDomain & Config::IS_AUDIO) {
            if (!msg->findInt32(KEY_SAMPLE_RATE, &i32)) {
                ALOGD("sample rate is missing, which is required for audio components.");
                return BAD_VALUE;
            }
            if (!msg->findInt32(KEY_CHANNEL_COUNT, &i32)) {
                ALOGD("channel count is missing, which is required for audio components.");
                return BAD_VALUE;
            }
            if ((config->mDomain & Config::IS_ENCODER)
                    && !mime.equalsIgnoreCase(MEDIA_MIMETYPE_AUDIO_FLAC)
                    && !msg->findInt32(KEY_BIT_RATE, &i32)
                    && !msg->findFloat(KEY_BIT_RATE, &flt)) {
                ALOGD("bitrate is missing, which is required for audio encoders.");
                return BAD_VALUE;
            }
        }
        int32_t width = 0;
        int32_t height = 0;
        if (config->mDomain & (Config::IS_IMAGE | Config::IS_VIDEO)) {
            if (!msg->findInt32(KEY_WIDTH, &width)) {
                ALOGD("width is missing, which is required for image/video components.");
                return BAD_VALUE;
            }
            if (!msg->findInt32(KEY_HEIGHT, &height)) {
                ALOGD("height is missing, which is required for image/video components.");
                return BAD_VALUE;
            }
            if ((config->mDomain & Config::IS_ENCODER) && (config->mDomain & Config::IS_VIDEO)) {
                int32_t mode = BITRATE_MODE_VBR;
                if (msg->findInt32(KEY_BITRATE_MODE, &mode) && mode == BITRATE_MODE_CQ) {
                    if (!msg->findInt32(KEY_QUALITY, &i32)) {
                        ALOGD("quality is missing, which is required for video encoders in CQ.");
                        return BAD_VALUE;
                    }
                } else {
                    if (!msg->findInt32(KEY_BIT_RATE, &i32)
                            && !msg->findFloat(KEY_BIT_RATE, &flt)) {
                        ALOGD("bitrate is missing, which is required for video encoders.");
                        return BAD_VALUE;
                    }
                }
                if (!msg->findInt32(KEY_I_FRAME_INTERVAL, &i32)
                        && !msg->findFloat(KEY_I_FRAME_INTERVAL, &flt)) {
                    ALOGD("I frame interval is missing, which is required for video encoders.");
                    return BAD_VALUE;
                }
                if (!msg->findInt32(KEY_FRAME_RATE, &i32)
                        && !msg->findFloat(KEY_FRAME_RATE, &flt)) {
                    ALOGD("frame rate is missing, which is required for video encoders.");
                    return BAD_VALUE;
                }
            }
        }

        /*
         * Handle input surface configuration
         */
        if ((config->mDomain & (Config::IS_VIDEO | Config::IS_IMAGE))
                && (config->mDomain & Config::IS_ENCODER)) {
            config->mISConfig.reset(new InputSurfaceWrapper::Config{});
            {
                config->mISConfig->mMinFps = 0;
                int64_t value;
                if (msg->findInt64(KEY_REPEAT_PREVIOUS_FRAME_AFTER, &value) && value > 0) {
                    config->mISConfig->mMinFps = 1e6 / value;
                }
                if (!msg->findFloat(
                        KEY_MAX_FPS_TO_ENCODER, &config->mISConfig->mMaxFps)) {
                    config->mISConfig->mMaxFps = -1;
                }
                config->mISConfig->mMinAdjustedFps = 0;
                config->mISConfig->mFixedAdjustedFps = 0;
                if (msg->findInt64(KEY_MAX_PTS_GAP_TO_ENCODER, &value)) {
                    if (value < 0 && value >= INT32_MIN) {
                        config->mISConfig->mFixedAdjustedFps = -1e6 / value;
                        config->mISConfig->mMaxFps = -1;
                    } else if (value > 0 && value <= INT32_MAX) {
                        config->mISConfig->mMinAdjustedFps = 1e6 / value;
                    }
                }
            }

            {
                bool captureFpsFound = false;
                double timeLapseFps;
                float captureRate;
                if (msg->findDouble("time-lapse-fps", &timeLapseFps)) {
                    config->mISConfig->mCaptureFps = timeLapseFps;
                    captureFpsFound = true;
                } else if (msg->findAsFloat(KEY_CAPTURE_RATE, &captureRate)) {
                    config->mISConfig->mCaptureFps = captureRate;
                    captureFpsFound = true;
                }
                if (captureFpsFound) {
                    (void)msg->findAsFloat(KEY_FRAME_RATE, &config->mISConfig->mCodedFps);
                }
            }

            {
                config->mISConfig->mSuspended = false;
                config->mISConfig->mSuspendAtUs = -1;
                int32_t value;
                if (msg->findInt32(KEY_CREATE_INPUT_SURFACE_SUSPENDED, &value) && value) {
                    config->mISConfig->mSuspended = true;
                }
            }
            config->mISConfig->mUsage = 0;
            config->mISConfig->mPriority = INT_MAX;
        }

        /*
         * Handle desired color format.
         */
        int32_t defaultColorFormat = COLOR_FormatYUV420Flexible;
        if ((config->mDomain & (Config::IS_VIDEO | Config::IS_IMAGE))) {
            int32_t format = 0;
            // Query vendor format for Flexible YUV
            std::vector<std::unique_ptr<C2Param>> heapParams;
            C2StoreFlexiblePixelFormatDescriptorsInfo *pixelFormatInfo = nullptr;
            int vendorSdkVersion = base::GetIntProperty(
                    "ro.vendor.build.version.sdk", android_get_device_api_level());
            if (vendorSdkVersion >= __ANDROID_API_S__ && mClient->query(
                        {},
                        {C2StoreFlexiblePixelFormatDescriptorsInfo::PARAM_TYPE},
                        C2_MAY_BLOCK,
                        &heapParams) == C2_OK
                    && heapParams.size() == 1u) {
                pixelFormatInfo = C2StoreFlexiblePixelFormatDescriptorsInfo::From(
                        heapParams[0].get());
            } else {
                pixelFormatInfo = nullptr;
            }
            // bit depth -> format
            std::map<uint32_t, uint32_t> flexPixelFormat;
            std::map<uint32_t, uint32_t> flexPlanarPixelFormat;
            std::map<uint32_t, uint32_t> flexSemiPlanarPixelFormat;
            if (pixelFormatInfo && *pixelFormatInfo) {
                for (size_t i = 0; i < pixelFormatInfo->flexCount(); ++i) {
                    const C2FlexiblePixelFormatDescriptorStruct &desc =
                        pixelFormatInfo->m.values[i];
                    if (desc.subsampling != C2Color::YUV_420
                            // TODO(b/180076105): some device report wrong layout
                            // || desc.layout == C2Color::INTERLEAVED_PACKED
                            // || desc.layout == C2Color::INTERLEAVED_ALIGNED
                            || desc.layout == C2Color::UNKNOWN_LAYOUT) {
                        continue;
                    }
                    if (flexPixelFormat.count(desc.bitDepth) == 0) {
                        flexPixelFormat.emplace(desc.bitDepth, desc.pixelFormat);
                    }
                    if (desc.layout == C2Color::PLANAR_PACKED
                            && flexPlanarPixelFormat.count(desc.bitDepth) == 0) {
                        flexPlanarPixelFormat.emplace(desc.bitDepth, desc.pixelFormat);
                    }
                    if (desc.layout == C2Color::SEMIPLANAR_PACKED
                            && flexSemiPlanarPixelFormat.count(desc.bitDepth) == 0) {
                        flexSemiPlanarPixelFormat.emplace(desc.bitDepth, desc.pixelFormat);
                    }
                }
            }
            if (!msg->findInt32(KEY_COLOR_FORMAT, &format)) {
                // Also handle default color format (encoders require color format, so this is only
                // needed for decoders.
                if (!(config->mDomain & Config::IS_ENCODER)) {
                    if (surface == nullptr) {
                        const char *prefix = "";
                        if (flexSemiPlanarPixelFormat.count(8) != 0) {
                            format = COLOR_FormatYUV420SemiPlanar;
                            prefix = "semi-";
                        } else {
                            format = COLOR_FormatYUV420Planar;
                        }
                        ALOGD("Client requested ByteBuffer mode decoder w/o color format set: "
                                "using default %splanar color format", prefix);
                    } else {
                        format = COLOR_FormatSurface;
                    }
                    defaultColorFormat = format;
                }
            } else {
                if ((config->mDomain & Config::IS_ENCODER) || !surface) {
                    if (vendorSdkVersion < __ANDROID_API_S__ &&
                            (format == COLOR_FormatYUV420Flexible ||
                             format == COLOR_FormatYUV420Planar ||
                             format == COLOR_FormatYUV420PackedPlanar ||
                             format == COLOR_FormatYUV420SemiPlanar ||
                             format == COLOR_FormatYUV420PackedSemiPlanar)) {
                        // pre-S framework used to map these color formats into YV12.
                        // Codecs from older vendor partition may be relying on
                        // this assumption.
                        format = HAL_PIXEL_FORMAT_YV12;
                    }
                    switch (format) {
                        case COLOR_FormatYUV420Flexible:
                            format = COLOR_FormatYUV420Planar;
                            if (flexPixelFormat.count(8) != 0) {
                                format = flexPixelFormat[8];
                            }
                            break;
                        case COLOR_FormatYUV420Planar:
                        case COLOR_FormatYUV420PackedPlanar:
                            if (flexPlanarPixelFormat.count(8) != 0) {
                                format = flexPlanarPixelFormat[8];
                            } else if (flexPixelFormat.count(8) != 0) {
                                format = flexPixelFormat[8];
                            }
                            break;
                        case COLOR_FormatYUV420SemiPlanar:
                        case COLOR_FormatYUV420PackedSemiPlanar:
                            if (flexSemiPlanarPixelFormat.count(8) != 0) {
                                format = flexSemiPlanarPixelFormat[8];
                            } else if (flexPixelFormat.count(8) != 0) {
                                format = flexPixelFormat[8];
                            }
                            break;
                        case COLOR_FormatYUVP010:
                            format = COLOR_FormatYUVP010;
                            if (flexSemiPlanarPixelFormat.count(10) != 0) {
                                format = flexSemiPlanarPixelFormat[10];
                            } else if (flexPixelFormat.count(10) != 0) {
                                format = flexPixelFormat[10];
                            }
                            break;
                        default:
                            // No-op
                            break;
                    }
                }
            }

            if (format != 0) {
                msg->setInt32("android._color-format", format);
            }
        }

        /*
         * Handle dataspace
         */
        int32_t usingRecorder;
        if (msg->findInt32("android._using-recorder", &usingRecorder) && usingRecorder) {
            android_dataspace dataSpace = HAL_DATASPACE_BT709;
            int32_t width, height;
            if (msg->findInt32("width", &width)
                    && msg->findInt32("height", &height)) {
                ColorAspects aspects;
                getColorAspectsFromFormat(msg, aspects);
                setDefaultCodecColorAspectsIfNeeded(aspects, width, height);
                // TODO: read dataspace / color aspect from the component
                setColorAspectsIntoFormat(aspects, const_cast<sp<AMessage> &>(msg));
                dataSpace = getDataSpaceForColorAspects(aspects, true /* mayexpand */);
            }
            msg->setInt32("android._dataspace", (int32_t)dataSpace);
            ALOGD("setting dataspace to %x", dataSpace);
        }

        int32_t subscribeToAllVendorParams;
        if (msg->findInt32("x-*", &subscribeToAllVendorParams) && subscribeToAllVendorParams) {
            if (config->subscribeToAllVendorParams(comp, C2_MAY_BLOCK) != OK) {
                ALOGD("[%s] Failed to subscribe to all vendor params", comp->getName().c_str());
            }
        }

        std::vector<std::unique_ptr<C2Param>> configUpdate;
        // NOTE: We used to ignore "video-bitrate" at configure; replicate
        //       the behavior here.
        sp<AMessage> sdkParams = msg;
        int32_t videoBitrate;
        if (sdkParams->findInt32(PARAMETER_KEY_VIDEO_BITRATE, &videoBitrate)) {
            sdkParams = msg->dup();
            sdkParams->removeEntryAt(sdkParams->findEntryByName(PARAMETER_KEY_VIDEO_BITRATE));
        }
        err = config->getConfigUpdateFromSdkParams(
                comp, sdkParams, Config::IS_CONFIG, C2_DONT_BLOCK, &configUpdate);
        if (err != OK) {
            ALOGW("failed to convert configuration to c2 params");
        }

        int32_t maxBframes = 0;
        if ((config->mDomain & Config::IS_ENCODER)
                && (config->mDomain & Config::IS_VIDEO)
                && sdkParams->findInt32(KEY_MAX_B_FRAMES, &maxBframes)
                && maxBframes > 0) {
            std::unique_ptr<C2StreamGopTuning::output> gop =
                C2StreamGopTuning::output::AllocUnique(2 /* flexCount */, 0u /* stream */);
            gop->m.values[0] = { P_FRAME, UINT32_MAX };
            gop->m.values[1] = {
                C2Config::picture_type_t(P_FRAME | B_FRAME),
                uint32_t(maxBframes)
            };
            configUpdate.push_back(std::move(gop));
        }

        if ((config->mDomain & Config::IS_ENCODER)
                && (config->mDomain & Config::IS_VIDEO)) {
            // we may not use all 3 of these entries
            std::unique_ptr<C2StreamPictureQuantizationTuning::output> qp =
                C2StreamPictureQuantizationTuning::output::AllocUnique(3 /* flexCount */,
                                                                       0u /* stream */);

            int ix = 0;

            int32_t iMax = INT32_MAX;
            int32_t iMin = INT32_MIN;
            (void) sdkParams->findInt32(KEY_VIDEO_QP_I_MAX, &iMax);
            (void) sdkParams->findInt32(KEY_VIDEO_QP_I_MIN, &iMin);
            if (iMax != INT32_MAX || iMin != INT32_MIN) {
                qp->m.values[ix++] = {I_FRAME, iMin, iMax};
            }

            int32_t pMax = INT32_MAX;
            int32_t pMin = INT32_MIN;
            (void) sdkParams->findInt32(KEY_VIDEO_QP_P_MAX, &pMax);
            (void) sdkParams->findInt32(KEY_VIDEO_QP_P_MIN, &pMin);
            if (pMax != INT32_MAX || pMin != INT32_MIN) {
                qp->m.values[ix++] = {P_FRAME, pMin, pMax};
            }

            int32_t bMax = INT32_MAX;
            int32_t bMin = INT32_MIN;
            (void) sdkParams->findInt32(KEY_VIDEO_QP_B_MAX, &bMax);
            (void) sdkParams->findInt32(KEY_VIDEO_QP_B_MIN, &bMin);
            if (bMax != INT32_MAX || bMin != INT32_MIN) {
                qp->m.values[ix++] = {B_FRAME, bMin, bMax};
            }

            // adjust to reflect actual use.
            qp->setFlexCount(ix);

            configUpdate.push_back(std::move(qp));
        }

        int32_t background = 0;
        if ((config->mDomain & Config::IS_VIDEO)
                && msg->findInt32("android._background-mode", &background)
                && background) {
            androidSetThreadPriority(gettid(), ANDROID_PRIORITY_BACKGROUND);
            if (config->mISConfig) {
                config->mISConfig->mPriority = ANDROID_PRIORITY_BACKGROUND;
            }
        }

        err = config->setParameters(comp, configUpdate, C2_DONT_BLOCK);
        if (err != OK) {
            ALOGW("failed to configure c2 params");
            return err;
        }

        std::vector<std::unique_ptr<C2Param>> params;
        C2StreamUsageTuning::input usage(0u, 0u);
        C2StreamMaxBufferSizeInfo::input maxInputSize(0u, 0u);
        C2PrependHeaderModeSetting prepend(PREPEND_HEADER_TO_NONE);

        C2Param::Index colorAspectsRequestIndex =
            C2StreamColorAspectsInfo::output::PARAM_TYPE | C2Param::CoreIndex::IS_REQUEST_FLAG;
        std::initializer_list<C2Param::Index> indices {
            colorAspectsRequestIndex.withStream(0u),
        };
        int32_t colorTransferRequest = 0;
        if (config->mDomain & (Config::IS_IMAGE | Config::IS_VIDEO)
                && !sdkParams->findInt32("color-transfer-request", &colorTransferRequest)) {
            colorTransferRequest = 0;
        }
        c2_status_t c2err = C2_OK;
        if (colorTransferRequest != 0) {
            c2err = comp->query(
                    { &usage, &maxInputSize, &prepend },
                    indices,
                    C2_DONT_BLOCK,
                    &params);
        } else {
            c2err = comp->query(
                    { &usage, &maxInputSize, &prepend },
                    {},
                    C2_DONT_BLOCK,
                    &params);
        }
        if (c2err != C2_OK && c2err != C2_BAD_INDEX) {
            ALOGE("Failed to query component interface: %d", c2err);
            return UNKNOWN_ERROR;
        }
        if (usage) {
            if (usage.value & C2MemoryUsage::CPU_READ) {
                config->mInputFormat->setInt32("using-sw-read-often", true);
            }
            if (config->mISConfig) {
                C2AndroidMemoryUsage androidUsage(C2MemoryUsage(usage.value));
                config->mISConfig->mUsage = androidUsage.asGrallocUsage();
            }
            config->mInputFormat->setInt64("android._C2MemoryUsage", usage.value);
        }

        // NOTE: we don't blindly use client specified input size if specified as clients
        // at times specify too small size. Instead, mimic the behavior from OMX, where the
        // client specified size is only used to ask for bigger buffers than component suggested
        // size.
        int32_t clientInputSize = 0;
        bool clientSpecifiedInputSize =
            msg->findInt32(KEY_MAX_INPUT_SIZE, &clientInputSize) && clientInputSize > 0;
        // TEMP: enforce minimum buffer size of 1MB for video decoders
        // and 16K / 4K for audio encoders/decoders
        if (maxInputSize.value == 0) {
            if (config->mDomain & Config::IS_AUDIO) {
                maxInputSize.value = encoder ? 16384 : 4096;
            } else if (!encoder) {
                maxInputSize.value = 1048576u;
            }
        }

        // verify that CSD fits into this size (if defined)
        if ((config->mDomain & Config::IS_DECODER) && maxInputSize.value > 0) {
            sp<ABuffer> csd;
            for (size_t ix = 0; msg->findBuffer(StringPrintf("csd-%zu", ix).c_str(), &csd); ++ix) {
                if (csd && csd->size() > maxInputSize.value) {
                    maxInputSize.value = csd->size();
                }
            }
        }

        // TODO: do this based on component requiring linear allocator for input
        if ((config->mDomain & Config::IS_DECODER) || (config->mDomain & Config::IS_AUDIO)) {
            if (clientSpecifiedInputSize) {
                // Warn that we're overriding client's max input size if necessary.
                if ((uint32_t)clientInputSize < maxInputSize.value) {
                    ALOGD("client requested max input size %d, which is smaller than "
                          "what component recommended (%u); overriding with component "
                          "recommendation.", clientInputSize, maxInputSize.value);
                    ALOGW("This behavior is subject to change. It is recommended that "
                          "app developers double check whether the requested "
                          "max input size is in reasonable range.");
                } else {
                    maxInputSize.value = clientInputSize;
                }
            }
            // Pass max input size on input format to the buffer channel (if supplied by the
            // component or by a default)
            if (maxInputSize.value) {
                config->mInputFormat->setInt32(
                        KEY_MAX_INPUT_SIZE,
                        (int32_t)(c2_min(maxInputSize.value, uint32_t(INT32_MAX))));
            }
        }

        int32_t clientPrepend;
        if ((config->mDomain & Config::IS_VIDEO)
                && (config->mDomain & Config::IS_ENCODER)
                && msg->findInt32(KEY_PREPEND_HEADER_TO_SYNC_FRAMES, &clientPrepend)
                && clientPrepend
                && (!prepend || prepend.value != PREPEND_HEADER_TO_ALL_SYNC)) {
            ALOGE("Failed to set KEY_PREPEND_HEADER_TO_SYNC_FRAMES");
            return BAD_VALUE;
        }

        int32_t componentColorFormat = 0;
        if ((config->mDomain & (Config::IS_VIDEO | Config::IS_IMAGE))) {
            // propagate HDR static info to output format for both encoders and decoders
            // if component supports this info, we will update from component, but only the raw port,
            // so don't propagate if component already filled it in.
            sp<ABuffer> hdrInfo;
            if (msg->findBuffer(KEY_HDR_STATIC_INFO, &hdrInfo)
                    && !config->mOutputFormat->findBuffer(KEY_HDR_STATIC_INFO, &hdrInfo)) {
                config->mOutputFormat->setBuffer(KEY_HDR_STATIC_INFO, hdrInfo);
            }

            // Set desired color format from configuration parameter
            int32_t format;
            if (!msg->findInt32(KEY_COLOR_FORMAT, &format)) {
                format = defaultColorFormat;
            }
            if (config->mDomain & Config::IS_ENCODER) {
                config->mInputFormat->setInt32(KEY_COLOR_FORMAT, format);
                if (msg->findInt32("android._color-format", &componentColorFormat)) {
                    config->mInputFormat->setInt32("android._color-format", componentColorFormat);
                }
            } else {
                config->mOutputFormat->setInt32(KEY_COLOR_FORMAT, format);
            }
        }

        // propagate encoder delay and padding to output format
        if ((config->mDomain & Config::IS_DECODER) && (config->mDomain & Config::IS_AUDIO)) {
            int delay = 0;
            if (msg->findInt32("encoder-delay", &delay)) {
                config->mOutputFormat->setInt32("encoder-delay", delay);
            }
            int padding = 0;
            if (msg->findInt32("encoder-padding", &padding)) {
                config->mOutputFormat->setInt32("encoder-padding", padding);
            }
        }

        if (config->mDomain & Config::IS_AUDIO) {
            // set channel-mask
            int32_t mask;
            if (msg->findInt32(KEY_CHANNEL_MASK, &mask)) {
                if (config->mDomain & Config::IS_ENCODER) {
                    config->mInputFormat->setInt32(KEY_CHANNEL_MASK, mask);
                } else {
                    config->mOutputFormat->setInt32(KEY_CHANNEL_MASK, mask);
                }
            }

            // set PCM encoding
            int32_t pcmEncoding = kAudioEncodingPcm16bit;
            msg->findInt32(KEY_PCM_ENCODING, &pcmEncoding);
            if (encoder) {
                config->mInputFormat->setInt32("android._config-pcm-encoding", pcmEncoding);
            } else {
                config->mOutputFormat->setInt32("android._config-pcm-encoding", pcmEncoding);
            }
        }

        std::unique_ptr<C2Param> colorTransferRequestParam;
        for (std::unique_ptr<C2Param> &param : params) {
            if (param->index() == colorAspectsRequestIndex.withStream(0u)) {
                ALOGI("found color transfer request param");
                colorTransferRequestParam = std::move(param);
            }
        }

        if (colorTransferRequest != 0) {
            if (colorTransferRequestParam && *colorTransferRequestParam) {
                C2StreamColorAspectsInfo::output *info =
                    static_cast<C2StreamColorAspectsInfo::output *>(
                            colorTransferRequestParam.get());
                if (!C2Mapper::map(info->transfer, &colorTransferRequest)) {
                    colorTransferRequest = 0;
                }
            } else {
                colorTransferRequest = 0;
            }
            config->mInputFormat->setInt32("color-transfer-request", colorTransferRequest);
        }

        if (componentColorFormat != 0 && componentColorFormat != COLOR_FormatSurface) {
            // Need to get stride/vstride
            uint32_t pixelFormat = PIXEL_FORMAT_UNKNOWN;
            if (C2Mapper::mapPixelFormatFrameworkToCodec(componentColorFormat, &pixelFormat)) {
                // TODO: retrieve these values without allocating a buffer.
                //       Currently allocating a buffer is necessary to retrieve the layout.
                int64_t blockUsage =
                    usage.value | C2MemoryUsage::CPU_READ | C2MemoryUsage::CPU_WRITE;
                std::shared_ptr<C2GraphicBlock> block = FetchGraphicBlock(
                        width, height, componentColorFormat, blockUsage, {comp->getName()});
                sp<GraphicBlockBuffer> buffer;
                if (block) {
                    buffer = GraphicBlockBuffer::Allocate(
                            config->mInputFormat,
                            block,
                            [](size_t size) -> sp<ABuffer> { return new ABuffer(size); });
                } else {
                    ALOGD("Failed to allocate a graphic block "
                            "(width=%d height=%d pixelFormat=%u usage=%llx)",
                            width, height, pixelFormat, (long long)blockUsage);
                    // This means that byte buffer mode is not supported in this configuration
                    // anyway. Skip setting stride/vstride to input format.
                }
                if (buffer) {
                    sp<ABuffer> imageData = buffer->getImageData();
                    MediaImage2 *img = nullptr;
                    if (imageData && imageData->data()
                            && imageData->size() >= sizeof(MediaImage2)) {
                        img = (MediaImage2*)imageData->data();
                    }
                    if (img && img->mNumPlanes > 0 && img->mType != img->MEDIA_IMAGE_TYPE_UNKNOWN) {
                        int32_t stride = img->mPlane[0].mRowInc;
                        config->mInputFormat->setInt32(KEY_STRIDE, stride);
                        if (img->mNumPlanes > 1 && stride > 0) {
                            int64_t offsetDelta =
                                (int64_t)img->mPlane[1].mOffset - (int64_t)img->mPlane[0].mOffset;
                            if (offsetDelta % stride == 0) {
                                int32_t vstride = int32_t(offsetDelta / stride);
                                config->mInputFormat->setInt32(KEY_SLICE_HEIGHT, vstride);
                            } else {
                                ALOGD("Cannot report accurate slice height: "
                                        "offsetDelta = %lld stride = %d",
                                        (long long)offsetDelta, stride);
                            }
                        }
                    }
                }
            }
        }

        if (config->mTunneled) {
            config->mOutputFormat->setInt32("android._tunneled", 1);
        }

        // Convert an encoding statistics level to corresponding encoding statistics
        // kinds
        int32_t encodingStatisticsLevel = VIDEO_ENCODING_STATISTICS_LEVEL_NONE;
        if ((config->mDomain & Config::IS_ENCODER)
            && (config->mDomain & Config::IS_VIDEO)
            && msg->findInt32(KEY_VIDEO_ENCODING_STATISTICS_LEVEL, &encodingStatisticsLevel)) {
            // Higher level include all the enc stats belong to lower level.
            switch (encodingStatisticsLevel) {
                // case VIDEO_ENCODING_STATISTICS_LEVEL_2: // reserved for the future level 2
                                                           // with more enc stat kinds
                // Future extended encoding statistics for the level 2 should be added here
                case VIDEO_ENCODING_STATISTICS_LEVEL_1:
                    config->subscribeToConfigUpdate(
                            comp,
                            {
                                C2AndroidStreamAverageBlockQuantizationInfo::output::PARAM_TYPE,
                                C2StreamPictureTypeInfo::output::PARAM_TYPE,
                            });
                    break;
                case VIDEO_ENCODING_STATISTICS_LEVEL_NONE:
                    break;
            }
        }
        ALOGD("encoding statistics level = %d", encodingStatisticsLevel);

        ALOGD("setup formats input: %s",
                config->mInputFormat->debugString().c_str());
        ALOGD("setup formats output: %s",
                config->mOutputFormat->debugString().c_str());
        return OK;
    };
    if (tryAndReportOnError(doConfig) != OK) {
        return;
    }

    Mutexed<std::unique_ptr<Config>>::Locked configLocked(mConfig);
    const std::unique_ptr<Config> &config = *configLocked;

    config->queryConfiguration(comp);

    mCallback->onComponentConfigured(config->mInputFormat, config->mOutputFormat);
}

void CCodec::initiateCreateInputSurface() {
    status_t err = [this] {
        Mutexed<State>::Locked state(mState);
        if (state->get() != ALLOCATED) {
            return UNKNOWN_ERROR;
        }
        // TODO: read it from intf() properly.
        if (state->comp->getName().find("encoder") == std::string::npos) {
            return INVALID_OPERATION;
        }
        return OK;
    }();
    if (err != OK) {
        mCallback->onInputSurfaceCreationFailed(err);
        return;
    }

    (new AMessage(kWhatCreateInputSurface, this))->post();
}

sp<PersistentSurface> CCodec::CreateOmxInputSurface() {
    using namespace android::hardware::media::omx::V1_0;
    using namespace android::hardware::media::omx::V1_0::utils;
    using namespace android::hardware::graphics::bufferqueue::V1_0::utils;
    typedef android::hardware::media::omx::V1_0::Status OmxStatus;
    android::sp<IOmx> omx = IOmx::getService();
    if (omx == nullptr) {
        return nullptr;
    }
    typedef android::hardware::graphics::bufferqueue::V1_0::
            IGraphicBufferProducer HGraphicBufferProducer;
    typedef android::hardware::media::omx::V1_0::
            IGraphicBufferSource HGraphicBufferSource;
    OmxStatus s;
    android::sp<HGraphicBufferProducer> gbp;
    android::sp<HGraphicBufferSource> gbs;

    using ::android::hardware::Return;
    Return<void> transStatus = omx->createInputSurface(
            [&s, &gbp, &gbs](
                    OmxStatus status,
                    const android::sp<HGraphicBufferProducer>& producer,
                    const android::sp<HGraphicBufferSource>& source) {
                s = status;
                gbp = producer;
                gbs = source;
            });
    if (transStatus.isOk() && s == OmxStatus::OK) {
        return new PersistentSurface(new H2BGraphicBufferProducer(gbp), gbs);
    }

    return nullptr;
}

sp<PersistentSurface> CCodec::CreateCompatibleInputSurface() {
    sp<PersistentSurface> surface(CreateInputSurface());

    if (surface == nullptr) {
        surface = CreateOmxInputSurface();
    }

    return surface;
}

void CCodec::createInputSurface() {
    status_t err;
    sp<IGraphicBufferProducer> bufferProducer;

    sp<AMessage> outputFormat;
    uint64_t usage = 0;
    {
        Mutexed<std::unique_ptr<Config>>::Locked configLocked(mConfig);
        const std::unique_ptr<Config> &config = *configLocked;
        outputFormat = config->mOutputFormat;
        usage = config->mISConfig ? config->mISConfig->mUsage : 0;
    }

    sp<PersistentSurface> persistentSurface = CreateCompatibleInputSurface();
    sp<hidl::base::V1_0::IBase> hidlTarget = persistentSurface->getHidlTarget();
    sp<IInputSurface> hidlInputSurface = IInputSurface::castFrom(hidlTarget);
    sp<HGraphicBufferSource> gbs = HGraphicBufferSource::castFrom(hidlTarget);

    if (hidlInputSurface) {
        std::shared_ptr<Codec2Client::InputSurface> inputSurface =
                std::make_shared<Codec2Client::InputSurface>(hidlInputSurface);
        err = setupInputSurface(std::make_shared<C2InputSurfaceWrapper>(
                inputSurface));
        bufferProducer = inputSurface->getGraphicBufferProducer();
    } else if (gbs) {
        int32_t width = 0;
        (void)outputFormat->findInt32("width", &width);
        int32_t height = 0;
        (void)outputFormat->findInt32("height", &height);
        err = setupInputSurface(std::make_shared<GraphicBufferSourceWrapper>(
                gbs, width, height, usage));
        bufferProducer = persistentSurface->getBufferProducer();
    } else {
        ALOGE("Corrupted input surface");
        mCallback->onInputSurfaceCreationFailed(UNKNOWN_ERROR);
        return;
    }

    if (err != OK) {
        ALOGE("Failed to set up input surface: %d", err);
        mCallback->onInputSurfaceCreationFailed(err);
        return;
    }

    // Formats can change after setupInputSurface
    sp<AMessage> inputFormat;
    {
        Mutexed<std::unique_ptr<Config>>::Locked configLocked(mConfig);
        const std::unique_ptr<Config> &config = *configLocked;
        inputFormat = config->mInputFormat;
        outputFormat = config->mOutputFormat;
    }
    mCallback->onInputSurfaceCreated(
            inputFormat,
            outputFormat,
            new BufferProducerWrapper(bufferProducer));
}

status_t CCodec::setupInputSurface(const std::shared_ptr<InputSurfaceWrapper> &surface) {
    Mutexed<std::unique_ptr<Config>>::Locked configLocked(mConfig);
    const std::unique_ptr<Config> &config = *configLocked;
    config->mUsingSurface = true;

    // we are now using surface - apply default color aspects to input format - as well as
    // get dataspace
    bool inputFormatChanged = config->updateFormats(Config::IS_INPUT);

    // configure dataspace
    static_assert(sizeof(int32_t) == sizeof(android_dataspace), "dataspace size mismatch");

    // The output format contains app-configured color aspects, and the input format
    // has the default color aspects. Use the default for the unspecified params.
    ColorAspects inputColorAspects, colorAspects;
    getColorAspectsFromFormat(config->mOutputFormat, colorAspects);
    getColorAspectsFromFormat(config->mInputFormat, inputColorAspects);
    if (colorAspects.mRange == ColorAspects::RangeUnspecified) {
        colorAspects.mRange = inputColorAspects.mRange;
    }
    if (colorAspects.mPrimaries == ColorAspects::PrimariesUnspecified) {
        colorAspects.mPrimaries = inputColorAspects.mPrimaries;
    }
    if (colorAspects.mTransfer == ColorAspects::TransferUnspecified) {
        colorAspects.mTransfer = inputColorAspects.mTransfer;
    }
    if (colorAspects.mMatrixCoeffs == ColorAspects::MatrixUnspecified) {
        colorAspects.mMatrixCoeffs = inputColorAspects.mMatrixCoeffs;
    }
    android_dataspace dataSpace = getDataSpaceForColorAspects(
            colorAspects, /* mayExtend = */ false);
    surface->setDataSpace(dataSpace);
    setColorAspectsIntoFormat(colorAspects, config->mInputFormat, /* force = */ true);
    config->mInputFormat->setInt32("android._dataspace", int32_t(dataSpace));

    ALOGD("input format %s to %s",
            inputFormatChanged ? "changed" : "unchanged",
            config->mInputFormat->debugString().c_str());

    status_t err = mChannel->setInputSurface(surface);
    if (err != OK) {
        // undo input format update
        config->mUsingSurface = false;
        (void)config->updateFormats(Config::IS_INPUT);
        return err;
    }
    config->mInputSurface = surface;

    if (config->mISConfig) {
        surface->configure(*config->mISConfig);
    } else {
        ALOGD("ISConfig: no configuration");
    }

    return OK;
}

void CCodec::initiateSetInputSurface(const sp<PersistentSurface> &surface) {
    sp<AMessage> msg = new AMessage(kWhatSetInputSurface, this);
    msg->setObject("surface", surface);
    msg->post();
}

void CCodec::setInputSurface(const sp<PersistentSurface> &surface) {
    sp<AMessage> outputFormat;
    uint64_t usage = 0;
    {
        Mutexed<std::unique_ptr<Config>>::Locked configLocked(mConfig);
        const std::unique_ptr<Config> &config = *configLocked;
        outputFormat = config->mOutputFormat;
        usage = config->mISConfig ? config->mISConfig->mUsage : 0;
    }
    sp<hidl::base::V1_0::IBase> hidlTarget = surface->getHidlTarget();
    sp<IInputSurface> inputSurface = IInputSurface::castFrom(hidlTarget);
    sp<HGraphicBufferSource> gbs = HGraphicBufferSource::castFrom(hidlTarget);
    if (inputSurface) {
        status_t err = setupInputSurface(std::make_shared<C2InputSurfaceWrapper>(
                std::make_shared<Codec2Client::InputSurface>(inputSurface)));
        if (err != OK) {
            ALOGE("Failed to set up input surface: %d", err);
            mCallback->onInputSurfaceDeclined(err);
            return;
        }
    } else if (gbs) {
        int32_t width = 0;
        (void)outputFormat->findInt32("width", &width);
        int32_t height = 0;
        (void)outputFormat->findInt32("height", &height);
        status_t err = setupInputSurface(std::make_shared<GraphicBufferSourceWrapper>(
                gbs, width, height, usage));
        if (err != OK) {
            ALOGE("Failed to set up input surface: %d", err);
            mCallback->onInputSurfaceDeclined(err);
            return;
        }
    } else {
        ALOGE("Failed to set input surface: Corrupted surface.");
        mCallback->onInputSurfaceDeclined(UNKNOWN_ERROR);
        return;
    }
    // Formats can change after setupInputSurface
    sp<AMessage> inputFormat;
    {
        Mutexed<std::unique_ptr<Config>>::Locked configLocked(mConfig);
        const std::unique_ptr<Config> &config = *configLocked;
        inputFormat = config->mInputFormat;
        outputFormat = config->mOutputFormat;
    }
    mCallback->onInputSurfaceAccepted(inputFormat, outputFormat);
}

void CCodec::initiateStart() {
    auto setStarting = [this] {
        Mutexed<State>::Locked state(mState);
        if (state->get() != ALLOCATED) {
            return UNKNOWN_ERROR;
        }
        state->set(STARTING);
        return OK;
    };
    if (tryAndReportOnError(setStarting) != OK) {
        return;
    }

    (new AMessage(kWhatStart, this))->post();
}

void CCodec::start() {
    std::shared_ptr<Codec2Client::Component> comp;
    auto checkStarting = [this, &comp] {
        Mutexed<State>::Locked state(mState);
        if (state->get() != STARTING) {
            return UNKNOWN_ERROR;
        }
        comp = state->comp;
        return OK;
    };
    if (tryAndReportOnError(checkStarting) != OK) {
        return;
    }

    c2_status_t err = comp->start();
    if (err != C2_OK) {
        mCallback->onError(toStatusT(err, C2_OPERATION_Component_start),
                           ACTION_CODE_FATAL);
        return;
    }
    sp<AMessage> inputFormat;
    sp<AMessage> outputFormat;
    status_t err2 = OK;
    bool buffersBoundToCodec = false;
    {
        Mutexed<std::unique_ptr<Config>>::Locked configLocked(mConfig);
        const std::unique_ptr<Config> &config = *configLocked;
        inputFormat = config->mInputFormat;
        // start triggers format dup
        outputFormat = config->mOutputFormat = config->mOutputFormat->dup();
        if (config->mInputSurface) {
            err2 = config->mInputSurface->start();
            config->mInputSurfaceDataspace = config->mInputSurface->getDataspace();
        }
        buffersBoundToCodec = config->mBuffersBoundToCodec;
    }
    if (err2 != OK) {
        mCallback->onError(err2, ACTION_CODE_FATAL);
        return;
    }
    err2 = mChannel->start(inputFormat, outputFormat, buffersBoundToCodec);
    if (err2 != OK) {
        mCallback->onError(err2, ACTION_CODE_FATAL);
        return;
    }

    auto setRunning = [this] {
        Mutexed<State>::Locked state(mState);
        if (state->get() != STARTING) {
            return UNKNOWN_ERROR;
        }
        state->set(RUNNING);
        return OK;
    };
    if (tryAndReportOnError(setRunning) != OK) {
        return;
    }

    // preparation of input buffers may not succeed due to the lack of
    // memory; returning correct error code (NO_MEMORY) as an error allows
    // MediaCodec to try reclaim and restart codec gracefully.
    std::map<size_t, sp<MediaCodecBuffer>> clientInputBuffers;
    err2 = mChannel->prepareInitialInputBuffers(&clientInputBuffers);
    if (err2 != OK) {
        ALOGE("Initial preparation for Input Buffers failed");
        mCallback->onError(err2, ACTION_CODE_FATAL);
        return;
    }

    mCallback->onStartCompleted();

    mChannel->requestInitialInputBuffers(std::move(clientInputBuffers));
}

void CCodec::initiateShutdown(bool keepComponentAllocated) {
    if (keepComponentAllocated) {
        initiateStop();
    } else {
        initiateRelease();
    }
}

void CCodec::initiateStop() {
    {
        Mutexed<State>::Locked state(mState);
        if (state->get() == ALLOCATED
                || state->get()  == RELEASED
                || state->get() == STOPPING
                || state->get() == RELEASING) {
            // We're already stopped, released, or doing it right now.
            state.unlock();
            mCallback->onStopCompleted();
            state.lock();
            return;
        }
        state->set(STOPPING);
    }
    {
        Mutexed<std::unique_ptr<Config>>::Locked configLocked(mConfig);
        const std::unique_ptr<Config> &config = *configLocked;
        if (config->mPushBlankBuffersOnStop) {
            mChannel->pushBlankBufferToOutputSurface();
        }
    }
    mChannel->reset();
    (new AMessage(kWhatStop, this))->post();
}

void CCodec::stop() {
    std::shared_ptr<Codec2Client::Component> comp;
    {
        Mutexed<State>::Locked state(mState);
        if (state->get() == RELEASING) {
            state.unlock();
            // We're already stopped or release is in progress.
            mCallback->onStopCompleted();
            state.lock();
            return;
        } else if (state->get() != STOPPING) {
            state.unlock();
            mCallback->onError(UNKNOWN_ERROR, ACTION_CODE_FATAL);
            state.lock();
            return;
        }
        comp = state->comp;
    }
    status_t err = comp->stop();
    mChannel->stopUseOutputSurface();
    if (err != C2_OK) {
        // TODO: convert err into status_t
        mCallback->onError(UNKNOWN_ERROR, ACTION_CODE_FATAL);
    }

    {
        Mutexed<std::unique_ptr<Config>>::Locked configLocked(mConfig);
        const std::unique_ptr<Config> &config = *configLocked;
        if (config->mInputSurface) {
            config->mInputSurface->disconnect();
            config->mInputSurface = nullptr;
            config->mInputSurfaceDataspace = HAL_DATASPACE_UNKNOWN;
        }
    }
    {
        Mutexed<State>::Locked state(mState);
        if (state->get() == STOPPING) {
            state->set(ALLOCATED);
        }
    }
    mCallback->onStopCompleted();
}

void CCodec::initiateRelease(bool sendCallback /* = true */) {
    bool clearInputSurfaceIfNeeded = false;
    {
        Mutexed<State>::Locked state(mState);
        if (state->get() == RELEASED || state->get() == RELEASING) {
            // We're already released or doing it right now.
            if (sendCallback) {
                state.unlock();
                mCallback->onReleaseCompleted();
                state.lock();
            }
            return;
        }
        if (state->get() == ALLOCATING) {
            state->set(RELEASING);
            // With the altered state allocate() would fail and clean up.
            if (sendCallback) {
                state.unlock();
                mCallback->onReleaseCompleted();
                state.lock();
            }
            return;
        }
        if (state->get() == STARTING
                || state->get() == RUNNING
                || state->get() == STOPPING) {
            // Input surface may have been started, so clean up is needed.
            clearInputSurfaceIfNeeded = true;
        }
        state->set(RELEASING);
    }

    if (clearInputSurfaceIfNeeded) {
        Mutexed<std::unique_ptr<Config>>::Locked configLocked(mConfig);
        const std::unique_ptr<Config> &config = *configLocked;
        if (config->mInputSurface) {
            config->mInputSurface->disconnect();
            config->mInputSurface = nullptr;
            config->mInputSurfaceDataspace = HAL_DATASPACE_UNKNOWN;
        }
    }
    {
        Mutexed<std::unique_ptr<Config>>::Locked configLocked(mConfig);
        const std::unique_ptr<Config> &config = *configLocked;
        if (config->mPushBlankBuffersOnStop) {
            mChannel->pushBlankBufferToOutputSurface();
        }
    }

    mChannel->reset();
    // thiz holds strong ref to this while the thread is running.
    sp<CCodec> thiz(this);
    std::thread([thiz, sendCallback] { thiz->release(sendCallback); }).detach();
}

void CCodec::release(bool sendCallback) {
    std::shared_ptr<Codec2Client::Component> comp;
    {
        Mutexed<State>::Locked state(mState);
        if (state->get() == RELEASED) {
            if (sendCallback) {
                state.unlock();
                mCallback->onReleaseCompleted();
                state.lock();
            }
            return;
        }
        comp = state->comp;
    }
    comp->release();
    mChannel->stopUseOutputSurface();

    {
        Mutexed<State>::Locked state(mState);
        state->set(RELEASED);
        state->comp.reset();
    }
    (new AMessage(kWhatRelease, this))->post();
    if (sendCallback) {
        mCallback->onReleaseCompleted();
    }
}

status_t CCodec::setSurface(const sp<Surface> &surface) {
    {
        Mutexed<std::unique_ptr<Config>>::Locked configLocked(mConfig);
        const std::unique_ptr<Config> &config = *configLocked;
        sp<ANativeWindow> nativeWindow = static_cast<ANativeWindow *>(surface.get());
        status_t err = OK;

        if (config->mTunneled && config->mSidebandHandle != nullptr) {
            err = native_window_set_sideband_stream(
                    nativeWindow.get(),
                    const_cast<native_handle_t *>(config->mSidebandHandle->handle()));
            if (err != OK) {
                ALOGE("NativeWindow(%p) native_window_set_sideband_stream(%p) failed! (err %d).",
                        nativeWindow.get(), config->mSidebandHandle->handle(), err);
                return err;
            }
        } else {
            // Explicitly reset the sideband handle of the window for
            // non-tunneled video in case the window was previously used
            // for a tunneled video playback.
            err = native_window_set_sideband_stream(nativeWindow.get(), nullptr);
            if (err != OK) {
                ALOGE("native_window_set_sideband_stream(nullptr) failed! (err %d).", err);
                return err;
            }
        }
    }
    return mChannel->setSurface(surface);
}

void CCodec::signalFlush() {
    status_t err = [this] {
        Mutexed<State>::Locked state(mState);
        if (state->get() == FLUSHED) {
            return ALREADY_EXISTS;
        }
        if (state->get() != RUNNING) {
            return UNKNOWN_ERROR;
        }
        state->set(FLUSHING);
        return OK;
    }();
    switch (err) {
        case ALREADY_EXISTS:
            mCallback->onFlushCompleted();
            return;
        case OK:
            break;
        default:
            mCallback->onError(err, ACTION_CODE_FATAL);
            return;
    }

    mChannel->stop();
    (new AMessage(kWhatFlush, this))->post();
}

void CCodec::flush() {
    std::shared_ptr<Codec2Client::Component> comp;
    auto checkFlushing = [this, &comp] {
        Mutexed<State>::Locked state(mState);
        if (state->get() != FLUSHING) {
            return UNKNOWN_ERROR;
        }
        comp = state->comp;
        return OK;
    };
    if (tryAndReportOnError(checkFlushing) != OK) {
        return;
    }

    std::list<std::unique_ptr<C2Work>> flushedWork;
    c2_status_t err = comp->flush(C2Component::FLUSH_COMPONENT, &flushedWork);
    {
        Mutexed<std::list<std::unique_ptr<C2Work>>>::Locked queue(mWorkDoneQueue);
        flushedWork.splice(flushedWork.end(), *queue);
    }
    if (err != C2_OK) {
        // TODO: convert err into status_t
        mCallback->onError(UNKNOWN_ERROR, ACTION_CODE_FATAL);
    }

    mChannel->flush(flushedWork);

    {
        Mutexed<State>::Locked state(mState);
        if (state->get() == FLUSHING) {
            state->set(FLUSHED);
        }
    }
    mCallback->onFlushCompleted();
}

void CCodec::signalResume() {
    std::shared_ptr<Codec2Client::Component> comp;
    auto setResuming = [this, &comp] {
        Mutexed<State>::Locked state(mState);
        if (state->get() != FLUSHED) {
            return UNKNOWN_ERROR;
        }
        state->set(RESUMING);
        comp = state->comp;
        return OK;
    };
    if (tryAndReportOnError(setResuming) != OK) {
        return;
    }

    {
        Mutexed<std::unique_ptr<Config>>::Locked configLocked(mConfig);
        const std::unique_ptr<Config> &config = *configLocked;
        sp<AMessage> outputFormat = config->mOutputFormat;
        config->queryConfiguration(comp);
        RevertOutputFormatIfNeeded(outputFormat, config->mOutputFormat);
    }

    (void)mChannel->start(nullptr, nullptr, [&]{
        Mutexed<std::unique_ptr<Config>>::Locked configLocked(mConfig);
        const std::unique_ptr<Config> &config = *configLocked;
        return config->mBuffersBoundToCodec;
    }());

    {
        Mutexed<State>::Locked state(mState);
        if (state->get() != RESUMING) {
            state.unlock();
            mCallback->onError(UNKNOWN_ERROR, ACTION_CODE_FATAL);
            state.lock();
            return;
        }
        state->set(RUNNING);
    }

    std::map<size_t, sp<MediaCodecBuffer>> clientInputBuffers;
    status_t err = mChannel->prepareInitialInputBuffers(&clientInputBuffers);
<<<<<<< HEAD
    if (err != OK) {
        if (err == WOULD_BLOCK) {
            return;
        }
        ALOGW("Resume request for Input Buffers failed");
=======
    // FIXME(b/237656746)
    if (err != OK && err != NO_MEMORY) {
        ALOGE("Resume request for Input Buffers failed");
>>>>>>> cf251a84
        mCallback->onError(err, ACTION_CODE_FATAL);
        return;
    }
    mChannel->requestInitialInputBuffers(std::move(clientInputBuffers));
}

void CCodec::signalSetParameters(const sp<AMessage> &msg) {
    std::shared_ptr<Codec2Client::Component> comp;
    auto checkState = [this, &comp] {
        Mutexed<State>::Locked state(mState);
        if (state->get() == RELEASED) {
            return INVALID_OPERATION;
        }
        comp = state->comp;
        return OK;
    };
    if (tryAndReportOnError(checkState) != OK) {
        return;
    }

    // NOTE: We used to ignore "bitrate" at setParameters; replicate
    //       the behavior here.
    sp<AMessage> params = msg;
    int32_t bitrate;
    if (params->findInt32(KEY_BIT_RATE, &bitrate)) {
        params = msg->dup();
        params->removeEntryAt(params->findEntryByName(KEY_BIT_RATE));
    }

    int32_t syncId = 0;
    if (params->findInt32("audio-hw-sync", &syncId)
            || params->findInt32("hw-av-sync-id", &syncId)) {
        configureTunneledVideoPlayback(comp, nullptr, params);
    }

    Mutexed<std::unique_ptr<Config>>::Locked configLocked(mConfig);
    const std::unique_ptr<Config> &config = *configLocked;

    /**
     * Handle input surface parameters
     */
    if ((config->mDomain & (Config::IS_VIDEO | Config::IS_IMAGE))
            && (config->mDomain & Config::IS_ENCODER)
            && config->mInputSurface && config->mISConfig) {
        (void)params->findInt64(PARAMETER_KEY_OFFSET_TIME, &config->mISConfig->mTimeOffsetUs);

        if (params->findInt64("skip-frames-before", &config->mISConfig->mStartAtUs)) {
            config->mISConfig->mStopped = false;
        } else if (params->findInt64("stop-time-us", &config->mISConfig->mStopAtUs)) {
            config->mISConfig->mStopped = true;
        }

        int32_t value;
        if (params->findInt32(PARAMETER_KEY_SUSPEND, &value)) {
            config->mISConfig->mSuspended = value;
            config->mISConfig->mSuspendAtUs = -1;
            (void)params->findInt64(PARAMETER_KEY_SUSPEND_TIME, &config->mISConfig->mSuspendAtUs);
        }

        (void)config->mInputSurface->configure(*config->mISConfig);
        if (config->mISConfig->mStopped) {
            config->mInputFormat->setInt64(
                    "android._stop-time-offset-us", config->mISConfig->mInputDelayUs);
        }
    }

    std::vector<std::unique_ptr<C2Param>> configUpdate;
    (void)config->getConfigUpdateFromSdkParams(
            comp, params, Config::IS_PARAM, C2_MAY_BLOCK, &configUpdate);
    // Prefer to pass parameters to the buffer channel, so they can be synchronized with the frames.
    // Parameter synchronization is not defined when using input surface. For now, route
    // these directly to the component.
    if (config->mInputSurface == nullptr
            && (property_get_bool("debug.stagefright.ccodec_delayed_params", false)
                    || comp->getName().find("c2.android.") == 0)) {
        mChannel->setParameters(configUpdate);
    } else {
        sp<AMessage> outputFormat = config->mOutputFormat;
        (void)config->setParameters(comp, configUpdate, C2_MAY_BLOCK);
        RevertOutputFormatIfNeeded(outputFormat, config->mOutputFormat);
    }
}

void CCodec::signalEndOfInputStream() {
    mCallback->onSignaledInputEOS(mChannel->signalEndOfInputStream());
}

void CCodec::signalRequestIDRFrame() {
    std::shared_ptr<Codec2Client::Component> comp;
    {
        Mutexed<State>::Locked state(mState);
        if (state->get() == RELEASED) {
            ALOGD("no IDR request sent since component is released");
            return;
        }
        comp = state->comp;
    }
    ALOGV("request IDR");
    Mutexed<std::unique_ptr<Config>>::Locked configLocked(mConfig);
    const std::unique_ptr<Config> &config = *configLocked;
    std::vector<std::unique_ptr<C2Param>> params;
    params.push_back(
            std::make_unique<C2StreamRequestSyncFrameTuning::output>(0u, true));
    config->setParameters(comp, params, C2_MAY_BLOCK);
}

status_t CCodec::querySupportedParameters(std::vector<std::string> *names) {
    Mutexed<std::unique_ptr<Config>>::Locked configLocked(mConfig);
    const std::unique_ptr<Config> &config = *configLocked;
    return config->querySupportedParameters(names);
}

status_t CCodec::describeParameter(
        const std::string &name, CodecParameterDescriptor *desc) {
    Mutexed<std::unique_ptr<Config>>::Locked configLocked(mConfig);
    const std::unique_ptr<Config> &config = *configLocked;
    return config->describe(name, desc);
}

status_t CCodec::subscribeToParameters(const std::vector<std::string> &names) {
    std::shared_ptr<Codec2Client::Component> comp = mState.lock()->comp;
    if (!comp) {
        return INVALID_OPERATION;
    }
    Mutexed<std::unique_ptr<Config>>::Locked configLocked(mConfig);
    const std::unique_ptr<Config> &config = *configLocked;
    return config->subscribeToVendorConfigUpdate(comp, names);
}

status_t CCodec::unsubscribeFromParameters(const std::vector<std::string> &names) {
    std::shared_ptr<Codec2Client::Component> comp = mState.lock()->comp;
    if (!comp) {
        return INVALID_OPERATION;
    }
    Mutexed<std::unique_ptr<Config>>::Locked configLocked(mConfig);
    const std::unique_ptr<Config> &config = *configLocked;
    return config->unsubscribeFromVendorConfigUpdate(comp, names);
}

void CCodec::onWorkDone(std::list<std::unique_ptr<C2Work>> &workItems) {
    if (!workItems.empty()) {
        Mutexed<std::list<std::unique_ptr<C2Work>>>::Locked queue(mWorkDoneQueue);
        queue->splice(queue->end(), workItems);
    }
    (new AMessage(kWhatWorkDone, this))->post();
}

void CCodec::onInputBufferDone(uint64_t frameIndex, size_t arrayIndex) {
    mChannel->onInputBufferDone(frameIndex, arrayIndex);
    if (arrayIndex == 0) {
        // We always put no more than one buffer per work, if we use an input surface.
        Mutexed<std::unique_ptr<Config>>::Locked configLocked(mConfig);
        const std::unique_ptr<Config> &config = *configLocked;
        if (config->mInputSurface) {
            config->mInputSurface->onInputBufferDone(frameIndex);
        }
    }
}

void CCodec::onMessageReceived(const sp<AMessage> &msg) {
    TimePoint now = std::chrono::steady_clock::now();
    CCodecWatchdog::getInstance()->watch(this);
    switch (msg->what()) {
        case kWhatAllocate: {
            // C2ComponentStore::createComponent() should return within 100ms.
            setDeadline(now, 1500ms, "allocate");
            sp<RefBase> obj;
            CHECK(msg->findObject("codecInfo", &obj));
            allocate((MediaCodecInfo *)obj.get());
            break;
        }
        case kWhatConfigure: {
            // C2Component::commit_sm() should return within 5ms.
            setDeadline(now, 1500ms, "configure");
            sp<AMessage> format;
            CHECK(msg->findMessage("format", &format));
            configure(format);
            break;
        }
        case kWhatStart: {
            // C2Component::start() should return within 500ms.
            setDeadline(now, 1500ms, "start");
            start();
            break;
        }
        case kWhatStop: {
            // C2Component::stop() should return within 500ms.
            setDeadline(now, 1500ms, "stop");
            stop();
            break;
        }
        case kWhatFlush: {
            // C2Component::flush_sm() should return within 5ms.
            setDeadline(now, 1500ms, "flush");
            flush();
            break;
        }
        case kWhatRelease: {
            mChannel->release();
            mClient.reset();
            mClientListener.reset();
            break;
        }
        case kWhatCreateInputSurface: {
            // Surface operations may be briefly blocking.
            setDeadline(now, 1500ms, "createInputSurface");
            createInputSurface();
            break;
        }
        case kWhatSetInputSurface: {
            // Surface operations may be briefly blocking.
            setDeadline(now, 1500ms, "setInputSurface");
            sp<RefBase> obj;
            CHECK(msg->findObject("surface", &obj));
            sp<PersistentSurface> surface(static_cast<PersistentSurface *>(obj.get()));
            setInputSurface(surface);
            break;
        }
        case kWhatWorkDone: {
            std::unique_ptr<C2Work> work;
            bool shouldPost = false;
            {
                Mutexed<std::list<std::unique_ptr<C2Work>>>::Locked queue(mWorkDoneQueue);
                if (queue->empty()) {
                    break;
                }
                work.swap(queue->front());
                queue->pop_front();
                shouldPost = !queue->empty();
            }
            if (shouldPost) {
                (new AMessage(kWhatWorkDone, this))->post();
            }

            // handle configuration changes in work done
            std::shared_ptr<const C2StreamInitDataInfo::output> initData;
            sp<AMessage> outputFormat = nullptr;
            {
                Mutexed<std::unique_ptr<Config>>::Locked configLocked(mConfig);
                const std::unique_ptr<Config> &config = *configLocked;
                Config::Watcher<C2StreamInitDataInfo::output> initDataWatcher =
                    config->watch<C2StreamInitDataInfo::output>();
                if (!work->worklets.empty()
                        && (work->worklets.front()->output.flags
                                & C2FrameData::FLAG_DISCARD_FRAME) == 0) {

                    // copy buffer info to config
                    std::vector<std::unique_ptr<C2Param>> updates;
                    for (const std::unique_ptr<C2Param> &param
                            : work->worklets.front()->output.configUpdate) {
                        updates.push_back(C2Param::Copy(*param));
                    }
                    unsigned stream = 0;
                    std::vector<std::shared_ptr<C2Buffer>> &outputBuffers =
                        work->worklets.front()->output.buffers;
                    for (const std::shared_ptr<C2Buffer> &buf : outputBuffers) {
                        for (const std::shared_ptr<const C2Info> &info : buf->info()) {
                            // move all info into output-stream #0 domain
                            updates.emplace_back(
                                    C2Param::CopyAsStream(*info, true /* output */, stream));
                        }

                        const std::vector<C2ConstGraphicBlock> blocks = buf->data().graphicBlocks();
                        // for now only do the first block
                        if (!blocks.empty()) {
                            // ALOGV("got output buffer with crop %u,%u+%u,%u and size %u,%u",
                            //      block.crop().left, block.crop().top,
                            //      block.crop().width, block.crop().height,
                            //      block.width(), block.height());
                            const C2ConstGraphicBlock &block = blocks[0];
                            updates.emplace_back(new C2StreamCropRectInfo::output(
                                    stream, block.crop()));
                        }
                        ++stream;
                    }

                    sp<AMessage> oldFormat = config->mOutputFormat;
                    config->updateConfiguration(updates, config->mOutputDomain);
                    RevertOutputFormatIfNeeded(oldFormat, config->mOutputFormat);

                    // copy standard infos to graphic buffers if not already present (otherwise, we
                    // may overwrite the actual intermediate value with a final value)
                    stream = 0;
                    const static C2Param::Index stdGfxInfos[] = {
                        C2StreamRotationInfo::output::PARAM_TYPE,
                        C2StreamColorAspectsInfo::output::PARAM_TYPE,
                        C2StreamDataSpaceInfo::output::PARAM_TYPE,
                        C2StreamHdrStaticInfo::output::PARAM_TYPE,
                        C2StreamHdr10PlusInfo::output::PARAM_TYPE,  // will be deprecated
                        C2StreamHdrDynamicMetadataInfo::output::PARAM_TYPE,
                        C2StreamPixelAspectRatioInfo::output::PARAM_TYPE,
                        C2StreamSurfaceScalingInfo::output::PARAM_TYPE
                    };
                    for (const std::shared_ptr<C2Buffer> &buf : outputBuffers) {
                        if (buf->data().graphicBlocks().size()) {
                            for (C2Param::Index ix : stdGfxInfos) {
                                if (!buf->hasInfo(ix)) {
                                    const C2Param *param =
                                        config->getConfigParameterValue(ix.withStream(stream));
                                    if (param) {
                                        std::shared_ptr<C2Param> info(C2Param::Copy(*param));
                                        buf->setInfo(std::static_pointer_cast<C2Info>(info));
                                    }
                                }
                            }
                        }
                        ++stream;
                    }
                }
                if (config->mInputSurface) {
                    if (work->worklets.empty()
                           || !work->worklets.back()
                           || (work->worklets.back()->output.flags
                                  & C2FrameData::FLAG_INCOMPLETE) == 0) {
                        config->mInputSurface->onInputBufferDone(work->input.ordinal.frameIndex);
                    }
                }
                if (initDataWatcher.hasChanged()) {
                    initData = initDataWatcher.update();
                    AmendOutputFormatWithCodecSpecificData(
                            initData->m.value, initData->flexCount(), config->mCodingMediaType,
                            config->mOutputFormat);
                }
                outputFormat = config->mOutputFormat;
            }
            mChannel->onWorkDone(
                    std::move(work), outputFormat, initData ? initData.get() : nullptr);
            break;
        }
        case kWhatWatch: {
            // watch message already posted; no-op.
            break;
        }
        default: {
            ALOGE("unrecognized message");
            break;
        }
    }
    setDeadline(TimePoint::max(), 0ms, "none");
}

void CCodec::setDeadline(
        const TimePoint &now,
        const std::chrono::milliseconds &timeout,
        const char *name) {
    int32_t mult = std::max(1, property_get_int32("debug.stagefright.ccodec_timeout_mult", 1));
    Mutexed<NamedTimePoint>::Locked deadline(mDeadline);
    deadline->set(now + (timeout * mult), name);
}

status_t CCodec::configureTunneledVideoPlayback(
        std::shared_ptr<Codec2Client::Component> comp,
        sp<NativeHandle> *sidebandHandle,
        const sp<AMessage> &msg) {
    std::vector<std::unique_ptr<C2SettingResult>> failures;

    std::unique_ptr<C2PortTunneledModeTuning::output> tunneledPlayback =
        C2PortTunneledModeTuning::output::AllocUnique(
            1,
            C2PortTunneledModeTuning::Struct::SIDEBAND,
            C2PortTunneledModeTuning::Struct::REALTIME,
            0);
    // TODO: use KEY_AUDIO_HW_SYNC, KEY_HARDWARE_AV_SYNC_ID when they are in MediaCodecConstants.h
    if (msg->findInt32("audio-hw-sync", &tunneledPlayback->m.syncId[0])) {
        tunneledPlayback->m.syncType = C2PortTunneledModeTuning::Struct::sync_type_t::AUDIO_HW_SYNC;
    } else if (msg->findInt32("hw-av-sync-id", &tunneledPlayback->m.syncId[0])) {
        tunneledPlayback->m.syncType = C2PortTunneledModeTuning::Struct::sync_type_t::HW_AV_SYNC;
    } else {
        tunneledPlayback->m.syncType = C2PortTunneledModeTuning::Struct::sync_type_t::REALTIME;
        tunneledPlayback->setFlexCount(0);
    }
    c2_status_t c2err = comp->config({ tunneledPlayback.get() }, C2_MAY_BLOCK, &failures);
    if (c2err != C2_OK) {
        return UNKNOWN_ERROR;
    }

    if (sidebandHandle == nullptr) {
        return OK;
    }

    std::vector<std::unique_ptr<C2Param>> params;
    c2err = comp->query({}, {C2PortTunnelHandleTuning::output::PARAM_TYPE}, C2_DONT_BLOCK, &params);
    if (c2err == C2_OK && params.size() == 1u) {
        C2PortTunnelHandleTuning::output *videoTunnelSideband =
            C2PortTunnelHandleTuning::output::From(params[0].get());
        // Currently, Codec2 only supports non-fd case for sideband native_handle.
        native_handle_t *handle = native_handle_create(0, videoTunnelSideband->flexCount());
        *sidebandHandle = NativeHandle::create(handle, true /* ownsHandle */);
        if (handle != nullptr && videoTunnelSideband->flexCount()) {
            memcpy(handle->data, videoTunnelSideband->m.values,
                    sizeof(int32_t) * videoTunnelSideband->flexCount());
            return OK;
        } else {
            return NO_MEMORY;
        }
    }
    return UNKNOWN_ERROR;
}

void CCodec::initiateReleaseIfStuck() {
    bool tunneled = false;
    bool isMediaTypeKnown = false;
    {
        static const std::set<std::string> kKnownMediaTypes{
            MIMETYPE_VIDEO_VP8,
            MIMETYPE_VIDEO_VP9,
            MIMETYPE_VIDEO_AV1,
            MIMETYPE_VIDEO_AVC,
            MIMETYPE_VIDEO_HEVC,
            MIMETYPE_VIDEO_MPEG4,
            MIMETYPE_VIDEO_H263,
            MIMETYPE_VIDEO_MPEG2,
            MIMETYPE_VIDEO_RAW,
            MIMETYPE_VIDEO_DOLBY_VISION,

            MIMETYPE_AUDIO_AMR_NB,
            MIMETYPE_AUDIO_AMR_WB,
            MIMETYPE_AUDIO_MPEG,
            MIMETYPE_AUDIO_AAC,
            MIMETYPE_AUDIO_QCELP,
            MIMETYPE_AUDIO_VORBIS,
            MIMETYPE_AUDIO_OPUS,
            MIMETYPE_AUDIO_G711_ALAW,
            MIMETYPE_AUDIO_G711_MLAW,
            MIMETYPE_AUDIO_RAW,
            MIMETYPE_AUDIO_FLAC,
            MIMETYPE_AUDIO_MSGSM,
            MIMETYPE_AUDIO_AC3,
            MIMETYPE_AUDIO_EAC3,

            MIMETYPE_IMAGE_ANDROID_HEIC,
        };
        Mutexed<std::unique_ptr<Config>>::Locked configLocked(mConfig);
        const std::unique_ptr<Config> &config = *configLocked;
        tunneled = config->mTunneled;
        isMediaTypeKnown = (kKnownMediaTypes.count(config->mCodingMediaType) != 0);
    }
    std::string name;
    bool pendingDeadline = false;
    {
        Mutexed<NamedTimePoint>::Locked deadline(mDeadline);
        if (deadline->get() < std::chrono::steady_clock::now()) {
            name = deadline->getName();
        }
        if (deadline->get() != TimePoint::max()) {
            pendingDeadline = true;
        }
    }
    if (!tunneled && isMediaTypeKnown && name.empty()) {
        constexpr std::chrono::steady_clock::duration kWorkDurationThreshold = 3s;
        std::chrono::steady_clock::duration elapsed = mChannel->elapsed();
        if (elapsed >= kWorkDurationThreshold) {
            name = "queue";
        }
        if (elapsed > 0s) {
            pendingDeadline = true;
        }
    }
    if (name.empty()) {
        // We're not stuck.
        if (pendingDeadline) {
            // If we are not stuck yet but still has deadline coming up,
            // post watch message to check back later.
            (new AMessage(kWhatWatch, this))->post();
        }
        return;
    }

    C2String compName;
    {
        Mutexed<State>::Locked state(mState);
        if (!state->comp) {
            ALOGD("previous call to %s exceeded timeout "
                  "and the component is already released", name.c_str());
            return;
        }
        compName = state->comp->getName();
    }
    ALOGW("[%s] previous call to %s exceeded timeout", compName.c_str(), name.c_str());

    initiateRelease(false);
    mCallback->onError(UNKNOWN_ERROR, ACTION_CODE_FATAL);
}

// static
PersistentSurface *CCodec::CreateInputSurface() {
    using namespace android;
    using ::android::hardware::media::omx::V1_0::implementation::TWGraphicBufferSource;
    // Attempt to create a Codec2's input surface.
    std::shared_ptr<Codec2Client::InputSurface> inputSurface =
            Codec2Client::CreateInputSurface();
    if (!inputSurface) {
        if (property_get_int32("debug.stagefright.c2inputsurface", 0) == -1) {
            sp<IGraphicBufferProducer> gbp;
            sp<OmxGraphicBufferSource> gbs = new OmxGraphicBufferSource();
            status_t err = gbs->initCheck();
            if (err != OK) {
                ALOGE("Failed to create persistent input surface: error %d", err);
                return nullptr;
            }
            return new PersistentSurface(
                    gbs->getIGraphicBufferProducer(), new TWGraphicBufferSource(gbs));
        } else {
            return nullptr;
        }
    }
    return new PersistentSurface(
            inputSurface->getGraphicBufferProducer(),
            static_cast<sp<android::hidl::base::V1_0::IBase>>(
            inputSurface->getHalInterface()));
}

class IntfCache {
public:
    IntfCache() = default;

    status_t init(const std::string &name) {
        std::shared_ptr<Codec2Client::Interface> intf{
            Codec2Client::CreateInterfaceByName(name.c_str())};
        if (!intf) {
            ALOGW("IntfCache [%s]: Unrecognized interface name", name.c_str());
            mInitStatus = NO_INIT;
            return NO_INIT;
        }
        const static C2StreamUsageTuning::input sUsage{0u /* stream id */};
        mFields.push_back(C2FieldSupportedValuesQuery::Possible(
                C2ParamField{&sUsage, &sUsage.value}));
        c2_status_t err = intf->querySupportedValues(mFields, C2_MAY_BLOCK);
        if (err != C2_OK) {
            ALOGW("IntfCache [%s]: failed to query usage supported value (err=%d)",
                    name.c_str(), err);
            mFields[0].status = err;
        }
        std::vector<std::unique_ptr<C2Param>> params;
        err = intf->query(
                {&mApiFeatures},
                {
                    C2StreamBufferTypeSetting::input::PARAM_TYPE,
                    C2PortAllocatorsTuning::input::PARAM_TYPE
                },
                C2_MAY_BLOCK,
                &params);
        if (err != C2_OK && err != C2_BAD_INDEX) {
            ALOGW("IntfCache [%s]: failed to query api features (err=%d)",
                    name.c_str(), err);
        }
        while (!params.empty()) {
            C2Param *param = params.back().release();
            params.pop_back();
            if (!param) {
                continue;
            }
            if (param->type() == C2StreamBufferTypeSetting::input::PARAM_TYPE) {
                mInputStreamFormat.reset(
                        C2StreamBufferTypeSetting::input::From(param));
            } else if (param->type() == C2PortAllocatorsTuning::input::PARAM_TYPE) {
                mInputAllocators.reset(
                        C2PortAllocatorsTuning::input::From(param));
            }
        }
        mInitStatus = OK;
        return OK;
    }

    status_t initCheck() const { return mInitStatus; }

    const C2FieldSupportedValuesQuery &getUsageSupportedValues() const {
        CHECK_EQ(1u, mFields.size());
        return mFields[0];
    }

    const C2ApiFeaturesSetting &getApiFeatures() const {
        return mApiFeatures;
    }

    const C2StreamBufferTypeSetting::input &getInputStreamFormat() const {
        static std::unique_ptr<C2StreamBufferTypeSetting::input> sInvalidated = []{
            std::unique_ptr<C2StreamBufferTypeSetting::input> param;
            param.reset(new C2StreamBufferTypeSetting::input(0u, C2BufferData::INVALID));
            param->invalidate();
            return param;
        }();
        return mInputStreamFormat ? *mInputStreamFormat : *sInvalidated;
    }

    const C2PortAllocatorsTuning::input &getInputAllocators() const {
        static std::unique_ptr<C2PortAllocatorsTuning::input> sInvalidated = []{
            std::unique_ptr<C2PortAllocatorsTuning::input> param =
                C2PortAllocatorsTuning::input::AllocUnique(0);
            param->invalidate();
            return param;
        }();
        return mInputAllocators ? *mInputAllocators : *sInvalidated;
    }

private:
    status_t mInitStatus{NO_INIT};

    std::vector<C2FieldSupportedValuesQuery> mFields;
    C2ApiFeaturesSetting mApiFeatures;
    std::unique_ptr<C2StreamBufferTypeSetting::input> mInputStreamFormat;
    std::unique_ptr<C2PortAllocatorsTuning::input> mInputAllocators;
};

static const IntfCache &GetIntfCache(const std::string &name) {
    static IntfCache sNullIntfCache;
    static std::mutex sMutex;
    static std::map<std::string, IntfCache> sCache;
    std::unique_lock<std::mutex> lock{sMutex};
    auto it = sCache.find(name);
    if (it == sCache.end()) {
        lock.unlock();
        IntfCache intfCache;
        status_t err = intfCache.init(name);
        if (err != OK) {
            return sNullIntfCache;
        }
        lock.lock();
        it = sCache.insert({name, std::move(intfCache)}).first;
    }
    return it->second;
}

static status_t GetCommonAllocatorIds(
        const std::vector<std::string> &names,
        C2Allocator::type_t type,
        std::set<C2Allocator::id_t> *ids) {
    int poolMask = GetCodec2PoolMask();
    C2PlatformAllocatorStore::id_t preferredLinearId = GetPreferredLinearAllocatorId(poolMask);
    C2Allocator::id_t defaultAllocatorId =
        (type == C2Allocator::LINEAR) ? preferredLinearId : C2PlatformAllocatorStore::GRALLOC;

    ids->clear();
    if (names.empty()) {
        return OK;
    }
    bool firstIteration = true;
    for (const std::string &name : names) {
        const IntfCache &intfCache = GetIntfCache(name);
        if (intfCache.initCheck() != OK) {
            continue;
        }
        const C2StreamBufferTypeSetting::input &streamFormat = intfCache.getInputStreamFormat();
        if (streamFormat) {
            C2Allocator::type_t allocatorType = C2Allocator::LINEAR;
            if (streamFormat.value == C2BufferData::GRAPHIC
                    || streamFormat.value == C2BufferData::GRAPHIC_CHUNKS) {
                allocatorType = C2Allocator::GRAPHIC;
            }

            if (type != allocatorType) {
                // requested type is not supported at input allocators
                ids->clear();
                ids->insert(defaultAllocatorId);
                ALOGV("name(%s) does not support a type(0x%x) as input allocator."
                        " uses default allocator id(%d)", name.c_str(), type, defaultAllocatorId);
                break;
            }
        }

        const C2PortAllocatorsTuning::input &allocators = intfCache.getInputAllocators();
        if (firstIteration) {
            firstIteration = false;
            if (allocators && allocators.flexCount() > 0) {
                ids->insert(allocators.m.values,
                            allocators.m.values + allocators.flexCount());
            }
            if (ids->empty()) {
                // The component does not advertise allocators. Use default.
                ids->insert(defaultAllocatorId);
            }
            continue;
        }
        bool filtered = false;
        if (allocators && allocators.flexCount() > 0) {
            filtered = true;
            for (auto it = ids->begin(); it != ids->end(); ) {
                bool found = false;
                for (size_t j = 0; j < allocators.flexCount(); ++j) {
                    if (allocators.m.values[j] == *it) {
                        found = true;
                        break;
                    }
                }
                if (found) {
                    ++it;
                } else {
                    it = ids->erase(it);
                }
            }
        }
        if (!filtered) {
            // The component does not advertise supported allocators. Use default.
            bool containsDefault = (ids->count(defaultAllocatorId) > 0u);
            if (ids->size() != (containsDefault ? 1 : 0)) {
                ids->clear();
                if (containsDefault) {
                    ids->insert(defaultAllocatorId);
                }
            }
        }
    }
    // Finally, filter with pool masks
    for (auto it = ids->begin(); it != ids->end(); ) {
        if ((poolMask >> *it) & 1) {
            ++it;
        } else {
            it = ids->erase(it);
        }
    }
    return OK;
}

static status_t CalculateMinMaxUsage(
        const std::vector<std::string> &names, uint64_t *minUsage, uint64_t *maxUsage) {
    static C2StreamUsageTuning::input sUsage{0u /* stream id */};
    *minUsage = 0;
    *maxUsage = ~0ull;
    for (const std::string &name : names) {
        const IntfCache &intfCache = GetIntfCache(name);
        if (intfCache.initCheck() != OK) {
            continue;
        }
        const C2FieldSupportedValuesQuery &usageSupportedValues =
            intfCache.getUsageSupportedValues();
        if (usageSupportedValues.status != C2_OK) {
            continue;
        }
        const C2FieldSupportedValues &supported = usageSupportedValues.values;
        if (supported.type != C2FieldSupportedValues::FLAGS) {
            continue;
        }
        if (supported.values.empty()) {
            *maxUsage = 0;
            continue;
        }
        if (supported.values.size() > 1) {
            *minUsage |= supported.values[1].u64;
        } else {
            *minUsage |= supported.values[0].u64;
        }
        int64_t currentMaxUsage = 0;
        for (const C2Value::Primitive &flags : supported.values) {
            currentMaxUsage |= flags.u64;
        }
        *maxUsage &= currentMaxUsage;
    }
    return OK;
}

// static
status_t CCodec::CanFetchLinearBlock(
        const std::vector<std::string> &names, const C2MemoryUsage &usage, bool *isCompatible) {
    for (const std::string &name : names) {
        const IntfCache &intfCache = GetIntfCache(name);
        if (intfCache.initCheck() != OK) {
            continue;
        }
        const C2ApiFeaturesSetting &features = intfCache.getApiFeatures();
        if (features && !(features.value & API_SAME_INPUT_BUFFER)) {
            *isCompatible = false;
            return OK;
        }
    }
    std::set<C2Allocator::id_t> allocators;
    GetCommonAllocatorIds(names, C2Allocator::LINEAR, &allocators);
    if (allocators.empty()) {
        *isCompatible = false;
        return OK;
    }

    uint64_t minUsage = 0;
    uint64_t maxUsage = ~0ull;
    CalculateMinMaxUsage(names, &minUsage, &maxUsage);
    minUsage |= usage.expected;
    *isCompatible = ((maxUsage & minUsage) == minUsage);
    return OK;
}

static std::shared_ptr<C2BlockPool> GetPool(C2Allocator::id_t allocId) {
    static std::mutex sMutex{};
    static std::map<C2Allocator::id_t, std::shared_ptr<C2BlockPool>> sPools;
    std::unique_lock<std::mutex> lock{sMutex};
    std::shared_ptr<C2BlockPool> pool;
    auto it = sPools.find(allocId);
    if (it == sPools.end()) {
        c2_status_t err = CreateCodec2BlockPool(allocId, nullptr, &pool);
        if (err == OK) {
            sPools.emplace(allocId, pool);
        } else {
            pool.reset();
        }
    } else {
        pool = it->second;
    }
    return pool;
}

// static
std::shared_ptr<C2LinearBlock> CCodec::FetchLinearBlock(
        size_t capacity, const C2MemoryUsage &usage, const std::vector<std::string> &names) {
    std::set<C2Allocator::id_t> allocators;
    GetCommonAllocatorIds(names, C2Allocator::LINEAR, &allocators);
    if (allocators.empty()) {
        allocators.insert(C2PlatformAllocatorStore::DEFAULT_LINEAR);
    }

    uint64_t minUsage = 0;
    uint64_t maxUsage = ~0ull;
    CalculateMinMaxUsage(names, &minUsage, &maxUsage);
    minUsage |= usage.expected;
    if ((maxUsage & minUsage) != minUsage) {
        allocators.clear();
        allocators.insert(C2PlatformAllocatorStore::DEFAULT_LINEAR);
    }
    std::shared_ptr<C2LinearBlock> block;
    for (C2Allocator::id_t allocId : allocators) {
        std::shared_ptr<C2BlockPool> pool = GetPool(allocId);
        if (!pool) {
            continue;
        }
        c2_status_t err = pool->fetchLinearBlock(capacity, C2MemoryUsage{minUsage}, &block);
        if (err != C2_OK || !block) {
            block.reset();
            continue;
        }
        break;
    }
    return block;
}

// static
status_t CCodec::CanFetchGraphicBlock(
        const std::vector<std::string> &names, bool *isCompatible) {
    uint64_t minUsage = 0;
    uint64_t maxUsage = ~0ull;
    std::set<C2Allocator::id_t> allocators;
    GetCommonAllocatorIds(names, C2Allocator::GRAPHIC, &allocators);
    if (allocators.empty()) {
        *isCompatible = false;
        return OK;
    }
    CalculateMinMaxUsage(names, &minUsage, &maxUsage);
    *isCompatible = ((maxUsage & minUsage) == minUsage);
    return OK;
}

// static
std::shared_ptr<C2GraphicBlock> CCodec::FetchGraphicBlock(
        int32_t width,
        int32_t height,
        int32_t format,
        uint64_t usage,
        const std::vector<std::string> &names) {
    uint32_t halPixelFormat = HAL_PIXEL_FORMAT_YCBCR_420_888;
    if (!C2Mapper::mapPixelFormatFrameworkToCodec(format, &halPixelFormat)) {
        ALOGD("Unrecognized pixel format: %d", format);
        return nullptr;
    }
    uint64_t minUsage = 0;
    uint64_t maxUsage = ~0ull;
    std::set<C2Allocator::id_t> allocators;
    GetCommonAllocatorIds(names, C2Allocator::GRAPHIC, &allocators);
    if (allocators.empty()) {
        allocators.insert(C2PlatformAllocatorStore::DEFAULT_GRAPHIC);
    }
    CalculateMinMaxUsage(names, &minUsage, &maxUsage);
    minUsage |= usage;
    if ((maxUsage & minUsage) != minUsage) {
        allocators.clear();
        allocators.insert(C2PlatformAllocatorStore::DEFAULT_GRAPHIC);
    }
    std::shared_ptr<C2GraphicBlock> block;
    for (C2Allocator::id_t allocId : allocators) {
        std::shared_ptr<C2BlockPool> pool;
        c2_status_t err = CreateCodec2BlockPool(allocId, nullptr, &pool);
        if (err != C2_OK || !pool) {
            continue;
        }
        err = pool->fetchGraphicBlock(
                width, height, halPixelFormat, C2MemoryUsage{minUsage}, &block);
        if (err != C2_OK || !block) {
            block.reset();
            continue;
        }
        break;
    }
    return block;
}

}  // namespace android<|MERGE_RESOLUTION|>--- conflicted
+++ resolved
@@ -2141,17 +2141,9 @@
 
     std::map<size_t, sp<MediaCodecBuffer>> clientInputBuffers;
     status_t err = mChannel->prepareInitialInputBuffers(&clientInputBuffers);
-<<<<<<< HEAD
-    if (err != OK) {
-        if (err == WOULD_BLOCK) {
-            return;
-        }
-        ALOGW("Resume request for Input Buffers failed");
-=======
     // FIXME(b/237656746)
     if (err != OK && err != NO_MEMORY) {
         ALOGE("Resume request for Input Buffers failed");
->>>>>>> cf251a84
         mCallback->onError(err, ACTION_CODE_FATAL);
         return;
     }
