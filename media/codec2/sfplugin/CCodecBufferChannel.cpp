--- conflicted
+++ resolved
@@ -1077,13 +1077,10 @@
             Mutexed<OutputSurface>::Locked output(mOutputSurface);
             output->maxDequeueBuffers = numOutputSlots +
                     reorderDepth.value + kRenderingDepth;
-<<<<<<< HEAD
             bool isHW = mComponent->getName().find("c2.qti") != std::string::npos;
             if (!isHW) {
                 output->maxDequeueBuffers += numInputSlots;
             }
-=======
->>>>>>> b750fa9d
             outputSurface = output->surface ?
                     output->surface->getIGraphicBufferProducer() : nullptr;
             if (outputSurface) {
@@ -1603,21 +1600,12 @@
                     if (outputDelay.updateFrom(*param)) {
                         ALOGD("[%s] onWorkDone: updating output delay %u",
                               mName, outputDelay.value);
-<<<<<<< HEAD
-                        (void)mPipelineWatcher.lock()->outputDelay(
-                                outputDelay.value);
+                        (void)mPipelineWatcher.lock()->outputDelay(outputDelay.value);
+                        needMaxDequeueBufferCountUpdate = true;
 
                         bool outputBuffersChanged = false;
                         size_t numOutputSlots = 0;
                         bool isHW = mComponent->getName().find("c2.qti") != std::string::npos;
-                        size_t numInputSlots = mInput.lock()->numSlots;
-=======
-                        (void)mPipelineWatcher.lock()->outputDelay(outputDelay.value);
-                        needMaxDequeueBufferCountUpdate = true;
-
-                        bool outputBuffersChanged = false;
-                        size_t numOutputSlots = 0;
->>>>>>> b750fa9d
                         {
                             Mutexed<Output>::Locked output(mOutput);
                             if (!output->buffers) {
@@ -1657,21 +1645,6 @@
                         if (outputBuffersChanged) {
                             mCCodecCallback->onOutputBuffersChanged();
                         }
-<<<<<<< HEAD
-
-                        uint32_t depth = mOutput.lock()->buffers->getReorderDepth();
-                        Mutexed<OutputSurface>::Locked output(mOutputSurface);
-                        output->maxDequeueBuffers = numOutputSlots + depth + kRenderingDepth;
-                        if (!isHW) {
-                            output->maxDequeueBuffers += numInputSlots;
-                        }
-                        if (output->surface) {
-                            ALOGI("[%s] onWorkDone: updating max output delay %u",
-                                    mName, output->maxDequeueBuffers);
-                            output->surface->setMaxDequeuedBufferCount(output->maxDequeueBuffers);
-                        }
-=======
->>>>>>> b750fa9d
                     }
                 }
                 break;
@@ -1701,16 +1674,18 @@
         }
     }
     if (needMaxDequeueBufferCountUpdate) {
+        uint32_t depth = mOutput.lock()->buffers->getReorderDepth();
+        Mutexed<OutputSurface>::Locked output(mOutputSurface);
         size_t numOutputSlots = 0;
-        uint32_t reorderDepth = 0;
-        {
-            Mutexed<Output>::Locked output(mOutput);
-            numOutputSlots = output->numSlots;
-            reorderDepth = output->buffers->getReorderDepth();
-        }
-        Mutexed<OutputSurface>::Locked output(mOutputSurface);
-        output->maxDequeueBuffers = numOutputSlots + reorderDepth + kRenderingDepth;
+        bool isHW = mComponent->getName().find("c2.qti") != std::string::npos;
+        size_t numInputSlots = mInput.lock()->numSlots;
+        output->maxDequeueBuffers = numOutputSlots + depth + kRenderingDepth;
+        if (!isHW) {
+            output->maxDequeueBuffers += numInputSlots;
+        }
         if (output->surface) {
+            ALOGI("[%s] onWorkDone: updating max output delay %u",
+                    mName, output->maxDequeueBuffers);
             output->surface->setMaxDequeuedBufferCount(output->maxDequeueBuffers);
         }
     }
