/*
 * Copyright 2017, The Android Open Source Project
 *
 * Licensed under the Apache License, Version 2.0 (the "License");
 * you may not use this file except in compliance with the License.
 * You may obtain a copy of the License at
 *
 *     http://www.apache.org/licenses/LICENSE-2.0
 *
 * Unless required by applicable law or agreed to in writing, software
 * distributed under the License is distributed on an "AS IS" BASIS,
 * WITHOUT WARRANTIES OR CONDITIONS OF ANY KIND, either express or implied.
 * See the License for the specific language governing permissions and
 * limitations under the License.
 */

//#define LOG_NDEBUG 0
#define LOG_TAG "CCodecBufferChannel"
#include <utils/Log.h>

#include <algorithm>
#include <list>
#include <numeric>
#include <regex>

#include <C2AllocatorGralloc.h>
#include <C2PlatformSupport.h>
#include <C2BlockInternal.h>
#include <C2Config.h>
#include <C2Debug.h>

#include <android/hardware/cas/native/1.0/IDescrambler.h>
#include <android/hardware/drm/1.0/types.h>
#include <android-base/properties.h>
#include <android-base/stringprintf.h>
#include <binder/MemoryBase.h>
#include <binder/MemoryDealer.h>
#include <cutils/properties.h>
#include <gui/Surface.h>
#include <hidlmemory/FrameworkUtils.h>
#include <media/openmax/OMX_Core.h>
#include <media/stagefright/foundation/ABuffer.h>
#include <media/stagefright/foundation/ALookup.h>
#include <media/stagefright/foundation/AMessage.h>
#include <media/stagefright/foundation/AUtils.h>
#include <media/stagefright/foundation/hexdump.h>
#include <media/stagefright/MediaCodec.h>
#include <media/stagefright/MediaCodecConstants.h>
#include <media/stagefright/SkipCutBuffer.h>
#include <media/MediaCodecBuffer.h>
#include <mediadrm/ICrypto.h>
#include <system/window.h>

#include "CCodecBufferChannel.h"
#include "Codec2Buffer.h"

namespace android {

using android::base::StringPrintf;
using hardware::hidl_handle;
using hardware::hidl_string;
using hardware::hidl_vec;
using hardware::fromHeap;
using hardware::HidlMemory;

using namespace hardware::cas::V1_0;
using namespace hardware::cas::native::V1_0;

using CasStatus = hardware::cas::V1_0::Status;
using DrmBufferType = hardware::drm::V1_0::BufferType;

namespace {

constexpr size_t kSmoothnessFactor = 4;
constexpr size_t kRenderingDepth = 3;

// This is for keeping IGBP's buffer dropping logic in legacy mode other
// than making it non-blocking. Do not change this value.
const static size_t kDequeueTimeoutNs = 0;

// If app goes into background, decoding paused. we have WA logic in HAL to sleep some actions.
// This value is to monitor if decoding is paused then we can signal a new empty work to HAL
// after app resume to foreground to notify HAL something
const static uint64_t kPipelinePausedTimeoutMs = 500;

}  // namespace

CCodecBufferChannel::QueueGuard::QueueGuard(
        CCodecBufferChannel::QueueSync &sync) : mSync(sync) {
    Mutex::Autolock l(mSync.mGuardLock);
    // At this point it's guaranteed that mSync is not under state transition,
    // as we are holding its mutex.

    Mutexed<CCodecBufferChannel::QueueSync::Counter>::Locked count(mSync.mCount);
    if (count->value == -1) {
        mRunning = false;
    } else {
        ++count->value;
        mRunning = true;
    }
}

CCodecBufferChannel::QueueGuard::~QueueGuard() {
    if (mRunning) {
        // We are not holding mGuardLock at this point so that QueueSync::stop() can
        // keep holding the lock until mCount reaches zero.
        Mutexed<CCodecBufferChannel::QueueSync::Counter>::Locked count(mSync.mCount);
        --count->value;
        count->cond.broadcast();
    }
}

void CCodecBufferChannel::QueueSync::start() {
    Mutex::Autolock l(mGuardLock);
    // If stopped, it goes to running state; otherwise no-op.
    Mutexed<Counter>::Locked count(mCount);
    if (count->value == -1) {
        count->value = 0;
    }
}

void CCodecBufferChannel::QueueSync::stop() {
    Mutex::Autolock l(mGuardLock);
    Mutexed<Counter>::Locked count(mCount);
    if (count->value == -1) {
        // no-op
        return;
    }
    // Holding mGuardLock here blocks creation of additional QueueGuard objects, so
    // mCount can only decrement. In other words, threads that acquired the lock
    // are allowed to finish execution but additional threads trying to acquire
    // the lock at this point will block, and then get QueueGuard at STOPPED
    // state.
    while (count->value != 0) {
        count.waitForCondition(count->cond);
    }
    count->value = -1;
}

// Input

CCodecBufferChannel::Input::Input() : extraBuffers("extra") {}

// CCodecBufferChannel

CCodecBufferChannel::CCodecBufferChannel(
        const std::shared_ptr<CCodecCallback> &callback)
    : mHeapSeqNum(-1),
      mCCodecCallback(callback),
      mFrameIndex(0u),
      mFirstValidFrameIndex(0u),
      mMetaMode(MODE_NONE),
      mInputMetEos(false),
      mLastInputBufferAvailableTs(0u),
      mSendEncryptedInfoBuffer(false) {
    mOutputSurface.lock()->maxDequeueBuffers = kSmoothnessFactor + kRenderingDepth;
    {
        Mutexed<Input>::Locked input(mInput);
        input->buffers.reset(new DummyInputBuffers(""));
        input->extraBuffers.flush();
        input->inputDelay = 0u;
        input->pipelineDelay = 0u;
        input->numSlots = kSmoothnessFactor;
        input->numExtraSlots = 0u;
    }
    {
        Mutexed<Output>::Locked output(mOutput);
        output->outputDelay = 0u;
        output->numSlots = kSmoothnessFactor;
    }
    {
        Mutexed<BlockPools>::Locked pools(mBlockPools);
        pools->outputPoolId = C2BlockPool::BASIC_LINEAR;
    }
}

CCodecBufferChannel::~CCodecBufferChannel() {
    if (mCrypto != nullptr && mHeapSeqNum >= 0) {
        mCrypto->unsetHeap(mHeapSeqNum);
    }
}

void CCodecBufferChannel::setComponent(
        const std::shared_ptr<Codec2Client::Component> &component) {
    mComponent = component;
    mComponentName = component->getName() + StringPrintf("#%d", int(uintptr_t(component.get()) % 997));
    mName = mComponentName.c_str();
}

status_t CCodecBufferChannel::setInputSurface(
        const std::shared_ptr<InputSurfaceWrapper> &surface) {
    ALOGV("[%s] setInputSurface", mName);
    mInputSurface = surface;
    return mInputSurface->connect(mComponent);
}

status_t CCodecBufferChannel::signalEndOfInputStream() {
    if (mInputSurface == nullptr) {
        return INVALID_OPERATION;
    }
    return mInputSurface->signalEndOfInputStream();
}

status_t CCodecBufferChannel::queueInputBufferInternal(
        sp<MediaCodecBuffer> buffer,
        std::shared_ptr<C2LinearBlock> encryptedBlock,
        size_t blockSize) {
    int64_t timeUs;
    CHECK(buffer->meta()->findInt64("timeUs", &timeUs));

    if (mInputMetEos) {
        ALOGD("[%s] buffers after EOS ignored (%lld us)", mName, (long long)timeUs);
        return OK;
    }

    int32_t flags = 0;
    int32_t tmp = 0;
    bool eos = false;
    bool tunnelFirstFrame = false;
    if (buffer->meta()->findInt32("eos", &tmp) && tmp) {
        eos = true;
        mInputMetEos = true;
        ALOGV("[%s] input EOS", mName);
    }
    if (buffer->meta()->findInt32("csd", &tmp) && tmp) {
        flags |= C2FrameData::FLAG_CODEC_CONFIG;
    }
    if (buffer->meta()->findInt32("tunnel-first-frame", &tmp) && tmp) {
        tunnelFirstFrame = true;
    }
    ALOGV("[%s] queueInputBuffer: buffer->size() = %zu", mName, buffer->size());
    std::list<std::unique_ptr<C2Work>> items;
    std::unique_ptr<C2Work> work(new C2Work);
    work->input.ordinal.timestamp = timeUs;
    work->input.ordinal.frameIndex = mFrameIndex++;
    // WORKAROUND: until codecs support handling work after EOS and max output sizing, use timestamp
    // manipulation to achieve image encoding via video codec, and to constrain encoded output.
    // Keep client timestamp in customOrdinal
    work->input.ordinal.customOrdinal = timeUs;
    work->input.buffers.clear();

    sp<Codec2Buffer> copy;
    bool usesFrameReassembler = false;

    if (buffer->size() > 0u) {
        Mutexed<Input>::Locked input(mInput);
        std::shared_ptr<C2Buffer> c2buffer;
        if (!input->buffers->releaseBuffer(buffer, &c2buffer, false)) {
            return -ENOENT;
        }
        // TODO: we want to delay copying buffers.
        if (input->extraBuffers.numComponentBuffers() < input->numExtraSlots) {
            copy = input->buffers->cloneAndReleaseBuffer(buffer);
            if (copy != nullptr) {
                (void)input->extraBuffers.assignSlot(copy);
                if (!input->extraBuffers.releaseSlot(copy, &c2buffer, false)) {
                    return UNKNOWN_ERROR;
                }
                bool released = input->buffers->releaseBuffer(buffer, nullptr, true);
                ALOGV("[%s] queueInputBuffer: buffer copied; %sreleased",
                      mName, released ? "" : "not ");
                buffer = copy;
            } else {
                ALOGW("[%s] queueInputBuffer: failed to copy a buffer; this may cause input "
                      "buffer starvation on component.", mName);
            }
        }
        if (input->frameReassembler) {
            usesFrameReassembler = true;
            input->frameReassembler.process(buffer, &items);
        } else {
            int32_t cvo = 0;
            if (buffer->meta()->findInt32("cvo", &cvo)) {
                int32_t rotation = cvo % 360;
                // change rotation to counter-clock wise.
                rotation = ((rotation <= 0) ? 0 : 360) - rotation;

                Mutexed<OutputSurface>::Locked output(mOutputSurface);
                uint64_t frameIndex = work->input.ordinal.frameIndex.peeku();
                output->rotation[frameIndex] = rotation;
            }
            work->input.buffers.push_back(c2buffer);
            if (encryptedBlock) {
                work->input.infoBuffers.emplace_back(C2InfoBuffer::CreateLinearBuffer(
                        kParamIndexEncryptedBuffer,
                        encryptedBlock->share(0, blockSize, C2Fence())));
            }
        }
    } else if (eos) {
        Mutexed<Input>::Locked input(mInput);
        if (input->frameReassembler) {
            usesFrameReassembler = true;
            // drain any pending items with eos
            input->frameReassembler.process(buffer, &items);
        }
        flags |= C2FrameData::FLAG_END_OF_STREAM;
    }
    if (usesFrameReassembler) {
        if (!items.empty()) {
            items.front()->input.configUpdate = std::move(mParamsToBeSet);
            mFrameIndex = (items.back()->input.ordinal.frameIndex + 1).peek();
        }
    } else {
        work->input.flags = (C2FrameData::flags_t)flags;
        // TODO: fill info's

        work->input.configUpdate = std::move(mParamsToBeSet);
        if (tunnelFirstFrame) {
            C2StreamTunnelHoldRender::input tunnelHoldRender{
                0u /* stream */,
                C2_TRUE /* value */
            };
            work->input.configUpdate.push_back(C2Param::Copy(tunnelHoldRender));
        }
        work->worklets.clear();
        work->worklets.emplace_back(new C2Worklet);

        items.push_back(std::move(work));

        eos = eos && buffer->size() > 0u;
    }
    if (eos) {
        work.reset(new C2Work);
        work->input.ordinal.timestamp = timeUs;
        work->input.ordinal.frameIndex = mFrameIndex++;
        // WORKAROUND: keep client timestamp in customOrdinal
        work->input.ordinal.customOrdinal = timeUs;
        work->input.buffers.clear();
        work->input.flags = C2FrameData::FLAG_END_OF_STREAM;
        work->worklets.emplace_back(new C2Worklet);
        items.push_back(std::move(work));
    }
    c2_status_t err = C2_OK;
    if (!items.empty()) {
        {
            Mutexed<PipelineWatcher>::Locked watcher(mPipelineWatcher);
            PipelineWatcher::Clock::time_point now = PipelineWatcher::Clock::now();
            for (const std::unique_ptr<C2Work> &work : items) {
                watcher->onWorkQueued(
                        work->input.ordinal.frameIndex.peeku(),
                        std::vector(work->input.buffers),
                        now);
            }
        }
        err = mComponent->queue(&items);
    }
    if (err != C2_OK) {
        Mutexed<PipelineWatcher>::Locked watcher(mPipelineWatcher);
        for (const std::unique_ptr<C2Work> &work : items) {
            watcher->onWorkDone(work->input.ordinal.frameIndex.peeku());
        }
    } else {
        Mutexed<Input>::Locked input(mInput);
        bool released = false;
        if (copy) {
            released = input->extraBuffers.releaseSlot(copy, nullptr, true);
        } else if (buffer) {
            released = input->buffers->releaseBuffer(buffer, nullptr, true);
        }
        ALOGV("[%s] queueInputBuffer: buffer%s %sreleased",
              mName, (buffer == nullptr) ? "(copy)" : "", released ? "" : "not ");
    }

    feedInputBufferIfAvailableInternal();
    return err;
}

status_t CCodecBufferChannel::setParameters(std::vector<std::unique_ptr<C2Param>> &params) {
    QueueGuard guard(mSync);
    if (!guard.isRunning()) {
        ALOGD("[%s] setParameters is only supported in the running state.", mName);
        return -ENOSYS;
    }
    mParamsToBeSet.insert(mParamsToBeSet.end(),
                          std::make_move_iterator(params.begin()),
                          std::make_move_iterator(params.end()));
    params.clear();
    return OK;
}

status_t CCodecBufferChannel::attachBuffer(
        const std::shared_ptr<C2Buffer> &c2Buffer,
        const sp<MediaCodecBuffer> &buffer) {
    if (!buffer->copy(c2Buffer)) {
        return -ENOSYS;
    }
    return OK;
}

void CCodecBufferChannel::ensureDecryptDestination(size_t size) {
    if (!mDecryptDestination || mDecryptDestination->size() < size) {
        sp<IMemoryHeap> heap{new MemoryHeapBase(size * 2)};
        if (mDecryptDestination && mCrypto && mHeapSeqNum >= 0) {
            mCrypto->unsetHeap(mHeapSeqNum);
        }
        mDecryptDestination = new MemoryBase(heap, 0, size * 2);
        if (mCrypto) {
            mHeapSeqNum = mCrypto->setHeap(hardware::fromHeap(heap));
        }
    }
}

int32_t CCodecBufferChannel::getHeapSeqNum(const sp<HidlMemory> &memory) {
    CHECK(mCrypto);
    auto it = mHeapSeqNumMap.find(memory);
    int32_t heapSeqNum = -1;
    if (it == mHeapSeqNumMap.end()) {
        heapSeqNum = mCrypto->setHeap(memory);
        mHeapSeqNumMap.emplace(memory, heapSeqNum);
    } else {
        heapSeqNum = it->second;
    }
    return heapSeqNum;
}

status_t CCodecBufferChannel::attachEncryptedBuffer(
        const sp<hardware::HidlMemory> &memory,
        bool secure,
        const uint8_t *key,
        const uint8_t *iv,
        CryptoPlugin::Mode mode,
        CryptoPlugin::Pattern pattern,
        size_t offset,
        const CryptoPlugin::SubSample *subSamples,
        size_t numSubSamples,
        const sp<MediaCodecBuffer> &buffer) {
    static const C2MemoryUsage kSecureUsage{C2MemoryUsage::READ_PROTECTED, 0};
    static const C2MemoryUsage kDefaultReadWriteUsage{
        C2MemoryUsage::CPU_READ, C2MemoryUsage::CPU_WRITE};

    size_t size = 0;
    for (size_t i = 0; i < numSubSamples; ++i) {
        size += subSamples[i].mNumBytesOfClearData + subSamples[i].mNumBytesOfEncryptedData;
    }
    std::shared_ptr<C2BlockPool> pool = mBlockPools.lock()->inputPool;
    std::shared_ptr<C2LinearBlock> block;
    c2_status_t err = pool->fetchLinearBlock(
            size,
            secure ? kSecureUsage : kDefaultReadWriteUsage,
            &block);
    if (err != C2_OK) {
        return NO_MEMORY;
    }
    if (!secure) {
        ensureDecryptDestination(size);
    }
    ssize_t result = -1;
    ssize_t codecDataOffset = 0;
    if (mCrypto) {
        AString errorDetailMsg;
        int32_t heapSeqNum = getHeapSeqNum(memory);
        hardware::drm::V1_0::SharedBuffer src{(uint32_t)heapSeqNum, offset, size};
        hardware::drm::V1_0::DestinationBuffer dst;
        if (secure) {
            dst.type = DrmBufferType::NATIVE_HANDLE;
            dst.secureMemory = hardware::hidl_handle(block->handle());
        } else {
            dst.type = DrmBufferType::SHARED_MEMORY;
            IMemoryToSharedBuffer(
                    mDecryptDestination, mHeapSeqNum, &dst.nonsecureMemory);
        }
        result = mCrypto->decrypt(
                key, iv, mode, pattern, src, 0, subSamples, numSubSamples,
                dst, &errorDetailMsg);
        if (result < 0) {
            return result;
        }
        if (dst.type == DrmBufferType::SHARED_MEMORY) {
            C2WriteView view = block->map().get();
            if (view.error() != C2_OK) {
                return false;
            }
            if (view.size() < result) {
                return false;
            }
            memcpy(view.data(), mDecryptDestination->unsecurePointer(), result);
        }
    } else {
        // Here we cast CryptoPlugin::SubSample to hardware::cas::native::V1_0::SubSample
        // directly, the structure definitions should match as checked in DescramblerImpl.cpp.
        hidl_vec<SubSample> hidlSubSamples;
        hidlSubSamples.setToExternal((SubSample *)subSamples, numSubSamples, false /*own*/);

        hardware::cas::native::V1_0::SharedBuffer src{*memory, offset, size};
        hardware::cas::native::V1_0::DestinationBuffer dst;
        if (secure) {
            dst.type = BufferType::NATIVE_HANDLE;
            dst.secureMemory = hardware::hidl_handle(block->handle());
        } else {
            dst.type = BufferType::SHARED_MEMORY;
            dst.nonsecureMemory = src;
        }

        CasStatus status = CasStatus::OK;
        hidl_string detailedError;
        ScramblingControl sctrl = ScramblingControl::UNSCRAMBLED;

        if (key != nullptr) {
            sctrl = (ScramblingControl)key[0];
            // Adjust for the PES offset
            codecDataOffset = key[2] | (key[3] << 8);
        }

        auto returnVoid = mDescrambler->descramble(
                sctrl,
                hidlSubSamples,
                src,
                0,
                dst,
                0,
                [&status, &result, &detailedError] (
                        CasStatus _status, uint32_t _bytesWritten,
                        const hidl_string& _detailedError) {
                    status = _status;
                    result = (ssize_t)_bytesWritten;
                    detailedError = _detailedError;
                });

        if (!returnVoid.isOk() || status != CasStatus::OK || result < 0) {
            ALOGI("[%s] descramble failed, trans=%s, status=%d, result=%zd",
                    mName, returnVoid.description().c_str(), status, result);
            return UNKNOWN_ERROR;
        }

        if (result < codecDataOffset) {
            ALOGD("invalid codec data offset: %zd, result %zd", codecDataOffset, result);
            return BAD_VALUE;
        }
    }
    if (!secure) {
        C2WriteView view = block->map().get();
        if (view.error() != C2_OK) {
            return UNKNOWN_ERROR;
        }
        if (view.size() < result) {
            return UNKNOWN_ERROR;
        }
        memcpy(view.data(), mDecryptDestination->unsecurePointer(), result);
    }
    std::shared_ptr<C2Buffer> c2Buffer{C2Buffer::CreateLinearBuffer(
            block->share(codecDataOffset, result - codecDataOffset, C2Fence{}))};
    if (!buffer->copy(c2Buffer)) {
        return -ENOSYS;
    }
    return OK;
}

status_t CCodecBufferChannel::queueInputBuffer(const sp<MediaCodecBuffer> &buffer) {
    QueueGuard guard(mSync);
    if (!guard.isRunning()) {
        ALOGD("[%s] No more buffers should be queued at current state.", mName);
        return -ENOSYS;
    }
    return queueInputBufferInternal(buffer);
}

status_t CCodecBufferChannel::queueSecureInputBuffer(
        const sp<MediaCodecBuffer> &buffer, bool secure, const uint8_t *key,
        const uint8_t *iv, CryptoPlugin::Mode mode, CryptoPlugin::Pattern pattern,
        const CryptoPlugin::SubSample *subSamples, size_t numSubSamples,
        AString *errorDetailMsg) {
    QueueGuard guard(mSync);
    if (!guard.isRunning()) {
        ALOGD("[%s] No more buffers should be queued at current state.", mName);
        return -ENOSYS;
    }

    if (!hasCryptoOrDescrambler()) {
        return -ENOSYS;
    }
    sp<EncryptedLinearBlockBuffer> encryptedBuffer((EncryptedLinearBlockBuffer *)buffer.get());

    std::shared_ptr<C2LinearBlock> block;
    size_t allocSize = buffer->size();
    size_t bufferSize = 0;
    c2_status_t blockRes = C2_OK;
    bool copied = false;
    if (mSendEncryptedInfoBuffer) {
        static const C2MemoryUsage kDefaultReadWriteUsage{
            C2MemoryUsage::CPU_READ, C2MemoryUsage::CPU_WRITE};
        constexpr int kAllocGranule0 = 1024 * 64;
        constexpr int kAllocGranule1 = 1024 * 1024;
        std::shared_ptr<C2BlockPool> pool = mBlockPools.lock()->inputPool;
        // round up encrypted sizes to limit fragmentation and encourage buffer reuse
        if (allocSize <= kAllocGranule1) {
            bufferSize = align(allocSize, kAllocGranule0);
        } else {
            bufferSize = align(allocSize, kAllocGranule1);
        }
        blockRes = pool->fetchLinearBlock(
                bufferSize, kDefaultReadWriteUsage, &block);

        if (blockRes == C2_OK) {
            C2WriteView view = block->map().get();
            if (view.error() == C2_OK && view.size() == bufferSize) {
                copied = true;
                // TODO: only copy clear sections
                memcpy(view.data(), buffer->data(), allocSize);
            }
        }
    }

    if (!copied) {
        block.reset();
    }

    ssize_t result = -1;
    ssize_t codecDataOffset = 0;
    if (numSubSamples == 1
            && subSamples[0].mNumBytesOfClearData == 0
            && subSamples[0].mNumBytesOfEncryptedData == 0) {
        // We don't need to go through crypto or descrambler if the input is empty.
        result = 0;
    } else if (mCrypto != nullptr) {
        hardware::drm::V1_0::DestinationBuffer destination;
        if (secure) {
            destination.type = DrmBufferType::NATIVE_HANDLE;
            destination.secureMemory = hidl_handle(encryptedBuffer->handle());
        } else {
            destination.type = DrmBufferType::SHARED_MEMORY;
            IMemoryToSharedBuffer(
                    mDecryptDestination, mHeapSeqNum, &destination.nonsecureMemory);
        }
        hardware::drm::V1_0::SharedBuffer source;
        encryptedBuffer->fillSourceBuffer(&source);
        result = mCrypto->decrypt(
                key, iv, mode, pattern, source, buffer->offset(),
                subSamples, numSubSamples, destination, errorDetailMsg);
        if (result < 0) {
            ALOGI("[%s] decrypt failed: result=%zd", mName, result);
            return result;
        }
        if (destination.type == DrmBufferType::SHARED_MEMORY) {
            encryptedBuffer->copyDecryptedContent(mDecryptDestination, result);
        }
    } else {
        // Here we cast CryptoPlugin::SubSample to hardware::cas::native::V1_0::SubSample
        // directly, the structure definitions should match as checked in DescramblerImpl.cpp.
        hidl_vec<SubSample> hidlSubSamples;
        hidlSubSamples.setToExternal((SubSample *)subSamples, numSubSamples, false /*own*/);

        hardware::cas::native::V1_0::SharedBuffer srcBuffer;
        encryptedBuffer->fillSourceBuffer(&srcBuffer);

        DestinationBuffer dstBuffer;
        if (secure) {
            dstBuffer.type = BufferType::NATIVE_HANDLE;
            dstBuffer.secureMemory = hidl_handle(encryptedBuffer->handle());
        } else {
            dstBuffer.type = BufferType::SHARED_MEMORY;
            dstBuffer.nonsecureMemory = srcBuffer;
        }

        CasStatus status = CasStatus::OK;
        hidl_string detailedError;
        ScramblingControl sctrl = ScramblingControl::UNSCRAMBLED;

        if (key != nullptr) {
            sctrl = (ScramblingControl)key[0];
            // Adjust for the PES offset
            codecDataOffset = key[2] | (key[3] << 8);
        }

        auto returnVoid = mDescrambler->descramble(
                sctrl,
                hidlSubSamples,
                srcBuffer,
                0,
                dstBuffer,
                0,
                [&status, &result, &detailedError] (
                        CasStatus _status, uint32_t _bytesWritten,
                        const hidl_string& _detailedError) {
                    status = _status;
                    result = (ssize_t)_bytesWritten;
                    detailedError = _detailedError;
                });

        if (!returnVoid.isOk() || status != CasStatus::OK || result < 0) {
            ALOGI("[%s] descramble failed, trans=%s, status=%d, result=%zd",
                    mName, returnVoid.description().c_str(), status, result);
            return UNKNOWN_ERROR;
        }

        if (result < codecDataOffset) {
            ALOGD("invalid codec data offset: %zd, result %zd", codecDataOffset, result);
            return BAD_VALUE;
        }

        ALOGV("[%s] descramble succeeded, %zd bytes", mName, result);

        if (dstBuffer.type == BufferType::SHARED_MEMORY) {
            encryptedBuffer->copyDecryptedContentFromMemory(result);
        }
    }

    buffer->setRange(codecDataOffset, result - codecDataOffset);

    return queueInputBufferInternal(buffer, block, bufferSize);
}

void CCodecBufferChannel::queueDummyWork() {
    std::unique_ptr<C2Work> work(new C2Work);
    // WA: signal a empty work to HAL to trigger specific event, but totally drop the work
    work->input.flags = C2FrameData::FLAG_DROP_FRAME;
    std::list<std::unique_ptr<C2Work>> items;
    items.push_back(std::move(work));
    (void)mComponent->queue(&items);
}

void CCodecBufferChannel::feedInputBufferIfAvailable() {
    QueueGuard guard(mSync);
    if (!guard.isRunning()) {
        ALOGV("[%s] We're not running --- no input buffer reported", mName);
        return;
    }
    feedInputBufferIfAvailableInternal();

    // limit this WA to qc hw decoder only
    // if feedInputBufferIfAvailableInternal() successfully (has available input buffer),
    // mLastInputBufferAvailableTs would be updated. otherwise, not input buffer available
    std::regex pattern{"c2\\.qti\\..*\\.decoder.*"};
    if (std::regex_match(mComponentName, pattern)) {
        std::lock_guard<std::mutex> tsLock(mTsLock);
        uint64_t now = std::chrono::duration_cast<std::chrono::milliseconds>(
                PipelineWatcher::Clock::now().time_since_epoch()).count();
        if (now - mLastInputBufferAvailableTs > kPipelinePausedTimeoutMs) {
            ALOGV("[WA] long time elapsed since last input queued, let's queue a specific work to "
                    "HAL to notify something");
            queueDummyWork();
        }
    }
}

void CCodecBufferChannel::feedInputBufferIfAvailableInternal() {
    if (mInputMetEos) {
        return;
    }
    {
        Mutexed<Output>::Locked output(mOutput);
        if (!output->buffers ||
                output->buffers->hasPending() ||
                output->buffers->numActiveSlots() >= output->numSlots) {
            return;
        }
    }
    size_t numActiveSlots = 0;
    size_t pipelineRoom = 0;
    size_t numInputBuffersAvailable = 0;
    while (!mPipelineWatcher.lock()->pipelineFull(&pipelineRoom)) {
        sp<MediaCodecBuffer> inBuffer;
        size_t index;
        {
            Mutexed<Input>::Locked input(mInput);
            numActiveSlots = input->buffers->numActiveSlots();
            if (numActiveSlots >= input->numSlots) {
                break;
            }
            if (pipelineRoom <= input->buffers->numClientBuffers()) {
                ALOGI("pipelineRoom(%zu) is <= numClientBuffers(%zu). "
                    "Not signalling any more buffers to client",
                    pipelineRoom, input->buffers->numClientBuffers());
                break;
            }
            if (!input->buffers->requestNewBuffer(&index, &inBuffer)) {
                ALOGV("[%s] no new buffer available", mName);
                break;
            }
        }

        {
            std::lock_guard<std::mutex> tsLock(mTsLock);
            mLastInputBufferAvailableTs = std::chrono::duration_cast<std::chrono::milliseconds>(
                    PipelineWatcher::Clock::now().time_since_epoch()).count();
        }

        ALOGV("[%s] new input index = %zu [%p]", mName, index, inBuffer.get());
        mCallback->onInputBufferAvailable(index, inBuffer);
        if (++numInputBuffersAvailable >= pipelineRoom) {
            ALOGV("[%s] pipeline will overflow after %zu queueInputBuffer", mName,
                    numInputBuffersAvailable);
            break;
        }
    }
    ALOGV("[%s] # active slots after feedInputBufferIfAvailable = %zu", mName, numActiveSlots);
}

status_t CCodecBufferChannel::renderOutputBuffer(
        const sp<MediaCodecBuffer> &buffer, int64_t timestampNs) {
    ALOGV("[%s] renderOutputBuffer: %p", mName, buffer.get());
    std::shared_ptr<C2Buffer> c2Buffer;
    bool released = false;
    {
        Mutexed<Output>::Locked output(mOutput);
        if (output->buffers) {
            released = output->buffers->releaseBuffer(buffer, &c2Buffer);
        }
    }
    // NOTE: some apps try to releaseOutputBuffer() with timestamp and/or render
    //       set to true.
    sendOutputBuffers();
    // input buffer feeding may have been gated by pending output buffers
    feedInputBufferIfAvailable();
    if (!c2Buffer) {
        if (released) {
            std::call_once(mRenderWarningFlag, [this] {
                ALOGW("[%s] The app is calling releaseOutputBuffer() with "
                      "timestamp or render=true with non-video buffers. Apps should "
                      "call releaseOutputBuffer() with render=false for those.",
                      mName);
            });
        }
        return INVALID_OPERATION;
    }

#if 0
    const std::vector<std::shared_ptr<const C2Info>> infoParams = c2Buffer->info();
    ALOGV("[%s] queuing gfx buffer with %zu infos", mName, infoParams.size());
    for (const std::shared_ptr<const C2Info> &info : infoParams) {
        AString res;
        for (size_t ix = 0; ix + 3 < info->size(); ix += 4) {
            if (ix) res.append(", ");
            res.append(*((int32_t*)info.get() + (ix / 4)));
        }
        ALOGV("  [%s]", res.c_str());
    }
#endif
    std::shared_ptr<const C2StreamRotationInfo::output> rotation =
        std::static_pointer_cast<const C2StreamRotationInfo::output>(
                c2Buffer->getInfo(C2StreamRotationInfo::output::PARAM_TYPE));
    bool flip = rotation && (rotation->flip & 1);
    uint32_t quarters = ((rotation ? rotation->value : 0) / 90) & 3;

    {
        Mutexed<OutputSurface>::Locked output(mOutputSurface);
        if (output->surface == nullptr) {
            ALOGI("[%s] cannot render buffer without surface", mName);
            return OK;
        }
        int64_t frameIndex;
        buffer->meta()->findInt64("frameIndex", &frameIndex);
        if (output->rotation.count(frameIndex) != 0) {
            auto it = output->rotation.find(frameIndex);
            quarters = (it->second / 90) & 3;
            output->rotation.erase(it);
        }
    }

    uint32_t transform = 0;
    switch (quarters) {
        case 0: // no rotation
            transform = flip ? HAL_TRANSFORM_FLIP_H : 0;
            break;
        case 1: // 90 degrees counter-clockwise
            transform = flip ? (HAL_TRANSFORM_FLIP_V | HAL_TRANSFORM_ROT_90)
                    : HAL_TRANSFORM_ROT_270;
            break;
        case 2: // 180 degrees
            transform = flip ? HAL_TRANSFORM_FLIP_V : HAL_TRANSFORM_ROT_180;
            break;
        case 3: // 90 degrees clockwise
            transform = flip ? (HAL_TRANSFORM_FLIP_H | HAL_TRANSFORM_ROT_90)
                    : HAL_TRANSFORM_ROT_90;
            break;
    }

    std::shared_ptr<const C2StreamSurfaceScalingInfo::output> surfaceScaling =
        std::static_pointer_cast<const C2StreamSurfaceScalingInfo::output>(
                c2Buffer->getInfo(C2StreamSurfaceScalingInfo::output::PARAM_TYPE));
    uint32_t videoScalingMode = NATIVE_WINDOW_SCALING_MODE_SCALE_TO_WINDOW;
    if (surfaceScaling) {
        videoScalingMode = surfaceScaling->value;
    }

    // Use dataspace from format as it has the default aspects already applied
    android_dataspace_t dataSpace = HAL_DATASPACE_UNKNOWN; // this is 0
    (void)buffer->format()->findInt32("android._dataspace", (int32_t *)&dataSpace);

    // HDR static info
    std::shared_ptr<const C2StreamHdrStaticInfo::output> hdrStaticInfo =
        std::static_pointer_cast<const C2StreamHdrStaticInfo::output>(
                c2Buffer->getInfo(C2StreamHdrStaticInfo::output::PARAM_TYPE));

    // HDR10 plus info
    std::shared_ptr<const C2StreamHdr10PlusInfo::output> hdr10PlusInfo =
        std::static_pointer_cast<const C2StreamHdr10PlusInfo::output>(
                c2Buffer->getInfo(C2StreamHdr10PlusInfo::output::PARAM_TYPE));
    if (hdr10PlusInfo && hdr10PlusInfo->flexCount() == 0) {
        hdr10PlusInfo.reset();
    }

    std::vector<C2ConstGraphicBlock> blocks = c2Buffer->data().graphicBlocks();
    if (blocks.size() != 1u) {
        ALOGD("[%s] expected 1 graphic block, but got %zu", mName, blocks.size());
        return UNKNOWN_ERROR;
    }
    const C2ConstGraphicBlock &block = blocks.front();

    // TODO: revisit this after C2Fence implementation.
    android::IGraphicBufferProducer::QueueBufferInput qbi(
            timestampNs,
            false, // droppable
            dataSpace,
            Rect(blocks.front().crop().left,
                 blocks.front().crop().top,
                 blocks.front().crop().right(),
                 blocks.front().crop().bottom()),
            videoScalingMode,
            transform,
            Fence::NO_FENCE, 0);
    if (hdrStaticInfo || hdr10PlusInfo) {
        HdrMetadata hdr;
        if (hdrStaticInfo) {
            // If mastering max and min luminance fields are 0, do not use them.
            // It indicates the value may not be present in the stream.
            if (hdrStaticInfo->mastering.maxLuminance > 0.0f &&
                hdrStaticInfo->mastering.minLuminance > 0.0f) {
                struct android_smpte2086_metadata smpte2086_meta = {
                    .displayPrimaryRed = {
                        hdrStaticInfo->mastering.red.x, hdrStaticInfo->mastering.red.y
                    },
                    .displayPrimaryGreen = {
                        hdrStaticInfo->mastering.green.x, hdrStaticInfo->mastering.green.y
                    },
                    .displayPrimaryBlue = {
                        hdrStaticInfo->mastering.blue.x, hdrStaticInfo->mastering.blue.y
                    },
                    .whitePoint = {
                        hdrStaticInfo->mastering.white.x, hdrStaticInfo->mastering.white.y
                    },
                    .maxLuminance = hdrStaticInfo->mastering.maxLuminance,
                    .minLuminance = hdrStaticInfo->mastering.minLuminance,
                };
                hdr.validTypes |= HdrMetadata::SMPTE2086;
                hdr.smpte2086 = smpte2086_meta;
            }
            // If the content light level fields are 0, do not use them, it
            // indicates the value may not be present in the stream.
            if (hdrStaticInfo->maxCll > 0.0f && hdrStaticInfo->maxFall > 0.0f) {
                struct android_cta861_3_metadata cta861_meta = {
                    .maxContentLightLevel = hdrStaticInfo->maxCll,
                    .maxFrameAverageLightLevel = hdrStaticInfo->maxFall,
                };
                hdr.validTypes |= HdrMetadata::CTA861_3;
                hdr.cta8613 = cta861_meta;
            }
        }
        if (hdr10PlusInfo) {
            hdr.validTypes |= HdrMetadata::HDR10PLUS;
            hdr.hdr10plus.assign(
                    hdr10PlusInfo->m.value,
                    hdr10PlusInfo->m.value + hdr10PlusInfo->flexCount());
        }
        qbi.setHdrMetadata(hdr);
    }
    // we don't have dirty regions
    qbi.setSurfaceDamage(Region::INVALID_REGION);
    android::IGraphicBufferProducer::QueueBufferOutput qbo;
    status_t result = mComponent->queueToOutputSurface(block, qbi, &qbo);
    if (result != OK) {
        ALOGI("[%s] queueBuffer failed: %d", mName, result);
        if (result == NO_INIT) {
            mCCodecCallback->onError(UNKNOWN_ERROR, ACTION_CODE_FATAL);
        }
        return result;
    }

    if(android::base::GetBoolProperty("debug.stagefright.fps", false)) {
        ALOGD("[%s] queue buffer successful", mName);
    } else {
        ALOGV("[%s] queue buffer successful", mName);
    }

    int64_t mediaTimeUs = 0;
    (void)buffer->meta()->findInt64("timeUs", &mediaTimeUs);
    mCCodecCallback->onOutputFramesRendered(mediaTimeUs, timestampNs);

    return OK;
}

status_t CCodecBufferChannel::discardBuffer(const sp<MediaCodecBuffer> &buffer) {
    ALOGV("[%s] discardBuffer: %p", mName, buffer.get());
    bool released = false;
    {
        Mutexed<Input>::Locked input(mInput);
        if (input->buffers && input->buffers->releaseBuffer(buffer, nullptr, true)) {
            released = true;
        }
    }
    {
        Mutexed<Output>::Locked output(mOutput);
        if (output->buffers && output->buffers->releaseBuffer(buffer, nullptr)) {
            released = true;
        }
    }
    if (released) {
        sendOutputBuffers();
        feedInputBufferIfAvailable();
    } else {
        ALOGD("[%s] MediaCodec discarded an unknown buffer", mName);
    }
    return OK;
}

void CCodecBufferChannel::getInputBufferArray(Vector<sp<MediaCodecBuffer>> *array) {
    array->clear();
    Mutexed<Input>::Locked input(mInput);

    if (!input->buffers->isArrayMode()) {
        input->buffers = input->buffers->toArrayMode(input->numSlots);
    }

    input->buffers->getArray(array);
}

void CCodecBufferChannel::getOutputBufferArray(Vector<sp<MediaCodecBuffer>> *array) {
    array->clear();
    Mutexed<Output>::Locked output(mOutput);

    if (!output->buffers->isArrayMode()) {
        output->buffers = output->buffers->toArrayMode(output->numSlots);
    }

    output->buffers->getArray(array);
}

status_t CCodecBufferChannel::start(
        const sp<AMessage> &inputFormat,
        const sp<AMessage> &outputFormat,
        bool buffersBoundToCodec) {
    C2StreamBufferTypeSetting::input iStreamFormat(0u);
    C2StreamBufferTypeSetting::output oStreamFormat(0u);
    C2ComponentKindSetting kind;
    C2PortReorderBufferDepthTuning::output reorderDepth;
    C2PortReorderKeySetting::output reorderKey;
    C2PortActualDelayTuning::input inputDelay(0);
    C2PortActualDelayTuning::output outputDelay(0);
    C2ActualPipelineDelayTuning pipelineDelay(0);
    C2SecureModeTuning secureMode(C2Config::SM_UNPROTECTED);

    c2_status_t err = mComponent->query(
            {
                &iStreamFormat,
                &oStreamFormat,
                &kind,
                &reorderDepth,
                &reorderKey,
                &inputDelay,
                &pipelineDelay,
                &outputDelay,
                &secureMode,
            },
            {},
            C2_DONT_BLOCK,
            nullptr);
    if (err == C2_BAD_INDEX) {
        if (!iStreamFormat || !oStreamFormat || !kind) {
            return UNKNOWN_ERROR;
        }
    } else if (err != C2_OK) {
        return UNKNOWN_ERROR;
    }

    uint32_t inputDelayValue = inputDelay ? inputDelay.value : 0;
    uint32_t pipelineDelayValue = pipelineDelay ? pipelineDelay.value : 0;
    uint32_t outputDelayValue = outputDelay ? outputDelay.value : 0;

    size_t numInputSlots = inputDelayValue + pipelineDelayValue + kSmoothnessFactor;
    size_t numOutputSlots = outputDelayValue + kSmoothnessFactor;

    // TODO: get this from input format
    bool secure = mComponent->getName().find(".secure") != std::string::npos;

    // secure mode is a static parameter (shall not change in the executing state)
    mSendEncryptedInfoBuffer = secureMode.value == C2Config::SM_READ_PROTECTED_WITH_ENCRYPTED;

    std::shared_ptr<C2AllocatorStore> allocatorStore = GetCodec2PlatformAllocatorStore();
    int poolMask = GetCodec2PoolMask();
    C2PlatformAllocatorStore::id_t preferredLinearId = GetPreferredLinearAllocatorId(poolMask);

    if (inputFormat != nullptr) {
        bool graphic = (iStreamFormat.value == C2BufferData::GRAPHIC);
        bool audioEncoder = !graphic && (kind.value == C2Component::KIND_ENCODER);
        C2Config::api_feature_t apiFeatures = C2Config::api_feature_t(
                API_REFLECTION |
                API_VALUES |
                API_CURRENT_VALUES |
                API_DEPENDENCY |
                API_SAME_INPUT_BUFFER);
        C2StreamAudioFrameSizeInfo::input encoderFrameSize(0u);
        C2StreamSampleRateInfo::input sampleRate(0u);
        C2StreamChannelCountInfo::input channelCount(0u);
        C2StreamPcmEncodingInfo::input pcmEncoding(0u);
        std::shared_ptr<C2BlockPool> pool;
        {
            Mutexed<BlockPools>::Locked pools(mBlockPools);

            // set default allocator ID.
            pools->inputAllocatorId = (graphic) ? C2PlatformAllocatorStore::GRALLOC
                                                : preferredLinearId;

            // query C2PortAllocatorsTuning::input from component. If an allocator ID is obtained
            // from component, create the input block pool with given ID. Otherwise, use default IDs.
            std::vector<std::unique_ptr<C2Param>> params;
            C2ApiFeaturesSetting featuresSetting{apiFeatures};
            std::vector<C2Param *> stackParams({&featuresSetting});
            if (audioEncoder) {
                stackParams.push_back(&encoderFrameSize);
                stackParams.push_back(&sampleRate);
                stackParams.push_back(&channelCount);
                stackParams.push_back(&pcmEncoding);
            } else {
                encoderFrameSize.invalidate();
                sampleRate.invalidate();
                channelCount.invalidate();
                pcmEncoding.invalidate();
            }
            err = mComponent->query(stackParams,
                                    { C2PortAllocatorsTuning::input::PARAM_TYPE },
                                    C2_DONT_BLOCK,
                                    &params);
            if ((err != C2_OK && err != C2_BAD_INDEX) || params.size() != 1) {
                ALOGD("[%s] Query input allocators returned %zu params => %s (%u)",
                        mName, params.size(), asString(err), err);
            } else if (params.size() == 1) {
                C2PortAllocatorsTuning::input *inputAllocators =
                    C2PortAllocatorsTuning::input::From(params[0].get());
                if (inputAllocators && inputAllocators->flexCount() > 0) {
                    std::shared_ptr<C2Allocator> allocator;
                    // verify allocator IDs and resolve default allocator
                    allocatorStore->fetchAllocator(inputAllocators->m.values[0], &allocator);
                    if (allocator) {
                        pools->inputAllocatorId = allocator->getId();
                    } else {
                        ALOGD("[%s] component requested invalid input allocator ID %u",
                                mName, inputAllocators->m.values[0]);
                    }
                }
            }
            if (featuresSetting) {
                apiFeatures = featuresSetting.value;
            }

            // TODO: use C2Component wrapper to associate this pool with ourselves
            if ((poolMask >> pools->inputAllocatorId) & 1) {
                err = CreateCodec2BlockPool(pools->inputAllocatorId, nullptr, &pool);
                ALOGD("[%s] Created input block pool with allocatorID %u => poolID %llu - %s (%d)",
                        mName, pools->inputAllocatorId,
                        (unsigned long long)(pool ? pool->getLocalId() : 111000111),
                        asString(err), err);
            } else {
                err = C2_NOT_FOUND;
            }
            if (err != C2_OK) {
                C2BlockPool::local_id_t inputPoolId =
                    graphic ? C2BlockPool::BASIC_GRAPHIC : C2BlockPool::BASIC_LINEAR;
                err = GetCodec2BlockPool(inputPoolId, nullptr, &pool);
                ALOGD("[%s] Using basic input block pool with poolID %llu => got %llu - %s (%d)",
                        mName, (unsigned long long)inputPoolId,
                        (unsigned long long)(pool ? pool->getLocalId() : 111000111),
                        asString(err), err);
                if (err != C2_OK) {
                    return NO_MEMORY;
                }
            }
            pools->inputPool = pool;
        }

        bool forceArrayMode = false;
        Mutexed<Input>::Locked input(mInput);
        input->inputDelay = inputDelayValue;
        input->pipelineDelay = pipelineDelayValue;
        input->numSlots = numInputSlots;
        input->extraBuffers.flush();
        input->numExtraSlots = 0u;
        if (audioEncoder && encoderFrameSize && sampleRate && channelCount) {
            input->frameReassembler.init(
                    pool,
                    {C2MemoryUsage::CPU_READ, C2MemoryUsage::CPU_WRITE},
                    encoderFrameSize.value,
                    sampleRate.value,
                    channelCount.value,
                    pcmEncoding ? pcmEncoding.value : C2Config::PCM_16);
        }
        bool conforming = (apiFeatures & API_SAME_INPUT_BUFFER);
        // For encrypted content, framework decrypts source buffer (ashmem) into
        // C2Buffers. Thus non-conforming codecs can process these.
        if (!buffersBoundToCodec
                && !input->frameReassembler
                && (hasCryptoOrDescrambler() || conforming)) {
            input->buffers.reset(new SlotInputBuffers(mName));
        } else if (graphic) {
            if (mInputSurface) {
                input->buffers.reset(new DummyInputBuffers(mName));
            } else if (mMetaMode == MODE_ANW) {
                input->buffers.reset(new GraphicMetadataInputBuffers(mName));
                // This is to ensure buffers do not get released prematurely.
                // TODO: handle this without going into array mode
                forceArrayMode = true;
            } else {
                input->buffers.reset(new GraphicInputBuffers(mName));
            }
        } else {
            if (hasCryptoOrDescrambler()) {
                int32_t capacity = kLinearBufferSize;
                (void)inputFormat->findInt32(KEY_MAX_INPUT_SIZE, &capacity);
                if ((size_t)capacity > kMaxLinearBufferSize) {
                    ALOGD("client requested %d, capped to %zu", capacity, kMaxLinearBufferSize);
                    capacity = kMaxLinearBufferSize;
                }
                if (mDealer == nullptr) {
                    mDealer = new MemoryDealer(
                            align(capacity, MemoryDealer::getAllocationAlignment())
                                * (numInputSlots + 1),
                            "EncryptedLinearInputBuffers");
                    mDecryptDestination = mDealer->allocate((size_t)capacity);
                }
                if (mCrypto != nullptr && mHeapSeqNum < 0) {
                    sp<HidlMemory> heap = fromHeap(mDealer->getMemoryHeap());
                    mHeapSeqNum = mCrypto->setHeap(heap);
                } else {
                    mHeapSeqNum = -1;
                }
                input->buffers.reset(new EncryptedLinearInputBuffers(
                        secure, mDealer, mCrypto, mHeapSeqNum, (size_t)capacity,
                        numInputSlots, mName));
                forceArrayMode = true;
            } else {
                input->buffers.reset(new LinearInputBuffers(mName));
            }
        }
        input->buffers->setFormat(inputFormat);

        if (err == C2_OK) {
            input->buffers->setPool(pool);
        } else {
            // TODO: error
        }

        if (forceArrayMode) {
            input->buffers = input->buffers->toArrayMode(numInputSlots);
        }
    }

    if (outputFormat != nullptr) {
        sp<IGraphicBufferProducer> outputSurface;
        uint32_t outputGeneration;
        int maxDequeueCount = 0;
        {
            Mutexed<OutputSurface>::Locked output(mOutputSurface);
            maxDequeueCount = output->maxDequeueBuffers = numOutputSlots +
                    reorderDepth.value + kRenderingDepth;
            if (!secure) {
                output->maxDequeueBuffers += numInputSlots;
            }
            outputSurface = output->surface ?
                    output->surface->getIGraphicBufferProducer() : nullptr;
            if (outputSurface) {
                ALOGD("[%s] start: max output delay %u", mName, output->maxDequeueBuffers);
                output->surface->setMaxDequeuedBufferCount(output->maxDequeueBuffers);
            }
            outputGeneration = output->generation;
        }

        bool graphic = (oStreamFormat.value == C2BufferData::GRAPHIC);
        C2BlockPool::local_id_t outputPoolId_;
        C2BlockPool::local_id_t prevOutputPoolId;

        {
            Mutexed<BlockPools>::Locked pools(mBlockPools);

            prevOutputPoolId = pools->outputPoolId;

            // set default allocator ID.
            pools->outputAllocatorId = (graphic) ? C2PlatformAllocatorStore::GRALLOC
                                                 : preferredLinearId;

            // query C2PortAllocatorsTuning::output from component, or use default allocator if
            // unsuccessful.
            std::vector<std::unique_ptr<C2Param>> params;
            err = mComponent->query({ },
                                    { C2PortAllocatorsTuning::output::PARAM_TYPE },
                                    C2_DONT_BLOCK,
                                    &params);
            if ((err != C2_OK && err != C2_BAD_INDEX) || params.size() != 1) {
                ALOGD("[%s] Query output allocators returned %zu params => %s (%u)",
                        mName, params.size(), asString(err), err);
            } else if (err == C2_OK && params.size() == 1) {
                C2PortAllocatorsTuning::output *outputAllocators =
                    C2PortAllocatorsTuning::output::From(params[0].get());
                if (outputAllocators && outputAllocators->flexCount() > 0) {
                    std::shared_ptr<C2Allocator> allocator;
                    // verify allocator IDs and resolve default allocator
                    allocatorStore->fetchAllocator(outputAllocators->m.values[0], &allocator);
                    if (allocator) {
                        pools->outputAllocatorId = allocator->getId();
                    } else {
                        ALOGD("[%s] component requested invalid output allocator ID %u",
                                mName, outputAllocators->m.values[0]);
                    }
                }
            }

            // use bufferqueue if outputting to a surface.
            // query C2PortSurfaceAllocatorTuning::output from component, or use default allocator
            // if unsuccessful.
            if (outputSurface) {
                params.clear();
                err = mComponent->query({ },
                                        { C2PortSurfaceAllocatorTuning::output::PARAM_TYPE },
                                        C2_DONT_BLOCK,
                                        &params);
                if ((err != C2_OK && err != C2_BAD_INDEX) || params.size() != 1) {
                    ALOGD("[%s] Query output surface allocator returned %zu params => %s (%u)",
                            mName, params.size(), asString(err), err);
                } else if (err == C2_OK && params.size() == 1) {
                    C2PortSurfaceAllocatorTuning::output *surfaceAllocator =
                        C2PortSurfaceAllocatorTuning::output::From(params[0].get());
                    if (surfaceAllocator) {
                        std::shared_ptr<C2Allocator> allocator;
                        // verify allocator IDs and resolve default allocator
                        allocatorStore->fetchAllocator(surfaceAllocator->value, &allocator);
                        if (allocator) {
                            pools->outputAllocatorId = allocator->getId();
                        } else {
                            ALOGD("[%s] component requested invalid surface output allocator ID %u",
                                    mName, surfaceAllocator->value);
                            err = C2_BAD_VALUE;
                        }
                    }
                }
                if (pools->outputAllocatorId == C2PlatformAllocatorStore::GRALLOC
                        && err != C2_OK
                        && ((poolMask >> C2PlatformAllocatorStore::BUFFERQUEUE) & 1)) {
                    pools->outputAllocatorId = C2PlatformAllocatorStore::BUFFERQUEUE;
                }
            }

            if ((poolMask >> pools->outputAllocatorId) & 1) {
                err = mComponent->createBlockPool(
                        pools->outputAllocatorId, &pools->outputPoolId, &pools->outputPoolIntf);
                ALOGI("[%s] Created output block pool with allocatorID %u => poolID %llu - %s",
                        mName, pools->outputAllocatorId,
                        (unsigned long long)pools->outputPoolId,
                        asString(err));
            } else {
                err = C2_NOT_FOUND;
            }
            if (err != C2_OK) {
                // use basic pool instead
                pools->outputPoolId =
                    graphic ? C2BlockPool::BASIC_GRAPHIC : C2BlockPool::BASIC_LINEAR;
            }

            // Configure output block pool ID as parameter C2PortBlockPoolsTuning::output to
            // component.
            std::unique_ptr<C2PortBlockPoolsTuning::output> poolIdsTuning =
                    C2PortBlockPoolsTuning::output::AllocUnique({ pools->outputPoolId });

            std::vector<std::unique_ptr<C2SettingResult>> failures;
            err = mComponent->config({ poolIdsTuning.get() }, C2_MAY_BLOCK, &failures);
            ALOGD("[%s] Configured output block pool ids %llu => %s",
                    mName, (unsigned long long)poolIdsTuning->m.values[0], asString(err));
            outputPoolId_ = pools->outputPoolId;
        }

        if (prevOutputPoolId != C2BlockPool::BASIC_LINEAR
                && prevOutputPoolId != C2BlockPool::BASIC_GRAPHIC) {
            c2_status_t err = mComponent->destroyBlockPool(prevOutputPoolId);
            if (err != C2_OK) {
                ALOGW("Failed to clean up previous block pool %llu - %s (%d)\n",
                        (unsigned long long) prevOutputPoolId, asString(err), err);
            }
        }

        Mutexed<Output>::Locked output(mOutput);
        output->outputDelay = outputDelayValue;
        output->numSlots = numOutputSlots;
        if (graphic) {
            if (outputSurface || !buffersBoundToCodec) {
                output->buffers.reset(new GraphicOutputBuffers(mName));
            } else {
                output->buffers.reset(new RawGraphicOutputBuffers(mName));
            }
        } else {
            // TODO(PC): do this decision based on the secure_mode config being SM_PROTECTED?
            bool secure = mComponent->getName().find(".secure") != std::string::npos;
            if (secure) {
                ALOGD("[%s] Enabling metadata output for secure encoder", mName);
                output->buffers.reset(new LinearMetadataOutputBuffers(mName));
            } else {
                output->buffers.reset(new LinearOutputBuffers(mName));
            }
        }
        output->buffers->setFormat(outputFormat);

        output->buffers->clearStash();
        if (reorderDepth) {
            output->buffers->setReorderDepth(reorderDepth.value);
        }
        if (reorderKey) {
            output->buffers->setReorderKey(reorderKey.value);
        }

        // Try to set output surface to created block pool if given.
        if (outputSurface) {
            mComponent->setOutputSurface(
                    outputPoolId_,
                    outputSurface,
                    outputGeneration,
                    maxDequeueCount);
        } else {
            // configure CPU read consumer usage
            C2StreamUsageTuning::output outputUsage{0u, C2MemoryUsage::CPU_READ};
            std::vector<std::unique_ptr<C2SettingResult>> failures;
            err = mComponent->config({ &outputUsage }, C2_MAY_BLOCK, &failures);
            // do not print error message for now as most components may not yet
            // support this setting
            ALOGD_IF(err != C2_BAD_INDEX, "[%s] Configured output usage [%#llx]",
                  mName, (long long)outputUsage.value);
        }

        if (oStreamFormat.value == C2BufferData::LINEAR) {
            if (buffersBoundToCodec) {
                // WORKAROUND: if we're using early CSD workaround we convert to
                //             array mode, to appease apps assuming the output
                //             buffers to be of the same size.
                output->buffers = output->buffers->toArrayMode(numOutputSlots);
            }

            int32_t channelCount;
            int32_t sampleRate;
            if (outputFormat->findInt32(KEY_CHANNEL_COUNT, &channelCount)
                    && outputFormat->findInt32(KEY_SAMPLE_RATE, &sampleRate)) {
                int32_t delay = 0;
                int32_t padding = 0;;
                if (!outputFormat->findInt32("encoder-delay", &delay)) {
                    delay = 0;
                }
                if (!outputFormat->findInt32("encoder-padding", &padding)) {
                    padding = 0;
                }
                if (delay || padding) {
                    // We need write access to the buffers, and we're already in
                    // array mode.
                    output->buffers->initSkipCutBuffer(delay, padding, sampleRate, channelCount);
                }
            }
        }

        int32_t tunneled = 0;
        if (!outputFormat->findInt32("android._tunneled", &tunneled)) {
            tunneled = 0;
        }
        mTunneled = (tunneled != 0);
    }

    // Set up pipeline control. This has to be done after mInputBuffers and
    // mOutputBuffers are initialized to make sure that lingering callbacks
    // about buffers from the previous generation do not interfere with the
    // newly initialized pipeline capacity.
    {
        ALOGD("[%s] start: updating output delay %u", mName, outputDelayValue);
        Mutexed<PipelineWatcher>::Locked watcher(mPipelineWatcher);
        watcher->inputDelay(inputDelayValue)
                .pipelineDelay(pipelineDelayValue)
                .outputDelay(outputDelayValue)
                .smoothnessFactor(kSmoothnessFactor);
        watcher->flush();
    }

    mInputMetEos = false;
    mSync.start();
    return OK;
}

status_t CCodecBufferChannel::requestInitialInputBuffers() {
    if (mInputSurface) {
        return OK;
    }

    C2StreamBufferTypeSetting::output oStreamFormat(0u);
    C2PrependHeaderModeSetting prepend(PREPEND_HEADER_TO_NONE);
    c2_status_t err = mComponent->query({ &oStreamFormat, &prepend }, {}, C2_DONT_BLOCK, nullptr);
    if (err != C2_OK && err != C2_BAD_INDEX) {
        return UNKNOWN_ERROR;
    }
    size_t numInputSlots = mInput.lock()->numSlots;

    struct ClientInputBuffer {
        size_t index;
        sp<MediaCodecBuffer> buffer;
        size_t capacity;
    };
    std::list<ClientInputBuffer> clientInputBuffers;

    {
        Mutexed<Input>::Locked input(mInput);
        while (clientInputBuffers.size() < numInputSlots) {
            ClientInputBuffer clientInputBuffer;
            if (!input->buffers->requestNewBuffer(&clientInputBuffer.index,
                                                  &clientInputBuffer.buffer)) {
                break;
            }
            clientInputBuffer.capacity = clientInputBuffer.buffer->capacity();
            clientInputBuffers.emplace_back(std::move(clientInputBuffer));
        }
    }
    if (clientInputBuffers.empty()) {
        ALOGW("[%s] start: cannot allocate memory at all", mName);
        return NO_MEMORY;
    } else if (clientInputBuffers.size() < numInputSlots) {
        ALOGD("[%s] start: cannot allocate memory for all slots, "
              "only %zu buffers allocated",
              mName, clientInputBuffers.size());
    } else {
        ALOGV("[%s] %zu initial input buffers available",
              mName, clientInputBuffers.size());
    }
    // Sort input buffers by their capacities in increasing order.
    clientInputBuffers.sort(
            [](const ClientInputBuffer& a, const ClientInputBuffer& b) {
                return a.capacity < b.capacity;
            });

    std::list<std::unique_ptr<C2Work>> flushedConfigs;
    mFlushedConfigs.lock()->swap(flushedConfigs);
    if (!flushedConfigs.empty()) {
        err = mComponent->queue(&flushedConfigs);
        if (err != C2_OK) {
            ALOGW("[%s] Error while queueing a flushed config", mName);
            return UNKNOWN_ERROR;
        }
    }
    if (oStreamFormat.value == C2BufferData::LINEAR &&
            (!prepend || prepend.value == PREPEND_HEADER_TO_NONE)) {
        sp<MediaCodecBuffer> buffer = clientInputBuffers.front().buffer;
        // WORKAROUND: Some apps expect CSD available without queueing
        //             any input. Queue an empty buffer to get the CSD.
        buffer->setRange(0, 0);
        buffer->meta()->clear();
        buffer->meta()->setInt64("timeUs", 0);
        if (queueInputBufferInternal(buffer) != OK) {
            ALOGW("[%s] Error while queueing an empty buffer to get CSD",
                  mName);
            return UNKNOWN_ERROR;
        }
        clientInputBuffers.pop_front();
    }

    if (!clientInputBuffers.empty()) {
        std::lock_guard<std::mutex> tsLock(mTsLock);
        mLastInputBufferAvailableTs = std::chrono::duration_cast<std::chrono::milliseconds>(
                PipelineWatcher::Clock::now().time_since_epoch()).count();
    }

    for (const ClientInputBuffer& clientInputBuffer: clientInputBuffers) {
        mCallback->onInputBufferAvailable(
                clientInputBuffer.index,
                clientInputBuffer.buffer);
    }

    return OK;
}

void CCodecBufferChannel::stop() {
    mSync.stop();
    mFirstValidFrameIndex = mFrameIndex.load(std::memory_order_relaxed);
}

void CCodecBufferChannel::reset() {
    stop();
    if (mInputSurface != nullptr) {
        mInputSurface.reset();
    }
    mPipelineWatcher.lock()->flush();
    {
        Mutexed<Input>::Locked input(mInput);
        input->buffers.reset(new DummyInputBuffers(""));
        input->extraBuffers.flush();
    }
    {
        Mutexed<Output>::Locked output(mOutput);
        output->buffers.reset();
    }
}

void CCodecBufferChannel::release() {
    mComponent.reset();
    mInputAllocator.reset();
    mOutputSurface.lock()->surface.clear();
    {
        Mutexed<BlockPools>::Locked blockPools{mBlockPools};
        blockPools->inputPool.reset();
        blockPools->outputPoolIntf.reset();
    }
    setCrypto(nullptr);
    setDescrambler(nullptr);
}


void CCodecBufferChannel::flush(const std::list<std::unique_ptr<C2Work>> &flushedWork) {
    ALOGV("[%s] flush", mName);
    std::vector<uint64_t> indices;
    std::list<std::unique_ptr<C2Work>> configs;
    for (const std::unique_ptr<C2Work> &work : flushedWork) {
        indices.push_back(work->input.ordinal.frameIndex.peeku());
        if (!(work->input.flags & C2FrameData::FLAG_CODEC_CONFIG)) {
            continue;
        }
        if (work->input.buffers.empty()
                || work->input.buffers.front() == nullptr
                || work->input.buffers.front()->data().linearBlocks().empty()) {
            ALOGD("[%s] no linear codec config data found", mName);
            continue;
        }
        std::unique_ptr<C2Work> copy(new C2Work);
        copy->input.flags = C2FrameData::flags_t(work->input.flags | C2FrameData::FLAG_DROP_FRAME);
        copy->input.ordinal = work->input.ordinal;
        copy->input.ordinal.frameIndex = mFrameIndex++;
        copy->input.buffers.insert(
                copy->input.buffers.begin(),
                work->input.buffers.begin(),
                work->input.buffers.end());
        for (const std::unique_ptr<C2Param> &param : work->input.configUpdate) {
            copy->input.configUpdate.push_back(C2Param::Copy(*param));
        }
        copy->input.infoBuffers.insert(
                copy->input.infoBuffers.begin(),
                work->input.infoBuffers.begin(),
                work->input.infoBuffers.end());
        copy->worklets.emplace_back(new C2Worklet);
        configs.push_back(std::move(copy));
        ALOGV("[%s] stashed flushed codec config data", mName);
    }
    mFlushedConfigs.lock()->swap(configs);
    {
        Mutexed<Input>::Locked input(mInput);
        input->buffers->flush();
        input->extraBuffers.flush();
    }
    {
        Mutexed<Output>::Locked output(mOutput);
        if (output->buffers) {
            output->buffers->flush(flushedWork);
            output->buffers->flushStash();
        }
    }
    {
        Mutexed<PipelineWatcher>::Locked watcher(mPipelineWatcher);
        for (uint64_t index : indices) {
            watcher->onWorkDone(index);
        }
    }
}

void CCodecBufferChannel::onWorkDone(
        std::unique_ptr<C2Work> work, const sp<AMessage> &outputFormat,
        const C2StreamInitDataInfo::output *initData) {
    if (handleWork(std::move(work), outputFormat, initData)) {
        feedInputBufferIfAvailable();
    }
}

void CCodecBufferChannel::onInputBufferDone(
        uint64_t frameIndex, size_t arrayIndex) {
    if (mInputSurface) {
        return;
    }
    std::shared_ptr<C2Buffer> buffer =
            mPipelineWatcher.lock()->onInputBufferReleased(frameIndex, arrayIndex);
    bool newInputSlotAvailable;
    {
        Mutexed<Input>::Locked input(mInput);
        newInputSlotAvailable = input->buffers->expireComponentBuffer(buffer);
        if (!newInputSlotAvailable) {
            (void)input->extraBuffers.expireComponentBuffer(buffer);
        }
    }
    if (newInputSlotAvailable) {
        feedInputBufferIfAvailable();
    }
}

bool CCodecBufferChannel::handleWork(
        std::unique_ptr<C2Work> work,
        const sp<AMessage> &outputFormat,
        const C2StreamInitDataInfo::output *initData) {
    {
        Mutexed<Output>::Locked output(mOutput);
        if (!output->buffers) {
            return false;
        }
    }

    // Whether the output buffer should be reported to the client or not.
    bool notifyClient = false;

    if (work->result == C2_OK){
        notifyClient = true;
    } else if (work->result == C2_OMITTED) {
        ALOGV("[%s] empty work returned; omitted.", mName);
        return false; // omitted
    } else if (work->result == C2_NOT_FOUND) {
        if (work->input.flags & C2FrameData::FLAG_DROP_FRAME) {
            // NOTE: This is to solve backward compatibility issue of queueDummyWork. If no HAL fix,
            //       we will receive C2_NOT_FOUND here and then issue fatal error to MediaCodec
            ALOGV("[%s] empty work returned; omitted.", mName);
            return false; // omitted
        }
        ALOGD("[%s] flushed work; ignored.", mName);
    } else {
        // C2_OK and C2_NOT_FOUND are the only results that we accept for processing
        // the config update.
        ALOGD("[%s] work failed to complete: %d", mName, work->result);
        mCCodecCallback->onError(work->result, ACTION_CODE_FATAL);
        return false;
    }

    if ((work->input.ordinal.frameIndex -
            mFirstValidFrameIndex.load()).peek() < 0) {
        // Discard frames from previous generation.
        ALOGD("[%s] Discard frames from previous generation.", mName);
        notifyClient = false;
    }

    if (mInputSurface == nullptr && (work->worklets.size() != 1u
            || !work->worklets.front()
            || !(work->worklets.front()->output.flags &
                 C2FrameData::FLAG_INCOMPLETE))) {
        mPipelineWatcher.lock()->onWorkDone(
                work->input.ordinal.frameIndex.peeku());
    }

    // NOTE: MediaCodec usage supposedly have only one worklet
    if (work->worklets.size() != 1u) {
        ALOGI("[%s] onWorkDone: incorrect number of worklets: %zu",
                mName, work->worklets.size());
        mCCodecCallback->onError(UNKNOWN_ERROR, ACTION_CODE_FATAL);
        return false;
    }

    const std::unique_ptr<C2Worklet> &worklet = work->worklets.front();

    std::shared_ptr<C2Buffer> buffer;
    // NOTE: MediaCodec usage supposedly have only one output stream.
    if (worklet->output.buffers.size() > 1u) {
        ALOGI("[%s] onWorkDone: incorrect number of output buffers: %zu",
                mName, worklet->output.buffers.size());
        mCCodecCallback->onError(UNKNOWN_ERROR, ACTION_CODE_FATAL);
        return false;
    } else if (worklet->output.buffers.size() == 1u) {
        buffer = worklet->output.buffers[0];
        if (!buffer) {
            ALOGD("[%s] onWorkDone: nullptr found in buffers; ignored.", mName);
        }
    }

    std::optional<uint32_t> newInputDelay, newPipelineDelay, newOutputDelay, newReorderDepth;
    std::optional<C2Config::ordinal_key_t> newReorderKey;
    bool needMaxDequeueBufferCountUpdate = false;
    while (!worklet->output.configUpdate.empty()) {
        std::unique_ptr<C2Param> param;
        worklet->output.configUpdate.back().swap(param);
        worklet->output.configUpdate.pop_back();
        switch (param->coreIndex().coreIndex()) {
            case C2PortReorderBufferDepthTuning::CORE_INDEX: {
                C2PortReorderBufferDepthTuning::output reorderDepth;
                if (reorderDepth.updateFrom(*param)) {
                    ALOGV("[%s] onWorkDone: updated reorder depth to %u",
                          mName, reorderDepth.value);
                    newReorderDepth = reorderDepth.value;
                    needMaxDequeueBufferCountUpdate = true;
                } else {
                    ALOGD("[%s] onWorkDone: failed to read reorder depth",
                          mName);
                }
                break;
            }
            case C2PortReorderKeySetting::CORE_INDEX: {
                C2PortReorderKeySetting::output reorderKey;
                if (reorderKey.updateFrom(*param)) {
                    newReorderKey = reorderKey.value;
                    ALOGV("[%s] onWorkDone: updated reorder key to %u",
                          mName, reorderKey.value);
                } else {
                    ALOGD("[%s] onWorkDone: failed to read reorder key", mName);
                }
                break;
            }
            case C2PortActualDelayTuning::CORE_INDEX: {
                if (param->isGlobal()) {
                    C2ActualPipelineDelayTuning pipelineDelay;
                    if (pipelineDelay.updateFrom(*param)) {
                        ALOGV("[%s] onWorkDone: updating pipeline delay %u",
                              mName, pipelineDelay.value);
                        newPipelineDelay = pipelineDelay.value;
                        (void)mPipelineWatcher.lock()->pipelineDelay(
                                pipelineDelay.value);
                    }
                }
                if (param->forInput()) {
                    C2PortActualDelayTuning::input inputDelay;
                    if (inputDelay.updateFrom(*param)) {
                        ALOGV("[%s] onWorkDone: updating input delay %u",
                              mName, inputDelay.value);
                        newInputDelay = inputDelay.value;
                        (void)mPipelineWatcher.lock()->inputDelay(
                                inputDelay.value);
                    }
                }
                if (param->forOutput()) {
                    C2PortActualDelayTuning::output outputDelay;
                    if (outputDelay.updateFrom(*param)) {
                        ALOGD("[%s] onWorkDone: updating output delay %u",
                              mName, outputDelay.value);
                        (void)mPipelineWatcher.lock()->outputDelay(outputDelay.value);
                        newOutputDelay = outputDelay.value;
                        needMaxDequeueBufferCountUpdate = true;

                    }
                }
                break;
            }
            case C2PortTunnelSystemTime::CORE_INDEX: {
                C2PortTunnelSystemTime::output frameRenderTime;
                if (frameRenderTime.updateFrom(*param)) {
                    ALOGV("[%s] onWorkDone: frame rendered (sys:%lld ns, media:%lld us)",
                          mName, (long long)frameRenderTime.value,
                          (long long)worklet->output.ordinal.timestamp.peekll());
                    mCCodecCallback->onOutputFramesRendered(
                            worklet->output.ordinal.timestamp.peek(), frameRenderTime.value);
                }
                break;
            }
            case C2StreamTunnelHoldRender::CORE_INDEX: {
                C2StreamTunnelHoldRender::output firstTunnelFrameHoldRender;
                if (!(worklet->output.flags & C2FrameData::FLAG_INCOMPLETE)) break;
                if (!firstTunnelFrameHoldRender.updateFrom(*param)) break;
                if (firstTunnelFrameHoldRender.value != C2_TRUE) break;
                ALOGV("[%s] onWorkDone: first tunnel frame ready", mName);
                mCCodecCallback->onFirstTunnelFrameReady();
                break;
            }
            default:
                ALOGV("[%s] onWorkDone: unrecognized config update (%08X)",
                      mName, param->index());
                break;
        }
    }
    if (newInputDelay || newPipelineDelay) {
        Mutexed<Input>::Locked input(mInput);
        size_t newNumSlots =
            newInputDelay.value_or(input->inputDelay) +
            newPipelineDelay.value_or(input->pipelineDelay) +
            kSmoothnessFactor;
        if (input->buffers->isArrayMode()) {
            if (input->numSlots >= newNumSlots) {
                input->numExtraSlots = 0;
            } else {
                input->numExtraSlots = newNumSlots - input->numSlots;
            }
            ALOGV("[%s] onWorkDone: updated number of extra slots to %zu (input array mode)",
                  mName, input->numExtraSlots);
        } else {
            input->numSlots = newNumSlots;
        }
    }
    size_t numOutputSlots = 0;
    uint32_t reorderDepth = 0;
    bool outputBuffersChanged = false;
    if (newReorderKey || newReorderDepth || needMaxDequeueBufferCountUpdate) {
        Mutexed<Output>::Locked output(mOutput);
        if (!output->buffers) {
            return false;
        }
        numOutputSlots = output->numSlots;
        if (newReorderKey) {
            output->buffers->setReorderKey(newReorderKey.value());
        }
        if (newReorderDepth) {
            output->buffers->setReorderDepth(newReorderDepth.value());
        }
        reorderDepth = output->buffers->getReorderDepth();
        if (newOutputDelay) {
            output->outputDelay = newOutputDelay.value();
            numOutputSlots = newOutputDelay.value() + kSmoothnessFactor;
            if (output->numSlots < numOutputSlots) {
                output->numSlots = numOutputSlots;
                if (output->buffers->isArrayMode()) {
                    OutputBuffersArray *array =
                        (OutputBuffersArray *)output->buffers.get();
                    ALOGV("[%s] onWorkDone: growing output buffer array to %zu",
                          mName, numOutputSlots);
                    array->grow(numOutputSlots);
                    outputBuffersChanged = true;
                }
            }
        }
        numOutputSlots = output->numSlots;
    }
    if (outputBuffersChanged) {
        mCCodecCallback->onOutputBuffersChanged();
    }
    if (needMaxDequeueBufferCountUpdate) {
        int maxDequeueCount = 0;
        {
            Mutexed<OutputSurface>::Locked output(mOutputSurface);
            maxDequeueCount = output->maxDequeueBuffers =
                    numOutputSlots + reorderDepth + kRenderingDepth;
            if (output->surface) {
                ALOGI("[%s] onWorkDone: updating max output delay %u",
                        mName, output->maxDequeueBuffers);
                output->surface->setMaxDequeuedBufferCount(output->maxDequeueBuffers);
            }
        }
        if (maxDequeueCount > 0) {
            mComponent->setOutputSurfaceMaxDequeueCount(maxDequeueCount);
        }
    }

    int32_t flags = 0;
    if (worklet->output.flags & C2FrameData::FLAG_END_OF_STREAM) {
        flags |= MediaCodec::BUFFER_FLAG_EOS;
        ALOGV("[%s] onWorkDone: output EOS", mName);
    }

    // WORKAROUND: adjust output timestamp based on client input timestamp and codec
    // input timestamp. Codec output timestamp (in the timestamp field) shall correspond to
    // the codec input timestamp, but client output timestamp should (reported in timeUs)
    // shall correspond to the client input timesamp (in customOrdinal). By using the
    // delta between the two, this allows for some timestamp deviation - e.g. if one input
    // produces multiple output.
    c2_cntr64_t timestamp =
        worklet->output.ordinal.timestamp + work->input.ordinal.customOrdinal
                - work->input.ordinal.timestamp;
    if (mInputSurface != nullptr) {
        // When using input surface we need to restore the original input timestamp.
        timestamp = work->input.ordinal.customOrdinal;
    }
    ALOGV("[%s] onWorkDone: input %lld, codec %lld => output %lld => %lld",
          mName,
          work->input.ordinal.customOrdinal.peekll(),
          work->input.ordinal.timestamp.peekll(),
          worklet->output.ordinal.timestamp.peekll(),
          timestamp.peekll());

    // csd cannot be re-ordered and will always arrive first.
    if (initData != nullptr) {
        Mutexed<Output>::Locked output(mOutput);
        if (output->buffers && outputFormat) {
            output->buffers->updateSkipCutBuffer(outputFormat);
            output->buffers->setFormat(outputFormat);
        }
        if (!notifyClient) {
            return false;
        }
        size_t index;
        sp<MediaCodecBuffer> outBuffer;
        if (output->buffers && output->buffers->registerCsd(initData, &index, &outBuffer) == OK) {
            outBuffer->meta()->setInt64("timeUs", timestamp.peek());
            outBuffer->meta()->setInt32("flags", MediaCodec::BUFFER_FLAG_CODECCONFIG);
            ALOGV("[%s] onWorkDone: csd index = %zu [%p]", mName, index, outBuffer.get());
            if (outputFormat) {
                ALOGD("[%s] sending CSD : output format changed to %s",
                      mName, outputFormat->debugString().c_str());
            }
            output.unlock();
            mCallback->onOutputBufferAvailable(index, outBuffer);
        } else {
            ALOGD("[%s] onWorkDone: unable to register csd", mName);
            output.unlock();
            mCCodecCallback->onError(UNKNOWN_ERROR, ACTION_CODE_FATAL);
            return false;
        }
    }

<<<<<<< HEAD
    if (worklet->output.flags & C2FrameData::FLAG_DROP_FRAME) {
        ALOGV("[%s] onWorkDone: drop output buffer (%lld)",
              mName, work->input.ordinal.frameIndex.peekull());
        notifyClient = false;
=======
    bool drop = false;
    if (worklet->output.flags & C2FrameData::FLAG_DROP_FRAME) {
        ALOGV("[%s] onWorkDone: drop buffer but keep metadata", mName);
        drop = true;
>>>>>>> 853fde3f
    }

    if (notifyClient && !buffer && !flags) {
        if (mTunneled && drop && outputFormat) {
            ALOGV("[%s] onWorkDone: Keep tunneled, drop frame with format change (%lld)",
                  mName, work->input.ordinal.frameIndex.peekull());
        } else {
            ALOGV("[%s] onWorkDone: Not reporting output buffer (%lld)",
                  mName, work->input.ordinal.frameIndex.peekull());
            notifyClient = false;
        }
    }

    if (buffer) {
        for (const std::shared_ptr<const C2Info> &info : buffer->info()) {
            // TODO: properly translate these to metadata
            switch (info->coreIndex().coreIndex()) {
                case C2StreamPictureTypeMaskInfo::CORE_INDEX:
                    if (((C2StreamPictureTypeMaskInfo *)info.get())->value & C2Config::SYNC_FRAME) {
                        flags |= MediaCodec::BUFFER_FLAG_SYNCFRAME;
                    }
                    break;
                default:
                    break;
            }
        }
    }

    {
        Mutexed<Output>::Locked output(mOutput);
        if (!output->buffers) {
            return false;
        }
        output->buffers->pushToStash(
                buffer,
                notifyClient,
                timestamp.peek(),
                flags,
                (initData == nullptr ? outputFormat : nullptr),
                worklet->output.ordinal);
    }
    sendOutputBuffers();
    return true;
}

void CCodecBufferChannel::sendOutputBuffers() {
    OutputBuffers::BufferAction action;
    size_t index;
    sp<MediaCodecBuffer> outBuffer;
    std::shared_ptr<C2Buffer> c2Buffer;

    while (true) {
        Mutexed<Output>::Locked output(mOutput);
        if (!output->buffers) {
            return;
        }
        action = output->buffers->popFromStashAndRegister(
                &c2Buffer, &index, &outBuffer);
        switch (action) {
        case OutputBuffers::SKIP:
            return;
        case OutputBuffers::DISCARD:
            break;
        case OutputBuffers::NOTIFY_CLIENT:
            output.unlock();
            mCallback->onOutputBufferAvailable(index, outBuffer);
            break;
        case OutputBuffers::REALLOCATE:
            if (!output->buffers->isArrayMode()) {
                output->buffers =
                    output->buffers->toArrayMode(output->numSlots);
            }
            static_cast<OutputBuffersArray*>(output->buffers.get())->
                    realloc(c2Buffer);
            output.unlock();
            mCCodecCallback->onOutputBuffersChanged();
            break;
        case OutputBuffers::RETRY:
            ALOGV("[%s] sendOutputBuffers: unable to register output buffer",
                  mName);
            return;
        default:
            LOG_ALWAYS_FATAL("[%s] sendOutputBuffers: "
                    "corrupted BufferAction value (%d) "
                    "returned from popFromStashAndRegister.",
                    mName, int(action));
            return;
        }
    }
}

status_t CCodecBufferChannel::setSurface(const sp<Surface> &newSurface) {
    static std::atomic_uint32_t surfaceGeneration{0};
    uint32_t generation = (getpid() << 10) |
            ((surfaceGeneration.fetch_add(1, std::memory_order_relaxed) + 1)
                & ((1 << 10) - 1));

    sp<IGraphicBufferProducer> producer;
    int maxDequeueCount = mOutputSurface.lock()->maxDequeueBuffers;
    if (newSurface) {
        newSurface->setScalingMode(NATIVE_WINDOW_SCALING_MODE_SCALE_TO_WINDOW);
        newSurface->setDequeueTimeout(kDequeueTimeoutNs);
        newSurface->setMaxDequeuedBufferCount(maxDequeueCount);
        producer = newSurface->getIGraphicBufferProducer();
        producer->setGenerationNumber(generation);
    } else {
        ALOGE("[%s] setting output surface to null", mName);
        return INVALID_OPERATION;
    }

    std::shared_ptr<Codec2Client::Configurable> outputPoolIntf;
    C2BlockPool::local_id_t outputPoolId;
    {
        Mutexed<BlockPools>::Locked pools(mBlockPools);
        outputPoolId = pools->outputPoolId;
        outputPoolIntf = pools->outputPoolIntf;
    }

    if (outputPoolIntf) {
        if (mComponent->setOutputSurface(
                outputPoolId,
                producer,
                generation,
                maxDequeueCount) != C2_OK) {
            ALOGI("[%s] setSurface: component setOutputSurface failed", mName);
            return INVALID_OPERATION;
        }
    }

    {
        Mutexed<OutputSurface>::Locked output(mOutputSurface);
        output->surface = newSurface;
        output->generation = generation;
    }

    return OK;
}

PipelineWatcher::Clock::duration CCodecBufferChannel::elapsed() {
    // When client pushed EOS, we want all the work to be done quickly.
    // Otherwise, component may have stalled work due to input starvation up to
    // the sum of the delay in the pipeline.
    size_t n = 0;
    if (!mInputMetEos) {
        size_t outputDelay = mOutput.lock()->outputDelay;
        Mutexed<Input>::Locked input(mInput);
        n = input->inputDelay + input->pipelineDelay + outputDelay + kSmoothnessFactor;
        ALOGD("[%s] DEBUG: elapsed: n=%zu [in=%u pipeline=%u out=%zu]", mName, n,
                input->inputDelay, input->pipelineDelay, outputDelay);
    }
    return mPipelineWatcher.lock()->elapsed(PipelineWatcher::Clock::now(), n);
}

void CCodecBufferChannel::setMetaMode(MetaMode mode) {
    mMetaMode = mode;
}

void CCodecBufferChannel::setCrypto(const sp<ICrypto> &crypto) {
    if (mCrypto != nullptr) {
        for (std::pair<wp<HidlMemory>, int32_t> entry : mHeapSeqNumMap) {
            mCrypto->unsetHeap(entry.second);
        }
        mHeapSeqNumMap.clear();
        if (mHeapSeqNum >= 0) {
            mCrypto->unsetHeap(mHeapSeqNum);
            mHeapSeqNum = -1;
        }
    }
    mCrypto = crypto;
}

void CCodecBufferChannel::setDescrambler(const sp<IDescrambler> &descrambler) {
    mDescrambler = descrambler;
}

status_t toStatusT(c2_status_t c2s, c2_operation_t c2op) {
    // C2_OK is always translated to OK.
    if (c2s == C2_OK) {
        return OK;
    }

    // Operation-dependent translation
    // TODO: Add as necessary
    switch (c2op) {
    case C2_OPERATION_Component_start:
        switch (c2s) {
        case C2_NO_MEMORY:
            return NO_MEMORY;
        default:
            return UNKNOWN_ERROR;
        }
    default:
        break;
    }

    // Backup operation-agnostic translation
    switch (c2s) {
    case C2_BAD_INDEX:
        return BAD_INDEX;
    case C2_BAD_VALUE:
        return BAD_VALUE;
    case C2_BLOCKING:
        return WOULD_BLOCK;
    case C2_DUPLICATE:
        return ALREADY_EXISTS;
    case C2_NO_INIT:
        return NO_INIT;
    case C2_NO_MEMORY:
        return NO_MEMORY;
    case C2_NOT_FOUND:
        return NAME_NOT_FOUND;
    case C2_TIMED_OUT:
        return TIMED_OUT;
    case C2_BAD_STATE:
    case C2_CANCELED:
    case C2_CANNOT_DO:
    case C2_CORRUPTED:
    case C2_OMITTED:
    case C2_REFUSED:
        return UNKNOWN_ERROR;
    default:
        return -static_cast<status_t>(c2s);
    }
}

}  // namespace android<|MERGE_RESOLUTION|>--- conflicted
+++ resolved
@@ -1975,17 +1975,12 @@
         }
     }
 
-<<<<<<< HEAD
+    bool drop = false;
     if (worklet->output.flags & C2FrameData::FLAG_DROP_FRAME) {
         ALOGV("[%s] onWorkDone: drop output buffer (%lld)",
               mName, work->input.ordinal.frameIndex.peekull());
+        drop = true;
         notifyClient = false;
-=======
-    bool drop = false;
-    if (worklet->output.flags & C2FrameData::FLAG_DROP_FRAME) {
-        ALOGV("[%s] onWorkDone: drop buffer but keep metadata", mName);
-        drop = true;
->>>>>>> 853fde3f
     }
 
     if (notifyClient && !buffer && !flags) {
