--- conflicted
+++ resolved
@@ -971,13 +971,11 @@
 
     size_t numActiveSlots() const final;
 
-<<<<<<< HEAD
+    uint32_t getPixelFormatIfApplicable() override;
+
+    bool resetPixelFormatIfApplicable() override;
+
     size_t numClientBuffers() const final;
-=======
-    uint32_t getPixelFormatIfApplicable() override;
-
-    bool resetPixelFormatIfApplicable() override;
->>>>>>> 2d028e36
 
 protected:
     sp<Codec2Buffer> createNewBuffer() override;
