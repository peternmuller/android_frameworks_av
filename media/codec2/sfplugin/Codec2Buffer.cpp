--- conflicted
+++ resolved
@@ -833,14 +833,6 @@
         ALOGD("format had no width / height");
         return nullptr;
     }
-<<<<<<< HEAD
-    // NOTE: we currently only support YUV420 formats for byte-buffer mode.
-    sp<ABuffer> aBuffer(alloc(align(width, 16) * align(height, 16) * 3 / 2));
-    if (aBuffer == nullptr) {
-        ALOGD("%s: failed to allocate buffer", __func__);
-        return nullptr;
-    }
-=======
     int32_t colorFormat = COLOR_FormatYUV420Flexible;
     int32_t bpp = 12;  // 8(Y) + 2(U) + 2(V)
     if (format->findInt32(KEY_COLOR_FORMAT, &colorFormat)) {
@@ -849,7 +841,10 @@
         }
     }
     sp<ABuffer> aBuffer(alloc(align(width, 16) * align(height, 16) * bpp / 8));
->>>>>>> 2e60890b
+    if (aBuffer == nullptr) {
+        ALOGD("%s: failed to allocate buffer", __func__);
+        return nullptr;
+    }
     return new ConstGraphicBlockBuffer(
             format,
             aBuffer,
