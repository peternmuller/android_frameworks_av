/*
 * Copyright 2018 The Android Open Source Project
 *
 * Licensed under the Apache License, Version 2.0 (the "License");
 * you may not use this file except in compliance with the License.
 * You may obtain a copy of the License at
 *
 *      http://www.apache.org/licenses/LICENSE-2.0
 *
 * Unless required by applicable law or agreed to in writing, software
 * distributed under the License is distributed on an "AS IS" BASIS,
 * WITHOUT WARRANTIES OR CONDITIONS OF ANY KIND, either express or implied.
 * See the License for the specific language governing permissions and
 * limitations under the License.
 */

//#define LOG_NDEBUG 0
#define LOG_TAG "Codec2Client"
#define ATRACE_TAG  ATRACE_TAG_VIDEO
#include <android-base/logging.h>
#include <utils/Trace.h>

#include <codec2/aidl/GraphicBufferAllocator.h>
#include <codec2/hidl/client.h>
#include <C2Debug.h>
#include <C2BufferPriv.h>
#include <C2Config.h> // for C2StreamUsageTuning
#include <C2PlatformSupport.h>

#include <android/hardware/media/bufferpool/2.0/IClientManager.h>
#include <android/hardware/media/c2/1.0/IComponent.h>
#include <android/hardware/media/c2/1.0/IComponentInterface.h>
#include <android/hardware/media/c2/1.0/IComponentListener.h>
#include <android/hardware/media/c2/1.0/IComponentStore.h>
#include <android/hardware/media/c2/1.0/IConfigurable.h>
#include <android/hidl/manager/1.2/IServiceManager.h>

#include <aidl/android/hardware/media/bufferpool2/IClientManager.h>
#include <aidl/android/hardware/media/c2/BnComponentListener.h>
#include <aidl/android/hardware/media/c2/FieldSupportedValues.h>
#include <aidl/android/hardware/media/c2/FieldSupportedValuesQuery.h>
#include <aidl/android/hardware/media/c2/FieldSupportedValuesQueryResult.h>
#include <aidl/android/hardware/media/c2/IComponent.h>
#include <aidl/android/hardware/media/c2/IComponentInterface.h>
#include <aidl/android/hardware/media/c2/IComponentStore.h>
#include <aidl/android/hardware/media/c2/IConfigurable.h>
#include <aidl/android/hardware/media/c2/ParamDescriptor.h>
#include <aidl/android/hardware/media/c2/StructDescriptor.h>

#include <aidlcommonsupport/NativeHandle.h>
#include <android/api-level.h>
#include <android/binder_auto_utils.h>
#include <android/binder_ibinder.h>
#include <android/binder_manager.h>
#include <android-base/properties.h>
#include <android-base/stringprintf.h>
#include <bufferpool/ClientManager.h>
#include <bufferpool2/ClientManager.h>
#include <codec2/aidl/BufferTypes.h>
#include <codec2/aidl/ParamTypes.h>
#include <codec2/hidl/1.0/types.h>
#include <codec2/hidl/1.1/types.h>
#include <codec2/hidl/1.2/types.h>
#include <codec2/hidl/output.h>

#include <cutils/native_handle.h>
#include <gui/bufferqueue/2.0/B2HGraphicBufferProducer.h>
#include <gui/bufferqueue/2.0/H2BGraphicBufferProducer.h>
#include <hardware/gralloc.h> // for GRALLOC_USAGE_*
#include <hidl/HidlSupport.h>
#include <system/window.h> // for NATIVE_WINDOW_QUERY_*
#include <media/stagefright/foundation/ADebug.h> // for asString(status_t)

#include <deque>
#include <iterator>
#include <limits>
#include <map>
#include <mutex>
#include <optional>
#include <sstream>
#include <thread>
#include <type_traits>
#include <vector>

namespace android {

using ::android::hardware::hidl_vec;
using ::android::hardware::hidl_string;
using ::android::hardware::Return;
using ::android::hardware::Void;

using HGraphicBufferProducer1 = ::android::hardware::graphics::bufferqueue::
        V1_0::IGraphicBufferProducer;
using HGraphicBufferProducer2 = ::android::hardware::graphics::bufferqueue::
        V2_0::IGraphicBufferProducer;
using B2HGraphicBufferProducer2 = ::android::hardware::graphics::bufferqueue::
        V2_0::utils::B2HGraphicBufferProducer;
using H2BGraphicBufferProducer2 = ::android::hardware::graphics::bufferqueue::
        V2_0::utils::H2BGraphicBufferProducer;
using ::android::hardware::media::c2::V1_2::SurfaceSyncObj;

using AidlGraphicBufferAllocator = ::aidl::android::hardware::media::c2::
        implementation::GraphicBufferAllocator;

namespace bufferpool2_aidl = ::aidl::android::hardware::media::bufferpool2;
namespace bufferpool_hidl = ::android::hardware::media::bufferpool::V2_0;
namespace c2_aidl = ::aidl::android::hardware::media::c2;
namespace c2_hidl_base = ::android::hardware::media::c2;
namespace c2_hidl = ::android::hardware::media::c2::V1_2;

using c2_hidl::utils::operator<<;

namespace /* unnamed */ {

// c2_status_t value that corresponds to hwbinder transaction failure.
constexpr c2_status_t C2_TRANSACTION_FAILED = C2_CORRUPTED;

// By default prepare buffer to be displayed on any of the common surfaces
constexpr uint64_t kDefaultConsumerUsage =
    (GRALLOC_USAGE_HW_TEXTURE | GRALLOC_USAGE_HW_COMPOSER);

// Searches for a name in GetServiceNames() and returns the index found. If the
// name is not found, the returned index will be equal to
// GetServiceNames().size().
size_t getServiceIndex(char const* name) {
    std::vector<std::string> const& names = Codec2Client::GetServiceNames();
    size_t i = 0;
    for (; i < names.size(); ++i) {
        if (name == names[i]) {
            break;
        }
    }
    return i;
}

class Client2Store : public C2ComponentStore {
    std::shared_ptr<Codec2Client> mClient;

public:
    Client2Store(std::shared_ptr<Codec2Client> const& client)
        : mClient(client) { }

    virtual ~Client2Store() = default;

    virtual c2_status_t config_sm(
            std::vector<C2Param*> const &params,
            std::vector<std::unique_ptr<C2SettingResult>>* const failures) {
        return mClient->config(params, C2_MAY_BLOCK, failures);
    };

    virtual c2_status_t copyBuffer(
            std::shared_ptr<C2GraphicBuffer>,
            std::shared_ptr<C2GraphicBuffer>) {
        return C2_OMITTED;
    }

    virtual c2_status_t createComponent(
            C2String, std::shared_ptr<C2Component>* const component) {
        component->reset();
        return C2_OMITTED;
    }

    virtual c2_status_t createInterface(
            C2String, std::shared_ptr<C2ComponentInterface>* const interface) {
        interface->reset();
        return C2_OMITTED;
    }

    virtual c2_status_t query_sm(
            std::vector<C2Param*> const& stackParams,
            std::vector<C2Param::Index> const& heapParamIndices,
            std::vector<std::unique_ptr<C2Param>>* const heapParams) const {
        return mClient->query(stackParams, heapParamIndices, C2_MAY_BLOCK, heapParams);
    }

    virtual c2_status_t querySupportedParams_nb(
            std::vector<std::shared_ptr<C2ParamDescriptor>>* const params) const {
        return mClient->querySupportedParams(params);
    }

    virtual c2_status_t querySupportedValues_sm(
            std::vector<C2FieldSupportedValuesQuery>& fields) const {
        return mClient->querySupportedValues(fields, C2_MAY_BLOCK);
    }

    virtual C2String getName() const {
        return mClient->getName();
    }

    virtual std::shared_ptr<C2ParamReflector> getParamReflector() const {
        return mClient->getParamReflector();
    }

    virtual std::vector<std::shared_ptr<C2Component::Traits const>> listComponents() {
        return std::vector<std::shared_ptr<C2Component::Traits const>>();
    }
};

c2_status_t GetC2Status(const ::ndk::ScopedAStatus &transStatus, const char *method) {
    if (!transStatus.isOk()) {
        if (transStatus.getExceptionCode() == EX_SERVICE_SPECIFIC) {
            c2_status_t status = static_cast<c2_status_t>(transStatus.getServiceSpecificError());
            LOG(DEBUG) << method << " -- call failed: " << status << ".";
            return status;
        } else {
            LOG(ERROR) << method << " -- transaction failed.";
            return C2_TRANSACTION_FAILED;
        }
    }
    return C2_OK;
}

}  // unnamed namespace

// This class caches a Codec2Client object and its component traits. The client
// will be created the first time it is needed, and it can be refreshed if the
// service dies (by calling invalidate()). The first time listComponents() is
// called from the client, the result will be cached.
class Codec2Client::Cache {
    // Cached client
    std::shared_ptr<Codec2Client> mClient;
    mutable std::mutex mClientMutex;

    // Cached component traits
    std::vector<C2Component::Traits> mTraits;
    std::once_flag mTraitsInitializationFlag;

    // The index of the service. This is based on GetServiceNames().
    size_t mIndex;
    // Called by s() exactly once to initialize the cache. The index must be a
    // valid index into the vector returned by GetServiceNames(). Calling
    // init(index) will associate the cache to the service with name
    // GetServiceNames()[index].
    void init(size_t index) {
        mIndex = index;
    }

public:
    Cache() = default;

    // Initializes mClient if needed, then returns mClient.
    // If the service is unavailable but listed in the manifest, this function
    // will block indefinitely.
    std::shared_ptr<Codec2Client> getClient() {
        std::scoped_lock lock{mClientMutex};
        if (!mClient) {
            mClient = Codec2Client::_CreateFromIndex(mIndex);
        }
        CHECK(mClient) << "Failed to create Codec2Client to service \""
                       << GetServiceNames()[mIndex] << "\". (Index = "
                       << mIndex << ").";
        return mClient;
    }

    // Causes a subsequent call to getClient() to create a new client. This
    // function should be called after the service dies.
    //
    // Note: This function is called only by ForAllServices().
    void invalidate() {
        std::scoped_lock lock{mClientMutex};
        mClient = nullptr;
    }

    // Returns a list of traits for components supported by the service. This
    // list is cached.
    std::vector<C2Component::Traits> const& getTraits() {
        std::call_once(mTraitsInitializationFlag, [this]() {
            bool success{false};
            // Spin until _listComponents() is successful.
            while (true) {
                std::shared_ptr<Codec2Client> client = getClient();
                mTraits = client->_listComponents(&success);
                if (success) {
                    break;
                }
                invalidate();
                using namespace std::chrono_literals;
                static constexpr auto kServiceRetryPeriod = 5s;
                LOG(INFO) << "Failed to retrieve component traits from service "
                             "\"" << GetServiceNames()[mIndex] << "\". "
                             "Retrying...";
                std::this_thread::sleep_for(kServiceRetryPeriod);
            }
        });
        return mTraits;
    }

    // List() returns the list of all caches.
    static std::vector<Cache>& List() {
        static std::vector<Cache> sCaches{[]() {
            size_t numServices = GetServiceNames().size();
            std::vector<Cache> caches(numServices);
            for (size_t i = 0; i < numServices; ++i) {
                caches[i].init(i);
            }
            return caches;
        }()};
        return sCaches;
    }
};
// Codec2ConfigurableClient::HidlImpl

struct Codec2ConfigurableClient::HidlImpl : public Codec2ConfigurableClient::ImplBase {
    typedef c2_hidl::IConfigurable Base;

    // base cannot be null.
    explicit HidlImpl(const sp<Base>& base);

    const C2String& getName() const override {
        return mName;
    }

    c2_status_t query(
            const std::vector<C2Param*>& stackParams,
            const std::vector<C2Param::Index> &heapParamIndices,
            c2_blocking_t mayBlock,
            std::vector<std::unique_ptr<C2Param>>* const heapParams) const override;

    c2_status_t config(
            const std::vector<C2Param*> &params,
            c2_blocking_t mayBlock,
            std::vector<std::unique_ptr<C2SettingResult>>* const failures) override;

    c2_status_t querySupportedParams(
            std::vector<std::shared_ptr<C2ParamDescriptor>>* const params
            ) const override;

    c2_status_t querySupportedValues(
            std::vector<C2FieldSupportedValuesQuery>& fields,
            c2_blocking_t mayBlock) const override;

private:
    sp<Base> mBase;
    const C2String mName;
};

Codec2ConfigurableClient::HidlImpl::HidlImpl(const sp<Base>& base)
      : mBase{base},
        mName{[base]() -> C2String {
                if (base == nullptr) {
                    return "";
                }
                C2String outName;
                Return<void> transStatus = base->getName(
                        [&outName](const hidl_string& name) {
                            outName = name.c_str();
                        });
                return transStatus.isOk() ? outName : "";
            }()} {
}

c2_status_t Codec2ConfigurableClient::HidlImpl::query(
        const std::vector<C2Param*> &stackParams,
        const std::vector<C2Param::Index> &heapParamIndices,
        c2_blocking_t mayBlock,
        std::vector<std::unique_ptr<C2Param>>* const heapParams) const {
    hidl_vec<c2_hidl::ParamIndex> indices(
            stackParams.size() + heapParamIndices.size());
    size_t numIndices = 0;
    for (C2Param* const& stackParam : stackParams) {
        if (!stackParam) {
            LOG(WARNING) << "query -- null stack param encountered.";
            continue;
        }
        indices[numIndices++] = static_cast<c2_hidl::ParamIndex>(stackParam->index());
    }
    size_t numStackIndices = numIndices;
    for (const C2Param::Index& index : heapParamIndices) {
        indices[numIndices++] =
                static_cast<c2_hidl::ParamIndex>(static_cast<uint32_t>(index));
    }
    indices.resize(numIndices);
    if (heapParams) {
        heapParams->reserve(heapParams->size() + numIndices);
    }
    c2_status_t status;
    Return<void> transStatus = mBase->query(
            indices,
            mayBlock == C2_MAY_BLOCK,
            [&status, &numStackIndices, &stackParams, heapParams](
                    c2_hidl::Status s, const c2_hidl::Params& p) {
                status = static_cast<c2_status_t>(s);
                if (status != C2_OK && status != C2_BAD_INDEX) {
                    LOG(DEBUG) << "query -- call failed: "
                               << status << ".";
                    return;
                }
                std::vector<C2Param*> paramPointers;
                if (!c2_hidl::utils::parseParamsBlob(&paramPointers, p)) {
                    LOG(ERROR) << "query -- error while parsing params.";
                    status = C2_CORRUPTED;
                    return;
                }
                size_t i = 0;
                for (auto it = paramPointers.begin();
                        it != paramPointers.end(); ) {
                    C2Param* paramPointer = *it;
                    if (numStackIndices > 0) {
                        --numStackIndices;
                        if (!paramPointer) {
                            LOG(WARNING) << "query -- null stack param.";
                            ++it;
                            continue;
                        }
                        for (; i < stackParams.size() && !stackParams[i]; ) {
                            ++i;
                        }
                        if (i >= stackParams.size()) {
                            LOG(ERROR) << "query -- unexpected error.";
                            status = C2_CORRUPTED;
                            return;
                        }
                        if (stackParams[i]->index() != paramPointer->index()) {
                            LOG(WARNING) << "query -- param skipped: "
                                            "index = "
                                         << stackParams[i]->index() << ".";
                            stackParams[i++]->invalidate();
                            continue;
                        }
                        if (!stackParams[i++]->updateFrom(*paramPointer)) {
                            LOG(WARNING) << "query -- param update failed: "
                                            "index = "
                                         << paramPointer->index() << ".";
                        }
                    } else {
                        if (!paramPointer) {
                            LOG(WARNING) << "query -- null heap param.";
                            ++it;
                            continue;
                        }
                        if (!heapParams) {
                            LOG(WARNING) << "query -- "
                                            "unexpected extra stack param.";
                        } else {
                            heapParams->emplace_back(
                                    C2Param::Copy(*paramPointer));
                        }
                    }
                    ++it;
                }
            });
    if (!transStatus.isOk()) {
        LOG(ERROR) << "query -- transaction failed.";
        return C2_TRANSACTION_FAILED;
    }
    return status;
}

c2_status_t Codec2ConfigurableClient::HidlImpl::config(
        const std::vector<C2Param*> &params,
        c2_blocking_t mayBlock,
        std::vector<std::unique_ptr<C2SettingResult>>* const failures) {
    c2_hidl::Params hidlParams;
    if (!c2_hidl::utils::createParamsBlob(&hidlParams, params)) {
        LOG(ERROR) << "config -- bad input.";
        return C2_TRANSACTION_FAILED;
    }
    c2_status_t status;
    Return<void> transStatus = mBase->config(
            hidlParams,
            mayBlock == C2_MAY_BLOCK,
            [&status, &params, failures](
                    c2_hidl::Status s,
                    const hidl_vec<c2_hidl::SettingResult> f,
                    const c2_hidl::Params& o) {
                status = static_cast<c2_status_t>(s);
                if (status != C2_OK && status != C2_BAD_INDEX) {
                    LOG(DEBUG) << "config -- call failed: "
                               << status << ".";
                }
                size_t i = failures->size();
                failures->resize(i + f.size());
                for (const c2_hidl::SettingResult& sf : f) {
                    if (!c2_hidl::utils::objcpy(&(*failures)[i++], sf)) {
                        LOG(ERROR) << "config -- "
                                   << "invalid SettingResult returned.";
                        return;
                    }
                }
                if (!c2_hidl::utils::updateParamsFromBlob(params, o)) {
                    LOG(ERROR) << "config -- "
                               << "failed to parse returned params.";
                    status = C2_CORRUPTED;
                }
            });
    if (!transStatus.isOk()) {
        LOG(ERROR) << "config -- transaction failed.";
        return C2_TRANSACTION_FAILED;
    }
    return status;
}

c2_status_t Codec2ConfigurableClient::HidlImpl::querySupportedParams(
        std::vector<std::shared_ptr<C2ParamDescriptor>>* const params) const {
    // TODO: Cache and query properly!
    c2_status_t status;
    Return<void> transStatus = mBase->querySupportedParams(
            std::numeric_limits<uint32_t>::min(),
            std::numeric_limits<uint32_t>::max(),
            [&status, params](
                    c2_hidl::Status s,
                    const hidl_vec<c2_hidl::ParamDescriptor>& p) {
                status = static_cast<c2_status_t>(s);
                if (status != C2_OK) {
                    LOG(DEBUG) << "querySupportedParams -- call failed: "
                               << status << ".";
                    return;
                }
                size_t i = params->size();
                params->resize(i + p.size());
                for (const c2_hidl::ParamDescriptor& sp : p) {
                    if (!c2_hidl::utils::objcpy(&(*params)[i++], sp)) {
                        LOG(ERROR) << "querySupportedParams -- "
                                   << "invalid returned ParamDescriptor.";
                        return;
                    }
                }
            });
    if (!transStatus.isOk()) {
        LOG(ERROR) << "querySupportedParams -- transaction failed.";
        return C2_TRANSACTION_FAILED;
    }
    return status;
}

c2_status_t Codec2ConfigurableClient::HidlImpl::querySupportedValues(
        std::vector<C2FieldSupportedValuesQuery>& fields,
        c2_blocking_t mayBlock) const {
    hidl_vec<c2_hidl::FieldSupportedValuesQuery> inFields(fields.size());
    for (size_t i = 0; i < fields.size(); ++i) {
        if (!c2_hidl::utils::objcpy(&inFields[i], fields[i])) {
            LOG(ERROR) << "querySupportedValues -- bad input";
            return C2_TRANSACTION_FAILED;
        }
    }

    c2_status_t status;
    Return<void> transStatus = mBase->querySupportedValues(
            inFields,
            mayBlock == C2_MAY_BLOCK,
            [&status, &inFields, &fields](
                    c2_hidl::Status s,
                    const hidl_vec<c2_hidl::FieldSupportedValuesQueryResult>& r) {
                status = static_cast<c2_status_t>(s);
                if (status != C2_OK) {
                    LOG(DEBUG) << "querySupportedValues -- call failed: "
                               << status << ".";
                    return;
                }
                if (r.size() != fields.size()) {
                    LOG(ERROR) << "querySupportedValues -- "
                                  "input and output lists "
                                  "have different sizes.";
                    status = C2_CORRUPTED;
                    return;
                }
                for (size_t i = 0; i < fields.size(); ++i) {
                    if (!c2_hidl::utils::objcpy(&fields[i], inFields[i], r[i])) {
                        LOG(ERROR) << "querySupportedValues -- "
                                      "invalid returned value.";
                        status = C2_CORRUPTED;
                        return;
                    }
                }
            });
    if (!transStatus.isOk()) {
        LOG(ERROR) << "querySupportedValues -- transaction failed.";
        return C2_TRANSACTION_FAILED;
    }
    return status;
}

// Codec2ConfigurableClient::AidlImpl

struct Codec2ConfigurableClient::AidlImpl : public Codec2ConfigurableClient::ImplBase {
    typedef c2_aidl::IConfigurable Base;

    // base cannot be null.
    explicit AidlImpl(const std::shared_ptr<Base>& base);

    const C2String& getName() const override {
        return mName;
    }

    c2_status_t query(
            const std::vector<C2Param*>& stackParams,
            const std::vector<C2Param::Index> &heapParamIndices,
            c2_blocking_t mayBlock,
            std::vector<std::unique_ptr<C2Param>>* const heapParams) const override;

    c2_status_t config(
            const std::vector<C2Param*> &params,
            c2_blocking_t mayBlock,
            std::vector<std::unique_ptr<C2SettingResult>>* const failures) override;

    c2_status_t querySupportedParams(
            std::vector<std::shared_ptr<C2ParamDescriptor>>* const params
            ) const override;

    c2_status_t querySupportedValues(
            std::vector<C2FieldSupportedValuesQuery>& fields,
            c2_blocking_t mayBlock) const override;

private:
    std::shared_ptr<Base> mBase;
    const C2String mName;
};

Codec2ConfigurableClient::AidlImpl::AidlImpl(const std::shared_ptr<Base>& base)
      : mBase{base},
        mName{[base]() -> C2String {
                std::string outName;
                ndk::ScopedAStatus status = base->getName(&outName);
                return status.isOk() ? outName : "";
            }()} {
}

c2_status_t Codec2ConfigurableClient::AidlImpl::query(
        const std::vector<C2Param*> &stackParams,
        const std::vector<C2Param::Index> &heapParamIndices,
        c2_blocking_t mayBlock,
        std::vector<std::unique_ptr<C2Param>>* const heapParams) const {
    std::vector<int> indices(
            stackParams.size() + heapParamIndices.size());
    size_t numIndices = 0;
    for (C2Param* const& stackParam : stackParams) {
        if (!stackParam) {
            LOG(WARNING) << "query -- null stack param encountered.";
            continue;
        }
        indices[numIndices++] = int(stackParam->index());
    }
    size_t numStackIndices = numIndices;
    for (const C2Param::Index& index : heapParamIndices) {
        indices[numIndices++] = int(static_cast<uint32_t>(index));
    }
    indices.resize(numIndices);
    if (heapParams) {
        heapParams->reserve(heapParams->size() + numIndices);
    }
    c2_aidl::IConfigurable::QueryResult result;
    ndk::ScopedAStatus transStatus = mBase->query(indices, (mayBlock == C2_MAY_BLOCK), &result);
    c2_status_t status = GetC2Status(transStatus, "query");
    if (status != C2_OK) {
        return status;
    }
    status = static_cast<c2_status_t>(result.status.status);

    std::vector<C2Param*> paramPointers;
    if (!c2_aidl::utils::ParseParamsBlob(&paramPointers, result.params)) {
        LOG(ERROR) << "query -- error while parsing params.";
        return C2_CORRUPTED;
    }
    size_t i = 0;
<<<<<<< HEAD
    for (auto it = paramPointers.begin();
            it != paramPointers.end(); ) {
=======
    size_t numQueried = 0;
    for (auto it = paramPointers.begin(); it != paramPointers.end(); ) {
>>>>>>> 4bec5679
        C2Param* paramPointer = *it;
        if (numStackIndices > 0) {
            --numStackIndices;
            if (!paramPointer) {
                LOG(DEBUG) << "query -- null stack param.";
                ++it;
                continue;
            }
            for (; i < stackParams.size() && !stackParams[i]; ) {
                ++i;
            }
            if (i >= stackParams.size()) {
                LOG(ERROR) << "query -- unexpected error.";
                status = C2_CORRUPTED;
                break;
            }
            if (stackParams[i]->index() != paramPointer->index()) {
                LOG(DEBUG) << "query -- param skipped: "
                              "index = "
                           << stackParams[i]->index() << ".";
                stackParams[i++]->invalidate();
                // this means that the param could not be queried.
                // signalling C2_BAD_INDEX to the client.
                status = C2_BAD_INDEX;
                continue;
            }
<<<<<<< HEAD
            if (!stackParams[i++]->updateFrom(*paramPointer)) {
=======
            if (stackParams[i++]->updateFrom(*paramPointer)) {
                ++numQueried;
            } else {
>>>>>>> 4bec5679
                LOG(WARNING) << "query -- param update failed: "
                                "index = "
                             << paramPointer->index() << ".";
            }
        } else {
            if (!paramPointer) {
                LOG(DEBUG) << "query -- null heap param.";
                ++it;
                continue;
            }
            if (!heapParams) {
                LOG(WARNING) << "query -- "
                                "unexpected extra stack param.";
            } else {
                heapParams->emplace_back(C2Param::Copy(*paramPointer));
                ++numQueried;
            }
        }
        ++it;
    }
<<<<<<< HEAD
=======
    if (status == C2_OK && indices.size() != numQueried) {
        status = C2_BAD_INDEX;
    }
>>>>>>> 4bec5679
    return status;
}

c2_status_t Codec2ConfigurableClient::AidlImpl::config(
        const std::vector<C2Param*> &params,
        c2_blocking_t mayBlock,
        std::vector<std::unique_ptr<C2SettingResult>>* const failures) {
    c2_aidl::Params aidlParams;
    if (!c2_aidl::utils::CreateParamsBlob(&aidlParams, params)) {
        LOG(ERROR) << "config -- bad input.";
        return C2_TRANSACTION_FAILED;
    }
    c2_aidl::IConfigurable::ConfigResult result;
    ndk::ScopedAStatus transStatus = mBase->config(aidlParams, (mayBlock == C2_MAY_BLOCK), &result);
    c2_status_t status = GetC2Status(transStatus, "config");
    if (status != C2_OK) {
        return status;
    }
    status = static_cast<c2_status_t>(result.status.status);
    size_t i = failures->size();
    failures->resize(i + result.failures.size());
    for (const c2_aidl::SettingResult& sf : result.failures) {
        if (!c2_aidl::utils::FromAidl(&(*failures)[i++], sf)) {
            LOG(ERROR) << "config -- invalid SettingResult returned.";
            return C2_CORRUPTED;
        }
    }
    if (!c2_aidl::utils::UpdateParamsFromBlob(params, result.params)) {
        LOG(ERROR) << "config -- "
                   << "failed to parse returned params.";
        status = C2_CORRUPTED;
    }
    return status;
}

c2_status_t Codec2ConfigurableClient::AidlImpl::querySupportedParams(
        std::vector<std::shared_ptr<C2ParamDescriptor>>* const params) const {
    // TODO: Cache and query properly!
    std::vector<c2_aidl::ParamDescriptor> result;
    ndk::ScopedAStatus transStatus = mBase->querySupportedParams(
            std::numeric_limits<uint32_t>::min(),
            std::numeric_limits<uint32_t>::max(),
            &result);
    c2_status_t status = GetC2Status(transStatus, "querySupportedParams");
    if (status != C2_OK) {
        return status;
    }
    size_t i = params->size();
    params->resize(i + result.size());
    for (const c2_aidl::ParamDescriptor& sp : result) {
        if (!c2_aidl::utils::FromAidl(&(*params)[i++], sp)) {
            LOG(ERROR) << "querySupportedParams -- invalid returned ParamDescriptor.";
            return C2_CORRUPTED;
        }
    }
    return status;
}

c2_status_t Codec2ConfigurableClient::AidlImpl::querySupportedValues(
        std::vector<C2FieldSupportedValuesQuery>& fields,
        c2_blocking_t mayBlock) const {
    std::vector<c2_aidl::FieldSupportedValuesQuery> inFields(fields.size());
    for (size_t i = 0; i < fields.size(); ++i) {
        if (!c2_aidl::utils::ToAidl(&inFields[i], fields[i])) {
            LOG(ERROR) << "querySupportedValues -- bad input";
            return C2_TRANSACTION_FAILED;
        }
    }

    c2_aidl::IConfigurable::QuerySupportedValuesResult result;

    ndk::ScopedAStatus transStatus = mBase->querySupportedValues(
            inFields, (mayBlock == C2_MAY_BLOCK), &result);
    c2_status_t status = GetC2Status(transStatus, "querySupportedValues");
    if (status != C2_OK) {
        return status;
    }
    status = static_cast<c2_status_t>(result.status.status);
    if (result.values.size() != fields.size()) {
        LOG(ERROR) << "querySupportedValues -- "
                      "input and output lists "
                      "have different sizes.";
        return C2_CORRUPTED;
    }
    for (size_t i = 0; i < fields.size(); ++i) {
        if (!c2_aidl::utils::FromAidl(&fields[i], inFields[i], result.values[i])) {
            LOG(ERROR) << "querySupportedValues -- "
                          "invalid returned value.";
            return C2_CORRUPTED;
        }
    }
    return status;
}

// Codec2ConfigurableClient

Codec2ConfigurableClient::Codec2ConfigurableClient(const sp<HidlBase> &hidlBase)
    : mImpl(new Codec2ConfigurableClient::HidlImpl(hidlBase)) {
}

Codec2ConfigurableClient::Codec2ConfigurableClient(
        const std::shared_ptr<AidlBase> &aidlBase)
    : mImpl(new Codec2ConfigurableClient::AidlImpl(aidlBase)) {
}

const C2String& Codec2ConfigurableClient::getName() const {
    return mImpl->getName();
}

c2_status_t Codec2ConfigurableClient::query(
        const std::vector<C2Param*>& stackParams,
        const std::vector<C2Param::Index> &heapParamIndices,
        c2_blocking_t mayBlock,
        std::vector<std::unique_ptr<C2Param>>* const heapParams) const {
    return mImpl->query(stackParams, heapParamIndices, mayBlock, heapParams);
}

c2_status_t Codec2ConfigurableClient::config(
        const std::vector<C2Param*> &params,
        c2_blocking_t mayBlock,
        std::vector<std::unique_ptr<C2SettingResult>>* const failures) {
    return mImpl->config(params, mayBlock, failures);
}

c2_status_t Codec2ConfigurableClient::querySupportedParams(
        std::vector<std::shared_ptr<C2ParamDescriptor>>* const params) const {
    return mImpl->querySupportedParams(params);
}

c2_status_t Codec2ConfigurableClient::querySupportedValues(
        std::vector<C2FieldSupportedValuesQuery>& fields,
        c2_blocking_t mayBlock) const {
    return mImpl->querySupportedValues(fields, mayBlock);
}


// Codec2Client::Component::HidlListener
struct Codec2Client::Component::HidlListener : public c2_hidl::IComponentListener {
    std::weak_ptr<Component> component;
    std::weak_ptr<Listener> base;

    virtual Return<void> onWorkDone(const c2_hidl::WorkBundle& workBundle) override {
        std::list<std::unique_ptr<C2Work>> workItems;
        if (!c2_hidl::utils::objcpy(&workItems, workBundle)) {
            LOG(DEBUG) << "onWorkDone -- received corrupted WorkBundle.";
            return Void();
        }
        // release input buffers potentially held by the component from queue
        std::shared_ptr<Codec2Client::Component> strongComponent =
                component.lock();
        if (strongComponent) {
            strongComponent->handleOnWorkDone(workItems);
        }
        if (std::shared_ptr<Codec2Client::Listener> listener = base.lock()) {
            listener->onWorkDone(component, workItems);
        } else {
            LOG(DEBUG) << "onWorkDone -- listener died.";
        }
        return Void();
    }

    virtual Return<void> onTripped(
            const hidl_vec<c2_hidl::SettingResult>& settingResults) override {
        std::vector<std::shared_ptr<C2SettingResult>> c2SettingResults(
                settingResults.size());
        for (size_t i = 0; i < settingResults.size(); ++i) {
            std::unique_ptr<C2SettingResult> c2SettingResult;
            if (!c2_hidl::utils::objcpy(&c2SettingResult, settingResults[i])) {
                LOG(DEBUG) << "onTripped -- received corrupted SettingResult.";
                return Void();
            }
            c2SettingResults[i] = std::move(c2SettingResult);
        }
        if (std::shared_ptr<Codec2Client::Listener> listener = base.lock()) {
            listener->onTripped(component, c2SettingResults);
        } else {
            LOG(DEBUG) << "onTripped -- listener died.";
        }
        return Void();
    }

    virtual Return<void> onError(c2_hidl::Status s, uint32_t errorCode) override {
        LOG(DEBUG) << "onError --"
                   << " status = " << s
                   << ", errorCode = " << errorCode
                   << ".";
        if (std::shared_ptr<Listener> listener = base.lock()) {
            listener->onError(component, s == c2_hidl::Status::OK ?
                    errorCode : static_cast<c2_status_t>(s));
        } else {
            LOG(DEBUG) << "onError -- listener died.";
        }
        return Void();
    }

    virtual Return<void> onFramesRendered(
            const hidl_vec<RenderedFrame>& renderedFrames) override {
        std::shared_ptr<Listener> listener = base.lock();
        if (!listener) {
            LOG(DEBUG) << "onFramesRendered -- listener died.";
            return Void();
        }
        for (const RenderedFrame& renderedFrame : renderedFrames) {
            listener->onFrameRendered(
                    renderedFrame.bufferQueueId,
                    renderedFrame.slotId,
                    renderedFrame.timestampNs);
        }
        return Void();
    }

    virtual Return<void> onInputBuffersReleased(
            const hidl_vec<InputBuffer>& inputBuffers) override {
        std::shared_ptr<Listener> listener = base.lock();
        if (!listener) {
            LOG(DEBUG) << "onInputBuffersReleased -- listener died.";
            return Void();
        }
        for (const InputBuffer& inputBuffer : inputBuffers) {
            LOG(VERBOSE) << "onInputBuffersReleased --"
                            " received death notification of"
                            " input buffer:"
                            " frameIndex = " << inputBuffer.frameIndex
                         << ", bufferIndex = " << inputBuffer.arrayIndex
                         << ".";
            listener->onInputBufferDone(
                    inputBuffer.frameIndex, inputBuffer.arrayIndex);
        }
        return Void();
    }

};

// Codec2Client::Component::AidlListener
struct Codec2Client::Component::AidlListener : public c2_aidl::BnComponentListener {
    std::weak_ptr<Component> component;
    std::weak_ptr<Listener> base;

    virtual ::ndk::ScopedAStatus onWorkDone(const c2_aidl::WorkBundle& workBundle) override {
        std::list<std::unique_ptr<C2Work>> workItems;
        if (!c2_aidl::utils::FromAidl(&workItems, workBundle)) {
            LOG(DEBUG) << "onWorkDone -- received corrupted WorkBundle.";
            return ::ndk::ScopedAStatus::ok();
        }
        // release input buffers potentially held by the component from queue
        std::shared_ptr<Codec2Client::Component> strongComponent =
                component.lock();
        if (strongComponent) {
            strongComponent->handleOnWorkDone(workItems);
        }
        if (std::shared_ptr<Codec2Client::Listener> listener = base.lock()) {
            listener->onWorkDone(component, workItems);
        } else {
            LOG(DEBUG) << "onWorkDone -- listener died.";
        }
        return ::ndk::ScopedAStatus::ok();
    }

    virtual ::ndk::ScopedAStatus onTripped(
            const std::vector<c2_aidl::SettingResult>& settingResults) override {
        std::vector<std::shared_ptr<C2SettingResult>> c2SettingResults(
                settingResults.size());
        for (size_t i = 0; i < settingResults.size(); ++i) {
            std::unique_ptr<C2SettingResult> c2SettingResult;
            if (!c2_aidl::utils::FromAidl(&c2SettingResult, settingResults[i])) {
                LOG(DEBUG) << "onTripped -- received corrupted SettingResult.";
                return ::ndk::ScopedAStatus::ok();
            }
            c2SettingResults[i] = std::move(c2SettingResult);
        }
        if (std::shared_ptr<Codec2Client::Listener> listener = base.lock()) {
            listener->onTripped(component, c2SettingResults);
        } else {
            LOG(DEBUG) << "onTripped -- listener died.";
        }
        return ::ndk::ScopedAStatus::ok();
    }

    virtual ::ndk::ScopedAStatus onError(const c2_aidl::Status &s, int32_t errorCode) override {
        LOG(DEBUG) << "onError --"
                   << " status = " << s.status
                   << ", errorCode = " << errorCode
                   << ".";
        if (std::shared_ptr<Listener> listener = base.lock()) {
            listener->onError(component, s.status == c2_aidl::Status::OK ?
                    errorCode : static_cast<c2_status_t>(s.status));
        } else {
            LOG(DEBUG) << "onError -- listener died.";
        }
        return ::ndk::ScopedAStatus::ok();
    }

    virtual ::ndk::ScopedAStatus onFramesRendered(
            const std::vector<RenderedFrame>& renderedFrames) override {
        std::shared_ptr<Listener> listener = base.lock();
        if (!listener) {
            LOG(DEBUG) << "onFramesRendered -- listener died.";
            return ::ndk::ScopedAStatus::ok();
        }
        for (const RenderedFrame& renderedFrame : renderedFrames) {
            listener->onFrameRendered(
                    renderedFrame.bufferQueueId,
                    renderedFrame.slotId,
                    renderedFrame.timestampNs);
        }
        return ::ndk::ScopedAStatus::ok();
    }

    virtual ::ndk::ScopedAStatus onInputBuffersReleased(
            const std::vector<InputBuffer>& inputBuffers) override {
        std::shared_ptr<Listener> listener = base.lock();
        if (!listener) {
            LOG(DEBUG) << "onInputBuffersReleased -- listener died.";
            return ::ndk::ScopedAStatus::ok();
        }
        for (const InputBuffer& inputBuffer : inputBuffers) {
            LOG(VERBOSE) << "onInputBuffersReleased --"
                            " received death notification of"
                            " input buffer:"
                            " frameIndex = " << inputBuffer.frameIndex
                         << ", bufferIndex = " << inputBuffer.arrayIndex
                         << ".";
            listener->onInputBufferDone(
                    inputBuffer.frameIndex, inputBuffer.arrayIndex);
        }
        return ::ndk::ScopedAStatus::ok();
    }

};

// Codec2Client::Component::HidlBufferPoolSender
struct Codec2Client::Component::HidlBufferPoolSender :
        hardware::media::c2::V1_1::utils::DefaultBufferPoolSender {
    HidlBufferPoolSender()
          : hardware::media::c2::V1_1::utils::DefaultBufferPoolSender() {
    }
};

// Codec2Client::Component::AidlBufferPoolSender
struct Codec2Client::Component::AidlBufferPoolSender :
        c2_aidl::utils::DefaultBufferPoolSender {
    AidlBufferPoolSender()
          : c2_aidl::utils::DefaultBufferPoolSender() {
    }
};

// Codec2Client::Component::OutputBufferQueue
struct Codec2Client::Component::OutputBufferQueue :
        hardware::media::c2::OutputBufferQueue {
    OutputBufferQueue()
          : hardware::media::c2::OutputBufferQueue() {
    }
};

// The class holds GraphicBufferAllocator and the associated id of
// HAL side BlockPool.
// This is tightly coupled with BlockPool creation and destruction.
// The life cycle inside class will be as follows.
//
// On createBlockPool client request.
//    1. this::create() creates a GraphicBufferAllocator and set it as
//        the current.
//    2. C2AIDL_HAL::createBlockPool() creates a C2BlockPool using
//        the GraphicBufferAllocator created in #1.
//    3. this::setCurrentId() associates the id returned in #2 to the current
//
// On destroyBlockPool cliet request
//    1. C2AIDL_HAL::destroyBlockPool() destroys the block pool
//       from HAL process.
//    2. this::remove() destroys GraphicBufferAllocator which is associatted
//       with the C2BlockPool in #1.
//
struct Codec2Client::Component::GraphicBufferAllocators {
private:
    std::optional<C2BlockPool::local_id_t> mCurrentId;
    std::shared_ptr<AidlGraphicBufferAllocator> mCurrent;

    // A new BlockPool is created before the old BlockPool is destroyed.
    // This holds the reference of the old BlockPool when a new BlockPool is
    // created until the old BlockPool is explicitly requested for destruction.
    std::map<C2BlockPool::local_id_t, std::shared_ptr<AidlGraphicBufferAllocator>> mOlds;
    std::mutex mMutex;

public:
    // Creates a GraphicBufferAllocator which will be passed to HAL
    // for creating C2BlockPool. And the created GraphicBufferAllocator
    // will be used afterwards by current().
    std::shared_ptr<AidlGraphicBufferAllocator> create() {
        std::unique_lock<std::mutex> l(mMutex);
        if (mCurrent) {
            // If this is not stopped.
            mCurrent->reset();
            if (mCurrentId.has_value()) {
                mOlds.emplace(mCurrentId.value(), mCurrent);
            }
            mCurrentId.reset();
            mCurrent.reset();
        }
        // TODO: integrate initial value with CCodec/CCodecBufferChannel
        mCurrent =
                AidlGraphicBufferAllocator::CreateGraphicBufferAllocator(3 /* maxDequeueCount */);
        ALOGD("GraphicBufferAllocator created");
        return mCurrent;
    }

    // Associates the blockpool Id returned from HAL to the
    // current GraphicBufferAllocator.
    void setCurrentId(C2BlockPool::local_id_t id) {
        std::unique_lock<std::mutex> l(mMutex);
        CHECK(!mCurrentId.has_value());
        mCurrentId = id;
    }

    // Returns the current GraphicBufferAllocator.
    std::shared_ptr<AidlGraphicBufferAllocator> current() {
        std::unique_lock<std::mutex> l(mMutex);
        return mCurrent;
    }

    // Removes the GraphicBufferAllocator associated with given \p id.
    void remove(C2BlockPool::local_id_t id) {
        std::unique_lock<std::mutex> l(mMutex);
        mOlds.erase(id);
        if (mCurrentId == id) {
            if (mCurrent) {
                mCurrent->reset();
                mCurrent.reset();
            }
            mCurrentId.reset();
        }
    }
};

// Codec2Client
Codec2Client::Codec2Client(sp<HidlBase> const& base,
                           sp<c2_hidl::IConfigurable> const& configurable,
                           size_t serviceIndex)
      : Configurable{configurable},
        mHidlBase1_0{base},
        mHidlBase1_1{HidlBase1_1::castFrom(base)},
        mHidlBase1_2{HidlBase1_2::castFrom(base)},
        mServiceIndex{serviceIndex} {
    Return<sp<bufferpool_hidl::IClientManager>> transResult = base->getPoolClientManager();
    if (!transResult.isOk()) {
        LOG(ERROR) << "getPoolClientManager -- transaction failed.";
    } else {
        mHidlHostPoolManager = static_cast<sp<bufferpool_hidl::IClientManager>>(transResult);
    }
}

Codec2Client::Codec2Client(std::shared_ptr<AidlBase> const& base,
                           std::shared_ptr<c2_aidl::IConfigurable> const& configurable,
                           size_t serviceIndex)
      : Configurable{configurable},
        mAidlBase{base},
        mServiceIndex{serviceIndex} {
    ::ndk::ScopedAStatus transStatus = base->getPoolClientManager(&mAidlHostPoolManager);
    if (!transStatus.isOk()) {
        LOG(ERROR) << "getPoolClientManager -- transaction failed.";
        mAidlHostPoolManager.reset();
    }
}

sp<Codec2Client::HidlBase> const& Codec2Client::getHidlBase() const {
    return mHidlBase1_0;
}

sp<Codec2Client::HidlBase1_0> const& Codec2Client::getHidlBase1_0() const {
    return mHidlBase1_0;
}

sp<Codec2Client::HidlBase1_1> const& Codec2Client::getHidlBase1_1() const {
    return mHidlBase1_1;
}

sp<Codec2Client::HidlBase1_2> const& Codec2Client::getHidlBase1_2() const {
    return mHidlBase1_2;
}

::ndk::SpAIBinder Codec2Client::getAidlBase() const {
    return mAidlBase ? mAidlBase->asBinder() : nullptr;
}

std::string const& Codec2Client::getServiceName() const {
    return GetServiceNames()[mServiceIndex];
}

c2_status_t Codec2Client::createComponent(
        const C2String& name,
        const std::shared_ptr<Codec2Client::Listener>& listener,
        std::shared_ptr<Codec2Client::Component>* const component) {
    if (mAidlBase) {
        std::shared_ptr<Component::AidlListener> aidlListener =
                Component::AidlListener::make<Component::AidlListener>();
        aidlListener->base = listener;
        std::shared_ptr<c2_aidl::IComponent> aidlComponent;
        ::ndk::ScopedAStatus transStatus = mAidlBase->createComponent(
                name,
                aidlListener,
                bufferpool2_aidl::implementation::ClientManager::getInstance(),
                &aidlComponent);
        c2_status_t status = GetC2Status(transStatus, "createComponent");
        if (status != C2_OK) {
            return status;
        } else if (!aidlComponent) {
            LOG(ERROR) << "createComponent(" << name.c_str()
                       << ") -- null component.";
            return C2_CORRUPTED;
        }
        *component = std::make_shared<Codec2Client::Component>(aidlComponent);
        status = (*component)->setDeathListener((*component), listener);
        if (status != C2_OK) {
            LOG(ERROR) << "createComponent(" << name.c_str()
                       << ") -- failed to set up death listener: "
                       << status << ".";
        }
        (*component)->mAidlBufferPoolSender->setReceiver(mAidlHostPoolManager);
        aidlListener->component = *component;
        return status;
    }

    c2_status_t status;
    sp<Component::HidlListener> hidlListener = new Component::HidlListener{};
    hidlListener->base = listener;
    Return<void> transStatus;
    if (mHidlBase1_2) {
        transStatus = mHidlBase1_2->createComponent_1_2(
            name,
            hidlListener,
            bufferpool_hidl::implementation::ClientManager::getInstance(),
            [&status, component, hidlListener](
                    c2_hidl::Status s,
                    const sp<c2_hidl::IComponent>& c) {
                status = static_cast<c2_status_t>(s);
                if (status != C2_OK) {
                    return;
                }
                *component = std::make_shared<Codec2Client::Component>(c);
                hidlListener->component = *component;
            });
    }
    else if (mHidlBase1_1) {
        transStatus = mHidlBase1_1->createComponent_1_1(
            name,
            hidlListener,
            bufferpool_hidl::implementation::ClientManager::getInstance(),
            [&status, component, hidlListener](
                    c2_hidl::Status s,
                    const sp<c2_hidl_base::V1_1::IComponent>& c) {
                status = static_cast<c2_status_t>(s);
                if (status != C2_OK) {
                    return;
                }
                *component = std::make_shared<Codec2Client::Component>(c);
                hidlListener->component = *component;
            });
    } else if (mHidlBase1_0) { // ver1_0
        transStatus = mHidlBase1_0->createComponent(
            name,
            hidlListener,
            bufferpool_hidl::implementation::ClientManager::getInstance(),
            [&status, component, hidlListener](
                    c2_hidl::Status s,
                    const sp<c2_hidl_base::V1_0::IComponent>& c) {
                status = static_cast<c2_status_t>(s);
                if (status != C2_OK) {
                    return;
                }
                *component = std::make_shared<Codec2Client::Component>(c);
                hidlListener->component = *component;
            });
    } else {
        status = C2_CORRUPTED;
    }
    if (!transStatus.isOk()) {
        LOG(ERROR) << "createComponent(" << name.c_str()
                   << ") -- transaction failed.";
        return C2_TRANSACTION_FAILED;
    } else if (status != C2_OK) {
        if (status == C2_NOT_FOUND) {
            LOG(VERBOSE) << "createComponent(" << name.c_str()
                         << ") -- component not found.";
        } else {
            LOG(ERROR) << "createComponent(" << name.c_str()
                       << ") -- call failed: " << status << ".";
        }
        return status;
    } else if (!*component) {
        LOG(ERROR) << "createComponent(" << name.c_str()
                   << ") -- null component.";
        return C2_CORRUPTED;
    }

    status = (*component)->setDeathListener(*component, listener);
    if (status != C2_OK) {
        LOG(ERROR) << "createComponent(" << name.c_str()
                   << ") -- failed to set up death listener: "
                   << status << ".";
    }

    (*component)->mHidlBufferPoolSender->setReceiver(mHidlHostPoolManager);
    return status;
}

c2_status_t Codec2Client::createInterface(
        const C2String& name,
        std::shared_ptr<Codec2Client::Interface>* const interface) {
    if (mAidlBase) {
        std::shared_ptr<c2_aidl::IComponentInterface> aidlInterface;
        ::ndk::ScopedAStatus transStatus = mAidlBase->createInterface(
                name,
                &aidlInterface);
        c2_status_t status = GetC2Status(transStatus, "createInterface");
        if (status != C2_OK) {
            return status;
        } else if (!aidlInterface) {
            LOG(ERROR) << "createInterface(" << name.c_str()
                       << ") -- null interface.";
            return C2_CORRUPTED;
        }
        interface->reset(new Codec2Client::Interface(aidlInterface));
        return C2_OK;
    }

    c2_status_t status;
    Return<void> transStatus = mHidlBase1_0->createInterface(
            name,
            [&status, interface](
                    c2_hidl::Status s,
                    const sp<c2_hidl::IComponentInterface>& i) {
                status = static_cast<c2_status_t>(s);
                if (status != C2_OK) {
                    return;
                }
                *interface = std::make_shared<Interface>(i);
            });
    if (!transStatus.isOk()) {
        LOG(ERROR) << "createInterface(" << name.c_str()
                   << ") -- transaction failed.";
        return C2_TRANSACTION_FAILED;
    } else if (status != C2_OK) {
        if (status == C2_NOT_FOUND) {
            LOG(VERBOSE) << "createInterface(" << name.c_str()
                         << ") -- component not found.";
        } else {
            LOG(ERROR) << "createInterface(" << name.c_str()
                       << ") -- call failed: " << status << ".";
        }
        return status;
    }

    return status;
}

c2_status_t Codec2Client::createInputSurface(
        std::shared_ptr<InputSurface>* const inputSurface) {
    if (mAidlBase) {
        // FIXME
        return C2_OMITTED;
    }

    c2_status_t status;
    Return<void> transStatus = mHidlBase1_0->createInputSurface(
            [&status, inputSurface](
                    c2_hidl::Status s,
                    const sp<c2_hidl::IInputSurface>& i) {
                status = static_cast<c2_status_t>(s);
                if (status != C2_OK) {
                    return;
                }
                *inputSurface = std::make_shared<InputSurface>(i);
            });
    if (!transStatus.isOk()) {
        LOG(ERROR) << "createInputSurface -- transaction failed.";
        return C2_TRANSACTION_FAILED;
    } else if (status != C2_OK) {
        LOG(DEBUG) << "createInputSurface -- call failed: "
                   << status << ".";
    }
    return status;
}

std::vector<C2Component::Traits> const& Codec2Client::listComponents() const {
    return Cache::List()[mServiceIndex].getTraits();
}

std::vector<C2Component::Traits> Codec2Client::_listComponents(
        bool* success) const {
    std::vector<C2Component::Traits> traits;
    std::string const& serviceName = getServiceName();

    if (mAidlBase) {
        std::vector<c2_aidl::IComponentStore::ComponentTraits> aidlTraits;
        ::ndk::ScopedAStatus transStatus = mAidlBase->listComponents(&aidlTraits);
        if (!transStatus.isOk()) {
            LOG(ERROR) << "_listComponents -- transaction failed.";
            *success = false;
        } else {
            traits.resize(aidlTraits.size());
            *success = true;
            for (size_t i = 0; i < aidlTraits.size(); ++i) {
                if (!c2_aidl::utils::FromAidl(&traits[i], aidlTraits[i])) {
                    LOG(ERROR) << "_listComponents -- corrupted output.";
                    *success = false;
                    traits.clear();
                    break;
                }
                traits[i].owner = serviceName;
            }
        }
        return traits;
    }
    Return<void> transStatus = mHidlBase1_0->listComponents(
            [&traits, &serviceName](c2_hidl::Status s,
                   const hidl_vec<c2_hidl::IComponentStore::ComponentTraits>& t) {
                if (s != c2_hidl::Status::OK) {
                    LOG(DEBUG) << "_listComponents -- call failed: "
                               << static_cast<c2_status_t>(s) << ".";
                    return;
                }
                traits.resize(t.size());
                for (size_t i = 0; i < t.size(); ++i) {
                    if (!c2_hidl::utils::objcpy(&traits[i], t[i])) {
                        LOG(ERROR) << "_listComponents -- corrupted output.";
                        return;
                    }
                    traits[i].owner = serviceName;
                }
            });
    if (!transStatus.isOk()) {
        LOG(ERROR) << "_listComponents -- transaction failed.";
        *success = false;
    } else {
        *success = true;
    }
    return traits;
}

c2_status_t Codec2Client::copyBuffer(
        const std::shared_ptr<C2Buffer>& src,
        const std::shared_ptr<C2Buffer>& dst) {
    // TODO: Implement?
    (void)src;
    (void)dst;
    LOG(ERROR) << "copyBuffer not implemented";
    return C2_OMITTED;
}

std::shared_ptr<C2ParamReflector> Codec2Client::getParamReflector() {
    // TODO: this is not meant to be exposed as C2ParamReflector on the client side; instead, it
    // should reflect the HAL API.
    struct HidlSimpleParamReflector : public C2ParamReflector {
        std::unique_ptr<C2StructDescriptor> describe(
                C2Param::CoreIndex coreIndex) const override {
            hidl_vec<c2_hidl::ParamIndex> indices(1);
            indices[0] = static_cast<c2_hidl::ParamIndex>(coreIndex.coreIndex());
            std::unique_ptr<C2StructDescriptor> descriptor;
            Return<void> transStatus = mBase->getStructDescriptors(
                    indices,
                    [&descriptor](
                            c2_hidl::Status s,
                            const hidl_vec<c2_hidl::StructDescriptor>& sd) {
                        c2_status_t status = static_cast<c2_status_t>(s);
                        if (status != C2_OK) {
                            LOG(DEBUG) << "SimpleParamReflector -- "
                                          "getStructDescriptors() failed: "
                                       << status << ".";
                            descriptor.reset();
                            return;
                        }
                        if (sd.size() != 1) {
                            LOG(DEBUG) << "SimpleParamReflector -- "
                                          "getStructDescriptors() "
                                          "returned vector of size "
                                       << sd.size() << ". "
                                          "It should be 1.";
                            descriptor.reset();
                            return;
                        }
                        if (!c2_hidl::utils::objcpy(&descriptor, sd[0])) {
                            LOG(DEBUG) << "SimpleParamReflector -- "
                                          "getStructDescriptors() returned "
                                          "corrupted data.";
                            descriptor.reset();
                            return;
                        }
                    });
            if (!transStatus.isOk()) {
                LOG(DEBUG) << "SimpleParamReflector -- transaction failed: "
                           << transStatus.description();
                descriptor.reset();
            }
            return descriptor;
        }

        HidlSimpleParamReflector(sp<HidlBase> base)
            : mBase(base) { }

        sp<HidlBase> mBase;
    };
    struct AidlSimpleParamReflector : public C2ParamReflector {
        std::unique_ptr<C2StructDescriptor> describe(
                C2Param::CoreIndex coreIndex) const override {
            std::vector<c2_aidl::StructDescriptor> aidlDesc;
            std::unique_ptr<C2StructDescriptor> descriptor;
            ::ndk::ScopedAStatus transStatus = mBase->getStructDescriptors(
                    {int32_t(coreIndex.coreIndex())},
                    &aidlDesc);
            c2_status_t status = GetC2Status(transStatus, "describe");
            if (status != C2_OK) {
                descriptor.reset();
            } else if (!c2_aidl::utils::FromAidl(&descriptor, aidlDesc[0])) {
                LOG(ERROR) << "describe -- conversion failed.";
                descriptor.reset();
            }
            return descriptor;
        }

        AidlSimpleParamReflector(const std::shared_ptr<AidlBase> &base)
            : mBase(base) { }

        std::shared_ptr<AidlBase> mBase;
    };

    if (mAidlBase) {
        return std::make_shared<AidlSimpleParamReflector>(mAidlBase);
    }
    return std::make_shared<HidlSimpleParamReflector>(mHidlBase1_0);
};

std::vector<std::string> Codec2Client::CacheServiceNames() {
    std::vector<std::string> names;

    if (c2_aidl::utils::IsSelected()) {
        if (__builtin_available(android __ANDROID_API_S__, *)) {
            // Get AIDL service names
            AServiceManager_forEachDeclaredInstance(
                    AidlBase::descriptor, &names, [](const char *name, void *context) {
                        std::vector<std::string> *names = (std::vector<std::string> *)context;
                        names->emplace_back(name);
                    });
        } else {
            LOG(FATAL) << "C2 AIDL cannot be selected on Android version older than 35";
        }
    } else {
        // Get HIDL service names
        using ::android::hardware::media::c2::V1_0::IComponentStore;
        using ::android::hidl::manager::V1_2::IServiceManager;
        while (true) {
            sp<IServiceManager> serviceManager = IServiceManager::getService();
            CHECK(serviceManager) << "Hardware service manager is not running.";

            Return<void> transResult;
            transResult = serviceManager->listManifestByInterface(
                    IComponentStore::descriptor,
                    [&names](
                            hidl_vec<hidl_string> const& instanceNames) {
                        names.insert(names.end(), instanceNames.begin(), instanceNames.end());
                    });
            if (transResult.isOk()) {
                break;
            }
            LOG(ERROR) << "Could not retrieve the list of service instances of "
                       << IComponentStore::descriptor
                       << ". Retrying...";
        }
    }
    // Sort service names in each category.
    std::stable_sort(
        names.begin(), names.end(),
        [](const std::string &a, const std::string &b) {
            // First compare by prefix: default -> vendor -> {everything else}
            constexpr int DEFAULT = 1;
            constexpr int VENDOR = 2;
            constexpr int OTHER = 3;
            int aPrefix = ((a.compare(0, 7, "default") == 0) ? DEFAULT :
                           (a.compare(0, 6, "vendor") == 0) ? VENDOR :
                           OTHER);
            int bPrefix = ((b.compare(0, 7, "default") == 0) ? DEFAULT :
                           (b.compare(0, 6, "vendor") == 0) ? VENDOR :
                           OTHER);
            if (aPrefix != bPrefix) {
                return aPrefix < bPrefix;
            }
            // If the prefix is the same, compare alphabetically
            return a < b;
        });

    // Summarize to logcat.
    if (names.empty()) {
        LOG(INFO) << "No Codec2 services declared in the manifest.";
    } else {
        std::stringstream stringOutput;
        stringOutput << "Available Codec2 services:";
        for (std::string const& name : names) {
            stringOutput << " \"" << name << "\"";
        }
        LOG(INFO) << stringOutput.str();
    }

    return names;
}

std::vector<std::string> const& Codec2Client::GetServiceNames() {
    static std::vector<std::string> sServiceNames = CacheServiceNames();
    return sServiceNames;
}

std::shared_ptr<Codec2Client> Codec2Client::CreateFromService(
        const char* name,
        bool setAsPreferredCodec2ComponentStore) {
    size_t index = getServiceIndex(name);
    if (index == GetServiceNames().size()) {
        if (setAsPreferredCodec2ComponentStore) {
            LOG(WARNING) << "CreateFromService(" << name
                         << ") -- preferred C2ComponentStore not set.";
        }
        return nullptr;
    }
    std::shared_ptr<Codec2Client> client = _CreateFromIndex(index);
    if (setAsPreferredCodec2ComponentStore) {
        SetPreferredCodec2ComponentStore(
                std::make_shared<Client2Store>(client));
        LOG(INFO) << "CreateFromService(" << name
                  << ") -- service set as preferred C2ComponentStore.";
    }
    return client;
}

std::vector<std::shared_ptr<Codec2Client>> Codec2Client::
        CreateFromAllServices() {
    std::vector<std::shared_ptr<Codec2Client>> clients(
            GetServiceNames().size());
    for (size_t i = GetServiceNames().size(); i > 0; ) {
        --i;
        clients[i] = _CreateFromIndex(i);
    }
    return clients;
}

std::shared_ptr<Codec2Client> Codec2Client::_CreateFromIndex(size_t index) {
    std::string const& name = GetServiceNames()[index];
    LOG(VERBOSE) << "Creating a Codec2 client to service \"" << name << "\"";

    if (c2_aidl::utils::IsSelected()) {
        if (__builtin_available(android __ANDROID_API_S__, *)) {
            std::string instanceName =
                ::android::base::StringPrintf("%s/%s", AidlBase::descriptor, name.c_str());
            if (AServiceManager_isDeclared(instanceName.c_str())) {
                std::shared_ptr<AidlBase> baseStore = AidlBase::fromBinder(
                        ::ndk::SpAIBinder(AServiceManager_waitForService(instanceName.c_str())));
                CHECK(baseStore) << "Codec2 AIDL service \"" << name << "\""
                                    " inaccessible for unknown reasons.";
                LOG(VERBOSE) << "Client to Codec2 AIDL service \"" << name << "\" created";
                std::shared_ptr<c2_aidl::IConfigurable> configurable;
                ::ndk::ScopedAStatus transStatus = baseStore->getConfigurable(&configurable);
                CHECK(transStatus.isOk()) << "Codec2 AIDL service \"" << name << "\""
                                            "does not have IConfigurable.";
                return std::make_shared<Codec2Client>(baseStore, configurable, index);
            } else {
                LOG(ERROR) << "Codec2 AIDL service \"" << name << "\" is not declared";
            }
        } else {
            LOG(FATAL) << "C2 AIDL cannot be selected on Android version older than 35";
        }
    } else {
        std::string instanceName = "android.hardware.media.c2/" + name;
        sp<HidlBase> baseStore = HidlBase::getService(name);
        CHECK(baseStore) << "Codec2 service \"" << name << "\""
                            " inaccessible for unknown reasons.";
        LOG(VERBOSE) << "Client to Codec2 service \"" << name << "\" created";
        Return<sp<c2_hidl::IConfigurable>> transResult = baseStore->getConfigurable();
        CHECK(transResult.isOk()) << "Codec2 service \"" << name << "\""
                                    "does not have IConfigurable.";
        sp<c2_hidl::IConfigurable> configurable =
            static_cast<sp<c2_hidl::IConfigurable>>(transResult);
        return std::make_shared<Codec2Client>(baseStore, configurable, index);
    }
    return nullptr;
}

c2_status_t Codec2Client::ForAllServices(
        const std::string &key,
        size_t numberOfAttempts,
        std::function<c2_status_t(const std::shared_ptr<Codec2Client>&)>
            predicate) {
    c2_status_t status = C2_NO_INIT;  // no IComponentStores present

    // Cache the mapping key -> index of Codec2Client in Cache::List().
    static std::mutex key2IndexMutex;
    static std::map<std::string, size_t> key2Index;

    // By default try all stores. However, try the last known client first. If
    // the last known client fails, retry once. We do this by pushing the last
    // known client in front of the list of all clients.
    std::deque<size_t> indices;
    for (size_t index = Cache::List().size(); index > 0; ) {
        indices.push_front(--index);
    }

    bool wasMapped = false;
    {
        std::scoped_lock lock{key2IndexMutex};
        auto it = key2Index.find(key);
        if (it != key2Index.end()) {
            indices.push_front(it->second);
            wasMapped = true;
        }
    }

    for (size_t index : indices) {
        Cache& cache = Cache::List()[index];
        for (size_t tries = numberOfAttempts; tries > 0; --tries) {
            std::shared_ptr<Codec2Client> client{cache.getClient()};
            status = predicate(client);
            if (status == C2_OK) {
                std::scoped_lock lock{key2IndexMutex};
                key2Index[key] = index; // update last known client index
                return C2_OK;
            } else if (status == C2_NO_MEMORY) {
                return C2_NO_MEMORY;
            } else if (status == C2_TRANSACTION_FAILED) {
                LOG(WARNING) << "\"" << key << "\" failed for service \""
                             << client->getName()
                             << "\" due to transaction failure. "
                             << "(Service may have crashed.)"
                             << (tries > 1 ? " Retrying..." : "");
                cache.invalidate();
                continue;
            }
            if (wasMapped) {
                LOG(INFO) << "\"" << key << "\" became invalid in service \""
                          << client->getName() << "\". Retrying...";
                wasMapped = false;
            }
            break;
        }
    }
    return status; // return the last status from a valid client
}

c2_status_t Codec2Client::CreateComponentByName(
        const char* componentName,
        const std::shared_ptr<Listener>& listener,
        std::shared_ptr<Component>* component,
        std::shared_ptr<Codec2Client>* owner,
        size_t numberOfAttempts) {
    std::string key{"create:"};
    key.append(componentName);
    c2_status_t status = ForAllServices(
            key,
            numberOfAttempts,
            [owner, component, componentName, &listener](
                    const std::shared_ptr<Codec2Client> &client)
                        -> c2_status_t {
                c2_status_t status = client->createComponent(componentName,
                                                             listener,
                                                             component);
                if (status == C2_OK) {
                    if (owner) {
                        *owner = client;
                    }
                } else if (status != C2_NOT_FOUND) {
                    LOG(DEBUG) << "IComponentStore("
                                   << client->getServiceName()
                               << ")::createComponent(\"" << componentName
                               << "\") returned status = "
                               << status << ".";
                }
                return status;
            });
    if (status != C2_OK) {
        LOG(DEBUG) << "Failed to create component \"" << componentName
                   << "\" from all known services. "
                      "Last returned status = " << status << ".";
    }
    return status;
}

std::shared_ptr<Codec2Client::Interface> Codec2Client::CreateInterfaceByName(
        const char* interfaceName,
        std::shared_ptr<Codec2Client>* owner,
        size_t numberOfAttempts) {
    std::string key{"create:"};
    key.append(interfaceName);
    std::shared_ptr<Interface> interface;
    c2_status_t status = ForAllServices(
            key,
            numberOfAttempts,
            [owner, &interface, interfaceName](
                    const std::shared_ptr<Codec2Client> &client)
                        -> c2_status_t {
                c2_status_t status = client->createInterface(interfaceName,
                                                             &interface);
                if (status == C2_OK) {
                    if (owner) {
                        *owner = client;
                    }
                } else if (status != C2_NOT_FOUND) {
                    LOG(DEBUG) << "IComponentStore("
                                   << client->getServiceName()
                               << ")::createInterface(\"" << interfaceName
                               << "\") returned status = "
                               << status << ".";
                }
                return status;
            });
    if (status != C2_OK) {
        LOG(DEBUG) << "Failed to create interface \"" << interfaceName
                   << "\" from all known services. "
                      "Last returned status = " << status << ".";
    }
    return interface;
}

std::vector<C2Component::Traits> const& Codec2Client::ListComponents() {
    static std::vector<C2Component::Traits> sList{[]() {
        std::vector<C2Component::Traits> list;
        for (Cache& cache : Cache::List()) {
            std::vector<C2Component::Traits> const& traits = cache.getTraits();
            list.insert(list.end(), traits.begin(), traits.end());
        }
        return list;
    }()};
    return sList;
}

std::shared_ptr<Codec2Client::InputSurface> Codec2Client::CreateInputSurface(
        char const* serviceName) {
    int32_t inputSurfaceSetting = ::android::base::GetIntProperty(
            "debug.stagefright.c2inputsurface", int32_t(0));
    if (inputSurfaceSetting <= 0) {
        return nullptr;
    }
    size_t index = GetServiceNames().size();
    if (serviceName) {
        index = getServiceIndex(serviceName);
        if (index == GetServiceNames().size()) {
            LOG(DEBUG) << "CreateInputSurface -- invalid service name: \""
                       << serviceName << "\"";
        }
    }

    std::shared_ptr<Codec2Client::InputSurface> inputSurface;
    if (index != GetServiceNames().size()) {
        std::shared_ptr<Codec2Client> client = Cache::List()[index].getClient();
        if (client->createInputSurface(&inputSurface) == C2_OK) {
            return inputSurface;
        }
    }
    LOG(INFO) << "CreateInputSurface -- attempting to create an input surface "
                 "from all services...";
    for (Cache& cache : Cache::List()) {
        std::shared_ptr<Codec2Client> client = cache.getClient();
        if (client->createInputSurface(&inputSurface) == C2_OK) {
            LOG(INFO) << "CreateInputSurface -- input surface obtained from "
                         "service \"" << client->getServiceName() << "\"";
            return inputSurface;
        }
    }
    LOG(WARNING) << "CreateInputSurface -- failed to create an input surface "
                    "from all services";
    return nullptr;
}

// Codec2Client::Interface
Codec2Client::Interface::Interface(const sp<HidlBase>& base)
      : Configurable{
            [base]() -> sp<c2_hidl::IConfigurable> {
                Return<sp<c2_hidl::IConfigurable>> transResult =
                        base->getConfigurable();
                return transResult.isOk() ?
                        static_cast<sp<c2_hidl::IConfigurable>>(transResult) :
                        nullptr;
            }()
        },
        mHidlBase{base} {
}

Codec2Client::Interface::Interface(const std::shared_ptr<AidlBase>& base)
      : Configurable{
            [base]() -> std::shared_ptr<c2_aidl::IConfigurable> {
                std::shared_ptr<c2_aidl::IConfigurable> aidlConfigurable;
                ::ndk::ScopedAStatus transStatus =
                    base->getConfigurable(&aidlConfigurable);
                return transStatus.isOk() ? aidlConfigurable : nullptr;
            }()
        },
        mAidlBase{base} {
}

// Codec2Client::Component

class Codec2Client::Component::AidlDeathManager {
public:
    AidlDeathManager()
        : mSeq(0),
          mDeathRecipient(AIBinder_DeathRecipient_new(OnBinderDied)) {
    }

    ~AidlDeathManager() = default;

    bool linkToDeath(
            const std::shared_ptr<Component> &comp,
            const std::shared_ptr<Listener> &listener,
            size_t *seqPtr) {
        std::unique_lock lock(mMutex);
        size_t seq = mSeq++;
        if (!mMap.try_emplace(seq, comp, listener).second) {
            return false;
        }
        if (STATUS_OK != AIBinder_linkToDeath(
                comp->mAidlBase->asBinder().get(), mDeathRecipient.get(), (void *)seq)) {
            mMap.erase(seq);
            return false;
        }
        *seqPtr = seq;
        return true;
    }

    void unlinkToDeath(size_t seq, const std::shared_ptr<AidlBase> &base) {
        std::unique_lock lock(mMutex);
        AIBinder_unlinkToDeath(base->asBinder().get(), mDeathRecipient.get(), (void *)seq);
        mMap.erase(seq);
    }

private:
    std::mutex mMutex;
    size_t mSeq;
    typedef std::tuple<std::weak_ptr<Component>, std::weak_ptr<Listener>> Context;
    std::map<size_t, Context> mMap;
    ::ndk::ScopedAIBinder_DeathRecipient mDeathRecipient;

    bool extractContext(size_t seq, Context *context) {
        std::unique_lock lock(mMutex);
        auto node = mMap.extract(seq);
        if (!node) {
            return false;
        }
        *context = node.mapped();
        return true;
    }

    static void OnBinderDied(void *cookie) {
        size_t seq = size_t(cookie);
        Context context;
        if (!Component::GetAidlDeathManager()->extractContext(seq, &context)) {
            return;
        }
        std::weak_ptr<Component> weakComponent;
        std::weak_ptr<Listener> weakListener;
        std::tie(weakComponent, weakListener) = context;
        if (std::shared_ptr<Listener> listener = weakListener.lock()) {
            listener->onDeath(weakComponent);
        } else {
            LOG(DEBUG) << "onDeath -- listener died.";
        }
    }
};

Codec2Client::Component::Component(const sp<HidlBase>& base)
      : Configurable{
            [base]() -> sp<c2_hidl::IConfigurable> {
                Return<sp<c2_hidl::IComponentInterface>> transResult1 =
                        base->getInterface();
                if (!transResult1.isOk()) {
                    return nullptr;
                }
                Return<sp<c2_hidl::IConfigurable>> transResult2 =
                        static_cast<sp<c2_hidl::IComponentInterface>>(transResult1)->
                        getConfigurable();
                return transResult2.isOk() ?
                        static_cast<sp<c2_hidl::IConfigurable>>(transResult2) :
                        nullptr;
            }()
        },
        mHidlBase1_0{base},
        mHidlBase1_1{HidlBase1_1::castFrom(base)},
        mHidlBase1_2{HidlBase1_2::castFrom(base)},
        mHidlBufferPoolSender{std::make_unique<HidlBufferPoolSender>()},
        mOutputBufferQueue{std::make_unique<OutputBufferQueue>()} {
}

Codec2Client::Component::Component(const sp<HidlBase1_1>& base)
      : Configurable{
            [base]() -> sp<c2_hidl::IConfigurable> {
                Return<sp<c2_hidl::IComponentInterface>> transResult1 =
                        base->getInterface();
                if (!transResult1.isOk()) {
                    return nullptr;
                }
                Return<sp<c2_hidl::IConfigurable>> transResult2 =
                        static_cast<sp<c2_hidl::IComponentInterface>>(transResult1)->
                        getConfigurable();
                return transResult2.isOk() ?
                        static_cast<sp<c2_hidl::IConfigurable>>(transResult2) :
                        nullptr;
            }()
        },
        mHidlBase1_0{base},
        mHidlBase1_1{base},
        mHidlBase1_2{HidlBase1_2::castFrom(base)},
        mHidlBufferPoolSender{std::make_unique<HidlBufferPoolSender>()},
        mOutputBufferQueue{std::make_unique<OutputBufferQueue>()} {
}

Codec2Client::Component::Component(const sp<HidlBase1_2>& base)
      : Configurable{
            [base]() -> sp<c2_hidl::IConfigurable> {
                Return<sp<c2_hidl::IComponentInterface>> transResult1 =
                        base->getInterface();
                if (!transResult1.isOk()) {
                    return nullptr;
                }
                Return<sp<c2_hidl::IConfigurable>> transResult2 =
                        static_cast<sp<c2_hidl::IComponentInterface>>(transResult1)->
                        getConfigurable();
                return transResult2.isOk() ?
                        static_cast<sp<c2_hidl::IConfigurable>>(transResult2) :
                        nullptr;
            }()
        },
        mHidlBase1_0{base},
        mHidlBase1_1{base},
        mHidlBase1_2{base},
        mHidlBufferPoolSender{std::make_unique<HidlBufferPoolSender>()},
        mOutputBufferQueue{std::make_unique<OutputBufferQueue>()} {
}

Codec2Client::Component::Component(const std::shared_ptr<AidlBase> &base)
      : Configurable{
            [base]() -> std::shared_ptr<c2_aidl::IConfigurable> {
                std::shared_ptr<c2_aidl::IComponentInterface> aidlIntf;
                ::ndk::ScopedAStatus transStatus = base->getInterface(&aidlIntf);
                if (!transStatus.isOk()) {
                    return nullptr;
                }
                std::shared_ptr<c2_aidl::IConfigurable> aidlConfigurable;
                transStatus = aidlIntf->getConfigurable(&aidlConfigurable);
                return transStatus.isOk() ? aidlConfigurable : nullptr;
            }()
        },
        mAidlBase{base},
        mAidlBufferPoolSender{std::make_unique<AidlBufferPoolSender>()},
        mGraphicBufferAllocators{std::make_unique<GraphicBufferAllocators>()} {
}

Codec2Client::Component::~Component() {
    if (mAidlDeathSeq) {
        GetAidlDeathManager()->unlinkToDeath(*mAidlDeathSeq, mAidlBase);
    }
}

c2_status_t Codec2Client::Component::createBlockPool(
        C2Allocator::id_t id,
        C2BlockPool::local_id_t* blockPoolId,
        std::shared_ptr<Codec2Client::Configurable>* configurable) {
    if (mAidlBase) {
        c2_aidl::IComponent::BlockPool aidlBlockPool;
        c2_status_t status = C2_OK;

        // TODO: Temporary mapping for the current CCodecBufferChannel.
        // Handle this properly and remove this temporary allocator mapping.
        id = id == C2PlatformAllocatorStore::BUFFERQUEUE ?
                C2PlatformAllocatorStore::IGBA : id;

        c2_aidl::IComponent::BlockPoolAllocator allocator;
        allocator.allocatorId = id;
        if (id == C2PlatformAllocatorStore::IGBA)  {
            std::shared_ptr<AidlGraphicBufferAllocator> gba =
                    mGraphicBufferAllocators->create();
            ::ndk::ScopedFileDescriptor waitableFd;
            ::ndk::ScopedAStatus ret = gba->getWaitableFd(&waitableFd);
            status = GetC2Status(ret, "Gba::getWaitableFd");
            if (status != C2_OK) {
                return status;
            }
            c2_aidl::IComponent::GbAllocator gbAllocator;
            gbAllocator.waitableFd = std::move(waitableFd);
            gbAllocator.igba =
                    c2_aidl::IGraphicBufferAllocator::fromBinder(gba->asBinder());
            allocator.gbAllocator = std::move(gbAllocator);
            ::ndk::ScopedAStatus transStatus = mAidlBase->createBlockPool(
                    allocator, &aidlBlockPool);
            status = GetC2Status(transStatus, "createBlockPool");
            if (status != C2_OK) {
                return status;
            }
            mGraphicBufferAllocators->setCurrentId(aidlBlockPool.blockPoolId);
        } else {
            ::ndk::ScopedAStatus transStatus = mAidlBase->createBlockPool(
                    allocator, &aidlBlockPool);
            status = GetC2Status(transStatus, "createBlockPool");
            if (status != C2_OK) {
                return status;
            }
        }
        *blockPoolId = aidlBlockPool.blockPoolId;
        *configurable = std::make_shared<Configurable>(aidlBlockPool.configurable);
        return C2_OK;
    }
    c2_status_t status;
    Return<void> transStatus = mHidlBase1_0->createBlockPool(
            static_cast<uint32_t>(id),
            [&status, blockPoolId, configurable](
                    c2_hidl::Status s,
                    uint64_t pId,
                    const sp<c2_hidl::IConfigurable>& c) {
                status = static_cast<c2_status_t>(s);
                configurable->reset();
                if (status != C2_OK) {
                    LOG(DEBUG) << "createBlockPool -- call failed: "
                               << status << ".";
                    return;
                }
                *blockPoolId = static_cast<C2BlockPool::local_id_t>(pId);
                *configurable = std::make_shared<Configurable>(c);
            });
    if (!transStatus.isOk()) {
        LOG(ERROR) << "createBlockPool -- transaction failed.";
        return C2_TRANSACTION_FAILED;
    }
    return status;
}

c2_status_t Codec2Client::Component::destroyBlockPool(
        C2BlockPool::local_id_t localId) {
    if (mAidlBase) {
        mGraphicBufferAllocators->remove(localId);
        ::ndk::ScopedAStatus transStatus = mAidlBase->destroyBlockPool(localId);
        return GetC2Status(transStatus, "destroyBlockPool");
    }
    Return<c2_hidl::Status> transResult = mHidlBase1_0->destroyBlockPool(
            static_cast<uint64_t>(localId));
    if (!transResult.isOk()) {
        LOG(ERROR) << "destroyBlockPool -- transaction failed.";
        return C2_TRANSACTION_FAILED;
    }
    return static_cast<c2_status_t>(static_cast<c2_hidl::Status>(transResult));
}

void Codec2Client::Component::handleOnWorkDone(
        const std::list<std::unique_ptr<C2Work>> &workItems) {
    if (mAidlBase) {
        holdIgbaBlocks(workItems);
    } else {
        // Output bufferqueue-based blocks' lifetime management
        mOutputBufferQueue->holdBufferQueueBlocks(workItems);
    }
}

c2_status_t Codec2Client::Component::queue(
        std::list<std::unique_ptr<C2Work>>* const items) {
    if (mAidlBase) {
        c2_aidl::WorkBundle workBundle;
        if (!c2_aidl::utils::ToAidl(&workBundle, *items, mAidlBufferPoolSender.get())) {
            LOG(ERROR) << "queue -- bad input.";
            return C2_TRANSACTION_FAILED;
        }
        ::ndk::ScopedAStatus transStatus = mAidlBase->queue(workBundle);
        return GetC2Status(transStatus, "queue");
    }
    c2_hidl::WorkBundle workBundle;
    if (!c2_hidl::utils::objcpy(&workBundle, *items, mHidlBufferPoolSender.get())) {
        LOG(ERROR) << "queue -- bad input.";
        return C2_TRANSACTION_FAILED;
    }
    Return<c2_hidl::Status> transStatus = mHidlBase1_0->queue(workBundle);
    if (!transStatus.isOk()) {
        LOG(ERROR) << "queue -- transaction failed.";
        return C2_TRANSACTION_FAILED;
    }
    c2_status_t status =
            static_cast<c2_status_t>(static_cast<c2_hidl::Status>(transStatus));
    if (status != C2_OK) {
        LOG(DEBUG) << "queue -- call failed: " << status << ".";
    }
    return status;
}

c2_status_t Codec2Client::Component::flush(
        C2Component::flush_mode_t mode,
        std::list<std::unique_ptr<C2Work>>* const flushedWork) {
    (void)mode; // Flush mode isn't supported in HIDL/AIDL yet.
    c2_status_t status = C2_OK;
    if (mAidlBase) {
        c2_aidl::WorkBundle workBundle;
        ::ndk::ScopedAStatus transStatus = mAidlBase->flush(&workBundle);
        c2_status_t status = GetC2Status(transStatus, "flush");
        if (status != C2_OK) {
            return status;
        }
        if (!c2_aidl::utils::FromAidl(flushedWork, workBundle)) {
            LOG(DEBUG) << "flush -- flushedWork corrupted.";
            return C2_CORRUPTED;
        }
    } else {
        Return<void> transStatus = mHidlBase1_0->flush(
                [&status, flushedWork](
                        c2_hidl::Status s, const c2_hidl::WorkBundle& wb) {
                    status = static_cast<c2_status_t>(s);
                    if (status != C2_OK) {
                        LOG(DEBUG) << "flush -- call failed: " << status << ".";
                        return;
                    }
                    if (!c2_hidl::utils::objcpy(flushedWork, wb)) {
                        status = C2_CORRUPTED;
                    } else {
                        status = C2_OK;
                    }
                });
        if (!transStatus.isOk()) {
            LOG(ERROR) << "flush -- transaction failed.";
            return C2_TRANSACTION_FAILED;
        }
    }

    // Indices of flushed work items.
    std::vector<uint64_t> flushedIndices;
    for (const std::unique_ptr<C2Work> &work : *flushedWork) {
        if (work) {
            if (work->worklets.empty()
                    || !work->worklets.back()
                    || (work->worklets.back()->output.flags &
                        C2FrameData::FLAG_INCOMPLETE) == 0) {
                // input is complete
                flushedIndices.emplace_back(
                        work->input.ordinal.frameIndex.peeku());
            }
        }
    }

    if (mAidlBase) {
        holdIgbaBlocks(*flushedWork);
    } else {
        // Output bufferqueue-based blocks' lifetime management
        mOutputBufferQueue->holdBufferQueueBlocks(*flushedWork);
    }

    return status;
}

c2_status_t Codec2Client::Component::drain(C2Component::drain_mode_t mode) {
    if (mAidlBase) {
        ::ndk::ScopedAStatus transStatus = mAidlBase->drain(
                mode == C2Component::DRAIN_COMPONENT_WITH_EOS);
        return GetC2Status(transStatus, "drain");
    }
    Return<c2_hidl::Status> transStatus = mHidlBase1_0->drain(
            mode == C2Component::DRAIN_COMPONENT_WITH_EOS);
    if (!transStatus.isOk()) {
        LOG(ERROR) << "drain -- transaction failed.";
        return C2_TRANSACTION_FAILED;
    }
    c2_status_t status =
            static_cast<c2_status_t>(static_cast<c2_hidl::Status>(transStatus));
    if (status != C2_OK) {
        LOG(DEBUG) << "drain -- call failed: " << status << ".";
    }
    return status;
}

c2_status_t Codec2Client::Component::start() {
    if (mAidlBase) {
        ::ndk::ScopedAStatus transStatus = mAidlBase->start();
        return GetC2Status(transStatus, "start");
    }
    Return<c2_hidl::Status> transStatus = mHidlBase1_0->start();
    if (!transStatus.isOk()) {
        LOG(ERROR) << "start -- transaction failed.";
        return C2_TRANSACTION_FAILED;
    }
    c2_status_t status =
            static_cast<c2_status_t>(static_cast<c2_hidl::Status>(transStatus));
    if (status != C2_OK) {
        LOG(DEBUG) << "start -- call failed: " << status << ".";
    }
    return status;
}

c2_status_t Codec2Client::Component::stop() {
    if (mAidlBase) {
        ::ndk::ScopedAStatus transStatus = mAidlBase->stop();
        return GetC2Status(transStatus, "stop");
    }
    Return<c2_hidl::Status> transStatus = mHidlBase1_0->stop();
    if (!transStatus.isOk()) {
        LOG(ERROR) << "stop -- transaction failed.";
        return C2_TRANSACTION_FAILED;
    }
    c2_status_t status =
            static_cast<c2_status_t>(static_cast<c2_hidl::Status>(transStatus));
    if (status != C2_OK) {
        LOG(DEBUG) << "stop -- call failed: " << status << ".";
    }
    return status;
}

c2_status_t Codec2Client::Component::reset() {
    if (mAidlBase) {
        ::ndk::ScopedAStatus transStatus = mAidlBase->reset();
        return GetC2Status(transStatus, "reset");
    }
    Return<c2_hidl::Status> transStatus = mHidlBase1_0->reset();
    if (!transStatus.isOk()) {
        LOG(ERROR) << "reset -- transaction failed.";
        return C2_TRANSACTION_FAILED;
    }
    c2_status_t status =
            static_cast<c2_status_t>(static_cast<c2_hidl::Status>(transStatus));
    if (status != C2_OK) {
        LOG(DEBUG) << "reset -- call failed: " << status << ".";
    }
    return status;
}

c2_status_t Codec2Client::Component::release() {
    if (mAidlBase) {
        ::ndk::ScopedAStatus transStatus = mAidlBase->release();
        return GetC2Status(transStatus, "release");
    }
    Return<c2_hidl::Status> transStatus = mHidlBase1_0->release();
    if (!transStatus.isOk()) {
        LOG(ERROR) << "release -- transaction failed.";
        return C2_TRANSACTION_FAILED;
    }
    c2_status_t status =
            static_cast<c2_status_t>(static_cast<c2_hidl::Status>(transStatus));
    if (status != C2_OK) {
        LOG(DEBUG) << "release -- call failed: " << status << ".";
    }
    return status;
}

c2_status_t Codec2Client::Component::configureVideoTunnel(
        uint32_t avSyncHwId,
        native_handle_t** sidebandHandle) {
    *sidebandHandle = nullptr;
    if (mAidlBase) {
        ::aidl::android::hardware::common::NativeHandle handle;
        ::ndk::ScopedAStatus transStatus = mAidlBase->configureVideoTunnel(avSyncHwId, &handle);
        c2_status_t status = GetC2Status(transStatus, "configureVideoTunnel");
        if (status != C2_OK) {
            return status;
        }
        if (isAidlNativeHandleEmpty(handle)) {
            LOG(DEBUG) << "configureVideoTunnel -- empty handle returned";
        } else {
            *sidebandHandle = dupFromAidl(handle);
        }
        return C2_OK;
    }
    if (!mHidlBase1_1) {
        return C2_OMITTED;
    }
    c2_status_t status{};
    Return<void> transStatus = mHidlBase1_1->configureVideoTunnel(avSyncHwId,
            [&status, sidebandHandle](
                    c2_hidl::Status s, hardware::hidl_handle const& h) {
                status = static_cast<c2_status_t>(s);
                if (h.getNativeHandle()) {
                    *sidebandHandle = native_handle_clone(h.getNativeHandle());
                }
            });
    if (!transStatus.isOk()) {
        LOG(ERROR) << "configureVideoTunnel -- transaction failed.";
        return C2_TRANSACTION_FAILED;
    }
    return status;
}

c2_status_t Codec2Client::Component::setOutputSurface(
        C2BlockPool::local_id_t blockPoolId,
        const sp<IGraphicBufferProducer>& surface,
        uint32_t generation,
        int maxDequeueCount) {
    if (mAidlBase) {
        std::shared_ptr<AidlGraphicBufferAllocator> gba =
              mGraphicBufferAllocators->current();
        if (!gba) {
            LOG(ERROR) << "setOutputSurface for AIDL -- "
                       "GraphicBufferAllocator was not created.";
            return C2_CORRUPTED;
        }
        bool ret = gba->configure(surface, generation, maxDequeueCount);
        return ret ? C2_OK : C2_CORRUPTED;
    }
    uint64_t bqId = 0;
    sp<IGraphicBufferProducer> nullIgbp;
    sp<HGraphicBufferProducer2> nullHgbp;

    sp<HGraphicBufferProducer2> igbp = surface ?
            surface->getHalInterface<HGraphicBufferProducer2>() : nullHgbp;
    if (surface && !igbp) {
        igbp = new B2HGraphicBufferProducer2(surface);
    }

    std::scoped_lock lock(mOutputMutex);
    std::shared_ptr<SurfaceSyncObj> syncObj;

    if (!surface) {
        mOutputBufferQueue->configure(nullIgbp, generation, 0, maxDequeueCount, nullptr);
    } else if (surface->getUniqueId(&bqId) != OK) {
        LOG(ERROR) << "setOutputSurface -- "
                   "cannot obtain bufferqueue id.";
        bqId = 0;
        mOutputBufferQueue->configure(nullIgbp, generation, 0, maxDequeueCount, nullptr);
    } else {
        mOutputBufferQueue->configure(surface, generation, bqId, maxDequeueCount,
                                      mHidlBase1_2 ? &syncObj : nullptr);
    }

    // set consumer bits
    // TODO: should this get incorporated into setOutputSurface method so that consumer bits
    // can be set atomically?
    uint64_t consumerUsage = kDefaultConsumerUsage;
    {
        if (surface) {
            uint64_t usage = 0;
            status_t err = surface->getConsumerUsage(&usage);
            if (err != NO_ERROR) {
                ALOGD("setOutputSurface -- failed to get consumer usage bits (%d/%s). ignoring",
                        err, asString(err));
            } else {
                // Note: we are adding the default usage because components must support
                // producing output frames that can be displayed an all output surfaces.

                // TODO: do not set usage for tunneled scenario. It is unclear if consumer usage
                // is meaningful in a tunneled scenario; on one hand output buffers exist, but
                // they do not exist inside of C2 scope. Any buffer usage shall be communicated
                // through the sideband channel.

                consumerUsage = usage | kDefaultConsumerUsage;
            }
        }

        C2StreamUsageTuning::output outputUsage{
                0u, C2AndroidMemoryUsage::FromGrallocUsage(consumerUsage).expected};
        std::vector<std::unique_ptr<C2SettingResult>> failures;
        c2_status_t err = config({&outputUsage}, C2_MAY_BLOCK, &failures);
        if (err != C2_OK) {
            ALOGD("setOutputSurface -- failed to set consumer usage (%d/%s)",
                    err, asString(err));
        }
    }
    ALOGD("setOutputSurface -- generation=%u consumer usage=%#llx%s",
            generation, (long long)consumerUsage, syncObj ? " sync" : "");

    Return<c2_hidl::Status> transStatus = syncObj ?
            mHidlBase1_2->setOutputSurfaceWithSyncObj(
                    static_cast<uint64_t>(blockPoolId),
                    bqId == 0 ? nullHgbp : igbp, *syncObj) :
            mHidlBase1_0->setOutputSurface(
                    static_cast<uint64_t>(blockPoolId),
                    bqId == 0 ? nullHgbp : igbp);

    mOutputBufferQueue->expireOldWaiters();

    if (!transStatus.isOk()) {
        LOG(ERROR) << "setOutputSurface -- transaction failed.";
        return C2_TRANSACTION_FAILED;
    }
    c2_status_t status =
            static_cast<c2_status_t>(static_cast<c2_hidl::Status>(transStatus));
    if (status != C2_OK) {
        LOG(DEBUG) << "setOutputSurface -- call failed: " << status << ".";
    }
    ALOGD("Surface configure completed");
    return status;
}

status_t Codec2Client::Component::queueToOutputSurface(
        const C2ConstGraphicBlock& block,
        const QueueBufferInput& input,
        QueueBufferOutput* output) {
    ScopedTrace trace(ATRACE_TAG,"Codec2Client::Component::queueToOutputSurface");
    if (mAidlBase) {
        std::shared_ptr<AidlGraphicBufferAllocator> gba =
                mGraphicBufferAllocators->current();
        if (gba) {
            return gba->displayBuffer(block, input, output);
        } else {
            return C2_NOT_FOUND;
        }
    }
    return mOutputBufferQueue->outputBuffer(block, input, output);
}

void Codec2Client::Component::pollForRenderedFrames(FrameEventHistoryDelta* delta) {
    if (mAidlBase) {
        // TODO b/311348680
        return;
    }
    mOutputBufferQueue->pollForRenderedFrames(delta);
}

void Codec2Client::Component::setOutputSurfaceMaxDequeueCount(
        int maxDequeueCount) {
    if (mAidlBase) {
        std::shared_ptr<AidlGraphicBufferAllocator> gba =
                mGraphicBufferAllocators->current();
        if (gba) {
            gba->updateMaxDequeueBufferCount(maxDequeueCount);
        }
        return;
    }
    mOutputBufferQueue->updateMaxDequeueBufferCount(maxDequeueCount);
}

void Codec2Client::Component::stopUsingOutputSurface(
        C2BlockPool::local_id_t blockPoolId) {
    if (mAidlBase) {
        std::shared_ptr<AidlGraphicBufferAllocator> gba =
                mGraphicBufferAllocators->current();
        if (gba) {
            gba->reset();
        }
        return;
    }
    std::scoped_lock lock(mOutputMutex);
    mOutputBufferQueue->stop();
    Return<c2_hidl::Status> transStatus = mHidlBase1_0->setOutputSurface(
            static_cast<uint64_t>(blockPoolId), nullptr);
    if (!transStatus.isOk()) {
        LOG(ERROR) << "setOutputSurface(stopUsingOutputSurface) -- transaction failed.";
    } else {
        c2_status_t status =
                static_cast<c2_status_t>(static_cast<c2_hidl::Status>(transStatus));
        if (status != C2_OK) {
            LOG(DEBUG) << "setOutputSurface(stopUsingOutputSurface) -- call failed: "
                       << status << ".";
        }
    }
    mOutputBufferQueue->expireOldWaiters();
}

void Codec2Client::Component::onBufferReleasedFromOutputSurface(
        uint32_t generation) {
    if (mAidlBase) {
        std::shared_ptr<AidlGraphicBufferAllocator> gba =
                mGraphicBufferAllocators->current();
        if (gba) {
            gba->onBufferReleased(generation);
        }
        return;
    }
    mOutputBufferQueue->onBufferReleased(generation);
}

void Codec2Client::Component::holdIgbaBlocks(
        const std::list<std::unique_ptr<C2Work>>& workList) {
    if (!mAidlBase) {
        return;
    }
    std::shared_ptr<AidlGraphicBufferAllocator> gba =
            mGraphicBufferAllocators->current();
    if (!gba) {
        return;
    }
    std::shared_ptr<c2_aidl::IGraphicBufferAllocator> igba =
            c2_aidl::IGraphicBufferAllocator::fromBinder(gba->asBinder());
    for (const std::unique_ptr<C2Work>& work : workList) {
        if (!work) [[unlikely]] {
            continue;
        }
        for (const std::unique_ptr<C2Worklet>& worklet : work->worklets) {
            if (!worklet) {
                continue;
            }
            for (const std::shared_ptr<C2Buffer>& buffer : worklet->output.buffers) {
                if (buffer) {
                    for (const C2ConstGraphicBlock& block : buffer->data().graphicBlocks()) {
                        std::shared_ptr<_C2BlockPoolData> poolData =
                              _C2BlockFactory::GetGraphicBlockPoolData(block);
                        _C2BlockFactory::RegisterIgba(poolData, igba);
                    }
                }
            }
        }
    }
}

c2_status_t Codec2Client::Component::connectToInputSurface(
        const std::shared_ptr<InputSurface>& inputSurface,
        std::shared_ptr<InputSurfaceConnection>* connection) {
    if (mAidlBase) {
        // FIXME
        return C2_OMITTED;
    }
    c2_status_t status;
    Return<void> transStatus = mHidlBase1_0->connectToInputSurface(
            inputSurface->mBase,
            [&status, connection](
                    c2_hidl::Status s, const sp<c2_hidl::IInputSurfaceConnection>& c) {
                status = static_cast<c2_status_t>(s);
                if (status != C2_OK) {
                    LOG(DEBUG) << "connectToInputSurface -- call failed: "
                               << status << ".";
                    return;
                }
                *connection = std::make_shared<InputSurfaceConnection>(c);
            });
    if (!transStatus.isOk()) {
        LOG(ERROR) << "connectToInputSurface -- transaction failed";
        return C2_TRANSACTION_FAILED;
    }
    return status;
}

c2_status_t Codec2Client::Component::connectToOmxInputSurface(
        const sp<HGraphicBufferProducer1>& producer,
        const sp<HGraphicBufferSource>& source,
        std::shared_ptr<InputSurfaceConnection>* connection) {
    if (mAidlBase) {
        LOG(WARNING) << "Connecting to OMX input surface is not supported for AIDL C2 HAL";
        return C2_OMITTED;
    }
    c2_status_t status;
    Return<void> transStatus = mHidlBase1_0->connectToOmxInputSurface(
            producer, source,
            [&status, connection](
                    c2_hidl::Status s, const sp<c2_hidl::IInputSurfaceConnection>& c) {
                status = static_cast<c2_status_t>(s);
                if (status != C2_OK) {
                    LOG(DEBUG) << "connectToOmxInputSurface -- call failed: "
                               << status << ".";
                    return;
                }
                *connection = std::make_shared<InputSurfaceConnection>(c);
            });
    if (!transStatus.isOk()) {
        LOG(ERROR) << "connectToOmxInputSurface -- transaction failed.";
        return C2_TRANSACTION_FAILED;
    }
    return status;
}

c2_status_t Codec2Client::Component::disconnectFromInputSurface() {
    if (mAidlBase) {
        // FIXME
        return C2_OMITTED;
    }
    Return<c2_hidl::Status> transStatus = mHidlBase1_0->disconnectFromInputSurface();
    if (!transStatus.isOk()) {
        LOG(ERROR) << "disconnectToInputSurface -- transaction failed.";
        return C2_TRANSACTION_FAILED;
    }
    c2_status_t status =
            static_cast<c2_status_t>(static_cast<c2_hidl::Status>(transStatus));
    if (status != C2_OK) {
        LOG(DEBUG) << "disconnectFromInputSurface -- call failed: "
                   << status << ".";
    }
    return status;
}

Codec2Client::Component::AidlDeathManager *Codec2Client::Component::GetAidlDeathManager() {
    // This object never gets destructed
    static AidlDeathManager *sManager = new AidlDeathManager();
    return sManager;
}

c2_status_t Codec2Client::Component::setDeathListener(
        const std::shared_ptr<Component>& component,
        const std::shared_ptr<Listener>& listener) {

    struct HidlDeathRecipient : public hardware::hidl_death_recipient {
        std::weak_ptr<Component> component;
        std::weak_ptr<Listener> base;

        virtual void serviceDied(
                uint64_t /* cookie */,
                const wp<::android::hidl::base::V1_0::IBase>& /* who */
                ) override {
            if (std::shared_ptr<Codec2Client::Listener> listener = base.lock()) {
                listener->onDeath(component);
            } else {
                LOG(DEBUG) << "onDeath -- listener died.";
            }
        }
    };

    if (component->mAidlBase) {
        size_t seq;
        if (GetAidlDeathManager()->linkToDeath(component, listener, &seq)) {
            component->mAidlDeathSeq = seq;
        }
        return C2_OK;
    }

    sp<HidlDeathRecipient> deathRecipient = new HidlDeathRecipient();
    deathRecipient->base = listener;
    deathRecipient->component = component;

    component->mDeathRecipient = deathRecipient;
    Return<bool> transResult = component->mHidlBase1_0->linkToDeath(
            component->mDeathRecipient, 0);
    if (!transResult.isOk()) {
        LOG(ERROR) << "setDeathListener -- linkToDeath() transaction failed.";
        return C2_TRANSACTION_FAILED;
    }
    if (!static_cast<bool>(transResult)) {
        LOG(DEBUG) << "setDeathListener -- linkToDeath() call failed.";
        return C2_CORRUPTED;
    }
    return C2_OK;
}

// Codec2Client::InputSurface
Codec2Client::InputSurface::InputSurface(const sp<c2_hidl::IInputSurface>& base)
      : Configurable{
            [base]() -> sp<c2_hidl::IConfigurable> {
                Return<sp<c2_hidl::IConfigurable>> transResult =
                        base->getConfigurable();
                return transResult.isOk() ?
                        static_cast<sp<c2_hidl::IConfigurable>>(transResult) :
                        nullptr;
            }()
        },
        mBase{base},
        mGraphicBufferProducer{new
            H2BGraphicBufferProducer2([base]() -> sp<HGraphicBufferProducer2> {
                Return<sp<HGraphicBufferProducer2>> transResult =
                        base->getGraphicBufferProducer();
                return transResult.isOk() ?
                        static_cast<sp<HGraphicBufferProducer2>>(transResult) :
                        nullptr;
            }())} {
}

sp<IGraphicBufferProducer>
        Codec2Client::InputSurface::getGraphicBufferProducer() const {
    return mGraphicBufferProducer;
}

sp<c2_hidl::IInputSurface> Codec2Client::InputSurface::getHalInterface() const {
    return mBase;
}

// Codec2Client::InputSurfaceConnection
Codec2Client::InputSurfaceConnection::InputSurfaceConnection(
        const sp<c2_hidl::IInputSurfaceConnection>& base)
      : Configurable{
            [base]() -> sp<c2_hidl::IConfigurable> {
                Return<sp<c2_hidl::IConfigurable>> transResult =
                        base->getConfigurable();
                return transResult.isOk() ?
                        static_cast<sp<c2_hidl::IConfigurable>>(transResult) :
                        nullptr;
            }()
        },
        mBase{base} {
}

c2_status_t Codec2Client::InputSurfaceConnection::disconnect() {
    Return<c2_hidl::Status> transResult = mBase->disconnect();
    return static_cast<c2_status_t>(static_cast<c2_hidl::Status>(transResult));
}

}  // namespace android<|MERGE_RESOLUTION|>--- conflicted
+++ resolved
@@ -652,13 +652,9 @@
         return C2_CORRUPTED;
     }
     size_t i = 0;
-<<<<<<< HEAD
+    size_t numQueried = 0;
     for (auto it = paramPointers.begin();
             it != paramPointers.end(); ) {
-=======
-    size_t numQueried = 0;
-    for (auto it = paramPointers.begin(); it != paramPointers.end(); ) {
->>>>>>> 4bec5679
         C2Param* paramPointer = *it;
         if (numStackIndices > 0) {
             --numStackIndices;
@@ -685,13 +681,8 @@
                 status = C2_BAD_INDEX;
                 continue;
             }
-<<<<<<< HEAD
             if (!stackParams[i++]->updateFrom(*paramPointer)) {
-=======
-            if (stackParams[i++]->updateFrom(*paramPointer)) {
                 ++numQueried;
-            } else {
->>>>>>> 4bec5679
                 LOG(WARNING) << "query -- param update failed: "
                                 "index = "
                              << paramPointer->index() << ".";
@@ -712,12 +703,9 @@
         }
         ++it;
     }
-<<<<<<< HEAD
-=======
     if (status == C2_OK && indices.size() != numQueried) {
         status = C2_BAD_INDEX;
     }
->>>>>>> 4bec5679
     return status;
 }
 
