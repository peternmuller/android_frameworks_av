--- conflicted
+++ resolved
@@ -1271,26 +1271,13 @@
 }
 
 // -------------------------------------------------------------------------
-uint32_t AudioTrack::latency()
-{
-  AutoMutex lock(mLock);
-  return latency_l();
-}
 
 // must be called with mLock held
-<<<<<<< HEAD
-uint32_t AudioTrack::latency_l()
-=======
 void AudioTrack::updateLatency_l()
->>>>>>> 8360de89
 {
     status_t status = AudioSystem::getLatency(mOutput, &mAfLatency);
     if (status != NO_ERROR) {
         ALOGW("getLatency(%d) failed status %d", mOutput, status);
-<<<<<<< HEAD
-    }
-    return mAfLatency + (1000*mFrameCount) / mSampleRate;
-=======
     } else {
         // FIXME don't believe this lie
         mLatency = mAfLatency + (1000 * mFrameCount) / mSampleRate;
@@ -1309,7 +1296,6 @@
         default:
             return "UNRECOGNIZED";
     }
->>>>>>> 8360de89
 }
 
 status_t AudioTrack::createTrack_l()
@@ -1336,7 +1322,6 @@
     config.channel_mask = mChannelMask;
     config.format = mFormat;
     config.offload_info = mOffloadInfoCopy;
-<<<<<<< HEAD
     // Set offload_info to defaults if track not already offloaded but can be offloaded
     if (mOffloadInfo == NULL &&
         audio_is_linear_pcm(mFormat) &&
@@ -1344,9 +1329,7 @@
         config.offload_info = AUDIO_INFO_INITIALIZER;
     }
 
-=======
     mRoutedDeviceId = mSelectedDeviceId;
->>>>>>> 8360de89
     status = AudioSystem::getOutputForAttr(attr, &output,
                                            mSessionId, &streamType, mClientUid,
                                            &config,
@@ -1629,16 +1612,9 @@
     }
 
     mAudioTrack->attachAuxEffect(mAuxEffectId);
-<<<<<<< HEAD
-    // FIXME doesn't take into account speed or future sample rate changes (until restoreTrack)
-    // FIXME don't believe this lie
-    mFrameCount = frameCount;
-    mLatency = latency_l();
-=======
     mFrameCount = frameCount;
     updateLatency_l();  // this refetches mAfLatency and sets mLatency
 
->>>>>>> 8360de89
     // If IAudioTrack is re-created, don't let the requested frameCount
     // decrease.  This can confuse clients that cache frameCount().
     if (frameCount > mReqFrameCount) {
@@ -2417,16 +2393,8 @@
 
 bool AudioTrack::isSampleRateSpeedAllowed_l(uint32_t sampleRate, float speed)
 {
-<<<<<<< HEAD
     uint32_t afLatency = 0;
-    status_t status = AudioSystem::getLatency(mOutput, &afLatency);
-    if (status != NO_ERROR) {
-        afLatency = mAfLatency;
-        ALOGW("getLatency(%d) failed status %d", mOutput, status);
-    }
-=======
     updateLatency_l();
->>>>>>> 8360de89
     // applicable for mixing tracks only (not offloaded or direct)
     if (mStaticProxy != 0) {
         return true; // static tracks do not have issues with buffer sizing.
@@ -2585,14 +2553,7 @@
             status = ets.getBestTimestamp(&timestamp, &location);
 
             if (status == OK) {
-<<<<<<< HEAD
-                status = AudioSystem::getLatency(mOutput, &mAfLatency);
-                if (status != NO_ERROR) {
-                    ALOGW("getLatency(%d) failed status %d", mOutput, status);
-                }
-=======
                 updateLatency_l();
->>>>>>> 8360de89
                 // It is possible that the best location has moved from the kernel to the server.
                 // In this case we adjust the position from the previous computed latency.
                 if (location == ExtendedTimestamp::LOCATION_SERVER) {
