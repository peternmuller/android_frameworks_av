/*
**
** Copyright 2007, The Android Open Source Project
**
** Licensed under the Apache License, Version 2.0 (the "License");
** you may not use this file except in compliance with the License.
** You may obtain a copy of the License at
**
**     http://www.apache.org/licenses/LICENSE-2.0
**
** Unless required by applicable law or agreed to in writing, software
** distributed under the License is distributed on an "AS IS" BASIS,
** WITHOUT WARRANTIES OR CONDITIONS OF ANY KIND, either express or implied.
** See the License for the specific language governing permissions and
** limitations under the License.
*/

//#define LOG_NDEBUG 0
#define LOG_TAG "AudioTrack"

#include <inttypes.h>
#include <math.h>
#include <sys/resource.h>
#include <thread>

#include <android/media/IAudioPolicyService.h>
#include <android-base/macros.h>
#include <android-base/stringprintf.h>
#include <audio_utils/clock.h>
#include <audio_utils/primitives.h>
#include <binder/IPCThreadState.h>
#include <binder/IServiceManager.h>
#include <media/AudioTrack.h>
#include <utils/Log.h>
#include <private/media/AudioTrackShared.h>
#include <processgroup/sched_policy.h>
#include <media/IAudioFlinger.h>
#include <media/AudioParameter.h>
#include <media/AudioResamplerPublic.h>
#include <media/AudioSystem.h>
#include <media/MediaMetricsItem.h>
#include <media/TypeConverter.h>
#include <binder/MemoryDealer.h>
#include "media/AVMediaExtensions.h"

#define WAIT_PERIOD_MS                  10
#define WAIT_STREAM_END_TIMEOUT_SEC     120
#define DUMMY_TRACK_SMP_BUF_SIZE        12000

static const int kMaxLoopCountNotifications = 32;
static constexpr char kAudioServiceName[] = "audio";

using ::android::aidl_utils::statusTFromBinderStatus;
using ::android::base::StringPrintf;

namespace android {
// ---------------------------------------------------------------------------

using media::VolumeShaper;
using android::content::AttributionSourceState;

// TODO: Move to a separate .h

template <typename T>
static inline const T &min(const T &x, const T &y) {
    return x < y ? x : y;
}

template <typename T>
static inline const T &max(const T &x, const T &y) {
    return x > y ? x : y;
}

static inline nsecs_t framesToNanoseconds(ssize_t frames, uint32_t sampleRate, float speed)
{
    return ((double)frames * 1000000000) / ((double)sampleRate * speed);
}

static int64_t convertTimespecToUs(const struct timespec &tv)
{
    return tv.tv_sec * 1000000LL + tv.tv_nsec / 1000;
}

// TODO move to audio_utils.
static inline struct timespec convertNsToTimespec(int64_t ns) {
    struct timespec tv;
    tv.tv_sec = static_cast<time_t>(ns / NANOS_PER_SECOND);
    tv.tv_nsec = static_cast<int64_t>(ns % NANOS_PER_SECOND);
    return tv;
}

// current monotonic time in microseconds.
static int64_t getNowUs()
{
    struct timespec tv;
    (void) clock_gettime(CLOCK_MONOTONIC, &tv);
    return convertTimespecToUs(tv);
}

// FIXME: we don't use the pitch setting in the time stretcher (not working);
// instead we emulate it using our sample rate converter.
static const bool kFixPitch = true; // enable pitch fix
static inline uint32_t adjustSampleRate(uint32_t sampleRate, float pitch)
{
    return kFixPitch ? (sampleRate * pitch + 0.5) : sampleRate;
}

static inline float adjustSpeed(float speed, float pitch)
{
    return kFixPitch ? speed / max(pitch, AUDIO_TIMESTRETCH_PITCH_MIN_DELTA) : speed;
}

static inline float adjustPitch(float pitch)
{
    return kFixPitch ? AUDIO_TIMESTRETCH_PITCH_NORMAL : pitch;
}

// static
status_t AudioTrack::getMinFrameCount(
        size_t* frameCount,
        audio_stream_type_t streamType,
        uint32_t sampleRate)
{
    if (frameCount == NULL) {
        return BAD_VALUE;
    }

    // FIXME handle in server, like createTrack_l(), possible missing info:
    //          audio_io_handle_t output
    //          audio_format_t format
    //          audio_channel_mask_t channelMask
    //          audio_output_flags_t flags (FAST)
    uint32_t afSampleRate;
    status_t status;
    status = AudioSystem::getOutputSamplingRate(&afSampleRate, streamType);
    if (status != NO_ERROR) {
        ALOGE("%s(): Unable to query output sample rate for stream type %d; status %d",
                __func__, streamType, status);
        return status;
    }
    size_t afFrameCount;
    status = AudioSystem::getOutputFrameCount(&afFrameCount, streamType);
    if (status != NO_ERROR) {
        ALOGE("%s(): Unable to query output frame count for stream type %d; status %d",
                __func__, streamType, status);
        return status;
    }
    uint32_t afLatency;
    status = AudioSystem::getOutputLatency(&afLatency, streamType);
    if (status != NO_ERROR) {
        ALOGE("%s(): Unable to query output latency for stream type %d; status %d",
                __func__, streamType, status);
        return status;
    }

    // When called from createTrack, speed is 1.0f (normal speed).
    // This is rechecked again on setting playback rate (TODO: on setting sample rate, too).
    *frameCount = AudioSystem::calculateMinFrameCount(afLatency, afFrameCount, afSampleRate,
                                              sampleRate, 1.0f /*, 0 notificationsPerBufferReq*/);

    // The formula above should always produce a non-zero value under normal circumstances:
    // AudioTrack.SAMPLE_RATE_HZ_MIN <= sampleRate <= AudioTrack.SAMPLE_RATE_HZ_MAX.
    // Return error in the unlikely event that it does not, as that's part of the API contract.
    if (*frameCount == 0) {
        ALOGE("%s(): failed for streamType %d, sampleRate %u",
                __func__, streamType, sampleRate);
        return BAD_VALUE;
    }
    ALOGV("%s(): getMinFrameCount=%zu: afFrameCount=%zu, afSampleRate=%u, afLatency=%u",
            __func__, *frameCount, afFrameCount, afSampleRate, afLatency);
    return NO_ERROR;
}

// static
bool AudioTrack::isDirectOutputSupported(const audio_config_base_t& config,
                                         const audio_attributes_t& attributes) {
    ALOGV("%s()", __FUNCTION__);
    const sp<media::IAudioPolicyService>& aps = AudioSystem::get_audio_policy_service();
    if (aps == 0) return false;

    auto result = [&]() -> ConversionResult<bool> {
        media::audio::common::AudioConfigBase configAidl = VALUE_OR_RETURN(
                legacy2aidl_audio_config_base_t_AudioConfigBase(config, false /*isInput*/));
        media::audio::common::AudioAttributes attributesAidl = VALUE_OR_RETURN(
                legacy2aidl_audio_attributes_t_AudioAttributes(attributes));
        bool retAidl;
        RETURN_IF_ERROR(aidl_utils::statusTFromBinderStatus(
                aps->isDirectOutputSupported(configAidl, attributesAidl, &retAidl)));
        return retAidl;
    }();
    return result.value_or(false);
}

// ---------------------------------------------------------------------------

void AudioTrack::MediaMetrics::gather(const AudioTrack *track)
{
    // only if we're in a good state...
    // XXX: shall we gather alternative info if failing?
    const status_t lstatus = track->initCheck();
    if (lstatus != NO_ERROR) {
        ALOGD("%s(): no metrics gathered, track status=%d", __func__, (int) lstatus);
        return;
    }

#define MM_PREFIX "android.media.audiotrack." // avoid cut-n-paste errors.

    // Do not change this without changing the MediaMetricsService side.
    // Java API 28 entries, do not change.
    mMetricsItem->setCString(MM_PREFIX "streamtype", toString(track->streamType()).c_str());
    mMetricsItem->setCString(MM_PREFIX "type",
            toString(track->mAttributes.content_type).c_str());
    mMetricsItem->setCString(MM_PREFIX "usage", toString(track->mAttributes.usage).c_str());

    // Non-API entries, these can change due to a Java string mistake.
    mMetricsItem->setInt32(MM_PREFIX "sampleRate", (int32_t)track->mSampleRate);
    mMetricsItem->setInt64(MM_PREFIX "channelMask", (int64_t)track->mChannelMask);
    // Non-API entries, these can change.
    mMetricsItem->setInt32(MM_PREFIX "portId", (int32_t)track->mPortId);
    mMetricsItem->setCString(MM_PREFIX "encoding", toString(track->mFormat).c_str());
    mMetricsItem->setInt32(MM_PREFIX "frameCount", (int32_t)track->mFrameCount);
    mMetricsItem->setCString(MM_PREFIX "attributes", toString(track->mAttributes).c_str());
    mMetricsItem->setCString(MM_PREFIX "logSessionId", track->mLogSessionId.c_str());
    mMetricsItem->setInt32(MM_PREFIX "underrunFrames", (int32_t)track->getUnderrunFrames());
}

// hand the user a snapshot of the metrics.
status_t AudioTrack::getMetrics(mediametrics::Item * &item)
{
    mMediaMetrics.gather(this);
    mediametrics::Item *tmp = mMediaMetrics.dup();
    if (tmp == nullptr) {
        return BAD_VALUE;
    }
    item = tmp;
    return NO_ERROR;
}

AudioTrack::AudioTrack(const AttributionSourceState& attributionSource)
<<<<<<< HEAD
    : mStatus(NO_INIT),
      mState(STATE_STOPPED),
      mPreviousPriority(ANDROID_PRIORITY_NORMAL),
      mPreviousSchedulingGroup(SP_DEFAULT),
      mPausedPosition(0),
      mSelectedDeviceId(AUDIO_PORT_HANDLE_NONE),
      mRoutedDeviceId(AUDIO_PORT_HANDLE_NONE),
      mPauseTimeRealUs(0),
      mClientAttributionSource(attributionSource),
      mAudioTrackCallback(new AudioTrackCallback())
=======
    : mClientAttributionSource(attributionSource)
>>>>>>> ec02aee4
{
}

AudioTrack::AudioTrack(
        audio_stream_type_t streamType,
        uint32_t sampleRate,
        audio_format_t format,
        audio_channel_mask_t channelMask,
        size_t frameCount,
        audio_output_flags_t flags,
        const wp<IAudioTrackCallback> & callback,
        int32_t notificationFrames,
        audio_session_t sessionId,
        transfer_type transferType,
        const audio_offload_info_t *offloadInfo,
        const AttributionSourceState& attributionSource,
        const audio_attributes_t* pAttributes,
        bool doNotReconnect,
        float maxRequiredSpeed,
        audio_port_handle_t selectedDeviceId)
{
    mSetParams = std::make_unique<SetParams>(
        streamType, sampleRate, format, channelMask, frameCount, flags, callback,
        notificationFrames, nullptr /*sharedBuffer*/, false /*threadCanCallJava*/,
        sessionId, transferType, offloadInfo, attributionSource, pAttributes,
        doNotReconnect, maxRequiredSpeed, selectedDeviceId);
}

namespace {
    class LegacyCallbackWrapper : public AudioTrack::IAudioTrackCallback {
      const AudioTrack::legacy_callback_t mCallback;
      void * const mData;
      public:
        LegacyCallbackWrapper(AudioTrack::legacy_callback_t callback, void* user)
            : mCallback(callback), mData(user) {}
        size_t onMoreData(const AudioTrack::Buffer & buffer) override {
          AudioTrack::Buffer copy = buffer;
          mCallback(AudioTrack::EVENT_MORE_DATA, mData, static_cast<void*>(&copy));
          return copy.size();
        }
        void onUnderrun() override {
            mCallback(AudioTrack::EVENT_UNDERRUN, mData, nullptr);
        }
        void onLoopEnd(int32_t loopsRemaining) override {
            mCallback(AudioTrack::EVENT_LOOP_END, mData, &loopsRemaining);
        }
        void onMarker(uint32_t markerPosition) override {
            mCallback(AudioTrack::EVENT_MARKER, mData, &markerPosition);
        }
        void onNewPos(uint32_t newPos) override {
            mCallback(AudioTrack::EVENT_NEW_POS, mData, &newPos);
        }
        void onBufferEnd() override {
            mCallback(AudioTrack::EVENT_BUFFER_END, mData, nullptr);
        }
        void onNewIAudioTrack() override {
            mCallback(AudioTrack::EVENT_NEW_IAUDIOTRACK, mData, nullptr);
        }
        void onStreamEnd() override {
            mCallback(AudioTrack::EVENT_STREAM_END, mData, nullptr);
        }
        size_t onCanWriteMoreData(const AudioTrack::Buffer & buffer) override {
          AudioTrack::Buffer copy = buffer;
          mCallback(AudioTrack::EVENT_CAN_WRITE_MORE_DATA, mData, static_cast<void*>(&copy));
          return copy.size();
        }
    };
}
AudioTrack::AudioTrack(
        audio_stream_type_t streamType,
        uint32_t sampleRate,
        audio_format_t format,
        audio_channel_mask_t channelMask,
        const sp<IMemory>& sharedBuffer,
        audio_output_flags_t flags,
        const wp<IAudioTrackCallback>& callback,
        int32_t notificationFrames,
        audio_session_t sessionId,
        transfer_type transferType,
        const audio_offload_info_t *offloadInfo,
        const AttributionSourceState& attributionSource,
        const audio_attributes_t* pAttributes,
        bool doNotReconnect,
        float maxRequiredSpeed)
    : mStatus(NO_INIT),
      mState(STATE_STOPPED),
      mPreviousPriority(ANDROID_PRIORITY_NORMAL),
      mPreviousSchedulingGroup(SP_DEFAULT),
      mPausedPosition(0),
      mSelectedDeviceId(AUDIO_PORT_HANDLE_NONE),
      mPauseTimeRealUs(0),
      mTrackOffloaded(false),
      mAudioTrackCallback(new AudioTrackCallback())
{
    mAttributes = AUDIO_ATTRIBUTES_INITIALIZER;

    mSetParams = std::unique_ptr<SetParams>{
            new SetParams{streamType, sampleRate, format, channelMask, 0 /*frameCount*/, flags,
                          callback, notificationFrames, sharedBuffer, false /*threadCanCallJava*/,
                          sessionId, transferType, offloadInfo, attributionSource, pAttributes,
                          doNotReconnect, maxRequiredSpeed, AUDIO_PORT_HANDLE_NONE}};
}

void AudioTrack::onFirstRef() {
    if (mSetParams) {
        set(*mSetParams);
        mSetParams.reset();
    }
}

AudioTrack::~AudioTrack()
{
    // pull together the numbers, before we clean up our structures
    mMediaMetrics.gather(this);

    mediametrics::LogItem(mMetricsId)
        .set(AMEDIAMETRICS_PROP_EVENT, AMEDIAMETRICS_PROP_EVENT_VALUE_DTOR)
        .set(AMEDIAMETRICS_PROP_CALLERNAME,
                mCallerName.empty()
                ? AMEDIAMETRICS_PROP_CALLERNAME_VALUE_UNKNOWN
                : mCallerName.c_str())
        .set(AMEDIAMETRICS_PROP_STATE, stateToString(mState))
        .set(AMEDIAMETRICS_PROP_STATUS, (int32_t)mStatus)
        .record();

    // To avoid A2DP session stop on remote device during Next/Prev of playback
    // for split a2dp solution via offload path, create dummy Low latency session
    // which will ensure session is active
    if(isOffloadedOrDirect_l() &&
       ((AudioSystem::getDeviceConnectionState((audio_devices_t)
         AUDIO_DEVICE_OUT_BLE_HEADSET,"") == AUDIO_POLICY_DEVICE_STATE_AVAILABLE) ||
        (AudioSystem::getDeviceConnectionState((audio_devices_t)
        AUDIO_DEVICE_OUT_BLUETOOTH_A2DP,"") == AUDIO_POLICY_DEVICE_STATE_AVAILABLE))) {
        ALOGD("Creating Dummy track for A2DP/BLE offload session");
        createDummyAudioSessionForBluetooth();
    }

    stopAndJoinCallbacks(); // checks mStatus

    if (mStatus == NO_ERROR) {
        IInterface::asBinder(mAudioTrack)->unlinkToDeath(mDeathNotifier, this);
        mAudioTrack.clear();
        mCblkMemory.clear();
        mSharedBuffer.clear();
        IPCThreadState::self()->flushCommands();
        pid_t clientPid = VALUE_OR_FATAL(aidl2legacy_int32_t_pid_t(mClientAttributionSource.pid));
        ALOGV("%s(%d), releasing session id %d from %d on behalf of %d",
                __func__, mPortId,
                mSessionId, IPCThreadState::self()->getCallingPid(), clientPid);
        AudioSystem::releaseAudioSessionId(mSessionId, clientPid);
    }
}

void AudioTrack::createDummyAudioSessionForBluetooth() {
   sp<AudioTrack> dummyTrack;

   // Do not create dummy session if session is paused more than 3 secs
   if(mPauseTimeRealUs &&
      ((systemTime(SYSTEM_TIME_MONOTONIC) / 1000ll) - mPauseTimeRealUs) >= 3000000ll)
      return;

   sp<MemoryDealer> heap;
   sp<IMemory> iMem;
   uint8_t* p;

   heap = new MemoryDealer(1024*1024, "AudioTrack Heap Base");
   iMem = heap->allocate(DUMMY_TRACK_SMP_BUF_SIZE*sizeof(short));
   // TODO(b/142073222): Using unsecurePointer() has some associated security pitfalls
   //       (see declaration for details).
   //       Either document why it is safe in this case or address the
   //       issue (e.g. by copying).
   p = static_cast<uint8_t*>(iMem->unsecurePointer());
   memset(p, '\0', DUMMY_TRACK_SMP_BUF_SIZE*sizeof(short));

   dummyTrack = new AudioTrack(AUDIO_STREAM_SYSTEM,// stream type
                               48000, AUDIO_FORMAT_PCM_16_BIT,
                               AUDIO_CHANNEL_OUT_STEREO, iMem,
                               AUDIO_OUTPUT_FLAG_FAST);
   status_t status = dummyTrack->initCheck();
   if(status != NO_ERROR) {
       dummyTrack.clear();
       ALOGD("Dummry Track Failed for initCheck()");
       iMem.clear();
       heap.clear();
       return;
   }

   // start play
   ALOGD("split_a2dp dummy track start success");
   dummyTrack->start();
   usleep(10000);
   dummyTrack->stop();
   dummyTrack.clear();
   iMem.clear();
   heap.clear();
   ALOGD("split_a2dp dummy track stop completed");
}
void AudioTrack::stopAndJoinCallbacks() {
    // Make sure that callback function exits in the case where
    // it is looping on buffer full condition in obtainBuffer().
    // Otherwise the callback thread will never exit.
    stop();
    if (mAudioTrackThread != 0) { // not thread safe
        mAudioTrackThread->requestExit();   // see comment in AudioTrack.h
        mProxy->interrupt();
        mAudioTrackThread->requestExitAndWait();
        mAudioTrackThread.clear();
    }

    AutoMutex lock(mLock);
    if (mDeviceCallback != 0 && mOutput != AUDIO_IO_HANDLE_NONE) {
        // This may not stop all of these device callbacks!
        // TODO: Add some sort of protection.
        AudioSystem::removeAudioDeviceCallback(this, mOutput, mPortId);
        mDeviceCallback.clear();
    }
}
status_t AudioTrack::set(
        audio_stream_type_t streamType,
        uint32_t sampleRate,
        audio_format_t format,
        audio_channel_mask_t channelMask,
        size_t frameCount,
        audio_output_flags_t flags,
        const wp<IAudioTrackCallback>& callback,
        int32_t notificationFrames,
        const sp<IMemory>& sharedBuffer,
        bool threadCanCallJava,
        audio_session_t sessionId,
        transfer_type transferType,
        const audio_offload_info_t *offloadInfo,
        const AttributionSourceState& attributionSource,
        const audio_attributes_t* pAttributes,
        bool doNotReconnect,
        float maxRequiredSpeed,
        audio_port_handle_t selectedDeviceId)
{
    LOG_ALWAYS_FATAL_IF(mInitialized, "%s: should not be called twice", __func__);
    mInitialized = true;
    status_t status;
    uint32_t channelCount;
    pid_t callingPid;
    pid_t myPid;
    uid_t uid = VALUE_OR_FATAL(aidl2legacy_int32_t_uid_t(attributionSource.uid));
    pid_t pid = VALUE_OR_FATAL(aidl2legacy_int32_t_pid_t(attributionSource.pid));
    std::string errorMessage;
    // Note mPortId is not valid until the track is created, so omit mPortId in ALOG for set.
    ALOGV("%s(): streamType %d, sampleRate %u, format %#x, channelMask %#x, frameCount %zu, "
          "flags %#x, notificationFrames %d, sessionId %d, transferType %d, uid %d, pid %d",
          __func__,
          streamType, sampleRate, format, channelMask, frameCount, flags, notificationFrames,
          sessionId, transferType, attributionSource.uid, attributionSource.pid);

    mThreadCanCallJava = threadCanCallJava;

    // These variables are pulled in an error report, so we initialize them early.
    mSelectedDeviceId = selectedDeviceId;
    mSessionId = sessionId;
    mChannelMask = channelMask;
    mReqFrameCount = mFrameCount = frameCount;
    mSampleRate = sampleRate;
    mOriginalSampleRate = sampleRate;
    mAttributes = pAttributes != nullptr ? *pAttributes : AUDIO_ATTRIBUTES_INITIALIZER;
    mPlaybackRate = AUDIO_PLAYBACK_RATE_DEFAULT;

    // update format and flags before storing them in mFormat, mOrigFlags and mFlags
    if (pAttributes != NULL) {
        // stream type shouldn't be looked at, this track has audio attributes
        ALOGV("%s(): Building AudioTrack with attributes:"
                " usage=%d content=%d flags=0x%x tags=[%s]",
                __func__,
                 mAttributes.usage, mAttributes.content_type, mAttributes.flags, mAttributes.tags);
        audio_flags_to_audio_output_flags(mAttributes.flags, &flags);
    }

    // these below should probably come from the audioFlinger too...
    if (format == AUDIO_FORMAT_DEFAULT) {
        format = AUDIO_FORMAT_PCM_16_BIT;
    } else if (format == AUDIO_FORMAT_IEC61937) { // HDMI pass-through?
        flags = static_cast<audio_output_flags_t>(flags | AUDIO_OUTPUT_FLAG_IEC958_NONAUDIO);
    }

    // force direct flag if format is not linear PCM
    // or offload was requested
    if ((flags & AUDIO_OUTPUT_FLAG_COMPRESS_OFFLOAD)
            || !audio_is_linear_pcm(format)) {
        ALOGV( (flags & AUDIO_OUTPUT_FLAG_COMPRESS_OFFLOAD)
                    ? "%s(): Offload request, forcing to Direct Output"
                    : "%s(): Not linear PCM, forcing to Direct Output",
                    __func__);
        flags = (audio_output_flags_t)
                // FIXME why can't we allow direct AND fast?
                ((flags | AUDIO_OUTPUT_FLAG_DIRECT) & ~AUDIO_OUTPUT_FLAG_FAST);
    }

    // force direct flag if HW A/V sync requested
    if ((flags & AUDIO_OUTPUT_FLAG_HW_AV_SYNC) != 0) {
        flags = (audio_output_flags_t)(flags | AUDIO_OUTPUT_FLAG_DIRECT);
    }

    mFormat = format;
    mOrigFlags = mFlags = flags;

    switch (transferType) {
    case TRANSFER_DEFAULT:
        if (sharedBuffer != 0) {
            transferType = TRANSFER_SHARED;
        } else if (callback == nullptr|| threadCanCallJava) {
            transferType = TRANSFER_SYNC;
        } else {
            transferType = TRANSFER_CALLBACK;
        }
        break;
    case TRANSFER_CALLBACK:
    case TRANSFER_SYNC_NOTIF_CALLBACK:
        if (callback == nullptr || sharedBuffer != 0) {
            errorMessage = StringPrintf(
                    "%s: Transfer type %s but callback == nullptr || sharedBuffer != 0",
                    convertTransferToText(transferType), __func__);
            status = BAD_VALUE;
            goto error;
        }
        break;
    case TRANSFER_OBTAIN:
    case TRANSFER_SYNC:
        if (sharedBuffer != 0) {
            errorMessage = StringPrintf(
                    "%s: Transfer type TRANSFER_OBTAIN but sharedBuffer != 0", __func__);
            status = BAD_VALUE;
            goto error;
        }
        break;
    case TRANSFER_SHARED:
        if (sharedBuffer == 0) {
            errorMessage = StringPrintf(
                    "%s: Transfer type TRANSFER_SHARED but sharedBuffer == 0", __func__);
            status = BAD_VALUE;
            goto error;
        }
        break;
    default:
        errorMessage = StringPrintf("%s: Invalid transfer type %d", __func__, transferType);
        status = BAD_VALUE;
        goto error;
    }
    mSharedBuffer = sharedBuffer;
    mTransfer = transferType;
    mDoNotReconnect = doNotReconnect;

    ALOGV_IF(sharedBuffer != 0, "%s(): sharedBuffer: %p, size: %zu",
            __func__, sharedBuffer->unsecurePointer(), sharedBuffer->size());

    // invariant that mAudioTrack != 0 is true only after set() returns successfully
    if (mAudioTrack != 0) {
        errorMessage = StringPrintf("%s: Track already in use", __func__);
        status = INVALID_OPERATION;
        goto error;
    }

    // handle default values first.
    if (streamType == AUDIO_STREAM_DEFAULT) {
        streamType = AUDIO_STREAM_MUSIC;
    }
    if (pAttributes == NULL) {
        if (uint32_t(streamType) >= AUDIO_STREAM_PUBLIC_CNT) {
            errorMessage = StringPrintf("%s: Invalid stream type %d", __func__, streamType);
            status = BAD_VALUE;
            goto error;
        }
        mOriginalStreamType = streamType;
        mAttributes.content_type = AUDIO_CONTENT_TYPE_UNKNOWN;
        mAttributes.usage = AUDIO_USAGE_UNKNOWN;
        mAttributes.flags = AUDIO_FLAG_NONE;
        strcpy(mAttributes.tags, "");
    } else {
        mOriginalStreamType = AUDIO_STREAM_DEFAULT;
    }

    // validate parameters
    if (!audio_is_valid_format(format)) {
        errorMessage = StringPrintf("%s: Invalid format %#x", __func__, format);
        status = BAD_VALUE;
        goto error;
    }

    if (!audio_is_output_channel(channelMask)) {
        errorMessage = StringPrintf("%s: Invalid channel mask %#x",  __func__, channelMask);
        status = BAD_VALUE;
        goto error;
    }
    channelCount = audio_channel_count_from_out_mask(channelMask);
    mChannelCount = channelCount;

    if (!(mFlags & AUDIO_OUTPUT_FLAG_DIRECT)) {
        // createTrack will return an error if PCM format is not supported by server,
        // so no need to check for specific PCM formats here
        ALOGW_IF(!audio_has_proportional_frames(format), "%s(): no direct flag for format 0x%x",
            __func__, format);
    }
    mFrameSize = audio_bytes_per_frame(channelCount, format);

    // sampling rate must be specified for direct outputs
    if (sampleRate == 0 && (mFlags & AUDIO_OUTPUT_FLAG_DIRECT) != 0) {
        errorMessage = StringPrintf(
                "%s: sample rate must be specified for direct outputs", __func__);
        status = BAD_VALUE;
        goto error;
    }
    // 1.0 <= mMaxRequiredSpeed <= AUDIO_TIMESTRETCH_SPEED_MAX
    mMaxRequiredSpeed = min(max(maxRequiredSpeed, 1.0f), AUDIO_TIMESTRETCH_SPEED_MAX);

    // Make copy of input parameter offloadInfo so that in the future:
    //  (a) createTrack_l doesn't need it as an input parameter
    //  (b) we can support re-creation of offloaded tracks
    if (offloadInfo != NULL) {
        mOffloadInfoCopy = *offloadInfo;
    } else {
        memset(&mOffloadInfoCopy, 0, sizeof(audio_offload_info_t));
        mOffloadInfoCopy = AUDIO_INFO_INITIALIZER;
        mOffloadInfoCopy.format = format;
        mOffloadInfoCopy.sample_rate = sampleRate;
        mOffloadInfoCopy.channel_mask = channelMask;
        mOffloadInfoCopy.stream_type = streamType;
    }

    mVolume[AUDIO_INTERLEAVE_LEFT] = 1.0f;
    mVolume[AUDIO_INTERLEAVE_RIGHT] = 1.0f;
    mSendLevel = 0.0f;
    // mFrameCount is initialized in createTrack_l
    if (notificationFrames >= 0) {
        mNotificationFramesReq = notificationFrames;
        mNotificationsPerBufferReq = 0;
    } else {
        if (!(mFlags & AUDIO_OUTPUT_FLAG_FAST)) {
            errorMessage = StringPrintf(
                    "%s: notificationFrames=%d not permitted for non-fast track",
                    __func__, notificationFrames);
            status = BAD_VALUE;
            goto error;
        }
        if (frameCount > 0) {
            ALOGE("%s(): notificationFrames=%d not permitted with non-zero frameCount=%zu",
                    __func__, notificationFrames, frameCount);
            status = BAD_VALUE;
            goto error;
        }
        mNotificationFramesReq = 0;
        const uint32_t minNotificationsPerBuffer = 1;
        const uint32_t maxNotificationsPerBuffer = 8;
        mNotificationsPerBufferReq = min(maxNotificationsPerBuffer,
                max((uint32_t) -notificationFrames, minNotificationsPerBuffer));
        ALOGW_IF(mNotificationsPerBufferReq != (uint32_t) -notificationFrames,
                "%s(): notificationFrames=%d clamped to the range -%u to -%u",
                __func__,
                notificationFrames, minNotificationsPerBuffer, maxNotificationsPerBuffer);
    }
    mNotificationFramesAct = 0;
    // TODO b/182392553: refactor or remove
    mClientAttributionSource = AttributionSourceState(attributionSource);
    callingPid = IPCThreadState::self()->getCallingPid();
    myPid = getpid();
    if (uid == -1 || (callingPid != myPid)) {
        mClientAttributionSource.uid = VALUE_OR_FATAL(legacy2aidl_uid_t_int32_t(
            IPCThreadState::self()->getCallingUid()));
    }
    if (pid == (pid_t)-1 || (callingPid != myPid)) {
        mClientAttributionSource.pid = VALUE_OR_FATAL(legacy2aidl_uid_t_int32_t(callingPid));
    }
    mAuxEffectId = 0;
    mCallback = callback;

    if (callback != nullptr) {
        mAudioTrackThread = sp<AudioTrackThread>::make(*this);
        mAudioTrackThread->run("AudioTrack", ANDROID_PRIORITY_AUDIO, 0 /*stack*/);
        // thread begins in paused state, and will not reference us until start()
    }

    // create the IAudioTrack
    {
        AutoMutex lock(mLock);
        status = createTrack_l();
    }
    if (status != NO_ERROR) {
        if (mAudioTrackThread != 0) {
            mAudioTrackThread->requestExit();   // see comment in AudioTrack.h
            mAudioTrackThread->requestExitAndWait();
            mAudioTrackThread.clear();
        }
        // We do not goto error to prevent double-logging errors.
        goto exit;
    }

    mLoopCount = 0;
    mLoopStart = 0;
    mLoopEnd = 0;
    mLoopCountNotified = 0;
    mMarkerPosition = 0;
    mMarkerReached = false;
    mNewPosition = 0;
    mUpdatePeriod = 0;
    mPosition = 0;
    mReleased = 0;
    mStartNs = 0;
    mStartFromZeroUs = 0;
    AudioSystem::acquireAudioSessionId(mSessionId, pid, uid);
    mSequence = 1;
    mObservedSequence = mSequence;
    mInUnderrun = false;
    mPreviousTimestampValid = false;
    mTimestampStartupGlitchReported = false;
    mTimestampRetrogradePositionReported = false;
    mTimestampRetrogradeTimeReported = false;
    mTimestampStallReported = false;
    mTimestampStaleTimeReported = false;
    mPreviousLocation = ExtendedTimestamp::LOCATION_INVALID;
    mStartTs.mPosition = 0;
    mUnderrunCountOffset = 0;
    mFramesWritten = 0;
    mFramesWrittenServerOffset = 0;
    mFramesWrittenAtRestore = -1; // -1 is a unique initializer.
    mVolumeHandler = new media::VolumeHandler();

error:
    if (status != NO_ERROR) {
        ALOGE_IF(!errorMessage.empty(), "%s", errorMessage.c_str());
        reportError(status, AMEDIAMETRICS_PROP_EVENT_VALUE_CREATE, errorMessage.c_str());
    }
    // fall through
exit:
    mStatus = status;
    return status;
}


status_t AudioTrack::set(
        audio_stream_type_t streamType,
        uint32_t sampleRate,
        audio_format_t format,
        uint32_t channelMask,
        size_t frameCount,
        audio_output_flags_t flags,
        legacy_callback_t callback,
        void* user,
        int32_t notificationFrames,
        const sp<IMemory>& sharedBuffer,
        bool threadCanCallJava,
        audio_session_t sessionId,
        transfer_type transferType,
        const audio_offload_info_t *offloadInfo,
        uid_t uid,
        pid_t pid,
        const audio_attributes_t* pAttributes,
        bool doNotReconnect,
        float maxRequiredSpeed,
        audio_port_handle_t selectedDeviceId)
{
    AttributionSourceState attributionSource;
    attributionSource.uid = VALUE_OR_FATAL(legacy2aidl_uid_t_int32_t(uid));
    attributionSource.pid = VALUE_OR_FATAL(legacy2aidl_pid_t_int32_t(pid));
    attributionSource.token = sp<BBinder>::make();
    if (callback) {
        mLegacyCallbackWrapper = sp<LegacyCallbackWrapper>::make(callback, user);
    } else if (user) {
        LOG_ALWAYS_FATAL("Callback data provided without callback pointer!");
    }
    return set(streamType, sampleRate, format, static_cast<audio_channel_mask_t>(channelMask),
               frameCount, flags, mLegacyCallbackWrapper, notificationFrames, sharedBuffer,
               threadCanCallJava, sessionId, transferType, offloadInfo, attributionSource,
               pAttributes, doNotReconnect, maxRequiredSpeed, selectedDeviceId);
}

// -------------------------------------------------------------------------

status_t AudioTrack::start()
{
    AutoMutex lock(mLock);

    if (mState == STATE_ACTIVE) {
        return INVALID_OPERATION;
    }

    ALOGV("%s(%d): prior state:%s", __func__, mPortId, stateToString(mState));

    // Defer logging here due to OpenSL ES repeated start calls.
    // TODO(b/154868033) after fix, restore this logging back to the beginning of start().
    const int64_t beginNs = systemTime();
    status_t status = NO_ERROR; // logged: make sure to set this before returning.
    mediametrics::Defer defer([&] {
        mediametrics::LogItem(mMetricsId)
            .set(AMEDIAMETRICS_PROP_CALLERNAME,
                    mCallerName.empty()
                    ? AMEDIAMETRICS_PROP_CALLERNAME_VALUE_UNKNOWN
                    : mCallerName.c_str())
            .set(AMEDIAMETRICS_PROP_EVENT, AMEDIAMETRICS_PROP_EVENT_VALUE_START)
            .set(AMEDIAMETRICS_PROP_EXECUTIONTIMENS, (int64_t)(systemTime() - beginNs))
            .set(AMEDIAMETRICS_PROP_STATE, stateToString(mState))
            .set(AMEDIAMETRICS_PROP_STATUS, (int32_t)status)
            .record(); });


    mInUnderrun = true;
    mPauseTimeRealUs = 0;

    State previousState = mState;
    if (previousState == STATE_PAUSED_STOPPING) {
        mState = STATE_STOPPING;
    } else {
        mState = STATE_ACTIVE;
    }
    (void) updateAndGetPosition_l();

    // save start timestamp
    if (isAfTrackOffloadedOrDirect_l()) {
        if (getTimestamp_l(mStartTs) != OK) {
            mStartTs.mPosition = 0;
        }
    } else {
        if (getTimestamp_l(&mStartEts) != OK) {
            mStartEts.clear();
        }
    }
    mStartNs = systemTime(); // save this for timestamp adjustment after starting.
    if (previousState == STATE_STOPPED || previousState == STATE_FLUSHED) {
        // reset current position as seen by client to 0
        mPosition = 0;
        mPreviousTimestampValid = false;
        mTimestampStartupGlitchReported = false;
        mTimestampRetrogradePositionReported = false;
        mTimestampRetrogradeTimeReported = false;
        mTimestampStallReported = false;
        mTimestampStaleTimeReported = false;
        mPreviousLocation = ExtendedTimestamp::LOCATION_INVALID;

        if (!isAfTrackOffloadedOrDirect_l()
                && mStartEts.mTimeNs[ExtendedTimestamp::LOCATION_SERVER] > 0) {
            // Server side has consumed something, but is it finished consuming?
            // It is possible since flush and stop are asynchronous that the server
            // is still active at this point.
            ALOGV("%s(%d): server read:%lld  cumulative flushed:%lld  client written:%lld",
                    __func__, mPortId,
                    (long long)(mFramesWrittenServerOffset
                            + mStartEts.mPosition[ExtendedTimestamp::LOCATION_SERVER]),
                    (long long)mStartEts.mFlushed,
                    (long long)mFramesWritten);
            // mStartEts is already adjusted by mFramesWrittenServerOffset, so we delta adjust.
            mFramesWrittenServerOffset -= mStartEts.mPosition[ExtendedTimestamp::LOCATION_SERVER];
        }
        mFramesWritten = 0;
        mProxy->clearTimestamp(); // need new server push for valid timestamp
        mMarkerReached = false;

        // For offloaded tracks, we don't know if the hardware counters are really zero here,
        // since the flush is asynchronous and stop may not fully drain.
        // We save the time when the track is started to later verify whether
        // the counters are realistic (i.e. start from zero after this time).
        mStartFromZeroUs = mStartNs / 1000;

        // force refresh of remaining frames by processAudioBuffer() as last
        // write before stop could be partial.
        mRefreshRemaining = true;

        // for static track, clear the old flags when starting from stopped state
        if (mSharedBuffer != 0) {
            android_atomic_and(
            ~(CBLK_LOOP_CYCLE | CBLK_LOOP_FINAL | CBLK_BUFFER_END),
            &mCblk->mFlags);
        }
    }
    mNewPosition = mPosition + mUpdatePeriod;
    int32_t flags = android_atomic_and(~(CBLK_STREAM_END_DONE | CBLK_DISABLED), &mCblk->mFlags);

    if (!(flags & CBLK_INVALID)) {
        mAudioTrack->start(&status);
        if (status == DEAD_OBJECT) {
            flags |= CBLK_INVALID;
        }
    }
    if (flags & CBLK_INVALID) {
        status = restoreTrack_l("start");
    }

    // resume or pause the callback thread as needed.
    sp<AudioTrackThread> t = mAudioTrackThread;
    if (status == NO_ERROR) {
        if (t != 0) {
            if (previousState == STATE_STOPPING) {
                mProxy->interrupt();
            } else {
                t->resume();
            }
        } else {
            mPreviousPriority = getpriority(PRIO_PROCESS, 0);
            get_sched_policy(0, &mPreviousSchedulingGroup);
            androidSetThreadPriority(0, ANDROID_PRIORITY_AUDIO);
        }

        // Start our local VolumeHandler for restoration purposes.
        mVolumeHandler->setStarted();
    } else {
        ALOGE("%s(%d): status %d", __func__, mPortId, status);
        mState = previousState;
        if (t != 0) {
            if (previousState != STATE_STOPPING) {
                t->pause();
            }
        } else {
            setpriority(PRIO_PROCESS, 0, mPreviousPriority);
            set_sched_policy(0, mPreviousSchedulingGroup);
        }
    }

    return status;
}

void AudioTrack::stop()
{
    const int64_t beginNs = systemTime();

    AutoMutex lock(mLock);
    if (mProxy == nullptr) return;  // not successfully initialized.
    mediametrics::Defer defer([&]() {
        mediametrics::LogItem(mMetricsId)
            .set(AMEDIAMETRICS_PROP_EVENT, AMEDIAMETRICS_PROP_EVENT_VALUE_STOP)
            .set(AMEDIAMETRICS_PROP_EXECUTIONTIMENS, (int64_t)(systemTime() - beginNs))
            .set(AMEDIAMETRICS_PROP_STATE, stateToString(mState))
            .set(AMEDIAMETRICS_PROP_BUFFERSIZEFRAMES, (int32_t)mProxy->getBufferSizeInFrames())
            .set(AMEDIAMETRICS_PROP_UNDERRUN, (int32_t) getUnderrunCount_l())
            .record();
    });

    ALOGV("%s(%d): prior state:%s", __func__, mPortId, stateToString(mState));

    if (mState != STATE_ACTIVE && mState != STATE_PAUSED) {
        return;
    }

    if (isOffloaded_l()) {
        mState = STATE_STOPPING;
    } else {
        mState = STATE_STOPPED;
        ALOGD_IF(mSharedBuffer == nullptr,
                "%s(%d): called with %u frames delivered", __func__, mPortId, mReleased.value());
        mReleased = 0;
    }

    mProxy->stop(); // notify server not to read beyond current client position until start().
    mProxy->interrupt();
    mAudioTrack->stop();

    // Note: legacy handling - stop does not clear playback marker
    // and periodic update counter, but flush does for streaming tracks.

    if (mSharedBuffer != 0) {
        // clear buffer position and loop count.
        mStaticProxy->setBufferPositionAndLoop(0 /* position */,
                0 /* loopStart */, 0 /* loopEnd */, 0 /* loopCount */);
    }

    sp<AudioTrackThread> t = mAudioTrackThread;
    if (t != 0) {
        if (!isOffloaded_l()) {
            t->pause();
        } else if (mTransfer == TRANSFER_SYNC_NOTIF_CALLBACK) {
            // causes wake up of the playback thread, that will callback the client for
            // EVENT_STREAM_END in processAudioBuffer()
            t->wake();
        }
    } else {
        setpriority(PRIO_PROCESS, 0, mPreviousPriority);
        set_sched_policy(0, mPreviousSchedulingGroup);
    }
}

bool AudioTrack::stopped() const
{
    AutoMutex lock(mLock);
    return mState != STATE_ACTIVE;
}

void AudioTrack::flush()
{
    const int64_t beginNs = systemTime();
    AutoMutex lock(mLock);
    mediametrics::Defer defer([&]() {
        mediametrics::LogItem(mMetricsId)
            .set(AMEDIAMETRICS_PROP_EVENT, AMEDIAMETRICS_PROP_EVENT_VALUE_FLUSH)
            .set(AMEDIAMETRICS_PROP_EXECUTIONTIMENS, (int64_t)(systemTime() - beginNs))
            .set(AMEDIAMETRICS_PROP_STATE, stateToString(mState))
            .record(); });

    ALOGV("%s(%d): prior state:%s", __func__, mPortId, stateToString(mState));

    if (mSharedBuffer != 0) {
        return;
    }
    if (mState == STATE_ACTIVE) {
        return;
    }
    flush_l();
}

void AudioTrack::flush_l()
{
    ALOG_ASSERT(mState != STATE_ACTIVE);

    // clear playback marker and periodic update counter
    mMarkerPosition = 0;
    mMarkerReached = false;
    mUpdatePeriod = 0;
    mRefreshRemaining = true;

    mState = STATE_FLUSHED;
    mReleased = 0;
    if (isOffloaded_l()) {
        mProxy->interrupt();
    }
    mProxy->flush();
    mAudioTrack->flush();
}

bool AudioTrack::pauseAndWait(const std::chrono::milliseconds& timeout)
{
    using namespace std::chrono_literals;

    // We use atomic access here for state variables - these are used as hints
    // to ensure we have ramped down audio.
    const int priorState = mProxy->getState();
    const uint32_t priorPosition = mProxy->getPosition().unsignedValue();

    pause();

    // Only if we were previously active, do we wait to ramp down the audio.
    if (priorState != CBLK_STATE_ACTIVE) return true;

    AutoMutex lock(mLock);
    // offload and direct tracks do not wait because pause volume ramp is handled by hardware.
    if (isOffloadedOrDirect_l()) return true;

    // Wait for the track state to be anything besides pausing.
    // This ensures that the volume has ramped down.
    constexpr auto SLEEP_INTERVAL_MS = 10ms;
    constexpr auto POSITION_TIMEOUT_MS = 40ms; // don't wait longer than this for position change.
    auto begin = std::chrono::steady_clock::now();
    while (true) {
        // Wait for state and position to change.
        // After pause() the server state should be PAUSING, but that may immediately
        // convert to PAUSED by prepareTracks before data is read into the mixer.
        // Hence we check that the state is not PAUSING and that the server position
        // has advanced to be a more reliable estimate that the volume ramp has completed.
        const int state = mProxy->getState();
        const uint32_t position = mProxy->getPosition().unsignedValue();

        mLock.unlock(); // only local variables accessed until lock.
        auto elapsed = std::chrono::duration_cast<std::chrono::milliseconds>(
                std::chrono::steady_clock::now() - begin);
        if (state != CBLK_STATE_PAUSING &&
                (elapsed >= POSITION_TIMEOUT_MS || position != priorPosition)) {
            ALOGV("%s: success state:%d, position:%u after %lld ms"
                    " (prior state:%d  prior position:%u)",
                    __func__, state, position, elapsed.count(), priorState, priorPosition);
            return true;
        }
        std::chrono::milliseconds remaining = timeout - elapsed;
        if (remaining.count() <= 0) {
            ALOGW("%s: timeout expired state:%d still pausing:%d after %lld ms",
                    __func__, state, CBLK_STATE_PAUSING, elapsed.count());
            return false;
        }
        // It is conceivable that the track is restored while sleeping;
        // as this logic is advisory, we allow that.
        std::this_thread::sleep_for(std::min(remaining, SLEEP_INTERVAL_MS));
        mLock.lock();
    }
}

void AudioTrack::pause()
{
    const int64_t beginNs = systemTime();
    AutoMutex lock(mLock);
    mediametrics::Defer defer([&]() {
        mediametrics::LogItem(mMetricsId)
            .set(AMEDIAMETRICS_PROP_EVENT, AMEDIAMETRICS_PROP_EVENT_VALUE_PAUSE)
            .set(AMEDIAMETRICS_PROP_EXECUTIONTIMENS, (int64_t)(systemTime() - beginNs))
            .set(AMEDIAMETRICS_PROP_STATE, stateToString(mState))
            .record(); });

    ALOGV("%s(%d): prior state:%s", __func__, mPortId, stateToString(mState));

    if (mState == STATE_ACTIVE) {
        mState = STATE_PAUSED;
    } else if (mState == STATE_STOPPING) {
        mState = STATE_PAUSED_STOPPING;
    } else {
        return;
    }
    mProxy->interrupt();
    mAudioTrack->pause();
    mPauseTimeRealUs = systemTime(SYSTEM_TIME_MONOTONIC) / 1000ll;

    if (isOffloaded_l()) {
        if (mOutput != AUDIO_IO_HANDLE_NONE) {
            // An offload output can be re-used between two audio tracks having
            // the same configuration. A timestamp query for a paused track
            // while the other is running would return an incorrect time.
            // To fix this, cache the playback position on a pause() and return
            // this time when requested until the track is resumed.

            // OffloadThread sends HAL pause in its threadLoop. Time saved
            // here can be slightly off.

            // TODO: check return code for getRenderPosition.

            uint32_t halFrames;
            AudioSystem::getRenderPosition(mOutput, &halFrames, &mPausedPosition);
            ALOGV("%s(%d): for offload, cache current position %u",
                    __func__, mPortId, mPausedPosition);
        }
    }
}

status_t AudioTrack::setVolume(float left, float right)
{
    // This duplicates a test by AudioTrack JNI, but that is not the only caller
    if (isnanf(left) || left < GAIN_FLOAT_ZERO || left > GAIN_FLOAT_UNITY ||
            isnanf(right) || right < GAIN_FLOAT_ZERO || right > GAIN_FLOAT_UNITY) {
        return BAD_VALUE;
    }

    mediametrics::LogItem(mMetricsId)
        .set(AMEDIAMETRICS_PROP_EVENT, AMEDIAMETRICS_PROP_EVENT_VALUE_SETVOLUME)
        .set(AMEDIAMETRICS_PROP_VOLUME_LEFT, (double)left)
        .set(AMEDIAMETRICS_PROP_VOLUME_RIGHT, (double)right)
        .record();

    AutoMutex lock(mLock);
    mVolume[AUDIO_INTERLEAVE_LEFT] = left;
    mVolume[AUDIO_INTERLEAVE_RIGHT] = right;

    mProxy->setVolumeLR(gain_minifloat_pack(gain_from_float(left), gain_from_float(right)));

    if (isOffloaded_l()) {
        mAudioTrack->signal();
    }
    return NO_ERROR;
}

status_t AudioTrack::setVolume(float volume)
{
    return setVolume(volume, volume);
}

status_t AudioTrack::setAuxEffectSendLevel(float level)
{
    // This duplicates a test by AudioTrack JNI, but that is not the only caller
    if (isnanf(level) || level < GAIN_FLOAT_ZERO || level > GAIN_FLOAT_UNITY) {
        return BAD_VALUE;
    }

    AutoMutex lock(mLock);
    mSendLevel = level;
    mProxy->setSendLevel(level);

    return NO_ERROR;
}

void AudioTrack::getAuxEffectSendLevel(float* level) const
{
    if (level != NULL) {
        *level = mSendLevel;
    }
}

status_t AudioTrack::setSampleRate(uint32_t rate)
{
    AutoMutex lock(mLock);
    ALOGV("%s(%d): prior state:%s rate:%u", __func__, mPortId, stateToString(mState), rate);

    if (rate == mSampleRate) {
        return NO_ERROR;
    }
    if (isOffloadedOrDirect_l() || (mFlags & AUDIO_OUTPUT_FLAG_FAST)
            || (mChannelMask & AUDIO_CHANNEL_HAPTIC_ALL)) {
        return INVALID_OPERATION;
    }
    if (mOutput == AUDIO_IO_HANDLE_NONE) {
        return NO_INIT;
    }
    // NOTE: it is theoretically possible, but highly unlikely, that a device change
    // could mean a previously allowed sampling rate is no longer allowed.
    uint32_t afSamplingRate;
    if (AudioSystem::getSamplingRate(mOutput, &afSamplingRate) != NO_ERROR) {
        return NO_INIT;
    }
    // pitch is emulated by adjusting speed and sampleRate
    const uint32_t effectiveSampleRate = adjustSampleRate(rate, mPlaybackRate.mPitch);
    if (rate == 0 || effectiveSampleRate > afSamplingRate * AUDIO_RESAMPLER_DOWN_RATIO_MAX) {
        return BAD_VALUE;
    }
    // TODO: Should we also check if the buffer size is compatible?

    mSampleRate = rate;
    mProxy->setSampleRate(effectiveSampleRate);

    return NO_ERROR;
}

uint32_t AudioTrack::getSampleRate() const
{
    AutoMutex lock(mLock);

    // sample rate can be updated during playback by the offloaded decoder so we need to
    // query the HAL and update if needed.
// FIXME use Proxy return channel to update the rate from server and avoid polling here
    if (isOffloadedOrDirect_l()) {
        if (mOutput != AUDIO_IO_HANDLE_NONE) {
            uint32_t sampleRate = 0;
            status_t status = AudioSystem::getSamplingRate(mOutput, &sampleRate);
            if (status == NO_ERROR) {
                mSampleRate = sampleRate;
            }
        }
    }
    return mSampleRate;
}

uint32_t AudioTrack::getOriginalSampleRate() const
{
    return mOriginalSampleRate;
}

uint32_t AudioTrack::getHalSampleRate() const
{
    return mAfSampleRate;
}

uint32_t AudioTrack::getHalChannelCount() const
{
    return mAfChannelCount;
}

audio_format_t AudioTrack::getHalFormat() const
{
    return mAfFormat;
}

status_t AudioTrack::setDualMonoMode(audio_dual_mono_mode_t mode)
{
    AutoMutex lock(mLock);
    return setDualMonoMode_l(mode);
}

status_t AudioTrack::setDualMonoMode_l(audio_dual_mono_mode_t mode)
{
    const status_t status = statusTFromBinderStatus(
        mAudioTrack->setDualMonoMode(VALUE_OR_RETURN_STATUS(
            legacy2aidl_audio_dual_mono_mode_t_AudioDualMonoMode(mode))));
    if (status == NO_ERROR) mDualMonoMode = mode;
    return status;
}

status_t AudioTrack::getDualMonoMode(audio_dual_mono_mode_t* mode) const
{
    AutoMutex lock(mLock);
    media::audio::common::AudioDualMonoMode mediaMode;
    const status_t status = statusTFromBinderStatus(mAudioTrack->getDualMonoMode(&mediaMode));
    if (status == NO_ERROR) {
        *mode = VALUE_OR_RETURN_STATUS(
                aidl2legacy_AudioDualMonoMode_audio_dual_mono_mode_t(mediaMode));
    }
    return status;
}

status_t AudioTrack::setAudioDescriptionMixLevel(float leveldB)
{
    AutoMutex lock(mLock);
    return setAudioDescriptionMixLevel_l(leveldB);
}

status_t AudioTrack::setAudioDescriptionMixLevel_l(float leveldB)
{
    const status_t status = statusTFromBinderStatus(
             mAudioTrack->setAudioDescriptionMixLevel(leveldB));
    if (status == NO_ERROR) mAudioDescriptionMixLeveldB = leveldB;
    return status;
}

status_t AudioTrack::getAudioDescriptionMixLevel(float* leveldB) const
{
    AutoMutex lock(mLock);
    return statusTFromBinderStatus(mAudioTrack->getAudioDescriptionMixLevel(leveldB));
}

status_t AudioTrack::setPlaybackRate(const AudioPlaybackRate &playbackRate)
{
    AutoMutex lock(mLock);
    if (isAudioPlaybackRateEqual(playbackRate, mPlaybackRate)) {
        return NO_ERROR;
    }
    if (isOffloadedOrDirect_l()) {
        const status_t status = statusTFromBinderStatus(mAudioTrack->setPlaybackRateParameters(
                VALUE_OR_RETURN_STATUS(
                        legacy2aidl_audio_playback_rate_t_AudioPlaybackRate(playbackRate))));
        if (status == NO_ERROR) {
            mPlaybackRate = playbackRate;
        } else if (status == INVALID_OPERATION
                && playbackRate.mSpeed == 1.0f && mPlaybackRate.mPitch == 1.0f) {
            mPlaybackRate = playbackRate;
            return NO_ERROR;
        }
        return status;
    }
    if (mFlags & AUDIO_OUTPUT_FLAG_FAST) {
        return INVALID_OPERATION;
    }

    ALOGV("%s(%d): mSampleRate:%u  mSpeed:%f  mPitch:%f",
            __func__, mPortId, mSampleRate, playbackRate.mSpeed, playbackRate.mPitch);
    // pitch is emulated by adjusting speed and sampleRate
    const uint32_t effectiveRate = adjustSampleRate(mSampleRate, playbackRate.mPitch);
    const float effectiveSpeed = adjustSpeed(playbackRate.mSpeed, playbackRate.mPitch);
    const float effectivePitch = adjustPitch(playbackRate.mPitch);
    AudioPlaybackRate playbackRateTemp = playbackRate;
    playbackRateTemp.mSpeed = effectiveSpeed;
    playbackRateTemp.mPitch = effectivePitch;

    ALOGV("%s(%d) (effective) mSampleRate:%u  mSpeed:%f  mPitch:%f",
            __func__, mPortId, effectiveRate, effectiveSpeed, effectivePitch);

    if (!isAudioPlaybackRateValid(playbackRateTemp)) {
        ALOGW("%s(%d) (%f, %f) failed (effective rate out of bounds)",
                __func__, mPortId, playbackRate.mSpeed, playbackRate.mPitch);
        return BAD_VALUE;
    }
    // Check if the buffer size is compatible.
    if (!isSampleRateSpeedAllowed_l(effectiveRate, effectiveSpeed)) {
        ALOGW("%s(%d) (%f, %f) failed (buffer size)",
                __func__, mPortId, playbackRate.mSpeed, playbackRate.mPitch);
        if (!mTrackOffloaded) {
            return BAD_VALUE;
        }
        ALOGD("invalidate track-offloaded track on setPlaybackRate");
        android_atomic_or(CBLK_INVALID, &mCblk->mFlags);
    }

    // Check resampler ratios are within bounds
    if ((uint64_t)effectiveRate > (uint64_t)mSampleRate *
            (uint64_t)AUDIO_RESAMPLER_DOWN_RATIO_MAX) {
        ALOGW("%s(%d) (%f, %f) failed. Resample rate exceeds max accepted value",
                __func__, mPortId, playbackRate.mSpeed, playbackRate.mPitch);
        return BAD_VALUE;
    }

    if ((uint64_t)effectiveRate * (uint64_t)AUDIO_RESAMPLER_UP_RATIO_MAX < (uint64_t)mSampleRate) {
        ALOGW("%s(%d) (%f, %f) failed. Resample rate below min accepted value",
                __func__, mPortId, playbackRate.mSpeed, playbackRate.mPitch);
        return BAD_VALUE;
    }
    mPlaybackRate = playbackRate;
    //set effective rates
    mProxy->setPlaybackRate(playbackRateTemp);
    mProxy->setSampleRate(effectiveRate); // FIXME: not quite "atomic" with setPlaybackRate

    mediametrics::LogItem(mMetricsId)
        .set(AMEDIAMETRICS_PROP_EVENT, AMEDIAMETRICS_PROP_EVENT_VALUE_SETPLAYBACKPARAM)
        .set(AMEDIAMETRICS_PROP_SAMPLERATE, (int32_t)mSampleRate)
        .set(AMEDIAMETRICS_PROP_PLAYBACK_SPEED, (double)mPlaybackRate.mSpeed)
        .set(AMEDIAMETRICS_PROP_PLAYBACK_PITCH, (double)mPlaybackRate.mPitch)
        .set(AMEDIAMETRICS_PROP_PREFIX_EFFECTIVE
                AMEDIAMETRICS_PROP_SAMPLERATE, (int32_t)effectiveRate)
        .set(AMEDIAMETRICS_PROP_PREFIX_EFFECTIVE
                AMEDIAMETRICS_PROP_PLAYBACK_SPEED, (double)playbackRateTemp.mSpeed)
        .set(AMEDIAMETRICS_PROP_PREFIX_EFFECTIVE
                AMEDIAMETRICS_PROP_PLAYBACK_PITCH, (double)playbackRateTemp.mPitch)
        .record();


    if (mTrackOffloaded &&
        !isAudioPlaybackRateEqual(mPlaybackRate, AUDIO_PLAYBACK_RATE_DEFAULT)) {
        ALOGD("invalidate track-offloaded track on setPlaybackRate");
        android_atomic_or(CBLK_INVALID, &mCblk->mFlags);
    }
    return NO_ERROR;
}

const AudioPlaybackRate& AudioTrack::getPlaybackRate()
{
    AutoMutex lock(mLock);
    if (isOffloadedOrDirect_l()) {
        media::audio::common::AudioPlaybackRate playbackRateTemp;
        const status_t status = statusTFromBinderStatus(
                mAudioTrack->getPlaybackRateParameters(&playbackRateTemp));
        if (status == NO_ERROR) { // update local version if changed.
            mPlaybackRate =
                    aidl2legacy_AudioPlaybackRate_audio_playback_rate_t(playbackRateTemp).value();
        }
    }
    return mPlaybackRate;
}

ssize_t AudioTrack::getBufferSizeInFrames()
{
    AutoMutex lock(mLock);
    if (mOutput == AUDIO_IO_HANDLE_NONE || mProxy.get() == 0) {
        return NO_INIT;
    }

    return (ssize_t) mProxy->getBufferSizeInFrames();
}

status_t AudioTrack::getBufferDurationInUs(int64_t *duration)
{
    if (duration == nullptr) {
        return BAD_VALUE;
    }
    AutoMutex lock(mLock);
    if (mOutput == AUDIO_IO_HANDLE_NONE || mProxy.get() == 0) {
        return NO_INIT;
    }
    ssize_t bufferSizeInFrames = (ssize_t) mProxy->getBufferSizeInFrames();
    if (bufferSizeInFrames < 0) {
        return (status_t)bufferSizeInFrames;
    }
    *duration = (int64_t)((double)bufferSizeInFrames * 1000000
            / ((double)mSampleRate * mPlaybackRate.mSpeed));
    return NO_ERROR;
}

ssize_t AudioTrack::setBufferSizeInFrames(size_t bufferSizeInFrames)
{
    AutoMutex lock(mLock);
    if (mOutput == AUDIO_IO_HANDLE_NONE || mProxy.get() == 0) {
        return NO_INIT;
    }

    ssize_t originalBufferSize = mProxy->getBufferSizeInFrames();
    ssize_t finalBufferSize  = mProxy->setBufferSizeInFrames((uint32_t) bufferSizeInFrames);
    if (originalBufferSize != finalBufferSize) {
        android::mediametrics::LogItem(mMetricsId)
                .set(AMEDIAMETRICS_PROP_EVENT, AMEDIAMETRICS_PROP_EVENT_VALUE_SETBUFFERSIZE)
                .set(AMEDIAMETRICS_PROP_BUFFERSIZEFRAMES, (int32_t)mProxy->getBufferSizeInFrames())
                .set(AMEDIAMETRICS_PROP_UNDERRUN, (int32_t)getUnderrunCount_l())
                .record();
    }
    return finalBufferSize;
}

ssize_t AudioTrack::getStartThresholdInFrames() const
{
    AutoMutex lock(mLock);
    if (mOutput == AUDIO_IO_HANDLE_NONE || mProxy.get() == 0) {
        return NO_INIT;
    }
    return (ssize_t) mProxy->getStartThresholdInFrames();
}

ssize_t AudioTrack::setStartThresholdInFrames(size_t startThresholdInFrames)
{
    if (startThresholdInFrames > INT32_MAX || startThresholdInFrames == 0) {
        // contractually we could simply return the current threshold in frames
        // to indicate the request was ignored, but we return an error here.
        return BAD_VALUE;
    }
    AutoMutex lock(mLock);
    // We do not permit calling setStartThresholdInFrames() between the AudioTrack
    // default ctor AudioTrack() and set(...) but rather fail such an attempt.
    // (To do so would require a cached mOrigStartThresholdInFrames and we may
    // not have proper validation for the actual set value).
    if (mOutput == AUDIO_IO_HANDLE_NONE || mProxy.get() == 0) {
        return NO_INIT;
    }
    const uint32_t original = mProxy->getStartThresholdInFrames();
    const uint32_t final = mProxy->setStartThresholdInFrames(startThresholdInFrames);
    if (original != final) {
        android::mediametrics::LogItem(mMetricsId)
                .set(AMEDIAMETRICS_PROP_EVENT, AMEDIAMETRICS_PROP_EVENT_VALUE_SETSTARTTHRESHOLD)
                .set(AMEDIAMETRICS_PROP_STARTTHRESHOLDFRAMES, (int32_t)final)
                .record();
        if (original > final) {
            // restart track if it was disabled by audioflinger due to previous underrun
            // and we reduced the number of frames for the threshold.
            restartIfDisabled();
        }
    }
    return final;
}

status_t AudioTrack::setLoop(uint32_t loopStart, uint32_t loopEnd, int loopCount)
{
    if (mSharedBuffer == 0 || isOffloadedOrDirect()) {
        return INVALID_OPERATION;
    }

    if (loopCount == 0) {
        ;
    } else if (loopCount >= -1 && loopStart < loopEnd && loopEnd <= mFrameCount &&
            loopEnd - loopStart >= MIN_LOOP) {
        ;
    } else {
        return BAD_VALUE;
    }

    AutoMutex lock(mLock);
    // See setPosition() regarding setting parameters such as loop points or position while active
    if (mState == STATE_ACTIVE) {
        return INVALID_OPERATION;
    }
    setLoop_l(loopStart, loopEnd, loopCount);
    return NO_ERROR;
}

void AudioTrack::setLoop_l(uint32_t loopStart, uint32_t loopEnd, int loopCount)
{
    // We do not update the periodic notification point.
    // mNewPosition = updateAndGetPosition_l() + mUpdatePeriod;
    mLoopCount = loopCount;
    mLoopEnd = loopEnd;
    mLoopStart = loopStart;
    mLoopCountNotified = loopCount;
    mStaticProxy->setLoop(loopStart, loopEnd, loopCount);

    // Waking the AudioTrackThread is not needed as this cannot be called when active.
}

status_t AudioTrack::setMarkerPosition(uint32_t marker)
{
    AutoMutex lock(mLock);
    // The only purpose of setting marker position is to get a callback
    if (!mCallback.promote() || isOffloadedOrDirect_l()) {
        return INVALID_OPERATION;
    }

    mMarkerPosition = marker;
    mMarkerReached = false;

    sp<AudioTrackThread> t = mAudioTrackThread;
    if (t != 0) {
        t->wake();
    }
    return NO_ERROR;
}

status_t AudioTrack::getMarkerPosition(uint32_t *marker) const
{
    if (isOffloadedOrDirect()) {
        return INVALID_OPERATION;
    }
    if (marker == NULL) {
        return BAD_VALUE;
    }

    AutoMutex lock(mLock);
    mMarkerPosition.getValue(marker);

    return NO_ERROR;
}

status_t AudioTrack::setPositionUpdatePeriod(uint32_t updatePeriod)
{
    AutoMutex lock(mLock);
    // The only purpose of setting position update period is to get a callback
    if (!mCallback.promote() || isOffloadedOrDirect_l()) {
        return INVALID_OPERATION;
    }

    mNewPosition = updateAndGetPosition_l() + updatePeriod;
    mUpdatePeriod = updatePeriod;

    sp<AudioTrackThread> t = mAudioTrackThread;
    if (t != 0) {
        t->wake();
    }
    return NO_ERROR;
}

status_t AudioTrack::getPositionUpdatePeriod(uint32_t *updatePeriod) const
{
    if (isOffloadedOrDirect()) {
        return INVALID_OPERATION;
    }
    if (updatePeriod == NULL) {
        return BAD_VALUE;
    }

    AutoMutex lock(mLock);
    *updatePeriod = mUpdatePeriod;

    return NO_ERROR;
}

status_t AudioTrack::setPosition(uint32_t position)
{
    if (mSharedBuffer == 0 || isOffloadedOrDirect()) {
        return INVALID_OPERATION;
    }
    if (position > mFrameCount) {
        return BAD_VALUE;
    }

    AutoMutex lock(mLock);
    // Currently we require that the player is inactive before setting parameters such as position
    // or loop points.  Otherwise, there could be a race condition: the application could read the
    // current position, compute a new position or loop parameters, and then set that position or
    // loop parameters but it would do the "wrong" thing since the position has continued to advance
    // in the mean time.  If we ever provide a sequencer in server, we could allow a way for the app
    // to specify how it wants to handle such scenarios.
    if (mState == STATE_ACTIVE) {
        return INVALID_OPERATION;
    }
    // After setting the position, use full update period before notification.
    mNewPosition = updateAndGetPosition_l() + mUpdatePeriod;
    mStaticProxy->setBufferPosition(position);

    // Waking the AudioTrackThread is not needed as this cannot be called when active.
    return NO_ERROR;
}

status_t AudioTrack::getPosition(uint32_t *position)
{
    if (position == NULL) {
        return BAD_VALUE;
    }

    AutoMutex lock(mLock);
    // IAudioTrack::stop() isn't synchronous; we don't know when presentation completes
    if (mState == STATE_STOPPED || mState == STATE_FLUSHED) {
        *position = 0;
        return NO_ERROR;
    }
    // FIXME: offloaded and direct tracks call into the HAL for render positions
    // for compressed/synced data; however, we use proxy position for pure linear pcm data
    // as we do not know the capability of the HAL for pcm position support and standby.
    // There may be some latency differences between the HAL position and the proxy position.
    if (isOffloadedOrDirect_l() && !isPurePcmData_l()) {
        if (isOffloaded_l() && ((mState == STATE_PAUSED) || (mState == STATE_PAUSED_STOPPING))) {
            ALOGV("%s(%d): called in paused state, return cached position %u",
                __func__, mPortId, mPausedPosition);
            *position = mPausedPosition;
            return NO_ERROR;
        }

        uint32_t dspFrames = 0;
        if (mOutput != AUDIO_IO_HANDLE_NONE) {
            uint32_t halFrames; // actually unused
            // FIXME: on getRenderPosition() error, we return OK with frame position 0.
            if (AudioSystem::getRenderPosition(mOutput, &halFrames, &dspFrames) != NO_ERROR) {
                *position = 0;
                return NO_ERROR;
            }
        }
        *position = dspFrames;
    } else {
        if (mCblk->mFlags & CBLK_INVALID) {
            (void) restoreTrack_l("getPosition");
            // FIXME: for compatibility with the Java API we ignore the restoreTrack_l()
            // error here (e.g. DEAD_OBJECT) and return OK with the last recorded server position.
        }
        *position = updateAndGetPosition_l().value();
    }

    return NO_ERROR;
}

status_t AudioTrack::getBufferPosition(uint32_t *position)
{
    if (mSharedBuffer == 0) {
        return INVALID_OPERATION;
    }
    if (position == NULL) {
        return BAD_VALUE;
    }

    AutoMutex lock(mLock);
    *position = mStaticProxy->getBufferPosition();
    return NO_ERROR;
}

status_t AudioTrack::reload()
{
    if (mSharedBuffer == 0 || isOffloadedOrDirect()) {
        return INVALID_OPERATION;
    }

    AutoMutex lock(mLock);
    // See setPosition() regarding setting parameters such as loop points or position while active
    if (mState == STATE_ACTIVE) {
        return INVALID_OPERATION;
    }
    mNewPosition = mUpdatePeriod;
    (void) updateAndGetPosition_l();
    mPosition = 0;
    mPreviousTimestampValid = false;
#if 0
    // The documentation is not clear on the behavior of reload() and the restoration
    // of loop count. Historically we have not restored loop count, start, end,
    // but it makes sense if one desires to repeat playing a particular sound.
    if (mLoopCount != 0) {
        mLoopCountNotified = mLoopCount;
        mStaticProxy->setLoop(mLoopStart, mLoopEnd, mLoopCount);
    }
#endif
    mStaticProxy->setBufferPosition(0);
    return NO_ERROR;
}

audio_io_handle_t AudioTrack::getOutput() const
{
    AutoMutex lock(mLock);
    return mOutput;
}

status_t AudioTrack::setOutputDevice(audio_port_handle_t deviceId) {
    status_t result = NO_ERROR;
    AutoMutex lock(mLock);
    ALOGV("%s(%d): deviceId=%d mSelectedDeviceId=%d",
            __func__, mPortId, deviceId, mSelectedDeviceId);
    if (mSelectedDeviceId != deviceId) {
        mSelectedDeviceId = deviceId;
        if (mStatus == NO_ERROR) {
            if (isOffloadedOrDirect_l()) {
                if (mState == STATE_STOPPED || mState == STATE_FLUSHED) {
                    ALOGD("%s(%d): creating a new AudioTrack", __func__, mPortId);
                    result = restoreTrack_l("setOutputDevice", true /* forceRestore */);
                } else {
                    ALOGW("%s(%d). Offloaded or Direct track is not STOPPED or FLUSHED. "
                          "State: %s.",
                            __func__, mPortId, stateToString(mState));
                    result = INVALID_OPERATION;
                }
            } else {
                // allow track invalidation when track is not playing to propagate
                // the updated mSelectedDeviceId
                if (isPlaying_l()) {
                    if (mSelectedDeviceId != mRoutedDeviceId) {
                        android_atomic_or(CBLK_INVALID, &mCblk->mFlags);
                        mProxy->interrupt();
                    }
                } else {
                    // if the track is idle, try to restore now and
                    // defer to next start if not possible
                    if (restoreTrack_l("setOutputDevice") != OK) {
                        android_atomic_or(CBLK_INVALID, &mCblk->mFlags);
                    }
                }
            }
        }
    }
    return result;
}

audio_port_handle_t AudioTrack::getOutputDevice() {
    AutoMutex lock(mLock);
    return mSelectedDeviceId;
}

// must be called with mLock held
void AudioTrack::updateRoutedDeviceId_l()
{
    // if the track is inactive, do not update actual device as the output stream maybe routed
    // to a device not relevant to this client because of other active use cases.
    if (mState != STATE_ACTIVE) {
        return;
    }
    if (mOutput != AUDIO_IO_HANDLE_NONE) {
        audio_port_handle_t deviceId = AudioSystem::getDeviceIdForIo(mOutput);
        if (deviceId != AUDIO_PORT_HANDLE_NONE) {
            mRoutedDeviceId = deviceId;
        }
    }
}

audio_port_handle_t AudioTrack::getRoutedDeviceId() {
    AutoMutex lock(mLock);
    updateRoutedDeviceId_l();
    return mRoutedDeviceId;
}

status_t AudioTrack::attachAuxEffect(int effectId)
{
    AutoMutex lock(mLock);
    status_t status;
    mAudioTrack->attachAuxEffect(effectId, &status);
    if (status == NO_ERROR) {
        mAuxEffectId = effectId;
    }
    return status;
}

audio_stream_type_t AudioTrack::streamType() const
{
    return mStreamType;
}

uint32_t AudioTrack::latency()
{
    AutoMutex lock(mLock);
    updateLatency_l();
    return mLatency;
}

// -------------------------------------------------------------------------

// must be called with mLock held
void AudioTrack::updateLatency_l()
{
    status_t status = AudioSystem::getLatency(mOutput, &mAfLatency);
    if (status != NO_ERROR) {
        ALOGW("%s(%d): getLatency(%d) failed status %d", __func__, mPortId, mOutput, status);
    } else {
        // FIXME don't believe this lie
        mLatency = mAfLatency + (1000LL * mFrameCount) / mSampleRate;
    }
}

// TODO Move this macro to a common header file for enum to string conversion in audio framework.
#define MEDIA_CASE_ENUM(name) case name: return #name
const char * AudioTrack::convertTransferToText(transfer_type transferType) {
    switch (transferType) {
        MEDIA_CASE_ENUM(TRANSFER_DEFAULT);
        MEDIA_CASE_ENUM(TRANSFER_CALLBACK);
        MEDIA_CASE_ENUM(TRANSFER_OBTAIN);
        MEDIA_CASE_ENUM(TRANSFER_SYNC);
        MEDIA_CASE_ENUM(TRANSFER_SHARED);
        MEDIA_CASE_ENUM(TRANSFER_SYNC_NOTIF_CALLBACK);
        default:
            return "UNRECOGNIZED";
    }
}

status_t AudioTrack::createTrack_l()
{
    status_t status;
    bool callbackAdded = false;
    std::string errorMessage;

    const sp<IAudioFlinger>& audioFlinger = AudioSystem::get_audio_flinger();
    if (audioFlinger == 0) {
        errorMessage = StringPrintf("%s(%d): Could not get audioflinger",
                __func__, mPortId);
        status = DEAD_OBJECT;
        goto exit;
    }

    {
    // mFlags (not mOrigFlags) is modified depending on whether fast request is accepted.
    // After fast request is denied, we will request again if IAudioTrack is re-created.
    // Client can only express a preference for FAST.  Server will perform additional tests.
    if (mFlags & AUDIO_OUTPUT_FLAG_FAST) {
        // either of these use cases:
        // use case 1: shared buffer
        bool sharedBuffer = mSharedBuffer != 0;
        bool transferAllowed =
            // use case 2: callback transfer mode
            (mTransfer == TRANSFER_CALLBACK) ||
            // use case 3: obtain/release mode
            (mTransfer == TRANSFER_OBTAIN) ||
            // use case 4: synchronous write
            ((mTransfer == TRANSFER_SYNC || mTransfer == TRANSFER_SYNC_NOTIF_CALLBACK)
                    && mThreadCanCallJava);

        bool fastAllowed = sharedBuffer || transferAllowed;
        if (!fastAllowed) {
            ALOGW("%s(%d): AUDIO_OUTPUT_FLAG_FAST denied by client,"
                  " not shared buffer and transfer = %s",
                  __func__, mPortId,
                  convertTransferToText(mTransfer));
            mFlags = (audio_output_flags_t) (mFlags & ~AUDIO_OUTPUT_FLAG_FAST);
        }
    }

    IAudioFlinger::CreateTrackInput input;
    if (mOriginalStreamType != AUDIO_STREAM_DEFAULT) {
        // Legacy: This is based on original parameters even if the track is recreated.
        input.attr = AudioSystem::streamTypeToAttributes(mOriginalStreamType);
    } else {
        input.attr = mAttributes;
    }
    input.config = AUDIO_CONFIG_INITIALIZER;
    input.config.sample_rate = mSampleRate;
    input.config.channel_mask = mChannelMask;
    input.config.format = mFormat;
    input.config.offload_info = mOffloadInfoCopy;
    input.clientInfo.attributionSource = mClientAttributionSource;
    input.clientInfo.clientTid = -1;
    if (mFlags & AUDIO_OUTPUT_FLAG_FAST) {
        // It is currently meaningless to request SCHED_FIFO for a Java thread.  Even if the
        // application-level code follows all non-blocking design rules, the language runtime
        // doesn't also follow those rules, so the thread will not benefit overall.
        if (mAudioTrackThread != 0 && !mThreadCanCallJava) {
            input.clientInfo.clientTid = mAudioTrackThread->getTid();
        }
    }
    // Set offload_info to defaults if track not already offloaded but can be offloaded
    if (audio_is_linear_pcm(mFormat) &&
        isAudioPlaybackRateEqual(mPlaybackRate, AUDIO_PLAYBACK_RATE_DEFAULT)) {
        input.config.offload_info = AUDIO_INFO_INITIALIZER;
    }

    // enable the deep buffer flag, whenever mPlaybackRate is not equal to
    // default
    if (!isAudioPlaybackRateEqual(mPlaybackRate, AUDIO_PLAYBACK_RATE_DEFAULT)) {
        mFlags = (audio_output_flags_t)(mFlags | AUDIO_OUTPUT_FLAG_DEEP_BUFFER);
        ALOGV("%s: mPlaybackRate is changed, request for deep buffer path",
              __func__);
    }

    input.sharedBuffer = mSharedBuffer;
    input.notificationsPerBuffer = mNotificationsPerBufferReq;
    input.speed = 1.0;
    if (audio_has_proportional_frames(mFormat) && mSharedBuffer == 0 &&
            (mFlags & AUDIO_OUTPUT_FLAG_FAST) == 0) {
        input.speed  = !isPurePcmData_l() || isOffloadedOrDirect_l() ? 1.0f :
                        max(mMaxRequiredSpeed, mPlaybackRate.mSpeed);
    }
    input.flags = mFlags;
    input.frameCount = mReqFrameCount;
    input.notificationFrameCount = mNotificationFramesReq;
    input.selectedDeviceId = mSelectedDeviceId;
    input.sessionId = mSessionId;
    input.audioTrackCallback = mAudioTrackCallback;

    media::CreateTrackResponse response;
    status = audioFlinger->createTrack(VALUE_OR_FATAL(input.toAidl()), response);

    IAudioFlinger::CreateTrackOutput output{};
    if (status == NO_ERROR) {
        output = VALUE_OR_FATAL(IAudioFlinger::CreateTrackOutput::fromAidl(response));
    }

    if (status != NO_ERROR || output.outputId == AUDIO_IO_HANDLE_NONE) {
        errorMessage = StringPrintf(
                "%s(%d): AudioFlinger could not create track, status: %d output %d",
                __func__, mPortId, status, output.outputId);
        if (status == NO_ERROR) {
            status = INVALID_OPERATION; // device not ready
        }
        goto exit;
    }
    ALOG_ASSERT(output.audioTrack != 0);

    mTrackOffloaded = AVMediaUtils::get()->AudioTrackIsTrackOffloaded(output.outputId);
    mFrameCount = output.frameCount;
    mNotificationFramesAct = (uint32_t)output.notificationFrameCount;
    mRoutedDeviceId = output.selectedDeviceId;
    mSessionId = output.sessionId;
    mStreamType = output.streamType;

    mSampleRate = output.sampleRate;
    if (mOriginalSampleRate == 0) {
        mOriginalSampleRate = mSampleRate;
    }

    mAfFrameCount = output.afFrameCount;
    mAfSampleRate = output.afSampleRate;
    mAfChannelCount = audio_channel_count_from_out_mask(output.afChannelMask);
    mAfFormat = output.afFormat;
    mAfLatency = output.afLatencyMs;
    mAfTrackFlags = output.afTrackFlags;

    mLatency = mAfLatency + (1000LL * mFrameCount) / mSampleRate;

    // AudioFlinger now owns the reference to the I/O handle,
    // so we are no longer responsible for releasing it.

    // FIXME compare to AudioRecord
    std::optional<media::SharedFileRegion> sfr;
    output.audioTrack->getCblk(&sfr);
    sp<IMemory> iMem = VALUE_OR_FATAL(aidl2legacy_NullableSharedFileRegion_IMemory(sfr));
    if (iMem == 0) {
        errorMessage = StringPrintf("%s(%d): Could not get control block", __func__, mPortId);
        status = FAILED_TRANSACTION;
        goto exit;
    }
    // TODO: Using unsecurePointer() has some associated security pitfalls
    //       (see declaration for details).
    //       Either document why it is safe in this case or address the
    //       issue (e.g. by copying).
    void *iMemPointer = iMem->unsecurePointer();
    if (iMemPointer == NULL) {
        errorMessage = StringPrintf(
                "%s(%d): Could not get control block pointer", __func__, mPortId);
        status = FAILED_TRANSACTION;
        goto exit;
    }
    // invariant that mAudioTrack != 0 is true only after set() returns successfully
    if (mAudioTrack != 0) {
        IInterface::asBinder(mAudioTrack)->unlinkToDeath(mDeathNotifier, this);
        mDeathNotifier.clear();
    }
    mAudioTrack = output.audioTrack;
    mCblkMemory = iMem;
    IPCThreadState::self()->flushCommands();

    audio_track_cblk_t* cblk = static_cast<audio_track_cblk_t*>(iMemPointer);
    mCblk = cblk;

    mAwaitBoost = false;
    if (mFlags & AUDIO_OUTPUT_FLAG_FAST) {
        if (output.flags & AUDIO_OUTPUT_FLAG_FAST) {
            ALOGI("%s(%d): AUDIO_OUTPUT_FLAG_FAST successful; frameCount %zu -> %zu",
                  __func__, mPortId, mReqFrameCount, mFrameCount);
            if (!mThreadCanCallJava) {
                mAwaitBoost = true;
            }
        } else {
            ALOGV("%s(%d): AUDIO_OUTPUT_FLAG_FAST denied by server; frameCount %zu -> %zu",
                  __func__, mPortId, mReqFrameCount, mFrameCount);
        }
    }
    mFlags = output.flags;

    //mOutput != output includes the case where mOutput == AUDIO_IO_HANDLE_NONE for first creation
    if (mDeviceCallback != 0) {
        if (mOutput != AUDIO_IO_HANDLE_NONE) {
            AudioSystem::removeAudioDeviceCallback(this, mOutput, mPortId);
        }
        AudioSystem::addAudioDeviceCallback(this, output.outputId, output.portId);
        callbackAdded = true;
    }

    mPortId = output.portId;
    // notify the upper layers about the new portId
    triggerPortIdUpdate_l();

    // We retain a copy of the I/O handle, but don't own the reference
    mOutput = output.outputId;
    mRefreshRemaining = true;

    // Starting address of buffers in shared memory.  If there is a shared buffer, buffers
    // is the value of pointer() for the shared buffer, otherwise buffers points
    // immediately after the control block.  This address is for the mapping within client
    // address space.  AudioFlinger::TrackBase::mBuffer is for the server address space.
    void* buffers;
    if (mSharedBuffer == 0) {
        buffers = cblk + 1;
    } else {
        // TODO: Using unsecurePointer() has some associated security pitfalls
        //       (see declaration for details).
        //       Either document why it is safe in this case or address the
        //       issue (e.g. by copying).
        buffers = mSharedBuffer->unsecurePointer();
        if (buffers == NULL) {
            errorMessage = StringPrintf(
                    "%s(%d): Could not get buffer pointer", __func__, mPortId);
            ALOGE("%s", errorMessage.c_str());
            status = FAILED_TRANSACTION;
            goto exit;
        }
    }

    mAudioTrack->attachAuxEffect(mAuxEffectId, &status);

    // If IAudioTrack is re-created, don't let the requested frameCount
    // decrease.  This can confuse clients that cache frameCount().
    if (mFrameCount > mReqFrameCount) {
        mReqFrameCount = mFrameCount;
    }

    // reset server position to 0 as we have new cblk.
    mServer = 0;

    // update proxy
    if (mSharedBuffer == 0) {
        mStaticProxy.clear();
        mProxy = new AudioTrackClientProxy(cblk, buffers, mFrameCount, mFrameSize);
    } else {
        mStaticProxy = new StaticAudioTrackClientProxy(cblk, buffers, mFrameCount, mFrameSize);
        mProxy = mStaticProxy;
    }

    mProxy->setVolumeLR(gain_minifloat_pack(
            gain_from_float(mVolume[AUDIO_INTERLEAVE_LEFT]),
            gain_from_float(mVolume[AUDIO_INTERLEAVE_RIGHT])));

    mProxy->setSendLevel(mSendLevel);
    const uint32_t effectiveSampleRate = adjustSampleRate(mSampleRate, mPlaybackRate.mPitch);
    const float effectiveSpeed = adjustSpeed(mPlaybackRate.mSpeed, mPlaybackRate.mPitch);
    const float effectivePitch = adjustPitch(mPlaybackRate.mPitch);
    mProxy->setSampleRate(effectiveSampleRate);

    AudioPlaybackRate playbackRateTemp = mPlaybackRate;
    playbackRateTemp.mSpeed = effectiveSpeed;
    playbackRateTemp.mPitch = effectivePitch;
    mProxy->setPlaybackRate(playbackRateTemp);
    mProxy->setMinimum(mNotificationFramesAct);

    if (mDualMonoMode != AUDIO_DUAL_MONO_MODE_OFF) {
        setDualMonoMode_l(mDualMonoMode);
    }
    if (mAudioDescriptionMixLeveldB != -std::numeric_limits<float>::infinity()) {
        setAudioDescriptionMixLevel_l(mAudioDescriptionMixLeveldB);
    }

    mDeathNotifier = new DeathNotifier(this);
    IInterface::asBinder(mAudioTrack)->linkToDeath(mDeathNotifier, this);

    // This is the first log sent from the AudioTrack client.
    // The creation of the audio track by AudioFlinger (in the code above)
    // is the first log of the AudioTrack and must be present before
    // any AudioTrack client logs will be accepted.

    mMetricsId = std::string(AMEDIAMETRICS_KEY_PREFIX_AUDIO_TRACK) + std::to_string(mPortId);
    mediametrics::LogItem(mMetricsId)
        .set(AMEDIAMETRICS_PROP_EVENT, AMEDIAMETRICS_PROP_EVENT_VALUE_CREATE)
        // the following are immutable
        .set(AMEDIAMETRICS_PROP_FLAGS, toString(mFlags).c_str())
        .set(AMEDIAMETRICS_PROP_ORIGINALFLAGS, toString(mOrigFlags).c_str())
        .set(AMEDIAMETRICS_PROP_SESSIONID, (int32_t)mSessionId)
        .set(AMEDIAMETRICS_PROP_LOGSESSIONID, mLogSessionId)
        .set(AMEDIAMETRICS_PROP_PLAYERIID, mPlayerIId)
        .set(AMEDIAMETRICS_PROP_TRACKID, mPortId) // dup from key
        .set(AMEDIAMETRICS_PROP_CONTENTTYPE, toString(mAttributes.content_type).c_str())
        .set(AMEDIAMETRICS_PROP_USAGE, toString(mAttributes.usage).c_str())
        .set(AMEDIAMETRICS_PROP_THREADID, (int32_t)output.outputId)
        .set(AMEDIAMETRICS_PROP_SELECTEDDEVICEID, (int32_t)mSelectedDeviceId)
        .set(AMEDIAMETRICS_PROP_ROUTEDDEVICEID, (int32_t)mRoutedDeviceId)
        .set(AMEDIAMETRICS_PROP_ENCODING, toString(mFormat).c_str())
        .set(AMEDIAMETRICS_PROP_CHANNELMASK, (int32_t)mChannelMask)
        .set(AMEDIAMETRICS_PROP_FRAMECOUNT, (int32_t)mFrameCount)
        // the following are NOT immutable
        .set(AMEDIAMETRICS_PROP_VOLUME_LEFT, (double)mVolume[AUDIO_INTERLEAVE_LEFT])
        .set(AMEDIAMETRICS_PROP_VOLUME_RIGHT, (double)mVolume[AUDIO_INTERLEAVE_RIGHT])
        .set(AMEDIAMETRICS_PROP_STATE, stateToString(mState))
        .set(AMEDIAMETRICS_PROP_STATUS, (int32_t)NO_ERROR)
        .set(AMEDIAMETRICS_PROP_AUXEFFECTID, (int32_t)mAuxEffectId)
        .set(AMEDIAMETRICS_PROP_SAMPLERATE, (int32_t)mSampleRate)
        .set(AMEDIAMETRICS_PROP_PLAYBACK_SPEED, (double)mPlaybackRate.mSpeed)
        .set(AMEDIAMETRICS_PROP_PLAYBACK_PITCH, (double)mPlaybackRate.mPitch)
        .set(AMEDIAMETRICS_PROP_PREFIX_EFFECTIVE
                AMEDIAMETRICS_PROP_SAMPLERATE, (int32_t)effectiveSampleRate)
        .set(AMEDIAMETRICS_PROP_PREFIX_EFFECTIVE
                AMEDIAMETRICS_PROP_PLAYBACK_SPEED, (double)effectiveSpeed)
        .set(AMEDIAMETRICS_PROP_PREFIX_EFFECTIVE
                AMEDIAMETRICS_PROP_PLAYBACK_PITCH, (double)effectivePitch)
        .record();

    // mSendLevel
    // mReqFrameCount?
    // mNotificationFramesAct, mNotificationFramesReq, mNotificationsPerBufferReq
    // mLatency, mAfLatency, mAfFrameCount, mAfSampleRate

    }

exit:
    if (status != NO_ERROR) {
        if (callbackAdded) {
            // note: mOutput is always valid is callbackAdded is true
            AudioSystem::removeAudioDeviceCallback(this, mOutput, mPortId);
        }
        ALOGE_IF(!errorMessage.empty(), "%s", errorMessage.c_str());
        reportError(status, AMEDIAMETRICS_PROP_EVENT_VALUE_CREATE, errorMessage.c_str());
    }
    mStatus = status;

    // sp<IAudioTrack> track destructor will cause releaseOutput() to be called by AudioFlinger
    return status;
}

void AudioTrack::reportError(status_t status, const char *event, const char *message) const
{
    if (status == NO_ERROR) return;
    // We report error on the native side because some callers do not come
    // from Java.
    // Ensure these variables are initialized in set().
    mediametrics::LogItem(AMEDIAMETRICS_KEY_AUDIO_TRACK_ERROR)
        .set(AMEDIAMETRICS_PROP_EVENT, event)
        .set(AMEDIAMETRICS_PROP_STATUS, (int32_t)status)
        .set(AMEDIAMETRICS_PROP_STATUSMESSAGE, message)
        .set(AMEDIAMETRICS_PROP_ORIGINALFLAGS, toString(mOrigFlags).c_str())
        .set(AMEDIAMETRICS_PROP_SESSIONID, (int32_t)mSessionId)
        .set(AMEDIAMETRICS_PROP_CONTENTTYPE, toString(mAttributes.content_type).c_str())
        .set(AMEDIAMETRICS_PROP_USAGE, toString(mAttributes.usage).c_str())
        .set(AMEDIAMETRICS_PROP_SELECTEDDEVICEID, (int32_t)mSelectedDeviceId)
        .set(AMEDIAMETRICS_PROP_ENCODING, toString(mFormat).c_str())
        .set(AMEDIAMETRICS_PROP_CHANNELMASK, (int32_t)mChannelMask)
        // the following are NOT immutable
        // frame count is initially the requested frame count, but may be adjusted
        // by AudioFlinger after creation.
        .set(AMEDIAMETRICS_PROP_FRAMECOUNT, (int32_t)mFrameCount)
        .set(AMEDIAMETRICS_PROP_SAMPLERATE, (int32_t)mSampleRate)
        .set(AMEDIAMETRICS_PROP_PLAYBACK_SPEED, (double)mPlaybackRate.mSpeed)
        .set(AMEDIAMETRICS_PROP_PLAYBACK_PITCH, (double)mPlaybackRate.mPitch)
        .record();
}

status_t AudioTrack::obtainBuffer(Buffer* audioBuffer, int32_t waitCount, size_t *nonContig)
{
    if (audioBuffer == NULL) {
        if (nonContig != NULL) {
            *nonContig = 0;
        }
        return BAD_VALUE;
    }
    if (mTransfer != TRANSFER_OBTAIN) {
        audioBuffer->frameCount = 0;
        audioBuffer->mSize = 0;
        audioBuffer->raw = NULL;
        if (nonContig != NULL) {
            *nonContig = 0;
        }
        return INVALID_OPERATION;
    }

    const struct timespec *requested;
    struct timespec timeout;
    if (waitCount == -1) {
        requested = &ClientProxy::kForever;
    } else if (waitCount == 0) {
        requested = &ClientProxy::kNonBlocking;
    } else if (waitCount > 0) {
        time_t ms = WAIT_PERIOD_MS * (time_t) waitCount;
        timeout.tv_sec = ms / 1000;
        timeout.tv_nsec = (ms % 1000) * 1000000;
        requested = &timeout;
    } else {
        ALOGE("%s(%d): invalid waitCount %d", __func__, mPortId, waitCount);
        requested = NULL;
    }
    return obtainBuffer(audioBuffer, requested, NULL /*elapsed*/, nonContig);
}

status_t AudioTrack::obtainBuffer(Buffer* audioBuffer, const struct timespec *requested,
        struct timespec *elapsed, size_t *nonContig)
{
    // previous and new IAudioTrack sequence numbers are used to detect track re-creation
    uint32_t oldSequence = 0;

    Proxy::Buffer buffer;
    status_t status = NO_ERROR;

    static const int32_t kMaxTries = 5;
    int32_t tryCounter = kMaxTries;

    do {
        // obtainBuffer() is called with mutex unlocked, so keep extra references to these fields to
        // keep them from going away if another thread re-creates the track during obtainBuffer()
        sp<AudioTrackClientProxy> proxy;

        {   // start of lock scope
            AutoMutex lock(mLock);

            uint32_t newSequence = mSequence;
            // did previous obtainBuffer() fail due to media server death or voluntary invalidation?
            if (status == DEAD_OBJECT) {
                // re-create track, unless someone else has already done so
                if (newSequence == oldSequence) {
                    status = restoreTrack_l("obtainBuffer");
                    if (status != NO_ERROR) {
                        buffer.mFrameCount = 0;
                        buffer.mRaw = NULL;
                        buffer.mNonContig = 0;
                        break;
                    }
                }
            }
            oldSequence = newSequence;

            if (status == NOT_ENOUGH_DATA) {
                restartIfDisabled();
            }

            // Keep the extra references
            mProxyObtainBufferRef = mProxy;
            proxy = mProxy;
            mCblkMemoryObtainBufferRef = mCblkMemory;

            if (mState == STATE_STOPPING) {
                status = -EINTR;
                buffer.mFrameCount = 0;
                buffer.mRaw = NULL;
                buffer.mNonContig = 0;
                break;
            }

            // Non-blocking if track is stopped or paused
            if (mState != STATE_ACTIVE) {
                requested = &ClientProxy::kNonBlocking;
            }

        }   // end of lock scope

        buffer.mFrameCount = audioBuffer->frameCount;
        // FIXME starts the requested timeout and elapsed over from scratch
        status = proxy->obtainBuffer(&buffer, requested, elapsed);
    } while (((status == DEAD_OBJECT) || (status == NOT_ENOUGH_DATA)) && (tryCounter-- > 0));

    audioBuffer->frameCount = buffer.mFrameCount;
    audioBuffer->mSize = buffer.mFrameCount * mFrameSize;
    audioBuffer->raw = buffer.mRaw;
    audioBuffer->sequence = oldSequence;
    if (nonContig != NULL) {
        *nonContig = buffer.mNonContig;
    }
    return status;
}

void AudioTrack::releaseBuffer(const Buffer* audioBuffer)
{
    // FIXME add error checking on mode, by adding an internal version
    if (mTransfer == TRANSFER_SHARED) {
        return;
    }

    size_t stepCount = audioBuffer->mSize / mFrameSize;
    if (stepCount == 0) {
        return;
    }

    Proxy::Buffer buffer;
    buffer.mFrameCount = stepCount;
    buffer.mRaw = audioBuffer->raw;

    sp<IMemory> tempMemory;
    sp<AudioTrackClientProxy> tempProxy;
    AutoMutex lock(mLock);
    if (audioBuffer->sequence != mSequence) {
        // This Buffer came from a different IAudioTrack instance, so ignore the releaseBuffer
        ALOGD("%s is no-op due to IAudioTrack sequence mismatch %u != %u",
                __func__, audioBuffer->sequence, mSequence);
        return;
    }
    mReleased += stepCount;
    mInUnderrun = false;
    mProxyObtainBufferRef->releaseBuffer(&buffer);
    // The extra reference of shared memory and proxy from `obtainBuffer` is not used after
    // calling `releaseBuffer`. Move the extra reference to a temp strong pointer so that it
    // will be cleared outside `releaseBuffer`.
    tempMemory = std::move(mCblkMemoryObtainBufferRef);
    tempProxy = std::move(mProxyObtainBufferRef);

    // restart track if it was disabled by audioflinger due to previous underrun
    restartIfDisabled();
}

void AudioTrack::restartIfDisabled()
{
    int32_t flags = android_atomic_and(~CBLK_DISABLED, &mCblk->mFlags);
    if ((mState == STATE_ACTIVE) && (flags & CBLK_DISABLED)) {
        ALOGW("%s(%d): releaseBuffer() track %p disabled due to previous underrun, restarting",
                __func__, mPortId, this);
        // FIXME ignoring status
        status_t status;
        mAudioTrack->start(&status);
    }
}

// -------------------------------------------------------------------------

ssize_t AudioTrack::write(const void* buffer, size_t userSize, bool blocking)
{
    if (mTransfer != TRANSFER_SYNC && mTransfer != TRANSFER_SYNC_NOTIF_CALLBACK) {
        return INVALID_OPERATION;
    }

    if (isDirect()) {
        AutoMutex lock(mLock);
        int32_t flags = android_atomic_and(
                            ~(CBLK_UNDERRUN | CBLK_LOOP_CYCLE | CBLK_LOOP_FINAL | CBLK_BUFFER_END),
                            &mCblk->mFlags);
        if (flags & CBLK_INVALID) {
            return DEAD_OBJECT;
        }
    }

    if (ssize_t(userSize) < 0 || (buffer == NULL && userSize != 0)) {
        // Validation: user is most-likely passing an error code, and it would
        // make the return value ambiguous (actualSize vs error).
        ALOGE("%s(%d): AudioTrack::write(buffer=%p, size=%zu (%zd)",
                __func__, mPortId, buffer, userSize, userSize);
        return BAD_VALUE;
    }

    size_t written = 0;
    Buffer audioBuffer;

    while (userSize >= mFrameSize) {
        audioBuffer.frameCount = userSize / mFrameSize;

        status_t err = obtainBuffer(&audioBuffer,
                blocking ? &ClientProxy::kForever : &ClientProxy::kNonBlocking);
        if (err < 0) {
            if (written > 0) {
                break;
            }
            if (err == TIMED_OUT || err == -EINTR) {
                err = WOULD_BLOCK;
            }
            return ssize_t(err);
        }

        size_t toWrite = audioBuffer.size();
        memcpy(audioBuffer.raw, buffer, toWrite);
        buffer = ((const char *) buffer) + toWrite;
        userSize -= toWrite;
        written += toWrite;

        releaseBuffer(&audioBuffer);
    }

    if (written > 0) {
        mFramesWritten += written / mFrameSize;

        if (mTransfer == TRANSFER_SYNC_NOTIF_CALLBACK) {
            const sp<AudioTrackThread> t = mAudioTrackThread;
            if (t != 0) {
                // causes wake up of the playback thread, that will callback the client for
                // more data (with EVENT_CAN_WRITE_MORE_DATA) in processAudioBuffer()
                t->wake();
            }
        }
    }

    return written;
}

// -------------------------------------------------------------------------

nsecs_t AudioTrack::processAudioBuffer()
{
    // Currently the AudioTrack thread is not created if there are no callbacks.
    // Would it ever make sense to run the thread, even without callbacks?
    // If so, then replace this by checks at each use for mCallback != NULL.
    LOG_ALWAYS_FATAL_IF(mCblk == NULL);
    mLock.lock();
    sp<IAudioTrackCallback> callback = mCallback.promote();
    if (!callback) {
        mCallback = nullptr;
        mLock.unlock();
        return NS_NEVER;
    }
    if (mAwaitBoost) {
        mAwaitBoost = false;
        mLock.unlock();
        static const int32_t kMaxTries = 5;
        int32_t tryCounter = kMaxTries;
        uint32_t pollUs = 10000;
        do {
            int policy = sched_getscheduler(0) & ~SCHED_RESET_ON_FORK;
            if (policy == SCHED_FIFO || policy == SCHED_RR) {
                break;
            }
            usleep(pollUs);
            pollUs <<= 1;
        } while (tryCounter-- > 0);
        if (tryCounter < 0) {
            ALOGE("%s(%d): did not receive expected priority boost on time",
                    __func__, mPortId);
        }
        // Run again immediately
        return 0;
    }

    // Can only reference mCblk while locked
    int32_t flags = android_atomic_and(
        ~(CBLK_UNDERRUN | CBLK_LOOP_CYCLE | CBLK_LOOP_FINAL | CBLK_BUFFER_END), &mCblk->mFlags);

    // Check for track invalidation
    if (flags & CBLK_INVALID) {
        // for offloaded tracks restoreTrack_l() will just update the sequence and clear
        // AudioSystem cache. We should not exit here but after calling the callback so
        // that the upper layers can recreate the track
        if (!isOffloadedOrDirect_l() || (mSequence == mObservedSequence)) {
            status_t status __unused = restoreTrack_l("processAudioBuffer");
            // FIXME unused status
            // after restoration, continue below to make sure that the loop and buffer events
            // are notified because they have been cleared from mCblk->mFlags above.
        }
    }

    bool waitStreamEnd = mState == STATE_STOPPING;
    bool active = mState == STATE_ACTIVE;

    // Manage underrun callback, must be done under lock to avoid race with releaseBuffer()
    bool newUnderrun = false;
    if (flags & CBLK_UNDERRUN) {
#if 0
        // Currently in shared buffer mode, when the server reaches the end of buffer,
        // the track stays active in continuous underrun state.  It's up to the application
        // to pause or stop the track, or set the position to a new offset within buffer.
        // This was some experimental code to auto-pause on underrun.   Keeping it here
        // in "if 0" so we can re-visit this if we add a real sequencer for shared memory content.
        if (mTransfer == TRANSFER_SHARED) {
            mState = STATE_PAUSED;
            active = false;
        }
#endif
        if (!mInUnderrun) {
            mInUnderrun = true;
            newUnderrun = true;
        }
    }

    // Get current position of server
    Modulo<uint32_t> position(updateAndGetPosition_l());

    // Manage marker callback
    bool markerReached = false;
    Modulo<uint32_t> markerPosition(mMarkerPosition);
    // uses 32 bit wraparound for comparison with position.
    if (!mMarkerReached && markerPosition.value() > 0 && position >= markerPosition) {
        mMarkerReached = markerReached = true;
    }

    // Determine number of new position callback(s) that will be needed, while locked
    size_t newPosCount = 0;
    Modulo<uint32_t> newPosition(mNewPosition);
    uint32_t updatePeriod = mUpdatePeriod;
    // FIXME fails for wraparound, need 64 bits
    if (updatePeriod > 0 && position >= newPosition) {
        newPosCount = ((position - newPosition).value() / updatePeriod) + 1;
        mNewPosition += updatePeriod * newPosCount;
    }

    // Cache other fields that will be needed soon
    uint32_t sampleRate = mSampleRate;
    float speed = mPlaybackRate.mSpeed;
    const uint32_t notificationFrames = mNotificationFramesAct;
    if (mRefreshRemaining) {
        mRefreshRemaining = false;
        mRemainingFrames = notificationFrames;
        mRetryOnPartialBuffer = false;
    }
    size_t misalignment = mProxy->getMisalignment();
    uint32_t sequence = mSequence;
    sp<AudioTrackClientProxy> proxy = mProxy;

    // Determine the number of new loop callback(s) that will be needed, while locked.
    uint32_t loopCountNotifications = 0;
    uint32_t loopPeriod = 0; // time in frames for next EVENT_LOOP_END or EVENT_BUFFER_END

    if (mLoopCount > 0) {
        int loopCount;
        size_t bufferPosition;
        mStaticProxy->getBufferPositionAndLoopCount(&bufferPosition, &loopCount);
        loopPeriod = ((loopCount > 0) ? mLoopEnd : mFrameCount) - bufferPosition;
        loopCountNotifications = min(mLoopCountNotified - loopCount, kMaxLoopCountNotifications);
        mLoopCountNotified = loopCount; // discard any excess notifications
    } else if (mLoopCount < 0) {
        // FIXME: We're not accurate with notification count and position with infinite looping
        // since loopCount from server side will always return -1 (we could decrement it).
        size_t bufferPosition = mStaticProxy->getBufferPosition();
        loopCountNotifications = int((flags & (CBLK_LOOP_CYCLE | CBLK_LOOP_FINAL)) != 0);
        loopPeriod = mLoopEnd - bufferPosition;
    } else if (/* mLoopCount == 0 && */ mSharedBuffer != 0) {
        size_t bufferPosition = mStaticProxy->getBufferPosition();
        loopPeriod = mFrameCount - bufferPosition;
    }

    // These fields don't need to be cached, because they are assigned only by set():
    // mTransfer, mCallback, mUserData, mFormat, mFrameSize, mFlags
    // mFlags is also assigned by createTrack_l(), but not the bit we care about.

    mLock.unlock();

    // get anchor time to account for callbacks.
    const nsecs_t timeBeforeCallbacks = systemTime();

    if (waitStreamEnd) {
        // FIXME:  Instead of blocking in proxy->waitStreamEndDone(), Callback thread
        // should wait on proxy futex and handle CBLK_STREAM_END_DONE within this function
        // (and make sure we don't callback for more data while we're stopping).
        // This helps with position, marker notifications, and track invalidation.
        struct timespec timeout;
        timeout.tv_sec = WAIT_STREAM_END_TIMEOUT_SEC;
        timeout.tv_nsec = 0;

        // Use timestamp progress to safeguard we don't falsely time out.
        AudioTimestamp timestamp{};
        const bool isTimestampValid = getTimestamp(timestamp) == OK;
        const auto frameCount = isTimestampValid ? timestamp.mPosition : 0;

        status_t status = proxy->waitStreamEndDone(&timeout);
        switch (status) {
        case TIMED_OUT:
            if (isTimestampValid
                    && getTimestamp(timestamp) == OK && frameCount != timestamp.mPosition) {
                ALOGD("%s: waitStreamEndDone retrying", __func__);
                break;  // we retry again (and recheck possible state change).
            }
            [[fallthrough]];
        case NO_ERROR:
        case DEAD_OBJECT:
            if (status != DEAD_OBJECT) {
                // for DEAD_OBJECT, we do not send a EVENT_STREAM_END after stop();
                // instead, the application should handle the EVENT_NEW_IAUDIOTRACK.
                callback->onStreamEnd();
            }
            {
                AutoMutex lock(mLock);
                // The previously assigned value of waitStreamEnd is no longer valid,
                // since the mutex has been unlocked and either the callback handler
                // or another thread could have re-started the AudioTrack during that time.
                waitStreamEnd = mState == STATE_STOPPING;
                if (waitStreamEnd) {
                    mState = STATE_STOPPED;
                    mReleased = 0;
                }
            }
            if (waitStreamEnd && status != DEAD_OBJECT) {
               ALOGV("%s: waitStreamEndDone complete", __func__);
               return NS_INACTIVE;
            }
            break;
        }
        return 0;
    }

    // perform callbacks while unlocked
    if (newUnderrun) {
        callback->onUnderrun();
    }
    while (loopCountNotifications > 0) {
        --loopCountNotifications;
        callback->onLoopEnd(mLoopCount > 0 ? loopCountNotifications + mLoopCountNotified : -1);
    }
    if (flags & CBLK_BUFFER_END) {
        callback->onBufferEnd();
    }
    if (markerReached) {
        callback->onMarker(markerPosition.value());
    }
    while (newPosCount > 0) {
        callback->onNewPos(newPosition.value());
        newPosition += updatePeriod;
        newPosCount--;
    }

    if (mObservedSequence != sequence) {
        mObservedSequence = sequence;
        callback->onNewIAudioTrack();
        // for offloaded tracks, just wait for the upper layers to recreate the track
        if (isOffloadedOrDirect()) {
            return NS_INACTIVE;
        }
    }

    // if inactive, then don't run me again until re-started
    if (!active) {
        return NS_INACTIVE;
    }

    // Compute the estimated time until the next timed event (position, markers, loops)
    // FIXME only for non-compressed audio
    uint32_t minFrames = ~0;
    if (!markerReached && position < markerPosition) {
        minFrames = (markerPosition - position).value();
    }
    if (loopPeriod > 0 && loopPeriod < minFrames) {
        // loopPeriod is already adjusted for actual position.
        minFrames = loopPeriod;
    }
    if (updatePeriod > 0) {
        minFrames = min(minFrames, (newPosition - position).value());
    }

    // If > 0, poll periodically to recover from a stuck server.  A good value is 2.
    static const uint32_t kPoll = 0;
    if (kPoll > 0 && mTransfer == TRANSFER_CALLBACK && kPoll * notificationFrames < minFrames) {
        minFrames = kPoll * notificationFrames;
    }

    // This "fudge factor" avoids soaking CPU, and compensates for late progress by server
    static const nsecs_t kWaitPeriodNs = WAIT_PERIOD_MS * 1000000LL;
    const nsecs_t timeAfterCallbacks = systemTime();

    // Convert frame units to time units
    nsecs_t ns = NS_WHENEVER;
    if (minFrames != (uint32_t) ~0) {
        // AudioFlinger consumption of client data may be irregular when coming out of device
        // standby since the kernel buffers require filling. This is throttled to no more than 2x
        // the expected rate in the MixerThread. Hence, we reduce the estimated time to wait by one
        // half (but no more than half a second) to improve callback accuracy during these temporary
        // data surges.
        const nsecs_t estimatedNs = framesToNanoseconds(minFrames, sampleRate, speed);
        constexpr nsecs_t maxThrottleCompensationNs = 500000000LL;
        ns = estimatedNs - min(estimatedNs / 2, maxThrottleCompensationNs) + kWaitPeriodNs;
        ns -= (timeAfterCallbacks - timeBeforeCallbacks);  // account for callback time
        // TODO: Should we warn if the callback time is too long?
        if (ns < 0) ns = 0;
    }

    // If not supplying data by EVENT_MORE_DATA or EVENT_CAN_WRITE_MORE_DATA, then we're done
    if (mTransfer != TRANSFER_CALLBACK && mTransfer != TRANSFER_SYNC_NOTIF_CALLBACK) {
        return ns;
    }

    // EVENT_MORE_DATA callback handling.
    // Timing for linear pcm audio data formats can be derived directly from the
    // buffer fill level.
    // Timing for compressed data is not directly available from the buffer fill level,
    // rather indirectly from waiting for blocking mode callbacks or waiting for obtain()
    // to return a certain fill level.

    struct timespec timeout;
    const struct timespec *requested = &ClientProxy::kForever;
    if (ns != NS_WHENEVER) {
        timeout.tv_sec = ns / 1000000000LL;
        timeout.tv_nsec = ns % 1000000000LL;
        ALOGV("%s(%d): timeout %ld.%03d",
                __func__, mPortId, timeout.tv_sec, (int) timeout.tv_nsec / 1000000);
        requested = &timeout;
    }

    size_t writtenFrames = 0;
    while (mRemainingFrames > 0) {

        Buffer audioBuffer;
        audioBuffer.frameCount = mRemainingFrames;
        size_t nonContig;
        status_t err = obtainBuffer(&audioBuffer, requested, NULL, &nonContig);
        LOG_ALWAYS_FATAL_IF((err != NO_ERROR) != (audioBuffer.frameCount == 0),
                "%s(%d): obtainBuffer() err=%d frameCount=%zu",
                 __func__, mPortId, err, audioBuffer.frameCount);
        requested = &ClientProxy::kNonBlocking;
        size_t avail = audioBuffer.frameCount + nonContig;
        ALOGV("%s(%d): obtainBuffer(%u) returned %zu = %zu + %zu err %d",
                __func__, mPortId, mRemainingFrames, avail, audioBuffer.frameCount, nonContig, err);
        if (err != NO_ERROR) {
            if (err == TIMED_OUT || err == WOULD_BLOCK || err == -EINTR ||
                    (isOffloaded() && (err == DEAD_OBJECT))) {
                // FIXME bug 25195759
                return 1000000;
            }
            ALOGE("%s(%d): Error %d obtaining an audio buffer, giving up.",
                    __func__, mPortId, err);
            return NS_NEVER;
        }

        if (mRetryOnPartialBuffer && audio_has_proportional_frames(mFormat)) {
            mRetryOnPartialBuffer = false;
            if (avail < mRemainingFrames) {
                if (ns > 0) { // account for obtain time
                    const nsecs_t timeNow = systemTime();
                    ns = max((nsecs_t)0, ns - (timeNow - timeAfterCallbacks));
                }

                // delayNs is first computed by the additional frames required in the buffer.
                nsecs_t delayNs = framesToNanoseconds(
                        mRemainingFrames - avail, sampleRate, speed);

                // afNs is the AudioFlinger mixer period in ns.
                const nsecs_t afNs = framesToNanoseconds(mAfFrameCount, mAfSampleRate, speed);

                // If the AudioTrack is double buffered based on the AudioFlinger mixer period,
                // we may have a race if we wait based on the number of frames desired.
                // This is a possible issue with resampling and AAudio.
                //
                // The granularity of audioflinger processing is one mixer period; if
                // our wait time is less than one mixer period, wait at most half the period.
                if (delayNs < afNs) {
                    delayNs = std::min(delayNs, afNs / 2);
                }

                // adjust our ns wait by delayNs.
                if (ns < 0 /* NS_WHENEVER */ || delayNs < ns) {
                    ns = delayNs;
                }
                return ns;
            }
        }

        size_t reqSize = audioBuffer.size();
        if (mTransfer == TRANSFER_SYNC_NOTIF_CALLBACK) {
            // when notifying client it can write more data, pass the total size that can be
            // written in the next write() call, since it's not passed through the callback
            audioBuffer.mSize += nonContig;
        }
        const size_t writtenSize = (mTransfer == TRANSFER_CALLBACK)
                                      ? callback->onMoreData(audioBuffer)
                                      : callback->onCanWriteMoreData(audioBuffer);
        // Validate on returned size
        if (ssize_t(writtenSize) < 0 || writtenSize > reqSize) {
            ALOGE("%s(%d): EVENT_MORE_DATA requested %zu bytes but callback returned %zd bytes",
                    __func__, mPortId, reqSize, ssize_t(writtenSize));
            return NS_NEVER;
        }

        if (writtenSize == 0) {
            if (mTransfer == TRANSFER_SYNC_NOTIF_CALLBACK) {
                // The callback EVENT_CAN_WRITE_MORE_DATA was processed in the JNI of
                // android.media.AudioTrack. The JNI is not using the callback to provide data,
                // it only signals to the Java client that it can provide more data, which
                // this track is read to accept now.
                // The playback thread will be awaken at the next ::write()
                return NS_WHENEVER;
            }
            // The callback is done filling buffers
            // Keep this thread going to handle timed events and
            // still try to get more data in intervals of WAIT_PERIOD_MS
            // but don't just loop and block the CPU, so wait

            // mCbf(EVENT_MORE_DATA, ...) might either
            // (1) Block until it can fill the buffer, returning 0 size on EOS.
            // (2) Block until it can fill the buffer, returning 0 data (silence) on EOS.
            // (3) Return 0 size when no data is available, does not wait for more data.
            //
            // (1) and (2) occurs with AudioPlayer/AwesomePlayer; (3) occurs with NuPlayer.
            // We try to compute the wait time to avoid a tight sleep-wait cycle,
            // especially for case (3).
            //
            // The decision to support (1) and (2) affect the sizing of mRemainingFrames
            // and this loop; whereas for case (3) we could simply check once with the full
            // buffer size and skip the loop entirely.

            nsecs_t myns;
            if (audio_has_proportional_frames(mFormat)) {
                // time to wait based on buffer occupancy
                const nsecs_t datans = mRemainingFrames <= avail ? 0 :
                        framesToNanoseconds(mRemainingFrames - avail, sampleRate, speed);
                // audio flinger thread buffer size (TODO: adjust for fast tracks)
                // FIXME: use mAfFrameCountHAL instead of mAfFrameCount below for fast tracks.
                const nsecs_t afns = framesToNanoseconds(mAfFrameCount, mAfSampleRate, speed);
                // add a half the AudioFlinger buffer time to avoid soaking CPU if datans is 0.
                myns = datans + (afns / 2);
            } else {
                // FIXME: This could ping quite a bit if the buffer isn't full.
                // Note that when mState is stopping we waitStreamEnd, so it never gets here.
                myns = kWaitPeriodNs;
            }
            if (ns > 0) { // account for obtain and callback time
                const nsecs_t timeNow = systemTime();
                ns = max((nsecs_t)0, ns - (timeNow - timeAfterCallbacks));
            }
            if (ns < 0 /* NS_WHENEVER */ || myns < ns) {
                ns = myns;
            }
            return ns;
        }

        // releaseBuffer reads from audioBuffer.size
        audioBuffer.mSize = writtenSize;

        size_t releasedFrames = writtenSize / mFrameSize;
        audioBuffer.frameCount = releasedFrames;
        mRemainingFrames -= releasedFrames;
        if (misalignment >= releasedFrames) {
            misalignment -= releasedFrames;
        } else {
            misalignment = 0;
        }

        releaseBuffer(&audioBuffer);
        writtenFrames += releasedFrames;

        // FIXME here is where we would repeat EVENT_MORE_DATA again on same advanced buffer
        // if callback doesn't like to accept the full chunk
        if (writtenSize < reqSize) {
            continue;
        }

        // There could be enough non-contiguous frames available to satisfy the remaining request
        if (mRemainingFrames <= nonContig) {
            continue;
        }

#if 0
        // This heuristic tries to collapse a series of EVENT_MORE_DATA that would total to a
        // sum <= notificationFrames.  It replaces that series by at most two EVENT_MORE_DATA
        // that total to a sum == notificationFrames.
        if (0 < misalignment && misalignment <= mRemainingFrames) {
            mRemainingFrames = misalignment;
            return ((double)mRemainingFrames * 1100000000) / ((double)sampleRate * speed);
        }
#endif

    }
    if (writtenFrames > 0) {
        AutoMutex lock(mLock);
        mFramesWritten += writtenFrames;
    }
    mRemainingFrames = notificationFrames;
    mRetryOnPartialBuffer = true;

    // A lot has transpired since ns was calculated, so run again immediately and re-calculate
    return 0;
}

status_t AudioTrack::restoreTrack_l(const char *from, bool forceRestore)
{
    status_t result = NO_ERROR;  // logged: make sure to set this before returning.
    const int64_t beginNs = systemTime();
    mediametrics::Defer defer([&] {
        mediametrics::LogItem(mMetricsId)
            .set(AMEDIAMETRICS_PROP_EVENT, AMEDIAMETRICS_PROP_EVENT_VALUE_RESTORE)
            .set(AMEDIAMETRICS_PROP_EXECUTIONTIMENS, (int64_t)(systemTime() - beginNs))
            .set(AMEDIAMETRICS_PROP_STATE, stateToString(mState))
            .set(AMEDIAMETRICS_PROP_STATUS, (int32_t)result)
            .set(AMEDIAMETRICS_PROP_WHERE, from)
            .record(); });

    ALOGW("%s(%d): dead IAudioTrack, %s, creating a new one from %s()",
            __func__, mPortId, isOffloadedOrDirect_l() ? "Offloaded or Direct" : "PCM", from);
    ++mSequence;

    // refresh the audio configuration cache in this process to make sure we get new
    // output parameters and new IAudioFlinger in createTrack_l()
    AudioSystem::clearAudioConfigCache();

    if (!forceRestore &&
        (isOffloadedOrDirect_l() || mDoNotReconnect ||
        (mOrigFlags & AUDIO_OUTPUT_FLAG_DIRECT) != 0)) {
        // FIXME re-creation of offloaded and direct tracks is not yet implemented;
        // Disabled since (1) timestamp correction is not implemented for non-PCM and
        // (2) We pre-empt existing direct tracks on resource constraint, so these tracks
        // shouldn't reconnect.

        // Tear down sink only for non-internal invalidation.
        // Since new track could again have invalidation on setPlayback rate causing
        // continuous creation and tear down.
        if (!mTrackOffloaded ||
              isAudioPlaybackRateEqual(mPlaybackRate, AUDIO_PLAYBACK_RATE_DEFAULT)) {
            result = DEAD_OBJECT;
            return result;
        }
    }

    // Save so we can return count since creation.
    mUnderrunCountOffset = getUnderrunCount_l();

    // save the old static buffer position
    uint32_t staticPosition = 0;
    size_t bufferPosition = 0;
    int loopCount = 0;
    if (mStaticProxy != 0) {
        mStaticProxy->getBufferPositionAndLoopCount(&bufferPosition, &loopCount);
        staticPosition = mStaticProxy->getPosition().unsignedValue();
    }

    // save the old startThreshold and framecount
    const uint32_t originalStartThresholdInFrames = mProxy->getStartThresholdInFrames();
    const uint32_t originalFrameCount = mProxy->frameCount();

    // See b/74409267. Connecting to a BT A2DP device supporting multiple codecs
    // causes a lot of churn on the service side, and it can reject starting
    // playback of a previously created track. May also apply to other cases.
    const int INITIAL_RETRIES = 3;
    int retries = INITIAL_RETRIES;
retry:
    if (retries < INITIAL_RETRIES) {
        // See the comment for clearAudioConfigCache at the start of the function.
        AudioSystem::clearAudioConfigCache();
    }
    mFlags = mOrigFlags;

    // If a new IAudioTrack is successfully created, createTrack_l() will modify the
    // following member variables: mAudioTrack, mCblkMemory and mCblk.
    // It will also delete the strong references on previous IAudioTrack and IMemory.
    // If a new IAudioTrack cannot be created, the previous (dead) instance will be left intact.
    result = createTrack_l();

    if (result == NO_ERROR) {
        // take the frames that will be lost by track recreation into account in saved position
        // For streaming tracks, this is the amount we obtained from the user/client
        // (not the number actually consumed at the server - those are already lost).
        if (mStaticProxy == 0) {
            mPosition = mReleased;
        }
        // Continue playback from last known position and restore loop.
        if (mStaticProxy != 0) {
            if (loopCount != 0) {
                mStaticProxy->setBufferPositionAndLoop(bufferPosition,
                        mLoopStart, mLoopEnd, loopCount);
            } else {
                mStaticProxy->setBufferPosition(bufferPosition);
                if (bufferPosition == mFrameCount) {
                    ALOGD("%s(%d): restoring track at end of static buffer", __func__, mPortId);
                }
            }
        }
        // restore volume handler
        mVolumeHandler->forall([this](const VolumeShaper &shaper) -> VolumeShaper::Status {
            sp<VolumeShaper::Operation> operationToEnd =
                    new VolumeShaper::Operation(shaper.mOperation);
            // TODO: Ideally we would restore to the exact xOffset position
            // as returned by getVolumeShaperState(), but we don't have that
            // information when restoring at the client unless we periodically poll
            // the server or create shared memory state.
            //
            // For now, we simply advance to the end of the VolumeShaper effect
            // if it has been started.
            if (shaper.isStarted()) {
                operationToEnd->setNormalizedTime(1.f);
            }
            media::VolumeShaperConfiguration config;
            shaper.mConfiguration->writeToParcelable(&config);
            media::VolumeShaperOperation operation;
            operationToEnd->writeToParcelable(&operation);
            status_t status;
            mAudioTrack->applyVolumeShaper(config, operation, &status);
            return status;
        });

        // restore the original start threshold if different than frameCount.
        if (originalStartThresholdInFrames != originalFrameCount) {
            // Note: mProxy->setStartThresholdInFrames() call is in the Proxy
            // and does not trigger a restart.
            // (Also CBLK_DISABLED is not set, buffers are empty after track recreation).
            // Any start would be triggered on the mState == ACTIVE check below.
            const uint32_t currentThreshold =
                    mProxy->setStartThresholdInFrames(originalStartThresholdInFrames);
            ALOGD_IF(originalStartThresholdInFrames != currentThreshold,
                    "%s(%d) startThresholdInFrames changing from %u to %u",
                    __func__, mPortId, originalStartThresholdInFrames, currentThreshold);
        }
        if (mState == STATE_ACTIVE) {
            mAudioTrack->start(&result);
        }
        // server resets to zero so we offset
        mFramesWrittenServerOffset =
                mStaticProxy.get() != nullptr ? staticPosition : mFramesWritten;
        mFramesWrittenAtRestore = mFramesWrittenServerOffset;
    }
    if (result != NO_ERROR) {
        ALOGW("%s(%d): failed status %d, retries %d", __func__, mPortId, result, retries);
        if (--retries > 0) {
            // leave time for an eventual race condition to clear before retrying
            usleep(500000);
            goto retry;
        }
        // if no retries left, set invalid bit to force restoring at next occasion
        // and avoid inconsistent active state on client and server sides
        if (mCblk != nullptr) {
            android_atomic_or(CBLK_INVALID, &mCblk->mFlags);
        }
    }
    return result;
}

Modulo<uint32_t> AudioTrack::updateAndGetPosition_l()
{
    // This is the sole place to read server consumed frames
    Modulo<uint32_t> newServer(mProxy->getPosition());
    const int32_t delta = (newServer - mServer).signedValue();
    // TODO There is controversy about whether there can be "negative jitter" in server position.
    //      This should be investigated further, and if possible, it should be addressed.
    //      A more definite failure mode is infrequent polling by client.
    //      One could call (void)getPosition_l() in releaseBuffer(),
    //      so mReleased and mPosition are always lock-step as best possible.
    //      That should ensure delta never goes negative for infrequent polling
    //      unless the server has more than 2^31 frames in its buffer,
    //      in which case the use of uint32_t for these counters has bigger issues.
    ALOGE_IF(delta < 0,
            "%s(%d): detected illegal retrograde motion by the server: mServer advanced by %d",
            __func__, mPortId, delta);
    mServer = newServer;
    if (delta > 0) { // avoid retrograde
        mPosition += delta;
    }
    return mPosition;
}

bool AudioTrack::isSampleRateSpeedAllowed_l(uint32_t sampleRate, float speed)
{
    updateLatency_l();
    // applicable for mixing tracks only (not offloaded or direct)
    if (mStaticProxy != 0) {
        return true; // static tracks do not have issues with buffer sizing.
    }
    const size_t minFrameCount =
            AudioSystem::calculateMinFrameCount(mAfLatency, mAfFrameCount, mAfSampleRate,
                                            sampleRate, speed /*, 0 mNotificationsPerBufferReq*/);
    const bool allowed = mFrameCount >= minFrameCount;
    ALOGD_IF(!allowed,
            "%s(%d): denied "
            "mAfLatency:%u  mAfFrameCount:%zu  mAfSampleRate:%u  sampleRate:%u  speed:%f "
            "mFrameCount:%zu < minFrameCount:%zu",
            __func__, mPortId,
            mAfLatency, mAfFrameCount, mAfSampleRate, sampleRate, speed,
            mFrameCount, minFrameCount);
    return allowed;
}

status_t AudioTrack::setParameters(const String8& keyValuePairs)
{
    AutoMutex lock(mLock);
    status_t status;
    mAudioTrack->setParameters(keyValuePairs.c_str(), &status);
    return status;
}

status_t AudioTrack::selectPresentation(int presentationId, int programId)
{
    AutoMutex lock(mLock);
    AudioParameter param = AudioParameter();
    param.addInt(String8(AudioParameter::keyPresentationId), presentationId);
    param.addInt(String8(AudioParameter::keyProgramId), programId);
    ALOGV("%s(%d): PresentationId/ProgramId[%s]",
            __func__, mPortId, param.toString().c_str());

    status_t status;
    mAudioTrack->setParameters(param.toString().c_str(), &status);
    return status;
}

VolumeShaper::Status AudioTrack::applyVolumeShaper(
        const sp<VolumeShaper::Configuration>& configuration,
        const sp<VolumeShaper::Operation>& operation)
{
    AutoMutex lock(mLock);
    mVolumeHandler->setIdIfNecessary(configuration);
    media::VolumeShaperConfiguration config;
    configuration->writeToParcelable(&config);
    media::VolumeShaperOperation op;
    operation->writeToParcelable(&op);
    VolumeShaper::Status status;
    mAudioTrack->applyVolumeShaper(config, op, &status);

    if (status == DEAD_OBJECT) {
        if (restoreTrack_l("applyVolumeShaper") == OK) {
            mAudioTrack->applyVolumeShaper(config, op, &status);
        }
    }
    if (status >= 0) {
        // save VolumeShaper for restore
        mVolumeHandler->applyVolumeShaper(configuration, operation);
        if (mState == STATE_ACTIVE || mState == STATE_STOPPING) {
            mVolumeHandler->setStarted();
        }
    } else {
        // warn only if not an expected restore failure.
        ALOGW_IF(!((isOffloadedOrDirect_l() || mDoNotReconnect) && status == DEAD_OBJECT),
                "%s(%d): applyVolumeShaper failed: %d", __func__, mPortId, status);
    }
    return status;
}

sp<VolumeShaper::State> AudioTrack::getVolumeShaperState(int id)
{
    AutoMutex lock(mLock);
    std::optional<media::VolumeShaperState> vss;
    mAudioTrack->getVolumeShaperState(id, &vss);
    sp<VolumeShaper::State> state;
    if (vss.has_value()) {
        state = new VolumeShaper::State();
        state->readFromParcelable(vss.value());
    }
    if (state.get() == nullptr && (mCblk->mFlags & CBLK_INVALID) != 0) {
        if (restoreTrack_l("getVolumeShaperState") == OK) {
            mAudioTrack->getVolumeShaperState(id, &vss);
            if (vss.has_value()) {
                state = new VolumeShaper::State();
                state->readFromParcelable(vss.value());
            }
        }
    }
    return state;
}

status_t AudioTrack::getTimestamp(ExtendedTimestamp *timestamp)
{
    if (timestamp == nullptr) {
        return BAD_VALUE;
    }
    AutoMutex lock(mLock);
    return getTimestamp_l(timestamp);
}

status_t AudioTrack::getTimestamp_l(ExtendedTimestamp *timestamp)
{
    if (mCblk->mFlags & CBLK_INVALID) {
        const status_t status = restoreTrack_l("getTimestampExtended");
        if (status != OK) {
            // per getTimestamp() API doc in header, we return DEAD_OBJECT here,
            // recommending that the track be recreated.
            return DEAD_OBJECT;
        }
    }
    // check for offloaded/direct here in case restoring somehow changed those flags.
    if (isOffloadedOrDirect_l()) {
        return INVALID_OPERATION; // not supported
    }
    status_t status = mProxy->getTimestamp(timestamp);
    LOG_ALWAYS_FATAL_IF(status != OK, "%s(%d): status %d not allowed from proxy getTimestamp",
            __func__, mPortId, status);
    bool found = false;
    timestamp->mPosition[ExtendedTimestamp::LOCATION_CLIENT] = mFramesWritten;
    timestamp->mTimeNs[ExtendedTimestamp::LOCATION_CLIENT] = 0;
    // server side frame offset in case AudioTrack has been restored.
    for (int i = ExtendedTimestamp::LOCATION_SERVER;
            i < ExtendedTimestamp::LOCATION_MAX; ++i) {
        if (timestamp->mTimeNs[i] >= 0) {
            // apply server offset (frames flushed is ignored
            // so we don't report the jump when the flush occurs).
            timestamp->mPosition[i] += mFramesWrittenServerOffset;
            found = true;
        }
    }
    return found ? OK : WOULD_BLOCK;
}

status_t AudioTrack::getTimestamp(AudioTimestamp& timestamp)
{
    AutoMutex lock(mLock);
    return getTimestamp_l(timestamp);
}

status_t AudioTrack::getTimestamp_l(AudioTimestamp& timestamp)
{
    bool previousTimestampValid = mPreviousTimestampValid;
    // Set false here to cover all the error return cases.
    mPreviousTimestampValid = false;

    switch (mState) {
    case STATE_ACTIVE:
    case STATE_PAUSED:
        break; // handle below
    case STATE_FLUSHED:
    case STATE_STOPPED:
        return WOULD_BLOCK;
    case STATE_STOPPING:
    case STATE_PAUSED_STOPPING:
        if (!isOffloaded_l()) {
            return INVALID_OPERATION;
        }
        break; // offloaded tracks handled below
    default:
        LOG_ALWAYS_FATAL("%s(%d): Invalid mState in getTimestamp(): %d",
               __func__, mPortId, mState);
        break;
    }

    if (mCblk->mFlags & CBLK_INVALID) {
        const status_t status = restoreTrack_l("getTimestamp");
        if (status != OK) {
            // per getTimestamp() API doc in header, we return DEAD_OBJECT here,
            // recommending that the track be recreated.
            return DEAD_OBJECT;
        }
    }

    // The presented frame count must always lag behind the consumed frame count.
    // To avoid a race, read the presented frames first.  This ensures that presented <= consumed.

    status_t status;
    if (isAfTrackOffloadedOrDirect_l()) {
        // use Binder to get timestamp
        media::AudioTimestampInternal ts;
        mAudioTrack->getTimestamp(&ts, &status);
        if (status == OK) {
            timestamp = VALUE_OR_FATAL(aidl2legacy_AudioTimestampInternal_AudioTimestamp(ts));
        }
    } else {
        // read timestamp from shared memory
        ExtendedTimestamp ets;
        status = mProxy->getTimestamp(&ets);
        if (status == OK) {
            ExtendedTimestamp::Location location;
            status = ets.getBestTimestamp(&timestamp, &location);

            if (status == OK) {
                updateLatency_l();
                // It is possible that the best location has moved from the kernel to the server.
                // In this case we adjust the position from the previous computed latency.
                if (location == ExtendedTimestamp::LOCATION_SERVER) {
                    ALOGW_IF(mPreviousLocation == ExtendedTimestamp::LOCATION_KERNEL,
                            "%s(%d): location moved from kernel to server",
                            __func__, mPortId);
                    // check that the last kernel OK time info exists and the positions
                    // are valid (if they predate the current track, the positions may
                    // be zero or negative).
                    const int64_t frames =
                            (ets.mTimeNs[ExtendedTimestamp::LOCATION_SERVER_LASTKERNELOK] < 0 ||
                            ets.mTimeNs[ExtendedTimestamp::LOCATION_KERNEL_LASTKERNELOK] < 0 ||
                            ets.mPosition[ExtendedTimestamp::LOCATION_SERVER_LASTKERNELOK] <= 0 ||
                            ets.mPosition[ExtendedTimestamp::LOCATION_KERNEL_LASTKERNELOK] <= 0)
                            ?
                            int64_t((double)mAfLatency * mSampleRate * mPlaybackRate.mSpeed
                                    / 1000)
                            :
                            (ets.mPosition[ExtendedTimestamp::LOCATION_SERVER_LASTKERNELOK]
                            - ets.mPosition[ExtendedTimestamp::LOCATION_KERNEL_LASTKERNELOK]);
                    ALOGV("%s(%d): frame adjustment:%lld  timestamp:%s",
                            __func__, mPortId, (long long)frames, ets.toString().c_str());
                    if (frames >= ets.mPosition[location]) {
                        timestamp.mPosition = 0;
                    } else {
                        timestamp.mPosition = (uint32_t)(ets.mPosition[location] - frames);
                    }
                } else if (location == ExtendedTimestamp::LOCATION_KERNEL) {
                    ALOGV_IF(mPreviousLocation == ExtendedTimestamp::LOCATION_SERVER,
                            "%s(%d): location moved from server to kernel",
                            __func__, mPortId);

                    if (ets.mPosition[ExtendedTimestamp::LOCATION_SERVER] ==
                            ets.mPosition[ExtendedTimestamp::LOCATION_KERNEL]) {
                        // In Q, we don't return errors as an invalid time
                        // but instead we leave the last kernel good timestamp alone.
                        //
                        // If server is identical to kernel, the device data pipeline is idle.
                        // A better start time is now.  The retrograde check ensures
                        // timestamp monotonicity.
                        const int64_t nowNs = systemTime();
                        if (!mTimestampStallReported) {
                            ALOGD("%s(%d): device stall time corrected using current time %lld",
                                    __func__, mPortId, (long long)nowNs);
                            mTimestampStallReported = true;
                        }
                        timestamp.mTime = convertNsToTimespec(nowNs);
                    }  else {
                        mTimestampStallReported = false;
                    }
                }

                // We update the timestamp time even when paused.
                if (mState == STATE_PAUSED /* not needed: STATE_PAUSED_STOPPING */) {
                    const int64_t now = systemTime();
                    const int64_t at = audio_utils_ns_from_timespec(&timestamp.mTime);
                    const int64_t lag =
                            (ets.mTimeNs[ExtendedTimestamp::LOCATION_SERVER_LASTKERNELOK] < 0 ||
                                ets.mTimeNs[ExtendedTimestamp::LOCATION_KERNEL_LASTKERNELOK] < 0)
                            ? int64_t(mAfLatency * 1000000LL)
                            : (ets.mPosition[ExtendedTimestamp::LOCATION_SERVER_LASTKERNELOK]
                             - ets.mPosition[ExtendedTimestamp::LOCATION_KERNEL_LASTKERNELOK])
                             * NANOS_PER_SECOND / mSampleRate;
                    const int64_t limit = now - lag; // no earlier than this limit
                    if (at < limit) {
                        ALOGV("timestamp pause lag:%lld adjusting from %lld to %lld",
                                (long long)lag, (long long)at, (long long)limit);
                        timestamp.mTime = convertNsToTimespec(limit);
                    }
                }
                mPreviousLocation = location;
            } else {
                // right after AudioTrack is started, one may not find a timestamp
                ALOGV("%s(%d): getBestTimestamp did not find timestamp", __func__, mPortId);
            }
        }
        if (status == INVALID_OPERATION) {
            // INVALID_OPERATION occurs when no timestamp has been issued by the server;
            // other failures are signaled by a negative time.
            // If we come out of FLUSHED or STOPPED where the position is known
            // to be zero we convert this to WOULD_BLOCK (with the implicit meaning of
            // "zero" for NuPlayer).  We don't convert for track restoration as position
            // does not reset.
            ALOGV("%s(%d): timestamp server offset:%lld restore frames:%lld",
                    __func__, mPortId,
                    (long long)mFramesWrittenServerOffset, (long long)mFramesWrittenAtRestore);
            if (mFramesWrittenServerOffset != mFramesWrittenAtRestore) {
                status = WOULD_BLOCK;
            }
        }
    }
    if (status != NO_ERROR) {
        ALOGV_IF(status != WOULD_BLOCK, "%s(%d): getTimestamp error:%#x", __func__, mPortId, status);
        return status;
    }
    if (isAfTrackOffloadedOrDirect_l()) {
        if (isOffloaded_l() && (mState == STATE_PAUSED || mState == STATE_PAUSED_STOPPING)) {
            // use cached paused position in case another offloaded track is running.
            timestamp.mPosition = mPausedPosition;
            clock_gettime(CLOCK_MONOTONIC, &timestamp.mTime);
            // TODO: adjust for delay
            return NO_ERROR;
        }

        // Check whether a pending flush or stop has completed, as those commands may
        // be asynchronous or return near finish or exhibit glitchy behavior.
        //
        // Originally this showed up as the first timestamp being a continuation of
        // the previous song under gapless playback.
        // However, we sometimes see zero timestamps, then a glitch of
        // the previous song's position, and then correct timestamps afterwards.
        if (mStartFromZeroUs != 0 && mSampleRate != 0) {
            static const int kTimeJitterUs = 100000; // 100 ms
            static const int k1SecUs = 1000000;

            const int64_t timeNow = getNowUs();

            if (timeNow < mStartFromZeroUs + k1SecUs) { // within first second of starting
                const int64_t timestampTimeUs = convertTimespecToUs(timestamp.mTime);
                if (timestampTimeUs < mStartFromZeroUs) {
                    return WOULD_BLOCK;  // stale timestamp time, occurs before start.
                }
                const int64_t deltaTimeUs = timestampTimeUs - mStartFromZeroUs;
                const int64_t deltaPositionByUs = (double)timestamp.mPosition * 1000000
                        / ((double)mSampleRate * mPlaybackRate.mSpeed);

                if (deltaPositionByUs > deltaTimeUs + kTimeJitterUs) {
                    // Verify that the counter can't count faster than the sample rate
                    // since the start time.  If greater, then that means we may have failed
                    // to completely flush or stop the previous playing track.
                    ALOGW_IF(!mTimestampStartupGlitchReported,
                            "%s(%d): startup glitch detected"
                            " deltaTimeUs(%lld) deltaPositionUs(%lld) tsmPosition(%u)",
                            __func__, mPortId,
                            (long long)deltaTimeUs, (long long)deltaPositionByUs,
                            timestamp.mPosition);
                    mTimestampStartupGlitchReported = true;
                    if (previousTimestampValid
                            && mPreviousTimestamp.mPosition == 0 /* should be true if valid */) {
                        timestamp = mPreviousTimestamp;
                        mPreviousTimestampValid = true;
                        return NO_ERROR;
                    }
                    return WOULD_BLOCK;
                }
                if (deltaPositionByUs != 0) {
                    mStartFromZeroUs = 0; // don't check again, we got valid nonzero position.
                }
            } else {
                mStartFromZeroUs = 0; // don't check again, start time expired.
            }
            mTimestampStartupGlitchReported = false;
        }
    } else {
        // Update the mapping between local consumed (mPosition) and server consumed (mServer)
        (void) updateAndGetPosition_l();
        // Server consumed (mServer) and presented both use the same server time base,
        // and server consumed is always >= presented.
        // The delta between these represents the number of frames in the buffer pipeline.
        // If this delta between these is greater than the client position, it means that
        // actually presented is still stuck at the starting line (figuratively speaking),
        // waiting for the first frame to go by.  So we can't report a valid timestamp yet.
        // Note: We explicitly use non-Modulo comparison here - potential wrap issue when
        // mPosition exceeds 32 bits.
        // TODO Remove when timestamp is updated to contain pipeline status info.
        const int32_t pipelineDepthInFrames = (mServer - timestamp.mPosition).signedValue();
        if (pipelineDepthInFrames > 0 /* should be true, but we check anyways */
                && (uint32_t)pipelineDepthInFrames > mPosition.value()) {
            return INVALID_OPERATION;
        }
        // Convert timestamp position from server time base to client time base.
        // TODO The following code should work OK now because timestamp.mPosition is 32-bit.
        // But if we change it to 64-bit then this could fail.
        // Use Modulo computation here.
        timestamp.mPosition = (mPosition - mServer + timestamp.mPosition).value();
        // Immediately after a call to getPosition_l(), mPosition and
        // mServer both represent the same frame position.  mPosition is
        // in client's point of view, and mServer is in server's point of
        // view.  So the difference between them is the "fudge factor"
        // between client and server views due to stop() and/or new
        // IAudioTrack.  And timestamp.mPosition is initially in server's
        // point of view, so we need to apply the same fudge factor to it.
    }

    // Prevent retrograde motion in timestamp.
    // This is sometimes caused by erratic reports of the available space in the ALSA drivers.
    if (status == NO_ERROR) {
        // Fix stale time when checking timestamp right after start().
        // The position is at the last reported location but the time can be stale
        // due to pause or standby or cold start latency.
        //
        // We keep advancing the time (but not the position) to ensure that the
        // stale value does not confuse the application.
        //
        // For offload compatibility, use a default lag value here.
        // Any time discrepancy between this update and the pause timestamp is handled
        // by the retrograde check afterwards.
        int64_t currentTimeNanos = audio_utils_ns_from_timespec(&timestamp.mTime);
        const int64_t lagNs = int64_t(mAfLatency * 1000000LL);
        const int64_t limitNs = mStartNs - lagNs;
        if (currentTimeNanos < limitNs) {
            if (!mTimestampStaleTimeReported) {
                ALOGD("%s(%d): stale timestamp time corrected, "
                        "currentTimeNanos: %lld < limitNs: %lld < mStartNs: %lld",
                        __func__, mPortId,
                        (long long)currentTimeNanos, (long long)limitNs, (long long)mStartNs);
                mTimestampStaleTimeReported = true;
            }
            timestamp.mTime = convertNsToTimespec(limitNs);
            currentTimeNanos = limitNs;
        } else {
            mTimestampStaleTimeReported = false;
        }

        // previousTimestampValid is set to false when starting after a stop or flush.
        if (previousTimestampValid) {
            const int64_t previousTimeNanos =
                    audio_utils_ns_from_timespec(&mPreviousTimestamp.mTime);

            // retrograde check
            if (currentTimeNanos < previousTimeNanos) {
                if (!mTimestampRetrogradeTimeReported) {
                    ALOGW("%s(%d): retrograde timestamp time corrected, %lld < %lld",
                            __func__, mPortId,
                            (long long)currentTimeNanos, (long long)previousTimeNanos);
                    mTimestampRetrogradeTimeReported = true;
                }
                timestamp.mTime = mPreviousTimestamp.mTime;
            } else {
                mTimestampRetrogradeTimeReported = false;
            }

            // Looking at signed delta will work even when the timestamps
            // are wrapping around.
            int32_t deltaPosition = (Modulo<uint32_t>(timestamp.mPosition)
                    - mPreviousTimestamp.mPosition).signedValue();
            if (deltaPosition < 0) {
                // Only report once per position instead of spamming the log.
                if (!mTimestampRetrogradePositionReported) {
                    ALOGW("%s(%d): retrograde timestamp position corrected, %d = %u - %u",
                            __func__, mPortId,
                            deltaPosition,
                            timestamp.mPosition,
                            mPreviousTimestamp.mPosition);
                    mTimestampRetrogradePositionReported = true;
                }
            } else {
                mTimestampRetrogradePositionReported = false;
            }
            if (deltaPosition < 0) {
                timestamp.mPosition = mPreviousTimestamp.mPosition;
                deltaPosition = 0;
            }
#if 0
            // Uncomment this to verify audio timestamp rate.
            const int64_t deltaTime =
                    audio_utils_ns_from_timespec(&timestamp.mTime) - previousTimeNanos;
            if (deltaTime != 0) {
                const int64_t computedSampleRate =
                        deltaPosition * (long long)NANOS_PER_SECOND / deltaTime;
                ALOGD("%s(%d): computedSampleRate:%u  sampleRate:%u",
                        __func__, mPortId,
                        (unsigned)computedSampleRate, mSampleRate);
            }
#endif
        }
        mPreviousTimestamp = timestamp;
        mPreviousTimestampValid = true;
    }

    return status;
}

String8 AudioTrack::getParameters(const String8& keys)
{
    audio_io_handle_t output = getOutput();
    if (output != AUDIO_IO_HANDLE_NONE) {
        return AudioSystem::getParameters(output, keys);
    } else {
        return String8();
    }
}

bool AudioTrack::isOffloaded() const
{
    AutoMutex lock(mLock);
    return isOffloaded_l();
}

bool AudioTrack::isDirect() const
{
    AutoMutex lock(mLock);
    return isDirect_l();
}

bool AudioTrack::isOffloadedOrDirect() const
{
    AutoMutex lock(mLock);
    return isOffloadedOrDirect_l();
}


status_t AudioTrack::dump(int fd, const Vector<String16>& args __unused) const
{
    String8 result;

    result.append(" AudioTrack::dump\n");
    result.appendFormat("  id(%d) status(%d), state(%d), session Id(%d), flags(%#x)\n",
                        mPortId, mStatus, mState, mSessionId, mFlags);
    result.appendFormat("  stream type(%d), left - right volume(%f, %f)\n",
                            mStreamType,
                        mVolume[AUDIO_INTERLEAVE_LEFT], mVolume[AUDIO_INTERLEAVE_RIGHT]);
    result.appendFormat("  format(%#x), channel mask(%#x), channel count(%u)\n",
                  mFormat, mChannelMask, mChannelCount);
    result.appendFormat("  sample rate(%u), original sample rate(%u), speed(%f)\n",
                  mSampleRate, mOriginalSampleRate, mPlaybackRate.mSpeed);
    result.appendFormat("  frame count(%zu), req. frame count(%zu)\n",
                  mFrameCount, mReqFrameCount);
    result.appendFormat("  notif. frame count(%u), req. notif. frame count(%u),"
            " req. notif. per buff(%u)\n",
             mNotificationFramesAct, mNotificationFramesReq, mNotificationsPerBufferReq);
    result.appendFormat("  latency (%d), selected device Id(%d), routed device Id(%d)\n",
                        mLatency, mSelectedDeviceId, mRoutedDeviceId);
    result.appendFormat("  output(%d) AF latency (%u) AF frame count(%zu) AF SampleRate(%u)\n",
                        mOutput, mAfLatency, mAfFrameCount, mAfSampleRate);
    ::write(fd, result.c_str(), result.size());
    return NO_ERROR;
}

uint32_t AudioTrack::getUnderrunCount() const
{
    AutoMutex lock(mLock);
    return getUnderrunCount_l();
}

uint32_t AudioTrack::getUnderrunCount_l() const
{
    return mProxy->getUnderrunCount() + mUnderrunCountOffset;
}

uint32_t AudioTrack::getUnderrunFrames() const
{
    AutoMutex lock(mLock);
    return mProxy->getUnderrunFrames();
}

void AudioTrack::setLogSessionId(const char *logSessionId)
{
     AutoMutex lock(mLock);
    if (logSessionId == nullptr) logSessionId = "";  // an empty string is an unset session id.
    if (mLogSessionId == logSessionId) return;

     mLogSessionId = logSessionId;
     mediametrics::LogItem(mMetricsId)
         .set(AMEDIAMETRICS_PROP_EVENT, AMEDIAMETRICS_PROP_EVENT_VALUE_SETLOGSESSIONID)
         .set(AMEDIAMETRICS_PROP_LOGSESSIONID, logSessionId)
         .record();
}

void AudioTrack::setPlayerIId(int playerIId)
{
    AutoMutex lock(mLock);
    if (mPlayerIId == playerIId) return;

    mPlayerIId = playerIId;
    triggerPortIdUpdate_l();
    mediametrics::LogItem(mMetricsId)
        .set(AMEDIAMETRICS_PROP_EVENT, AMEDIAMETRICS_PROP_EVENT_VALUE_SETPLAYERIID)
        .set(AMEDIAMETRICS_PROP_PLAYERIID, playerIId)
        .record();
}

void AudioTrack::triggerPortIdUpdate_l() {
    if (mAudioManager == nullptr) {
        // use checkService() to avoid blocking if audio service is not up yet
        sp<IBinder> binder =
            defaultServiceManager()->checkService(String16(kAudioServiceName));
        if (binder == nullptr) {
            ALOGE("%s(%d): binding to audio service failed.",
                  __func__,
                  mPlayerIId);
            return;
        }

        mAudioManager = interface_cast<IAudioManager>(binder);
    }

    // first time when the track is created we do not have a valid piid
    if (mPlayerIId != PLAYER_PIID_INVALID) {
        mAudioManager->playerEvent(mPlayerIId, PLAYER_UPDATE_PORT_ID, mPortId);
    }
}

status_t AudioTrack::addAudioDeviceCallback(const sp<AudioSystem::AudioDeviceCallback>& callback)
{

    if (callback == 0) {
        ALOGW("%s(%d): adding NULL callback!", __func__, mPortId);
        return BAD_VALUE;
    }
    AutoMutex lock(mLock);
    if (mDeviceCallback.unsafe_get() == callback.get()) {
        ALOGW("%s(%d): adding same callback!", __func__, mPortId);
        return INVALID_OPERATION;
    }
    status_t status = NO_ERROR;
    if (mOutput != AUDIO_IO_HANDLE_NONE) {
        if (mDeviceCallback != 0) {
            ALOGW("%s(%d): callback already present!", __func__, mPortId);
            AudioSystem::removeAudioDeviceCallback(this, mOutput, mPortId);
        }
        status = AudioSystem::addAudioDeviceCallback(this, mOutput, mPortId);
    }
    mDeviceCallback = callback;
    return status;
}

status_t AudioTrack::removeAudioDeviceCallback(
        const sp<AudioSystem::AudioDeviceCallback>& callback)
{
    if (callback == 0) {
        ALOGW("%s(%d): removing NULL callback!", __func__, mPortId);
        return BAD_VALUE;
    }
    AutoMutex lock(mLock);
    if (mDeviceCallback.unsafe_get() != callback.get()) {
        ALOGW("%s removing different callback!", __FUNCTION__);
        return INVALID_OPERATION;
    }
    mDeviceCallback.clear();
    if (mOutput != AUDIO_IO_HANDLE_NONE) {
        AudioSystem::removeAudioDeviceCallback(this, mOutput, mPortId);
    }
    return NO_ERROR;
}


void AudioTrack::onAudioDeviceUpdate(audio_io_handle_t audioIo,
                                 audio_port_handle_t deviceId)
{
    sp<AudioSystem::AudioDeviceCallback> callback;
    {
        AutoMutex lock(mLock);
        if (audioIo != mOutput) {
            return;
        }
        callback = mDeviceCallback.promote();
        // only update device if the track is active as route changes due to other use cases are
        // irrelevant for this client
        if (mState == STATE_ACTIVE) {
            mRoutedDeviceId = deviceId;
        }
    }

    if (callback.get() != nullptr) {
        callback->onAudioDeviceUpdate(mOutput, mRoutedDeviceId);
    }
}

status_t AudioTrack::pendingDuration(int32_t *msec, ExtendedTimestamp::Location location)
{
    if (msec == nullptr ||
            (location != ExtendedTimestamp::LOCATION_SERVER
                    && location != ExtendedTimestamp::LOCATION_KERNEL)) {
        return BAD_VALUE;
    }
    AutoMutex lock(mLock);
    // inclusive of offloaded and direct tracks.
    //
    // It is possible, but not enabled, to allow duration computation for non-pcm
    // audio_has_proportional_frames() formats because currently they have
    // the drain rate equivalent to the pcm sample rate * framesize.
    if (!isPurePcmData_l()) {
        return INVALID_OPERATION;
    }
    ExtendedTimestamp ets;
    if (getTimestamp_l(&ets) == OK
            && ets.mTimeNs[location] > 0) {
        int64_t diff = ets.mPosition[ExtendedTimestamp::LOCATION_CLIENT]
                - ets.mPosition[location];
        if (diff < 0) {
            *msec = 0;
        } else {
            // ms is the playback time by frames
            int64_t ms = (int64_t)((double)diff * 1000 /
                    ((double)mSampleRate * mPlaybackRate.mSpeed));
            // clockdiff is the timestamp age (negative)
            int64_t clockdiff = (mState != STATE_ACTIVE) ? 0 :
                    ets.mTimeNs[location]
                    + ets.mTimebaseOffset[ExtendedTimestamp::TIMEBASE_MONOTONIC]
                    - systemTime(SYSTEM_TIME_MONOTONIC);

            //ALOGV("ms: %lld  clockdiff: %lld", (long long)ms, (long long)clockdiff);
            static const int NANOS_PER_MILLIS = 1000000;
            *msec = (int32_t)(ms + clockdiff / NANOS_PER_MILLIS);
        }
        return NO_ERROR;
    }
    if (location != ExtendedTimestamp::LOCATION_SERVER) {
        return INVALID_OPERATION; // LOCATION_KERNEL is not available
    }
    // use server position directly (offloaded and direct arrive here)
    updateAndGetPosition_l();
    int32_t diff = (Modulo<uint32_t>(mFramesWritten) - mPosition).signedValue();
    *msec = (diff <= 0) ? 0
            : (int32_t)((double)diff * 1000 / ((double)mSampleRate * mPlaybackRate.mSpeed));
    return NO_ERROR;
}

bool AudioTrack::hasStarted()
{
    AutoMutex lock(mLock);
    switch (mState) {
    case STATE_STOPPED:
        if (isOffloadedOrDirect_l()) {
            // check if we have started in the past to return true.
            return mStartFromZeroUs > 0;
        }
        // A normal audio track may still be draining, so
        // check if stream has ended.  This covers fasttrack position
        // instability and start/stop without any data written.
        if (mProxy->getStreamEndDone()) {
            return true;
        }
        FALLTHROUGH_INTENDED;
    case STATE_ACTIVE:
    case STATE_STOPPING:
        break;
    case STATE_PAUSED:
    case STATE_PAUSED_STOPPING:
    case STATE_FLUSHED:
        return false;  // we're not active
    default:
        LOG_ALWAYS_FATAL("%s(%d): Invalid mState in hasStarted(): %d", __func__, mPortId, mState);
        break;
    }

    // wait indicates whether we need to wait for a timestamp.
    // This is conservatively figured - if we encounter an unexpected error
    // then we will not wait.
    bool wait = false;
    if (isAfTrackOffloadedOrDirect_l()) {
        AudioTimestamp ts;
        status_t status = getTimestamp_l(ts);
        if (status == WOULD_BLOCK) {
            wait = true;
        } else if (status == OK) {
            wait = (ts.mPosition == 0 || ts.mPosition == mStartTs.mPosition);
        }
        ALOGV("%s(%d): hasStarted wait:%d  ts:%u  start position:%lld",
                __func__, mPortId,
                (int)wait,
                ts.mPosition,
                (long long)mStartTs.mPosition);
    } else {
        int location = ExtendedTimestamp::LOCATION_SERVER; // for ALOG
        ExtendedTimestamp ets;
        status_t status = getTimestamp_l(&ets);
        if (status == WOULD_BLOCK) {  // no SERVER or KERNEL frame info in ets
            wait = true;
        } else if (status == OK) {
            for (location = ExtendedTimestamp::LOCATION_KERNEL;
                    location >= ExtendedTimestamp::LOCATION_SERVER; --location) {
                if (ets.mTimeNs[location] < 0 || mStartEts.mTimeNs[location] < 0) {
                    continue;
                }
                wait = ets.mPosition[location] == 0
                        || ets.mPosition[location] == mStartEts.mPosition[location];
                break;
            }
        }
        ALOGV("%s(%d): hasStarted wait:%d  ets:%lld  start position:%lld",
                __func__, mPortId,
                (int)wait,
                (long long)ets.mPosition[location],
                (long long)mStartEts.mPosition[location]);
    }
    return !wait;
}

// =========================================================================

void AudioTrack::DeathNotifier::binderDied(const wp<IBinder>& who __unused)
{
    sp<AudioTrack> audioTrack = mAudioTrack.promote();
    if (audioTrack != 0) {
        AutoMutex lock(audioTrack->mLock);
        audioTrack->mProxy->binderDied();
    }
}

// =========================================================================

AudioTrack::AudioTrackThread::AudioTrackThread(AudioTrack& receiver)
    : Thread(true /* bCanCallJava */)  // binder recursion on restoreTrack_l() may call Java.
    , mReceiver(receiver), mPaused(true), mPausedInt(false), mPausedNs(0LL),
      mIgnoreNextPausedInt(false)
{
}

AudioTrack::AudioTrackThread::~AudioTrackThread()
{
}

bool AudioTrack::AudioTrackThread::threadLoop()
{
    {
        AutoMutex _l(mMyLock);
        if (mPaused) {
            // TODO check return value and handle or log
            mMyCond.wait(mMyLock);
            // caller will check for exitPending()
            return true;
        }
        if (mIgnoreNextPausedInt) {
            mIgnoreNextPausedInt = false;
            mPausedInt = false;
        }
        if (mPausedInt) {
            // TODO use futex instead of condition, for event flag "or"
            if (mPausedNs > 0) {
                // TODO check return value and handle or log
                (void) mMyCond.waitRelative(mMyLock, mPausedNs);
            } else {
                // TODO check return value and handle or log
                mMyCond.wait(mMyLock);
            }
            mPausedInt = false;
            return true;
        }
    }
    if (exitPending()) {
        return false;
    }
    nsecs_t ns = mReceiver.processAudioBuffer();
    switch (ns) {
    case 0:
        return true;
    case NS_INACTIVE:
        pauseInternal();
        return true;
    case NS_NEVER:
        return false;
    case NS_WHENEVER:
        // Event driven: call wake() when callback notifications conditions change.
        ns = INT64_MAX;
        FALLTHROUGH_INTENDED;
    default:
        LOG_ALWAYS_FATAL_IF(ns < 0, "%s(%d): processAudioBuffer() returned %lld",
                __func__, mReceiver.mPortId, (long long)ns);
        pauseInternal(ns);
        return true;
    }
}

void AudioTrack::AudioTrackThread::requestExit()
{
    // must be in this order to avoid a race condition
    Thread::requestExit();
    resume();
}

void AudioTrack::AudioTrackThread::pause()
{
    AutoMutex _l(mMyLock);
    mPaused = true;
}

void AudioTrack::AudioTrackThread::resume()
{
    AutoMutex _l(mMyLock);
    mIgnoreNextPausedInt = true;
    if (mPaused || mPausedInt) {
        mPaused = false;
        mPausedInt = false;
        mMyCond.signal();
    }
}

void AudioTrack::AudioTrackThread::wake()
{
    AutoMutex _l(mMyLock);
    if (!mPaused) {
        // wake() might be called while servicing a callback - ignore the next
        // pause time and call processAudioBuffer.
        mIgnoreNextPausedInt = true;
        if (mPausedInt && mPausedNs > 0) {
            // audio track is active and internally paused with timeout.
            mPausedInt = false;
            mMyCond.signal();
        }
    }
}

void AudioTrack::AudioTrackThread::pauseInternal(nsecs_t ns)
{
    AutoMutex _l(mMyLock);
    mPausedInt = true;
    mPausedNs = ns;
}

binder::Status AudioTrack::AudioTrackCallback::onCodecFormatChanged(
        const std::vector<uint8_t>& audioMetadata)
{
    AutoMutex _l(mAudioTrackCbLock);
    sp<media::IAudioTrackCallback> callback = mCallback.promote();
    if (callback.get() != nullptr) {
        callback->onCodecFormatChanged(audioMetadata);
    } else {
        mCallback.clear();
    }
    return binder::Status::ok();
}

void AudioTrack::AudioTrackCallback::setAudioTrackCallback(
        const sp<media::IAudioTrackCallback> &callback) {
    AutoMutex lock(mAudioTrackCbLock);
    mCallback = callback;
}

} // namespace android<|MERGE_RESOLUTION|>--- conflicted
+++ resolved
@@ -237,20 +237,8 @@
 }
 
 AudioTrack::AudioTrack(const AttributionSourceState& attributionSource)
-<<<<<<< HEAD
-    : mStatus(NO_INIT),
-      mState(STATE_STOPPED),
-      mPreviousPriority(ANDROID_PRIORITY_NORMAL),
-      mPreviousSchedulingGroup(SP_DEFAULT),
-      mPausedPosition(0),
-      mSelectedDeviceId(AUDIO_PORT_HANDLE_NONE),
-      mRoutedDeviceId(AUDIO_PORT_HANDLE_NONE),
-      mPauseTimeRealUs(0),
-      mClientAttributionSource(attributionSource),
-      mAudioTrackCallback(new AudioTrackCallback())
-=======
-    : mClientAttributionSource(attributionSource)
->>>>>>> ec02aee4
+    : mClientAttributionSource(attributionSource),
+      mPauseTimeRealUs(0)
 {
 }
 
