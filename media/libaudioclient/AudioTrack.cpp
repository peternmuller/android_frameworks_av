/*
**
** Copyright 2007, The Android Open Source Project
**
** Licensed under the Apache License, Version 2.0 (the "License");
** you may not use this file except in compliance with the License.
** You may obtain a copy of the License at
**
**     http://www.apache.org/licenses/LICENSE-2.0
**
** Unless required by applicable law or agreed to in writing, software
** distributed under the License is distributed on an "AS IS" BASIS,
** WITHOUT WARRANTIES OR CONDITIONS OF ANY KIND, either express or implied.
** See the License for the specific language governing permissions and
** limitations under the License.
*/

//#define LOG_NDEBUG 0
#define LOG_TAG "AudioTrack"

#include <inttypes.h>
#include <math.h>
#include <sys/resource.h>
#include <thread>

#include <android/media/IAudioPolicyService.h>
#include <android-base/macros.h>
#include <android-base/stringprintf.h>
#include <audio_utils/clock.h>
#include <audio_utils/primitives.h>
#include <binder/IPCThreadState.h>
#include <binder/IServiceManager.h>
#include <media/AudioTrack.h>
#include <utils/Log.h>
#include <private/media/AudioTrackShared.h>
#include <processgroup/sched_policy.h>
#include <media/IAudioFlinger.h>
#include <media/AudioParameter.h>
#include <media/AudioResamplerPublic.h>
#include <media/AudioSystem.h>
#include <media/MediaMetricsItem.h>
#include <media/TypeConverter.h>
#include <binder/MemoryDealer.h>
#include "media/AVMediaExtensions.h"

#define WAIT_PERIOD_MS                  10
#define WAIT_STREAM_END_TIMEOUT_SEC     120
#define DUMMY_TRACK_SMP_BUF_SIZE        12000

static const int kMaxLoopCountNotifications = 32;
static constexpr char kAudioServiceName[] = "audio";

using ::android::aidl_utils::statusTFromBinderStatus;
using ::android::base::StringPrintf;

namespace android {
// ---------------------------------------------------------------------------

using media::VolumeShaper;
using android::content::AttributionSourceState;

// TODO: Move to a separate .h

template <typename T>
static inline const T &min(const T &x, const T &y) {
    return x < y ? x : y;
}

template <typename T>
static inline const T &max(const T &x, const T &y) {
    return x > y ? x : y;
}

static inline nsecs_t framesToNanoseconds(ssize_t frames, uint32_t sampleRate, float speed)
{
    return ((double)frames * 1000000000) / ((double)sampleRate * speed);
}

static int64_t convertTimespecToUs(const struct timespec &tv)
{
    return tv.tv_sec * 1000000LL + tv.tv_nsec / 1000;
}

// TODO move to audio_utils.
static inline struct timespec convertNsToTimespec(int64_t ns) {
    struct timespec tv;
    tv.tv_sec = static_cast<time_t>(ns / NANOS_PER_SECOND);
    tv.tv_nsec = static_cast<int64_t>(ns % NANOS_PER_SECOND);
    return tv;
}

// current monotonic time in microseconds.
static int64_t getNowUs()
{
    struct timespec tv;
    (void) clock_gettime(CLOCK_MONOTONIC, &tv);
    return convertTimespecToUs(tv);
}

// FIXME: we don't use the pitch setting in the time stretcher (not working);
// instead we emulate it using our sample rate converter.
static const bool kFixPitch = true; // enable pitch fix
static inline uint32_t adjustSampleRate(uint32_t sampleRate, float pitch)
{
    return kFixPitch ? (sampleRate * pitch + 0.5) : sampleRate;
}

static inline float adjustSpeed(float speed, float pitch)
{
    return kFixPitch ? speed / max(pitch, AUDIO_TIMESTRETCH_PITCH_MIN_DELTA) : speed;
}

static inline float adjustPitch(float pitch)
{
    return kFixPitch ? AUDIO_TIMESTRETCH_PITCH_NORMAL : pitch;
}

// static
status_t AudioTrack::getMinFrameCount(
        size_t* frameCount,
        audio_stream_type_t streamType,
        uint32_t sampleRate)
{
    if (frameCount == NULL) {
        return BAD_VALUE;
    }

    // FIXME handle in server, like createTrack_l(), possible missing info:
    //          audio_io_handle_t output
    //          audio_format_t format
    //          audio_channel_mask_t channelMask
    //          audio_output_flags_t flags (FAST)
    uint32_t afSampleRate;
    status_t status;
    status = AudioSystem::getOutputSamplingRate(&afSampleRate, streamType);
    if (status != NO_ERROR) {
        ALOGE("%s(): Unable to query output sample rate for stream type %d; status %d",
                __func__, streamType, status);
        return status;
    }
    size_t afFrameCount;
    status = AudioSystem::getOutputFrameCount(&afFrameCount, streamType);
    if (status != NO_ERROR) {
        ALOGE("%s(): Unable to query output frame count for stream type %d; status %d",
                __func__, streamType, status);
        return status;
    }
    uint32_t afLatency;
    status = AudioSystem::getOutputLatency(&afLatency, streamType);
    if (status != NO_ERROR) {
        ALOGE("%s(): Unable to query output latency for stream type %d; status %d",
                __func__, streamType, status);
        return status;
    }

    // When called from createTrack, speed is 1.0f (normal speed).
    // This is rechecked again on setting playback rate (TODO: on setting sample rate, too).
    *frameCount = AudioSystem::calculateMinFrameCount(afLatency, afFrameCount, afSampleRate,
                                              sampleRate, 1.0f /*, 0 notificationsPerBufferReq*/);

    // The formula above should always produce a non-zero value under normal circumstances:
    // AudioTrack.SAMPLE_RATE_HZ_MIN <= sampleRate <= AudioTrack.SAMPLE_RATE_HZ_MAX.
    // Return error in the unlikely event that it does not, as that's part of the API contract.
    if (*frameCount == 0) {
        ALOGE("%s(): failed for streamType %d, sampleRate %u",
                __func__, streamType, sampleRate);
        return BAD_VALUE;
    }
    ALOGV("%s(): getMinFrameCount=%zu: afFrameCount=%zu, afSampleRate=%u, afLatency=%u",
            __func__, *frameCount, afFrameCount, afSampleRate, afLatency);
    return NO_ERROR;
}

// static
bool AudioTrack::isDirectOutputSupported(const audio_config_base_t& config,
                                         const audio_attributes_t& attributes) {
    ALOGV("%s()", __FUNCTION__);
    const sp<media::IAudioPolicyService>& aps = AudioSystem::get_audio_policy_service();
    if (aps == 0) return false;

    auto result = [&]() -> ConversionResult<bool> {
        media::audio::common::AudioConfigBase configAidl = VALUE_OR_RETURN(
                legacy2aidl_audio_config_base_t_AudioConfigBase(config, false /*isInput*/));
        media::audio::common::AudioAttributes attributesAidl = VALUE_OR_RETURN(
                legacy2aidl_audio_attributes_t_AudioAttributes(attributes));
        bool retAidl;
        RETURN_IF_ERROR(aidl_utils::statusTFromBinderStatus(
                aps->isDirectOutputSupported(configAidl, attributesAidl, &retAidl)));
        return retAidl;
    }();
    return result.value_or(false);
}

// ---------------------------------------------------------------------------

void AudioTrack::MediaMetrics::gather(const AudioTrack *track)
{
    // only if we're in a good state...
    // XXX: shall we gather alternative info if failing?
    const status_t lstatus = track->initCheck();
    if (lstatus != NO_ERROR) {
        ALOGD("%s(): no metrics gathered, track status=%d", __func__, (int) lstatus);
        return;
    }

#define MM_PREFIX "android.media.audiotrack." // avoid cut-n-paste errors.

    // Do not change this without changing the MediaMetricsService side.
    // Java API 28 entries, do not change.
    mMetricsItem->setCString(MM_PREFIX "streamtype", toString(track->streamType()).c_str());
    mMetricsItem->setCString(MM_PREFIX "type",
            toString(track->mAttributes.content_type).c_str());
    mMetricsItem->setCString(MM_PREFIX "usage", toString(track->mAttributes.usage).c_str());

    // Non-API entries, these can change due to a Java string mistake.
    mMetricsItem->setInt32(MM_PREFIX "sampleRate", (int32_t)track->mSampleRate);
    mMetricsItem->setInt64(MM_PREFIX "channelMask", (int64_t)track->mChannelMask);
    // Non-API entries, these can change.
    mMetricsItem->setInt32(MM_PREFIX "portId", (int32_t)track->mPortId);
    mMetricsItem->setCString(MM_PREFIX "encoding", toString(track->mFormat).c_str());
    mMetricsItem->setInt32(MM_PREFIX "frameCount", (int32_t)track->mFrameCount);
    mMetricsItem->setCString(MM_PREFIX "attributes", toString(track->mAttributes).c_str());
    mMetricsItem->setCString(MM_PREFIX "logSessionId", track->mLogSessionId.c_str());
    mMetricsItem->setInt32(MM_PREFIX "underrunFrames", (int32_t)track->getUnderrunFrames());
}

// hand the user a snapshot of the metrics.
status_t AudioTrack::getMetrics(mediametrics::Item * &item)
{
    mMediaMetrics.gather(this);
    mediametrics::Item *tmp = mMediaMetrics.dup();
    if (tmp == nullptr) {
        return BAD_VALUE;
    }
    item = tmp;
    return NO_ERROR;
}

AudioTrack::AudioTrack() : AudioTrack(AttributionSourceState())
{
}

AudioTrack::AudioTrack(const AttributionSourceState& attributionSource)
    : mStatus(NO_INIT),
      mState(STATE_STOPPED),
      mPreviousPriority(ANDROID_PRIORITY_NORMAL),
      mPreviousSchedulingGroup(SP_DEFAULT),
      mPausedPosition(0),
      mSelectedDeviceId(AUDIO_PORT_HANDLE_NONE),
      mRoutedDeviceId(AUDIO_PORT_HANDLE_NONE),
      mPauseTimeRealUs(0),
      mClientAttributionSource(attributionSource),
      mAudioTrackCallback(new AudioTrackCallback())
{
    mAttributes.content_type = AUDIO_CONTENT_TYPE_UNKNOWN;
    mAttributes.usage = AUDIO_USAGE_UNKNOWN;
    mAttributes.flags = AUDIO_FLAG_NONE;
    strcpy(mAttributes.tags, "");
}

AudioTrack::AudioTrack(
        audio_stream_type_t streamType,
        uint32_t sampleRate,
        audio_format_t format,
        audio_channel_mask_t channelMask,
        size_t frameCount,
        audio_output_flags_t flags,
        const wp<IAudioTrackCallback> & callback,
        int32_t notificationFrames,
        audio_session_t sessionId,
        transfer_type transferType,
        const audio_offload_info_t *offloadInfo,
        const AttributionSourceState& attributionSource,
        const audio_attributes_t* pAttributes,
        bool doNotReconnect,
        float maxRequiredSpeed,
        audio_port_handle_t selectedDeviceId)
    : mStatus(NO_INIT),
      mState(STATE_STOPPED),
      mPreviousPriority(ANDROID_PRIORITY_NORMAL),
      mPreviousSchedulingGroup(SP_DEFAULT),
      mPausedPosition(0),
      mAudioTrackCallback(new AudioTrackCallback())
{
    mAttributes = AUDIO_ATTRIBUTES_INITIALIZER;

    // make_unique does not aggregate init until c++20
    mSetParams = std::unique_ptr<SetParams>{
            new SetParams{streamType, sampleRate, format, channelMask, frameCount, flags, callback,
                          notificationFrames, 0 /*sharedBuffer*/, false /*threadCanCallJava*/,
                          sessionId, transferType, offloadInfo, attributionSource, pAttributes,
                          doNotReconnect, maxRequiredSpeed, selectedDeviceId}};
}

namespace {
    class LegacyCallbackWrapper : public AudioTrack::IAudioTrackCallback {
      const AudioTrack::legacy_callback_t mCallback;
      void * const mData;
      public:
        LegacyCallbackWrapper(AudioTrack::legacy_callback_t callback, void* user)
            : mCallback(callback), mData(user) {}
        size_t onMoreData(const AudioTrack::Buffer & buffer) override {
          AudioTrack::Buffer copy = buffer;
          mCallback(AudioTrack::EVENT_MORE_DATA, mData, static_cast<void*>(&copy));
          return copy.size();
        }
        void onUnderrun() override {
            mCallback(AudioTrack::EVENT_UNDERRUN, mData, nullptr);
        }
        void onLoopEnd(int32_t loopsRemaining) override {
            mCallback(AudioTrack::EVENT_LOOP_END, mData, &loopsRemaining);
        }
        void onMarker(uint32_t markerPosition) override {
            mCallback(AudioTrack::EVENT_MARKER, mData, &markerPosition);
        }
        void onNewPos(uint32_t newPos) override {
            mCallback(AudioTrack::EVENT_NEW_POS, mData, &newPos);
        }
        void onBufferEnd() override {
            mCallback(AudioTrack::EVENT_BUFFER_END, mData, nullptr);
        }
        void onNewIAudioTrack() override {
            mCallback(AudioTrack::EVENT_NEW_IAUDIOTRACK, mData, nullptr);
        }
        void onStreamEnd() override {
            mCallback(AudioTrack::EVENT_STREAM_END, mData, nullptr);
        }
        size_t onCanWriteMoreData(const AudioTrack::Buffer & buffer) override {
          AudioTrack::Buffer copy = buffer;
          mCallback(AudioTrack::EVENT_CAN_WRITE_MORE_DATA, mData, static_cast<void*>(&copy));
          return copy.size();
        }
    };
}
AudioTrack::AudioTrack(
        audio_stream_type_t streamType,
        uint32_t sampleRate,
        audio_format_t format,
        audio_channel_mask_t channelMask,
        const sp<IMemory>& sharedBuffer,
        audio_output_flags_t flags,
        const wp<IAudioTrackCallback>& callback,
        int32_t notificationFrames,
        audio_session_t sessionId,
        transfer_type transferType,
        const audio_offload_info_t *offloadInfo,
        const AttributionSourceState& attributionSource,
        const audio_attributes_t* pAttributes,
        bool doNotReconnect,
        float maxRequiredSpeed)
    : mStatus(NO_INIT),
      mState(STATE_STOPPED),
      mPreviousPriority(ANDROID_PRIORITY_NORMAL),
      mPreviousSchedulingGroup(SP_DEFAULT),
      mPausedPosition(0),
      mSelectedDeviceId(AUDIO_PORT_HANDLE_NONE),
      mPauseTimeRealUs(0),
      mTrackOffloaded(false),
      mAudioTrackCallback(new AudioTrackCallback())
{
    mAttributes = AUDIO_ATTRIBUTES_INITIALIZER;

    mSetParams = std::unique_ptr<SetParams>{
            new SetParams{streamType, sampleRate, format, channelMask, 0 /*frameCount*/, flags,
                          callback, notificationFrames, sharedBuffer, false /*threadCanCallJava*/,
                          sessionId, transferType, offloadInfo, attributionSource, pAttributes,
                          doNotReconnect, maxRequiredSpeed, AUDIO_PORT_HANDLE_NONE}};
}

void AudioTrack::onFirstRef() {
    if (mSetParams) {
        set(*mSetParams);
        mSetParams.reset();
    }
}

AudioTrack::~AudioTrack()
{
    // pull together the numbers, before we clean up our structures
    mMediaMetrics.gather(this);

    mediametrics::LogItem(mMetricsId)
        .set(AMEDIAMETRICS_PROP_EVENT, AMEDIAMETRICS_PROP_EVENT_VALUE_DTOR)
        .set(AMEDIAMETRICS_PROP_CALLERNAME,
                mCallerName.empty()
                ? AMEDIAMETRICS_PROP_CALLERNAME_VALUE_UNKNOWN
                : mCallerName.c_str())
        .set(AMEDIAMETRICS_PROP_STATE, stateToString(mState))
        .set(AMEDIAMETRICS_PROP_STATUS, (int32_t)mStatus)
        .record();

    // To avoid A2DP session stop on remote device during Next/Prev of playback
    // for split a2dp solution via offload path, create dummy Low latency session
    // which will ensure session is active
    if(isOffloadedOrDirect_l() &&
       ((AudioSystem::getDeviceConnectionState((audio_devices_t)
         AUDIO_DEVICE_OUT_BLE_HEADSET,"") == AUDIO_POLICY_DEVICE_STATE_AVAILABLE) ||
        (AudioSystem::getDeviceConnectionState((audio_devices_t)
        AUDIO_DEVICE_OUT_BLUETOOTH_A2DP,"") == AUDIO_POLICY_DEVICE_STATE_AVAILABLE))) {
        ALOGD("Creating Dummy track for A2DP/BLE offload session");
        createDummyAudioSessionForBluetooth();
    }

    stopAndJoinCallbacks(); // checks mStatus

    if (mStatus == NO_ERROR) {
        IInterface::asBinder(mAudioTrack)->unlinkToDeath(mDeathNotifier, this);
        mAudioTrack.clear();
        mCblkMemory.clear();
        mSharedBuffer.clear();
        IPCThreadState::self()->flushCommands();
        pid_t clientPid = VALUE_OR_FATAL(aidl2legacy_int32_t_pid_t(mClientAttributionSource.pid));
        ALOGV("%s(%d), releasing session id %d from %d on behalf of %d",
                __func__, mPortId,
                mSessionId, IPCThreadState::self()->getCallingPid(), clientPid);
        AudioSystem::releaseAudioSessionId(mSessionId, clientPid);
    }
}

void AudioTrack::createDummyAudioSessionForBluetooth() {
   sp<AudioTrack> dummyTrack;

   // Do not create dummy session if session is paused more than 3 secs
   if(mPauseTimeRealUs &&
      ((systemTime(SYSTEM_TIME_MONOTONIC) / 1000ll) - mPauseTimeRealUs) >= 3000000ll)
      return;

   sp<MemoryDealer> heap;
   sp<IMemory> iMem;
   uint8_t* p;

   heap = new MemoryDealer(1024*1024, "AudioTrack Heap Base");
   iMem = heap->allocate(DUMMY_TRACK_SMP_BUF_SIZE*sizeof(short));
   // TODO(b/142073222): Using unsecurePointer() has some associated security pitfalls
   //       (see declaration for details).
   //       Either document why it is safe in this case or address the
   //       issue (e.g. by copying).
   p = static_cast<uint8_t*>(iMem->unsecurePointer());
   memset(p, '\0', DUMMY_TRACK_SMP_BUF_SIZE*sizeof(short));

   dummyTrack = new AudioTrack(AUDIO_STREAM_SYSTEM,// stream type
                               48000, AUDIO_FORMAT_PCM_16_BIT,
                               AUDIO_CHANNEL_OUT_STEREO, iMem,
                               AUDIO_OUTPUT_FLAG_FAST);
   status_t status = dummyTrack->initCheck();
   if(status != NO_ERROR) {
       dummyTrack.clear();
       ALOGD("Dummry Track Failed for initCheck()");
       iMem.clear();
       heap.clear();
       return;
   }

   // start play
   ALOGD("split_a2dp dummy track start success");
   dummyTrack->start();
   usleep(10000);
   dummyTrack->stop();
   dummyTrack.clear();
   iMem.clear();
   heap.clear();
   ALOGD("split_a2dp dummy track stop completed");
}
void AudioTrack::stopAndJoinCallbacks() {
    // Prevent nullptr crash if it did not open properly.
    if (mStatus != NO_ERROR) return;

    // Make sure that callback function exits in the case where
    // it is looping on buffer full condition in obtainBuffer().
    // Otherwise the callback thread will never exit.
    stop();
    if (mAudioTrackThread != 0) { // not thread safe
        mAudioTrackThread->requestExit();   // see comment in AudioTrack.h
        mProxy->interrupt();
        mAudioTrackThread->requestExitAndWait();
        mAudioTrackThread.clear();
    }

    AutoMutex lock(mLock);
    if (mDeviceCallback != 0 && mOutput != AUDIO_IO_HANDLE_NONE) {
        // This may not stop all of these device callbacks!
        // TODO: Add some sort of protection.
        AudioSystem::removeAudioDeviceCallback(this, mOutput, mPortId);
        mDeviceCallback.clear();
    }
}
status_t AudioTrack::set(
        audio_stream_type_t streamType,
        uint32_t sampleRate,
        audio_format_t format,
        audio_channel_mask_t channelMask,
        size_t frameCount,
        audio_output_flags_t flags,
        const wp<IAudioTrackCallback>& callback,
        int32_t notificationFrames,
        const sp<IMemory>& sharedBuffer,
        bool threadCanCallJava,
        audio_session_t sessionId,
        transfer_type transferType,
        const audio_offload_info_t *offloadInfo,
        const AttributionSourceState& attributionSource,
        const audio_attributes_t* pAttributes,
        bool doNotReconnect,
        float maxRequiredSpeed,
        audio_port_handle_t selectedDeviceId)
{
    LOG_ALWAYS_FATAL_IF(mInitialized, "%s: should not be called twice", __func__);
    mInitialized = true;
    status_t status;
    uint32_t channelCount;
    pid_t callingPid;
    pid_t myPid;
    uid_t uid = VALUE_OR_FATAL(aidl2legacy_int32_t_uid_t(attributionSource.uid));
    pid_t pid = VALUE_OR_FATAL(aidl2legacy_int32_t_pid_t(attributionSource.pid));
    std::string errorMessage;
    // Note mPortId is not valid until the track is created, so omit mPortId in ALOG for set.
    ALOGV("%s(): streamType %d, sampleRate %u, format %#x, channelMask %#x, frameCount %zu, "
          "flags %#x, notificationFrames %d, sessionId %d, transferType %d, uid %d, pid %d",
          __func__,
          streamType, sampleRate, format, channelMask, frameCount, flags, notificationFrames,
          sessionId, transferType, attributionSource.uid, attributionSource.pid);

    mThreadCanCallJava = threadCanCallJava;

    // These variables are pulled in an error report, so we initialize them early.
    mSelectedDeviceId = selectedDeviceId;
    mSessionId = sessionId;
    mChannelMask = channelMask;
    mReqFrameCount = mFrameCount = frameCount;
    mSampleRate = sampleRate;
    mOriginalSampleRate = sampleRate;
    mAttributes = pAttributes != nullptr ? *pAttributes : AUDIO_ATTRIBUTES_INITIALIZER;
    mPlaybackRate = AUDIO_PLAYBACK_RATE_DEFAULT;

    // update format and flags before storing them in mFormat, mOrigFlags and mFlags
    if (pAttributes != NULL) {
        // stream type shouldn't be looked at, this track has audio attributes
        ALOGV("%s(): Building AudioTrack with attributes:"
                " usage=%d content=%d flags=0x%x tags=[%s]",
                __func__,
                 mAttributes.usage, mAttributes.content_type, mAttributes.flags, mAttributes.tags);
        audio_flags_to_audio_output_flags(mAttributes.flags, &flags);
    }

    // these below should probably come from the audioFlinger too...
    if (format == AUDIO_FORMAT_DEFAULT) {
        format = AUDIO_FORMAT_PCM_16_BIT;
    } else if (format == AUDIO_FORMAT_IEC61937) { // HDMI pass-through?
        flags = static_cast<audio_output_flags_t>(flags | AUDIO_OUTPUT_FLAG_IEC958_NONAUDIO);
    }

    // force direct flag if format is not linear PCM
    // or offload was requested
    if ((flags & AUDIO_OUTPUT_FLAG_COMPRESS_OFFLOAD)
            || !audio_is_linear_pcm(format)) {
        ALOGV( (flags & AUDIO_OUTPUT_FLAG_COMPRESS_OFFLOAD)
                    ? "%s(): Offload request, forcing to Direct Output"
                    : "%s(): Not linear PCM, forcing to Direct Output",
                    __func__);
        flags = (audio_output_flags_t)
                // FIXME why can't we allow direct AND fast?
                ((flags | AUDIO_OUTPUT_FLAG_DIRECT) & ~AUDIO_OUTPUT_FLAG_FAST);
    }

    // force direct flag if HW A/V sync requested
    if ((flags & AUDIO_OUTPUT_FLAG_HW_AV_SYNC) != 0) {
        flags = (audio_output_flags_t)(flags | AUDIO_OUTPUT_FLAG_DIRECT);
    }

    mFormat = format;
    mOrigFlags = mFlags = flags;

    switch (transferType) {
    case TRANSFER_DEFAULT:
        if (sharedBuffer != 0) {
            transferType = TRANSFER_SHARED;
        } else if (callback == nullptr|| threadCanCallJava) {
            transferType = TRANSFER_SYNC;
        } else {
            transferType = TRANSFER_CALLBACK;
        }
        break;
    case TRANSFER_CALLBACK:
    case TRANSFER_SYNC_NOTIF_CALLBACK:
        if (callback == nullptr || sharedBuffer != 0) {
            errorMessage = StringPrintf(
                    "%s: Transfer type %s but callback == nullptr || sharedBuffer != 0",
                    convertTransferToText(transferType), __func__);
            status = BAD_VALUE;
            goto error;
        }
        break;
    case TRANSFER_OBTAIN:
    case TRANSFER_SYNC:
        if (sharedBuffer != 0) {
            errorMessage = StringPrintf(
                    "%s: Transfer type TRANSFER_OBTAIN but sharedBuffer != 0", __func__);
            status = BAD_VALUE;
            goto error;
        }
        break;
    case TRANSFER_SHARED:
        if (sharedBuffer == 0) {
            errorMessage = StringPrintf(
                    "%s: Transfer type TRANSFER_SHARED but sharedBuffer == 0", __func__);
            status = BAD_VALUE;
            goto error;
        }
        break;
    default:
        errorMessage = StringPrintf("%s: Invalid transfer type %d", __func__, transferType);
        status = BAD_VALUE;
        goto error;
    }
    mSharedBuffer = sharedBuffer;
    mTransfer = transferType;
    mDoNotReconnect = doNotReconnect;

    ALOGV_IF(sharedBuffer != 0, "%s(): sharedBuffer: %p, size: %zu",
            __func__, sharedBuffer->unsecurePointer(), sharedBuffer->size());

    // invariant that mAudioTrack != 0 is true only after set() returns successfully
    if (mAudioTrack != 0) {
        errorMessage = StringPrintf("%s: Track already in use", __func__);
        status = INVALID_OPERATION;
        goto error;
    }

    // handle default values first.
    if (streamType == AUDIO_STREAM_DEFAULT) {
        streamType = AUDIO_STREAM_MUSIC;
    }
    if (pAttributes == NULL) {
        if (uint32_t(streamType) >= AUDIO_STREAM_PUBLIC_CNT) {
            errorMessage = StringPrintf("%s: Invalid stream type %d", __func__, streamType);
            status = BAD_VALUE;
            goto error;
        }
        mOriginalStreamType = streamType;
        mAttributes.content_type = AUDIO_CONTENT_TYPE_UNKNOWN;
        mAttributes.usage = AUDIO_USAGE_UNKNOWN;
        mAttributes.flags = AUDIO_FLAG_NONE;
        strcpy(mAttributes.tags, "");
    } else {
        mOriginalStreamType = AUDIO_STREAM_DEFAULT;
    }

    // validate parameters
    if (!audio_is_valid_format(format)) {
        errorMessage = StringPrintf("%s: Invalid format %#x", __func__, format);
        status = BAD_VALUE;
        goto error;
    }

    if (!audio_is_output_channel(channelMask)) {
        errorMessage = StringPrintf("%s: Invalid channel mask %#x",  __func__, channelMask);
        status = BAD_VALUE;
        goto error;
    }
    channelCount = audio_channel_count_from_out_mask(channelMask);
    mChannelCount = channelCount;

    if (!(mFlags & AUDIO_OUTPUT_FLAG_DIRECT)) {
        // createTrack will return an error if PCM format is not supported by server,
        // so no need to check for specific PCM formats here
        ALOGW_IF(!audio_has_proportional_frames(format), "%s(): no direct flag for format 0x%x",
            __func__, format);
    }
    mFrameSize = audio_bytes_per_frame(channelCount, format);

    // sampling rate must be specified for direct outputs
    if (sampleRate == 0 && (mFlags & AUDIO_OUTPUT_FLAG_DIRECT) != 0) {
        errorMessage = StringPrintf(
                "%s: sample rate must be specified for direct outputs", __func__);
        status = BAD_VALUE;
        goto error;
    }
    // 1.0 <= mMaxRequiredSpeed <= AUDIO_TIMESTRETCH_SPEED_MAX
    mMaxRequiredSpeed = min(max(maxRequiredSpeed, 1.0f), AUDIO_TIMESTRETCH_SPEED_MAX);

    // Make copy of input parameter offloadInfo so that in the future:
    //  (a) createTrack_l doesn't need it as an input parameter
    //  (b) we can support re-creation of offloaded tracks
    if (offloadInfo != NULL) {
        mOffloadInfoCopy = *offloadInfo;
    } else {
        memset(&mOffloadInfoCopy, 0, sizeof(audio_offload_info_t));
        mOffloadInfoCopy = AUDIO_INFO_INITIALIZER;
        mOffloadInfoCopy.format = format;
        mOffloadInfoCopy.sample_rate = sampleRate;
        mOffloadInfoCopy.channel_mask = channelMask;
        mOffloadInfoCopy.stream_type = streamType;
    }

    mVolume[AUDIO_INTERLEAVE_LEFT] = 1.0f;
    mVolume[AUDIO_INTERLEAVE_RIGHT] = 1.0f;
    mSendLevel = 0.0f;
    // mFrameCount is initialized in createTrack_l
    if (notificationFrames >= 0) {
        mNotificationFramesReq = notificationFrames;
        mNotificationsPerBufferReq = 0;
    } else {
        if (!(mFlags & AUDIO_OUTPUT_FLAG_FAST)) {
            errorMessage = StringPrintf(
                    "%s: notificationFrames=%d not permitted for non-fast track",
                    __func__, notificationFrames);
            status = BAD_VALUE;
            goto error;
        }
        if (frameCount > 0) {
            ALOGE("%s(): notificationFrames=%d not permitted with non-zero frameCount=%zu",
                    __func__, notificationFrames, frameCount);
            status = BAD_VALUE;
            goto error;
        }
        mNotificationFramesReq = 0;
        const uint32_t minNotificationsPerBuffer = 1;
        const uint32_t maxNotificationsPerBuffer = 8;
        mNotificationsPerBufferReq = min(maxNotificationsPerBuffer,
                max((uint32_t) -notificationFrames, minNotificationsPerBuffer));
        ALOGW_IF(mNotificationsPerBufferReq != (uint32_t) -notificationFrames,
                "%s(): notificationFrames=%d clamped to the range -%u to -%u",
                __func__,
                notificationFrames, minNotificationsPerBuffer, maxNotificationsPerBuffer);
    }
    mNotificationFramesAct = 0;
    // TODO b/182392553: refactor or remove
    mClientAttributionSource = AttributionSourceState(attributionSource);
    callingPid = IPCThreadState::self()->getCallingPid();
    myPid = getpid();
    if (uid == -1 || (callingPid != myPid)) {
        mClientAttributionSource.uid = VALUE_OR_FATAL(legacy2aidl_uid_t_int32_t(
            IPCThreadState::self()->getCallingUid()));
    }
    if (pid == (pid_t)-1 || (callingPid != myPid)) {
        mClientAttributionSource.pid = VALUE_OR_FATAL(legacy2aidl_uid_t_int32_t(callingPid));
    }
    mAuxEffectId = 0;
    mCallback = callback;

    if (callback != nullptr) {
        mAudioTrackThread = sp<AudioTrackThread>::make(*this);
        mAudioTrackThread->run("AudioTrack", ANDROID_PRIORITY_AUDIO, 0 /*stack*/);
        // thread begins in paused state, and will not reference us until start()
    }

    // create the IAudioTrack
    {
        AutoMutex lock(mLock);
        status = createTrack_l();
    }
    if (status != NO_ERROR) {
        if (mAudioTrackThread != 0) {
            mAudioTrackThread->requestExit();   // see comment in AudioTrack.h
            mAudioTrackThread->requestExitAndWait();
            mAudioTrackThread.clear();
        }
        // We do not goto error to prevent double-logging errors.
        goto exit;
    }

    mLoopCount = 0;
    mLoopStart = 0;
    mLoopEnd = 0;
    mLoopCountNotified = 0;
    mMarkerPosition = 0;
    mMarkerReached = false;
    mNewPosition = 0;
    mUpdatePeriod = 0;
    mPosition = 0;
    mReleased = 0;
    mStartNs = 0;
    mStartFromZeroUs = 0;
    AudioSystem::acquireAudioSessionId(mSessionId, pid, uid);
    mSequence = 1;
    mObservedSequence = mSequence;
    mInUnderrun = false;
    mPreviousTimestampValid = false;
    mTimestampStartupGlitchReported = false;
    mTimestampRetrogradePositionReported = false;
    mTimestampRetrogradeTimeReported = false;
    mTimestampStallReported = false;
    mTimestampStaleTimeReported = false;
    mPreviousLocation = ExtendedTimestamp::LOCATION_INVALID;
    mStartTs.mPosition = 0;
    mUnderrunCountOffset = 0;
    mFramesWritten = 0;
    mFramesWrittenServerOffset = 0;
    mFramesWrittenAtRestore = -1; // -1 is a unique initializer.
    mVolumeHandler = new media::VolumeHandler();

error:
    if (status != NO_ERROR) {
        ALOGE_IF(!errorMessage.empty(), "%s", errorMessage.c_str());
        reportError(status, AMEDIAMETRICS_PROP_EVENT_VALUE_CREATE, errorMessage.c_str());
    }
    // fall through
exit:
    mStatus = status;
    return status;
}


status_t AudioTrack::set(
        audio_stream_type_t streamType,
        uint32_t sampleRate,
        audio_format_t format,
        uint32_t channelMask,
        size_t frameCount,
        audio_output_flags_t flags,
        legacy_callback_t callback,
        void* user,
        int32_t notificationFrames,
        const sp<IMemory>& sharedBuffer,
        bool threadCanCallJava,
        audio_session_t sessionId,
        transfer_type transferType,
        const audio_offload_info_t *offloadInfo,
        uid_t uid,
        pid_t pid,
        const audio_attributes_t* pAttributes,
        bool doNotReconnect,
        float maxRequiredSpeed,
        audio_port_handle_t selectedDeviceId)
{
    AttributionSourceState attributionSource;
    attributionSource.uid = VALUE_OR_FATAL(legacy2aidl_uid_t_int32_t(uid));
    attributionSource.pid = VALUE_OR_FATAL(legacy2aidl_pid_t_int32_t(pid));
    attributionSource.token = sp<BBinder>::make();
    if (callback) {
        mLegacyCallbackWrapper = sp<LegacyCallbackWrapper>::make(callback, user);
    } else if (user) {
        LOG_ALWAYS_FATAL("Callback data provided without callback pointer!");
    }
    return set(streamType, sampleRate, format, static_cast<audio_channel_mask_t>(channelMask),
               frameCount, flags, mLegacyCallbackWrapper, notificationFrames, sharedBuffer,
               threadCanCallJava, sessionId, transferType, offloadInfo, attributionSource,
               pAttributes, doNotReconnect, maxRequiredSpeed, selectedDeviceId);
}

// -------------------------------------------------------------------------

status_t AudioTrack::start()
{
    AutoMutex lock(mLock);

    if (mState == STATE_ACTIVE) {
        return INVALID_OPERATION;
    }

    ALOGV("%s(%d): prior state:%s", __func__, mPortId, stateToString(mState));

    // Defer logging here due to OpenSL ES repeated start calls.
    // TODO(b/154868033) after fix, restore this logging back to the beginning of start().
    const int64_t beginNs = systemTime();
    status_t status = NO_ERROR; // logged: make sure to set this before returning.
    mediametrics::Defer defer([&] {
        mediametrics::LogItem(mMetricsId)
            .set(AMEDIAMETRICS_PROP_CALLERNAME,
                    mCallerName.empty()
                    ? AMEDIAMETRICS_PROP_CALLERNAME_VALUE_UNKNOWN
                    : mCallerName.c_str())
            .set(AMEDIAMETRICS_PROP_EVENT, AMEDIAMETRICS_PROP_EVENT_VALUE_START)
            .set(AMEDIAMETRICS_PROP_EXECUTIONTIMENS, (int64_t)(systemTime() - beginNs))
            .set(AMEDIAMETRICS_PROP_STATE, stateToString(mState))
            .set(AMEDIAMETRICS_PROP_STATUS, (int32_t)status)
            .record(); });


    mInUnderrun = true;
    mPauseTimeRealUs = 0;

    State previousState = mState;
    if (previousState == STATE_PAUSED_STOPPING) {
        mState = STATE_STOPPING;
    } else {
        mState = STATE_ACTIVE;
    }
    (void) updateAndGetPosition_l();

    // save start timestamp
    if (isAfTrackOffloadedOrDirect_l()) {
        if (getTimestamp_l(mStartTs) != OK) {
            mStartTs.mPosition = 0;
        }
    } else {
        if (getTimestamp_l(&mStartEts) != OK) {
            mStartEts.clear();
        }
    }
    mStartNs = systemTime(); // save this for timestamp adjustment after starting.
    if (previousState == STATE_STOPPED || previousState == STATE_FLUSHED) {
        // reset current position as seen by client to 0
        mPosition = 0;
        mPreviousTimestampValid = false;
        mTimestampStartupGlitchReported = false;
        mTimestampRetrogradePositionReported = false;
        mTimestampRetrogradeTimeReported = false;
        mTimestampStallReported = false;
        mTimestampStaleTimeReported = false;
        mPreviousLocation = ExtendedTimestamp::LOCATION_INVALID;

        if (!isAfTrackOffloadedOrDirect_l()
                && mStartEts.mTimeNs[ExtendedTimestamp::LOCATION_SERVER] > 0) {
            // Server side has consumed something, but is it finished consuming?
            // It is possible since flush and stop are asynchronous that the server
            // is still active at this point.
            ALOGV("%s(%d): server read:%lld  cumulative flushed:%lld  client written:%lld",
                    __func__, mPortId,
                    (long long)(mFramesWrittenServerOffset
                            + mStartEts.mPosition[ExtendedTimestamp::LOCATION_SERVER]),
                    (long long)mStartEts.mFlushed,
                    (long long)mFramesWritten);
            // mStartEts is already adjusted by mFramesWrittenServerOffset, so we delta adjust.
            mFramesWrittenServerOffset -= mStartEts.mPosition[ExtendedTimestamp::LOCATION_SERVER];
        }
        mFramesWritten = 0;
        mProxy->clearTimestamp(); // need new server push for valid timestamp
        mMarkerReached = false;

        // For offloaded tracks, we don't know if the hardware counters are really zero here,
        // since the flush is asynchronous and stop may not fully drain.
        // We save the time when the track is started to later verify whether
        // the counters are realistic (i.e. start from zero after this time).
        mStartFromZeroUs = mStartNs / 1000;

        // force refresh of remaining frames by processAudioBuffer() as last
        // write before stop could be partial.
        mRefreshRemaining = true;

        // for static track, clear the old flags when starting from stopped state
        if (mSharedBuffer != 0) {
            android_atomic_and(
            ~(CBLK_LOOP_CYCLE | CBLK_LOOP_FINAL | CBLK_BUFFER_END),
            &mCblk->mFlags);
        }
    }
    mNewPosition = mPosition + mUpdatePeriod;
    int32_t flags = android_atomic_and(~(CBLK_STREAM_END_DONE | CBLK_DISABLED), &mCblk->mFlags);

    if (!(flags & CBLK_INVALID)) {
        mAudioTrack->start(&status);
        if (status == DEAD_OBJECT) {
            flags |= CBLK_INVALID;
        }
    }
    if (flags & CBLK_INVALID) {
        status = restoreTrack_l("start");
    }

    // resume or pause the callback thread as needed.
    sp<AudioTrackThread> t = mAudioTrackThread;
    if (status == NO_ERROR) {
        if (t != 0) {
            if (previousState == STATE_STOPPING) {
                mProxy->interrupt();
            } else {
                t->resume();
            }
        } else {
            mPreviousPriority = getpriority(PRIO_PROCESS, 0);
            get_sched_policy(0, &mPreviousSchedulingGroup);
            androidSetThreadPriority(0, ANDROID_PRIORITY_AUDIO);
        }

        // Start our local VolumeHandler for restoration purposes.
        mVolumeHandler->setStarted();
    } else {
        ALOGE("%s(%d): status %d", __func__, mPortId, status);
        mState = previousState;
        if (t != 0) {
            if (previousState != STATE_STOPPING) {
                t->pause();
            }
        } else {
            setpriority(PRIO_PROCESS, 0, mPreviousPriority);
            set_sched_policy(0, mPreviousSchedulingGroup);
        }
    }

    return status;
}

void AudioTrack::stop()
{
    const int64_t beginNs = systemTime();

    AutoMutex lock(mLock);
    mediametrics::Defer defer([&]() {
        mediametrics::LogItem(mMetricsId)
            .set(AMEDIAMETRICS_PROP_EVENT, AMEDIAMETRICS_PROP_EVENT_VALUE_STOP)
            .set(AMEDIAMETRICS_PROP_EXECUTIONTIMENS, (int64_t)(systemTime() - beginNs))
            .set(AMEDIAMETRICS_PROP_STATE, stateToString(mState))
            .set(AMEDIAMETRICS_PROP_BUFFERSIZEFRAMES, (int32_t)mProxy->getBufferSizeInFrames())
            .set(AMEDIAMETRICS_PROP_UNDERRUN, (int32_t) getUnderrunCount_l())
            .record();
    });

    ALOGV("%s(%d): prior state:%s", __func__, mPortId, stateToString(mState));

    if (mState != STATE_ACTIVE && mState != STATE_PAUSED) {
        return;
    }

    if (isOffloaded_l()) {
        mState = STATE_STOPPING;
    } else {
        mState = STATE_STOPPED;
        ALOGD_IF(mSharedBuffer == nullptr,
                "%s(%d): called with %u frames delivered", __func__, mPortId, mReleased.value());
        mReleased = 0;
    }

    mProxy->stop(); // notify server not to read beyond current client position until start().
    mProxy->interrupt();
    mAudioTrack->stop();

    // Note: legacy handling - stop does not clear playback marker
    // and periodic update counter, but flush does for streaming tracks.

    if (mSharedBuffer != 0) {
        // clear buffer position and loop count.
        mStaticProxy->setBufferPositionAndLoop(0 /* position */,
                0 /* loopStart */, 0 /* loopEnd */, 0 /* loopCount */);
    }

    sp<AudioTrackThread> t = mAudioTrackThread;
    if (t != 0) {
        if (!isOffloaded_l()) {
            t->pause();
        } else if (mTransfer == TRANSFER_SYNC_NOTIF_CALLBACK) {
            // causes wake up of the playback thread, that will callback the client for
            // EVENT_STREAM_END in processAudioBuffer()
            t->wake();
        }
    } else {
        setpriority(PRIO_PROCESS, 0, mPreviousPriority);
        set_sched_policy(0, mPreviousSchedulingGroup);
    }
}

bool AudioTrack::stopped() const
{
    AutoMutex lock(mLock);
    return mState != STATE_ACTIVE;
}

void AudioTrack::flush()
{
    const int64_t beginNs = systemTime();
    AutoMutex lock(mLock);
    mediametrics::Defer defer([&]() {
        mediametrics::LogItem(mMetricsId)
            .set(AMEDIAMETRICS_PROP_EVENT, AMEDIAMETRICS_PROP_EVENT_VALUE_FLUSH)
            .set(AMEDIAMETRICS_PROP_EXECUTIONTIMENS, (int64_t)(systemTime() - beginNs))
            .set(AMEDIAMETRICS_PROP_STATE, stateToString(mState))
            .record(); });

    ALOGV("%s(%d): prior state:%s", __func__, mPortId, stateToString(mState));

    if (mSharedBuffer != 0) {
        return;
    }
    if (mState == STATE_ACTIVE) {
        return;
    }
    flush_l();
}

void AudioTrack::flush_l()
{
    ALOG_ASSERT(mState != STATE_ACTIVE);

    // clear playback marker and periodic update counter
    mMarkerPosition = 0;
    mMarkerReached = false;
    mUpdatePeriod = 0;
    mRefreshRemaining = true;

    mState = STATE_FLUSHED;
    mReleased = 0;
    if (isOffloaded_l()) {
        mProxy->interrupt();
    }
    mProxy->flush();
    mAudioTrack->flush();
}

bool AudioTrack::pauseAndWait(const std::chrono::milliseconds& timeout)
{
    using namespace std::chrono_literals;

    // We use atomic access here for state variables - these are used as hints
    // to ensure we have ramped down audio.
    const int priorState = mProxy->getState();
    const uint32_t priorPosition = mProxy->getPosition().unsignedValue();

    pause();

    // Only if we were previously active, do we wait to ramp down the audio.
    if (priorState != CBLK_STATE_ACTIVE) return true;

    AutoMutex lock(mLock);
    // offload and direct tracks do not wait because pause volume ramp is handled by hardware.
    if (isOffloadedOrDirect_l()) return true;

    // Wait for the track state to be anything besides pausing.
    // This ensures that the volume has ramped down.
    constexpr auto SLEEP_INTERVAL_MS = 10ms;
    constexpr auto POSITION_TIMEOUT_MS = 40ms; // don't wait longer than this for position change.
    auto begin = std::chrono::steady_clock::now();
    while (true) {
        // Wait for state and position to change.
        // After pause() the server state should be PAUSING, but that may immediately
        // convert to PAUSED by prepareTracks before data is read into the mixer.
        // Hence we check that the state is not PAUSING and that the server position
        // has advanced to be a more reliable estimate that the volume ramp has completed.
        const int state = mProxy->getState();
        const uint32_t position = mProxy->getPosition().unsignedValue();

        mLock.unlock(); // only local variables accessed until lock.
        auto elapsed = std::chrono::duration_cast<std::chrono::milliseconds>(
                std::chrono::steady_clock::now() - begin);
        if (state != CBLK_STATE_PAUSING &&
                (elapsed >= POSITION_TIMEOUT_MS || position != priorPosition)) {
            ALOGV("%s: success state:%d, position:%u after %lld ms"
                    " (prior state:%d  prior position:%u)",
                    __func__, state, position, elapsed.count(), priorState, priorPosition);
            return true;
        }
        std::chrono::milliseconds remaining = timeout - elapsed;
        if (remaining.count() <= 0) {
            ALOGW("%s: timeout expired state:%d still pausing:%d after %lld ms",
                    __func__, state, CBLK_STATE_PAUSING, elapsed.count());
            return false;
        }
        // It is conceivable that the track is restored while sleeping;
        // as this logic is advisory, we allow that.
        std::this_thread::sleep_for(std::min(remaining, SLEEP_INTERVAL_MS));
        mLock.lock();
    }
}

void AudioTrack::pause()
{
    const int64_t beginNs = systemTime();
    AutoMutex lock(mLock);
    mediametrics::Defer defer([&]() {
        mediametrics::LogItem(mMetricsId)
            .set(AMEDIAMETRICS_PROP_EVENT, AMEDIAMETRICS_PROP_EVENT_VALUE_PAUSE)
            .set(AMEDIAMETRICS_PROP_EXECUTIONTIMENS, (int64_t)(systemTime() - beginNs))
            .set(AMEDIAMETRICS_PROP_STATE, stateToString(mState))
            .record(); });

    ALOGV("%s(%d): prior state:%s", __func__, mPortId, stateToString(mState));

    if (mState == STATE_ACTIVE) {
        mState = STATE_PAUSED;
    } else if (mState == STATE_STOPPING) {
        mState = STATE_PAUSED_STOPPING;
    } else {
        return;
    }
    mProxy->interrupt();
    mAudioTrack->pause();
    mPauseTimeRealUs = systemTime(SYSTEM_TIME_MONOTONIC) / 1000ll;

    if (isOffloaded_l()) {
        if (mOutput != AUDIO_IO_HANDLE_NONE) {
            // An offload output can be re-used between two audio tracks having
            // the same configuration. A timestamp query for a paused track
            // while the other is running would return an incorrect time.
            // To fix this, cache the playback position on a pause() and return
            // this time when requested until the track is resumed.

            // OffloadThread sends HAL pause in its threadLoop. Time saved
            // here can be slightly off.

            // TODO: check return code for getRenderPosition.

            uint32_t halFrames;
            AudioSystem::getRenderPosition(mOutput, &halFrames, &mPausedPosition);
            ALOGV("%s(%d): for offload, cache current position %u",
                    __func__, mPortId, mPausedPosition);
        }
    }
}

status_t AudioTrack::setVolume(float left, float right)
{
    // This duplicates a test by AudioTrack JNI, but that is not the only caller
    if (isnanf(left) || left < GAIN_FLOAT_ZERO || left > GAIN_FLOAT_UNITY ||
            isnanf(right) || right < GAIN_FLOAT_ZERO || right > GAIN_FLOAT_UNITY) {
        return BAD_VALUE;
    }

    mediametrics::LogItem(mMetricsId)
        .set(AMEDIAMETRICS_PROP_EVENT, AMEDIAMETRICS_PROP_EVENT_VALUE_SETVOLUME)
        .set(AMEDIAMETRICS_PROP_VOLUME_LEFT, (double)left)
        .set(AMEDIAMETRICS_PROP_VOLUME_RIGHT, (double)right)
        .record();

    AutoMutex lock(mLock);
    mVolume[AUDIO_INTERLEAVE_LEFT] = left;
    mVolume[AUDIO_INTERLEAVE_RIGHT] = right;

    mProxy->setVolumeLR(gain_minifloat_pack(gain_from_float(left), gain_from_float(right)));

    if (isOffloaded_l()) {
        mAudioTrack->signal();
    }
    return NO_ERROR;
}

status_t AudioTrack::setVolume(float volume)
{
    return setVolume(volume, volume);
}

status_t AudioTrack::setAuxEffectSendLevel(float level)
{
    // This duplicates a test by AudioTrack JNI, but that is not the only caller
    if (isnanf(level) || level < GAIN_FLOAT_ZERO || level > GAIN_FLOAT_UNITY) {
        return BAD_VALUE;
    }

    AutoMutex lock(mLock);
    mSendLevel = level;
    mProxy->setSendLevel(level);

    return NO_ERROR;
}

void AudioTrack::getAuxEffectSendLevel(float* level) const
{
    if (level != NULL) {
        *level = mSendLevel;
    }
}

status_t AudioTrack::setSampleRate(uint32_t rate)
{
    AutoMutex lock(mLock);
    ALOGV("%s(%d): prior state:%s rate:%u", __func__, mPortId, stateToString(mState), rate);

    if (rate == mSampleRate) {
        return NO_ERROR;
    }
    if (isOffloadedOrDirect_l() || (mFlags & AUDIO_OUTPUT_FLAG_FAST)
            || (mChannelMask & AUDIO_CHANNEL_HAPTIC_ALL)) {
        return INVALID_OPERATION;
    }
    if (mOutput == AUDIO_IO_HANDLE_NONE) {
        return NO_INIT;
    }
    // NOTE: it is theoretically possible, but highly unlikely, that a device change
    // could mean a previously allowed sampling rate is no longer allowed.
    uint32_t afSamplingRate;
    if (AudioSystem::getSamplingRate(mOutput, &afSamplingRate) != NO_ERROR) {
        return NO_INIT;
    }
    // pitch is emulated by adjusting speed and sampleRate
    const uint32_t effectiveSampleRate = adjustSampleRate(rate, mPlaybackRate.mPitch);
    if (rate == 0 || effectiveSampleRate > afSamplingRate * AUDIO_RESAMPLER_DOWN_RATIO_MAX) {
        return BAD_VALUE;
    }
    // TODO: Should we also check if the buffer size is compatible?

    mSampleRate = rate;
    mProxy->setSampleRate(effectiveSampleRate);

    return NO_ERROR;
}

uint32_t AudioTrack::getSampleRate() const
{
    AutoMutex lock(mLock);

    // sample rate can be updated during playback by the offloaded decoder so we need to
    // query the HAL and update if needed.
// FIXME use Proxy return channel to update the rate from server and avoid polling here
    if (isOffloadedOrDirect_l()) {
        if (mOutput != AUDIO_IO_HANDLE_NONE) {
            uint32_t sampleRate = 0;
            status_t status = AudioSystem::getSamplingRate(mOutput, &sampleRate);
            if (status == NO_ERROR) {
                mSampleRate = sampleRate;
            }
        }
    }
    return mSampleRate;
}

uint32_t AudioTrack::getOriginalSampleRate() const
{
    return mOriginalSampleRate;
}

uint32_t AudioTrack::getHalSampleRate() const
{
    return mAfSampleRate;
}

uint32_t AudioTrack::getHalChannelCount() const
{
    return mAfChannelCount;
}

audio_format_t AudioTrack::getHalFormat() const
{
    return mAfFormat;
}

status_t AudioTrack::setDualMonoMode(audio_dual_mono_mode_t mode)
{
    AutoMutex lock(mLock);
    return setDualMonoMode_l(mode);
}

status_t AudioTrack::setDualMonoMode_l(audio_dual_mono_mode_t mode)
{
    const status_t status = statusTFromBinderStatus(
        mAudioTrack->setDualMonoMode(VALUE_OR_RETURN_STATUS(
            legacy2aidl_audio_dual_mono_mode_t_AudioDualMonoMode(mode))));
    if (status == NO_ERROR) mDualMonoMode = mode;
    return status;
}

status_t AudioTrack::getDualMonoMode(audio_dual_mono_mode_t* mode) const
{
    AutoMutex lock(mLock);
    media::audio::common::AudioDualMonoMode mediaMode;
    const status_t status = statusTFromBinderStatus(mAudioTrack->getDualMonoMode(&mediaMode));
    if (status == NO_ERROR) {
        *mode = VALUE_OR_RETURN_STATUS(
                aidl2legacy_AudioDualMonoMode_audio_dual_mono_mode_t(mediaMode));
    }
    return status;
}

status_t AudioTrack::setAudioDescriptionMixLevel(float leveldB)
{
    AutoMutex lock(mLock);
    return setAudioDescriptionMixLevel_l(leveldB);
}

status_t AudioTrack::setAudioDescriptionMixLevel_l(float leveldB)
{
    const status_t status = statusTFromBinderStatus(
             mAudioTrack->setAudioDescriptionMixLevel(leveldB));
    if (status == NO_ERROR) mAudioDescriptionMixLeveldB = leveldB;
    return status;
}

status_t AudioTrack::getAudioDescriptionMixLevel(float* leveldB) const
{
    AutoMutex lock(mLock);
    return statusTFromBinderStatus(mAudioTrack->getAudioDescriptionMixLevel(leveldB));
}

status_t AudioTrack::setPlaybackRate(const AudioPlaybackRate &playbackRate)
{
    AutoMutex lock(mLock);
    if (isAudioPlaybackRateEqual(playbackRate, mPlaybackRate)) {
        return NO_ERROR;
    }
    if (isOffloadedOrDirect_l()) {
        const status_t status = statusTFromBinderStatus(mAudioTrack->setPlaybackRateParameters(
                VALUE_OR_RETURN_STATUS(
                        legacy2aidl_audio_playback_rate_t_AudioPlaybackRate(playbackRate))));
        if (status == NO_ERROR) {
            mPlaybackRate = playbackRate;
        } else if (status == INVALID_OPERATION
                && playbackRate.mSpeed == 1.0f && mPlaybackRate.mPitch == 1.0f) {
            mPlaybackRate = playbackRate;
            return NO_ERROR;
        }
        return status;
    }
    if (mFlags & AUDIO_OUTPUT_FLAG_FAST) {
        return INVALID_OPERATION;
    }

    ALOGV("%s(%d): mSampleRate:%u  mSpeed:%f  mPitch:%f",
            __func__, mPortId, mSampleRate, playbackRate.mSpeed, playbackRate.mPitch);
    // pitch is emulated by adjusting speed and sampleRate
    const uint32_t effectiveRate = adjustSampleRate(mSampleRate, playbackRate.mPitch);
    const float effectiveSpeed = adjustSpeed(playbackRate.mSpeed, playbackRate.mPitch);
    const float effectivePitch = adjustPitch(playbackRate.mPitch);
    AudioPlaybackRate playbackRateTemp = playbackRate;
    playbackRateTemp.mSpeed = effectiveSpeed;
    playbackRateTemp.mPitch = effectivePitch;

    ALOGV("%s(%d) (effective) mSampleRate:%u  mSpeed:%f  mPitch:%f",
            __func__, mPortId, effectiveRate, effectiveSpeed, effectivePitch);

    if (!isAudioPlaybackRateValid(playbackRateTemp)) {
        ALOGW("%s(%d) (%f, %f) failed (effective rate out of bounds)",
                __func__, mPortId, playbackRate.mSpeed, playbackRate.mPitch);
        return BAD_VALUE;
    }
    // Check if the buffer size is compatible.
    if (!isSampleRateSpeedAllowed_l(effectiveRate, effectiveSpeed)) {
        ALOGW("%s(%d) (%f, %f) failed (buffer size)",
                __func__, mPortId, playbackRate.mSpeed, playbackRate.mPitch);
        if (!mTrackOffloaded) {
            return BAD_VALUE;
        }
        ALOGD("invalidate track-offloaded track on setPlaybackRate");
        android_atomic_or(CBLK_INVALID, &mCblk->mFlags);
    }

    // Check resampler ratios are within bounds
    if ((uint64_t)effectiveRate > (uint64_t)mSampleRate *
            (uint64_t)AUDIO_RESAMPLER_DOWN_RATIO_MAX) {
        ALOGW("%s(%d) (%f, %f) failed. Resample rate exceeds max accepted value",
                __func__, mPortId, playbackRate.mSpeed, playbackRate.mPitch);
        return BAD_VALUE;
    }

    if ((uint64_t)effectiveRate * (uint64_t)AUDIO_RESAMPLER_UP_RATIO_MAX < (uint64_t)mSampleRate) {
        ALOGW("%s(%d) (%f, %f) failed. Resample rate below min accepted value",
                __func__, mPortId, playbackRate.mSpeed, playbackRate.mPitch);
        return BAD_VALUE;
    }
    mPlaybackRate = playbackRate;
    //set effective rates
    mProxy->setPlaybackRate(playbackRateTemp);
    mProxy->setSampleRate(effectiveRate); // FIXME: not quite "atomic" with setPlaybackRate

    mediametrics::LogItem(mMetricsId)
        .set(AMEDIAMETRICS_PROP_EVENT, AMEDIAMETRICS_PROP_EVENT_VALUE_SETPLAYBACKPARAM)
        .set(AMEDIAMETRICS_PROP_SAMPLERATE, (int32_t)mSampleRate)
        .set(AMEDIAMETRICS_PROP_PLAYBACK_SPEED, (double)mPlaybackRate.mSpeed)
        .set(AMEDIAMETRICS_PROP_PLAYBACK_PITCH, (double)mPlaybackRate.mPitch)
        .set(AMEDIAMETRICS_PROP_PREFIX_EFFECTIVE
                AMEDIAMETRICS_PROP_SAMPLERATE, (int32_t)effectiveRate)
        .set(AMEDIAMETRICS_PROP_PREFIX_EFFECTIVE
                AMEDIAMETRICS_PROP_PLAYBACK_SPEED, (double)playbackRateTemp.mSpeed)
        .set(AMEDIAMETRICS_PROP_PREFIX_EFFECTIVE
                AMEDIAMETRICS_PROP_PLAYBACK_PITCH, (double)playbackRateTemp.mPitch)
        .record();


    if (mTrackOffloaded &&
        !isAudioPlaybackRateEqual(mPlaybackRate, AUDIO_PLAYBACK_RATE_DEFAULT)) {
        ALOGD("invalidate track-offloaded track on setPlaybackRate");
        android_atomic_or(CBLK_INVALID, &mCblk->mFlags);
    }
    return NO_ERROR;
}

const AudioPlaybackRate& AudioTrack::getPlaybackRate()
{
    AutoMutex lock(mLock);
    if (isOffloadedOrDirect_l()) {
        media::audio::common::AudioPlaybackRate playbackRateTemp;
        const status_t status = statusTFromBinderStatus(
                mAudioTrack->getPlaybackRateParameters(&playbackRateTemp));
        if (status == NO_ERROR) { // update local version if changed.
            mPlaybackRate =
                    aidl2legacy_AudioPlaybackRate_audio_playback_rate_t(playbackRateTemp).value();
        }
    }
    return mPlaybackRate;
}

ssize_t AudioTrack::getBufferSizeInFrames()
{
    AutoMutex lock(mLock);
    if (mOutput == AUDIO_IO_HANDLE_NONE || mProxy.get() == 0) {
        return NO_INIT;
    }

    return (ssize_t) mProxy->getBufferSizeInFrames();
}

status_t AudioTrack::getBufferDurationInUs(int64_t *duration)
{
    if (duration == nullptr) {
        return BAD_VALUE;
    }
    AutoMutex lock(mLock);
    if (mOutput == AUDIO_IO_HANDLE_NONE || mProxy.get() == 0) {
        return NO_INIT;
    }
    ssize_t bufferSizeInFrames = (ssize_t) mProxy->getBufferSizeInFrames();
    if (bufferSizeInFrames < 0) {
        return (status_t)bufferSizeInFrames;
    }
    *duration = (int64_t)((double)bufferSizeInFrames * 1000000
            / ((double)mSampleRate * mPlaybackRate.mSpeed));
    return NO_ERROR;
}

ssize_t AudioTrack::setBufferSizeInFrames(size_t bufferSizeInFrames)
{
    AutoMutex lock(mLock);
    if (mOutput == AUDIO_IO_HANDLE_NONE || mProxy.get() == 0) {
        return NO_INIT;
    }

    ssize_t originalBufferSize = mProxy->getBufferSizeInFrames();
    ssize_t finalBufferSize  = mProxy->setBufferSizeInFrames((uint32_t) bufferSizeInFrames);
    if (originalBufferSize != finalBufferSize) {
        android::mediametrics::LogItem(mMetricsId)
                .set(AMEDIAMETRICS_PROP_EVENT, AMEDIAMETRICS_PROP_EVENT_VALUE_SETBUFFERSIZE)
                .set(AMEDIAMETRICS_PROP_BUFFERSIZEFRAMES, (int32_t)mProxy->getBufferSizeInFrames())
                .set(AMEDIAMETRICS_PROP_UNDERRUN, (int32_t)getUnderrunCount_l())
                .record();
    }
    return finalBufferSize;
}

ssize_t AudioTrack::getStartThresholdInFrames() const
{
    AutoMutex lock(mLock);
    if (mOutput == AUDIO_IO_HANDLE_NONE || mProxy.get() == 0) {
        return NO_INIT;
    }
    return (ssize_t) mProxy->getStartThresholdInFrames();
}

ssize_t AudioTrack::setStartThresholdInFrames(size_t startThresholdInFrames)
{
    if (startThresholdInFrames > INT32_MAX || startThresholdInFrames == 0) {
        // contractually we could simply return the current threshold in frames
        // to indicate the request was ignored, but we return an error here.
        return BAD_VALUE;
    }
    AutoMutex lock(mLock);
    // We do not permit calling setStartThresholdInFrames() between the AudioTrack
    // default ctor AudioTrack() and set(...) but rather fail such an attempt.
    // (To do so would require a cached mOrigStartThresholdInFrames and we may
    // not have proper validation for the actual set value).
    if (mOutput == AUDIO_IO_HANDLE_NONE || mProxy.get() == 0) {
        return NO_INIT;
    }
    const uint32_t original = mProxy->getStartThresholdInFrames();
    const uint32_t final = mProxy->setStartThresholdInFrames(startThresholdInFrames);
    if (original != final) {
        android::mediametrics::LogItem(mMetricsId)
                .set(AMEDIAMETRICS_PROP_EVENT, AMEDIAMETRICS_PROP_EVENT_VALUE_SETSTARTTHRESHOLD)
                .set(AMEDIAMETRICS_PROP_STARTTHRESHOLDFRAMES, (int32_t)final)
                .record();
        if (original > final) {
            // restart track if it was disabled by audioflinger due to previous underrun
            // and we reduced the number of frames for the threshold.
            restartIfDisabled();
        }
    }
    return final;
}

status_t AudioTrack::setLoop(uint32_t loopStart, uint32_t loopEnd, int loopCount)
{
    if (mSharedBuffer == 0 || isOffloadedOrDirect()) {
        return INVALID_OPERATION;
    }

    if (loopCount == 0) {
        ;
    } else if (loopCount >= -1 && loopStart < loopEnd && loopEnd <= mFrameCount &&
            loopEnd - loopStart >= MIN_LOOP) {
        ;
    } else {
        return BAD_VALUE;
    }

    AutoMutex lock(mLock);
    // See setPosition() regarding setting parameters such as loop points or position while active
    if (mState == STATE_ACTIVE) {
        return INVALID_OPERATION;
    }
    setLoop_l(loopStart, loopEnd, loopCount);
    return NO_ERROR;
}

void AudioTrack::setLoop_l(uint32_t loopStart, uint32_t loopEnd, int loopCount)
{
    // We do not update the periodic notification point.
    // mNewPosition = updateAndGetPosition_l() + mUpdatePeriod;
    mLoopCount = loopCount;
    mLoopEnd = loopEnd;
    mLoopStart = loopStart;
    mLoopCountNotified = loopCount;
    mStaticProxy->setLoop(loopStart, loopEnd, loopCount);

    // Waking the AudioTrackThread is not needed as this cannot be called when active.
}

status_t AudioTrack::setMarkerPosition(uint32_t marker)
{
    AutoMutex lock(mLock);
    // The only purpose of setting marker position is to get a callback
    if (!mCallback.promote() || isOffloadedOrDirect_l()) {
        return INVALID_OPERATION;
    }

    mMarkerPosition = marker;
    mMarkerReached = false;

    sp<AudioTrackThread> t = mAudioTrackThread;
    if (t != 0) {
        t->wake();
    }
    return NO_ERROR;
}

status_t AudioTrack::getMarkerPosition(uint32_t *marker) const
{
    if (isOffloadedOrDirect()) {
        return INVALID_OPERATION;
    }
    if (marker == NULL) {
        return BAD_VALUE;
    }

    AutoMutex lock(mLock);
    mMarkerPosition.getValue(marker);

    return NO_ERROR;
}

status_t AudioTrack::setPositionUpdatePeriod(uint32_t updatePeriod)
{
    AutoMutex lock(mLock);
    // The only purpose of setting position update period is to get a callback
    if (!mCallback.promote() || isOffloadedOrDirect_l()) {
        return INVALID_OPERATION;
    }

    mNewPosition = updateAndGetPosition_l() + updatePeriod;
    mUpdatePeriod = updatePeriod;

    sp<AudioTrackThread> t = mAudioTrackThread;
    if (t != 0) {
        t->wake();
    }
    return NO_ERROR;
}

status_t AudioTrack::getPositionUpdatePeriod(uint32_t *updatePeriod) const
{
    if (isOffloadedOrDirect()) {
        return INVALID_OPERATION;
    }
    if (updatePeriod == NULL) {
        return BAD_VALUE;
    }

    AutoMutex lock(mLock);
    *updatePeriod = mUpdatePeriod;

    return NO_ERROR;
}

status_t AudioTrack::setPosition(uint32_t position)
{
    if (mSharedBuffer == 0 || isOffloadedOrDirect()) {
        return INVALID_OPERATION;
    }
    if (position > mFrameCount) {
        return BAD_VALUE;
    }

    AutoMutex lock(mLock);
    // Currently we require that the player is inactive before setting parameters such as position
    // or loop points.  Otherwise, there could be a race condition: the application could read the
    // current position, compute a new position or loop parameters, and then set that position or
    // loop parameters but it would do the "wrong" thing since the position has continued to advance
    // in the mean time.  If we ever provide a sequencer in server, we could allow a way for the app
    // to specify how it wants to handle such scenarios.
    if (mState == STATE_ACTIVE) {
        return INVALID_OPERATION;
    }
    // After setting the position, use full update period before notification.
    mNewPosition = updateAndGetPosition_l() + mUpdatePeriod;
    mStaticProxy->setBufferPosition(position);

    // Waking the AudioTrackThread is not needed as this cannot be called when active.
    return NO_ERROR;
}

status_t AudioTrack::getPosition(uint32_t *position)
{
    if (position == NULL) {
        return BAD_VALUE;
    }

    AutoMutex lock(mLock);
    // IAudioTrack::stop() isn't synchronous; we don't know when presentation completes
    if (mState == STATE_STOPPED || mState == STATE_FLUSHED) {
        *position = 0;
        return NO_ERROR;
    }
    // FIXME: offloaded and direct tracks call into the HAL for render positions
    // for compressed/synced data; however, we use proxy position for pure linear pcm data
    // as we do not know the capability of the HAL for pcm position support and standby.
    // There may be some latency differences between the HAL position and the proxy position.
    if (isOffloadedOrDirect_l() && !isPurePcmData_l()) {
        if (isOffloaded_l() && ((mState == STATE_PAUSED) || (mState == STATE_PAUSED_STOPPING))) {
            ALOGV("%s(%d): called in paused state, return cached position %u",
                __func__, mPortId, mPausedPosition);
            *position = mPausedPosition;
            return NO_ERROR;
        }

        uint32_t dspFrames = 0;
        if (mOutput != AUDIO_IO_HANDLE_NONE) {
            uint32_t halFrames; // actually unused
            // FIXME: on getRenderPosition() error, we return OK with frame position 0.
            if (AudioSystem::getRenderPosition(mOutput, &halFrames, &dspFrames) != NO_ERROR) {
                *position = 0;
                return NO_ERROR;
            }
        }
        *position = dspFrames;
    } else {
        if (mCblk->mFlags & CBLK_INVALID) {
            (void) restoreTrack_l("getPosition");
            // FIXME: for compatibility with the Java API we ignore the restoreTrack_l()
            // error here (e.g. DEAD_OBJECT) and return OK with the last recorded server position.
        }
        *position = updateAndGetPosition_l().value();
    }

    return NO_ERROR;
}

status_t AudioTrack::getBufferPosition(uint32_t *position)
{
    if (mSharedBuffer == 0) {
        return INVALID_OPERATION;
    }
    if (position == NULL) {
        return BAD_VALUE;
    }

    AutoMutex lock(mLock);
    *position = mStaticProxy->getBufferPosition();
    return NO_ERROR;
}

status_t AudioTrack::reload()
{
    if (mSharedBuffer == 0 || isOffloadedOrDirect()) {
        return INVALID_OPERATION;
    }

    AutoMutex lock(mLock);
    // See setPosition() regarding setting parameters such as loop points or position while active
    if (mState == STATE_ACTIVE) {
        return INVALID_OPERATION;
    }
    mNewPosition = mUpdatePeriod;
    (void) updateAndGetPosition_l();
    mPosition = 0;
    mPreviousTimestampValid = false;
#if 0
    // The documentation is not clear on the behavior of reload() and the restoration
    // of loop count. Historically we have not restored loop count, start, end,
    // but it makes sense if one desires to repeat playing a particular sound.
    if (mLoopCount != 0) {
        mLoopCountNotified = mLoopCount;
        mStaticProxy->setLoop(mLoopStart, mLoopEnd, mLoopCount);
    }
#endif
    mStaticProxy->setBufferPosition(0);
    return NO_ERROR;
}

audio_io_handle_t AudioTrack::getOutput() const
{
    AutoMutex lock(mLock);
    return mOutput;
}

status_t AudioTrack::setOutputDevice(audio_port_handle_t deviceId) {
    AutoMutex lock(mLock);
    ALOGV("%s(%d): deviceId=%d mSelectedDeviceId=%d mRoutedDeviceId %d",
            __func__, mPortId, deviceId, mSelectedDeviceId, mRoutedDeviceId);
    if (mSelectedDeviceId != deviceId) {
        mSelectedDeviceId = deviceId;
        if (mStatus == NO_ERROR && mSelectedDeviceId != mRoutedDeviceId) {
            if (isPlaying_l()) {
                android_atomic_or(CBLK_INVALID, &mCblk->mFlags);
                mProxy->interrupt();
            } else {
                // if the track is idle, try to restore now and
                // defer to next start if not possible
                if (restoreTrack_l("setOutputDevice") != OK) {
                    android_atomic_or(CBLK_INVALID, &mCblk->mFlags);
                }
            }
        }
    }
    return NO_ERROR;
}

audio_port_handle_t AudioTrack::getOutputDevice() {
    AutoMutex lock(mLock);
    return mSelectedDeviceId;
}

// must be called with mLock held
void AudioTrack::updateRoutedDeviceId_l()
{
    // if the track is inactive, do not update actual device as the output stream maybe routed
    // to a device not relevant to this client because of other active use cases.
    if (mState != STATE_ACTIVE) {
        return;
    }
    if (mOutput != AUDIO_IO_HANDLE_NONE) {
        audio_port_handle_t deviceId = AudioSystem::getDeviceIdForIo(mOutput);
        if (deviceId != AUDIO_PORT_HANDLE_NONE) {
            mRoutedDeviceId = deviceId;
        }
    }
}

audio_port_handle_t AudioTrack::getRoutedDeviceId() {
    AutoMutex lock(mLock);
    updateRoutedDeviceId_l();
    return mRoutedDeviceId;
}

status_t AudioTrack::attachAuxEffect(int effectId)
{
    AutoMutex lock(mLock);
    status_t status;
    mAudioTrack->attachAuxEffect(effectId, &status);
    if (status == NO_ERROR) {
        mAuxEffectId = effectId;
    }
    return status;
}

audio_stream_type_t AudioTrack::streamType() const
{
    return mStreamType;
}

uint32_t AudioTrack::latency()
{
    AutoMutex lock(mLock);
    updateLatency_l();
    return mLatency;
}

// -------------------------------------------------------------------------

// must be called with mLock held
void AudioTrack::updateLatency_l()
{
    status_t status = AudioSystem::getLatency(mOutput, &mAfLatency);
    if (status != NO_ERROR) {
        ALOGW("%s(%d): getLatency(%d) failed status %d", __func__, mPortId, mOutput, status);
    } else {
        // FIXME don't believe this lie
        mLatency = mAfLatency + (1000LL * mFrameCount) / mSampleRate;
    }
}

// TODO Move this macro to a common header file for enum to string conversion in audio framework.
#define MEDIA_CASE_ENUM(name) case name: return #name
const char * AudioTrack::convertTransferToText(transfer_type transferType) {
    switch (transferType) {
        MEDIA_CASE_ENUM(TRANSFER_DEFAULT);
        MEDIA_CASE_ENUM(TRANSFER_CALLBACK);
        MEDIA_CASE_ENUM(TRANSFER_OBTAIN);
        MEDIA_CASE_ENUM(TRANSFER_SYNC);
        MEDIA_CASE_ENUM(TRANSFER_SHARED);
        MEDIA_CASE_ENUM(TRANSFER_SYNC_NOTIF_CALLBACK);
        default:
            return "UNRECOGNIZED";
    }
}

status_t AudioTrack::createTrack_l()
{
    status_t status;
    bool callbackAdded = false;
    std::string errorMessage;

    const sp<IAudioFlinger>& audioFlinger = AudioSystem::get_audio_flinger();
    if (audioFlinger == 0) {
        errorMessage = StringPrintf("%s(%d): Could not get audioflinger",
                __func__, mPortId);
        status = DEAD_OBJECT;
        goto exit;
    }

    {
    // mFlags (not mOrigFlags) is modified depending on whether fast request is accepted.
    // After fast request is denied, we will request again if IAudioTrack is re-created.
    // Client can only express a preference for FAST.  Server will perform additional tests.
    if (mFlags & AUDIO_OUTPUT_FLAG_FAST) {
        // either of these use cases:
        // use case 1: shared buffer
        bool sharedBuffer = mSharedBuffer != 0;
        bool transferAllowed =
            // use case 2: callback transfer mode
            (mTransfer == TRANSFER_CALLBACK) ||
            // use case 3: obtain/release mode
            (mTransfer == TRANSFER_OBTAIN) ||
            // use case 4: synchronous write
            ((mTransfer == TRANSFER_SYNC || mTransfer == TRANSFER_SYNC_NOTIF_CALLBACK)
                    && mThreadCanCallJava);

        bool fastAllowed = sharedBuffer || transferAllowed;
        if (!fastAllowed) {
            ALOGW("%s(%d): AUDIO_OUTPUT_FLAG_FAST denied by client,"
                  " not shared buffer and transfer = %s",
                  __func__, mPortId,
                  convertTransferToText(mTransfer));
            mFlags = (audio_output_flags_t) (mFlags & ~AUDIO_OUTPUT_FLAG_FAST);
        }
    }

    IAudioFlinger::CreateTrackInput input;
    if (mOriginalStreamType != AUDIO_STREAM_DEFAULT) {
        // Legacy: This is based on original parameters even if the track is recreated.
        input.attr = AudioSystem::streamTypeToAttributes(mOriginalStreamType);
    } else {
        input.attr = mAttributes;
    }
    input.config = AUDIO_CONFIG_INITIALIZER;
    input.config.sample_rate = mSampleRate;
    input.config.channel_mask = mChannelMask;
    input.config.format = mFormat;
    input.config.offload_info = mOffloadInfoCopy;
    input.clientInfo.attributionSource = mClientAttributionSource;
    input.clientInfo.clientTid = -1;
    if (mFlags & AUDIO_OUTPUT_FLAG_FAST) {
        // It is currently meaningless to request SCHED_FIFO for a Java thread.  Even if the
        // application-level code follows all non-blocking design rules, the language runtime
        // doesn't also follow those rules, so the thread will not benefit overall.
        if (mAudioTrackThread != 0 && !mThreadCanCallJava) {
            input.clientInfo.clientTid = mAudioTrackThread->getTid();
        }
    }
    // Set offload_info to defaults if track not already offloaded but can be offloaded
    if (audio_is_linear_pcm(mFormat) &&
        isAudioPlaybackRateEqual(mPlaybackRate, AUDIO_PLAYBACK_RATE_DEFAULT)) {
        input.config.offload_info = AUDIO_INFO_INITIALIZER;
    }

    // enable the deep buffer flag, whenever mPlaybackRate is not equal to
    // default
    if (!isAudioPlaybackRateEqual(mPlaybackRate, AUDIO_PLAYBACK_RATE_DEFAULT)) {
        mFlags = (audio_output_flags_t)(mFlags | AUDIO_OUTPUT_FLAG_DEEP_BUFFER);
        ALOGV("%s: mPlaybackRate is changed, request for deep buffer path",
              __func__);
    }

    input.sharedBuffer = mSharedBuffer;
    input.notificationsPerBuffer = mNotificationsPerBufferReq;
    input.speed = 1.0;
    if (audio_has_proportional_frames(mFormat) && mSharedBuffer == 0 &&
            (mFlags & AUDIO_OUTPUT_FLAG_FAST) == 0) {
        input.speed  = !isPurePcmData_l() || isOffloadedOrDirect_l() ? 1.0f :
                        max(mMaxRequiredSpeed, mPlaybackRate.mSpeed);
    }
    input.flags = mFlags;
    input.frameCount = mReqFrameCount;
    input.notificationFrameCount = mNotificationFramesReq;
    input.selectedDeviceId = mSelectedDeviceId;
    input.sessionId = mSessionId;
    input.audioTrackCallback = mAudioTrackCallback;

    media::CreateTrackResponse response;
    status = audioFlinger->createTrack(VALUE_OR_FATAL(input.toAidl()), response);

    IAudioFlinger::CreateTrackOutput output{};
    if (status == NO_ERROR) {
        output = VALUE_OR_FATAL(IAudioFlinger::CreateTrackOutput::fromAidl(response));
    }

    if (status != NO_ERROR || output.outputId == AUDIO_IO_HANDLE_NONE) {
        errorMessage = StringPrintf(
                "%s(%d): AudioFlinger could not create track, status: %d output %d",
                __func__, mPortId, status, output.outputId);
        if (status == NO_ERROR) {
            status = INVALID_OPERATION; // device not ready
        }
        goto exit;
    }
    ALOG_ASSERT(output.audioTrack != 0);

    mTrackOffloaded = AVMediaUtils::get()->AudioTrackIsTrackOffloaded(output.outputId);
    mFrameCount = output.frameCount;
    mNotificationFramesAct = (uint32_t)output.notificationFrameCount;
    mRoutedDeviceId = output.selectedDeviceId;
    mSessionId = output.sessionId;
    mStreamType = output.streamType;

    mSampleRate = output.sampleRate;
    if (mOriginalSampleRate == 0) {
        mOriginalSampleRate = mSampleRate;
    }

    mAfFrameCount = output.afFrameCount;
    mAfSampleRate = output.afSampleRate;
    mAfChannelCount = audio_channel_count_from_out_mask(output.afChannelMask);
    mAfFormat = output.afFormat;
    mAfLatency = output.afLatencyMs;
    mAfTrackFlags = output.afTrackFlags;

    mLatency = mAfLatency + (1000LL * mFrameCount) / mSampleRate;

    // AudioFlinger now owns the reference to the I/O handle,
    // so we are no longer responsible for releasing it.

    // FIXME compare to AudioRecord
    std::optional<media::SharedFileRegion> sfr;
    output.audioTrack->getCblk(&sfr);
    sp<IMemory> iMem = VALUE_OR_FATAL(aidl2legacy_NullableSharedFileRegion_IMemory(sfr));
    if (iMem == 0) {
        errorMessage = StringPrintf("%s(%d): Could not get control block", __func__, mPortId);
        status = FAILED_TRANSACTION;
        goto exit;
    }
    // TODO: Using unsecurePointer() has some associated security pitfalls
    //       (see declaration for details).
    //       Either document why it is safe in this case or address the
    //       issue (e.g. by copying).
    void *iMemPointer = iMem->unsecurePointer();
    if (iMemPointer == NULL) {
        errorMessage = StringPrintf(
                "%s(%d): Could not get control block pointer", __func__, mPortId);
        status = FAILED_TRANSACTION;
        goto exit;
    }
    // invariant that mAudioTrack != 0 is true only after set() returns successfully
    if (mAudioTrack != 0) {
        IInterface::asBinder(mAudioTrack)->unlinkToDeath(mDeathNotifier, this);
        mDeathNotifier.clear();
    }
    mAudioTrack = output.audioTrack;
    mCblkMemory = iMem;
    IPCThreadState::self()->flushCommands();

    audio_track_cblk_t* cblk = static_cast<audio_track_cblk_t*>(iMemPointer);
    mCblk = cblk;

    mAwaitBoost = false;
    if (mFlags & AUDIO_OUTPUT_FLAG_FAST) {
        if (output.flags & AUDIO_OUTPUT_FLAG_FAST) {
            ALOGI("%s(%d): AUDIO_OUTPUT_FLAG_FAST successful; frameCount %zu -> %zu",
                  __func__, mPortId, mReqFrameCount, mFrameCount);
            if (!mThreadCanCallJava) {
                mAwaitBoost = true;
            }
        } else {
            ALOGV("%s(%d): AUDIO_OUTPUT_FLAG_FAST denied by server; frameCount %zu -> %zu",
                  __func__, mPortId, mReqFrameCount, mFrameCount);
        }
    }
    mFlags = output.flags;

    //mOutput != output includes the case where mOutput == AUDIO_IO_HANDLE_NONE for first creation
    if (mDeviceCallback != 0) {
        if (mOutput != AUDIO_IO_HANDLE_NONE) {
            AudioSystem::removeAudioDeviceCallback(this, mOutput, mPortId);
        }
        AudioSystem::addAudioDeviceCallback(this, output.outputId, output.portId);
        callbackAdded = true;
    }

    mPortId = output.portId;
    // notify the upper layers about the new portId
    triggerPortIdUpdate_l();

    // We retain a copy of the I/O handle, but don't own the reference
    mOutput = output.outputId;
    mRefreshRemaining = true;

    // Starting address of buffers in shared memory.  If there is a shared buffer, buffers
    // is the value of pointer() for the shared buffer, otherwise buffers points
    // immediately after the control block.  This address is for the mapping within client
    // address space.  AudioFlinger::TrackBase::mBuffer is for the server address space.
    void* buffers;
    if (mSharedBuffer == 0) {
        buffers = cblk + 1;
    } else {
        // TODO: Using unsecurePointer() has some associated security pitfalls
        //       (see declaration for details).
        //       Either document why it is safe in this case or address the
        //       issue (e.g. by copying).
        buffers = mSharedBuffer->unsecurePointer();
        if (buffers == NULL) {
            errorMessage = StringPrintf(
                    "%s(%d): Could not get buffer pointer", __func__, mPortId);
            ALOGE("%s", errorMessage.c_str());
            status = FAILED_TRANSACTION;
            goto exit;
        }
    }

    mAudioTrack->attachAuxEffect(mAuxEffectId, &status);

    // If IAudioTrack is re-created, don't let the requested frameCount
    // decrease.  This can confuse clients that cache frameCount().
    if (mFrameCount > mReqFrameCount) {
        mReqFrameCount = mFrameCount;
    }

    // reset server position to 0 as we have new cblk.
    mServer = 0;

    // update proxy
    if (mSharedBuffer == 0) {
        mStaticProxy.clear();
        mProxy = new AudioTrackClientProxy(cblk, buffers, mFrameCount, mFrameSize);
    } else {
        mStaticProxy = new StaticAudioTrackClientProxy(cblk, buffers, mFrameCount, mFrameSize);
        mProxy = mStaticProxy;
    }

    mProxy->setVolumeLR(gain_minifloat_pack(
            gain_from_float(mVolume[AUDIO_INTERLEAVE_LEFT]),
            gain_from_float(mVolume[AUDIO_INTERLEAVE_RIGHT])));

    mProxy->setSendLevel(mSendLevel);
    const uint32_t effectiveSampleRate = adjustSampleRate(mSampleRate, mPlaybackRate.mPitch);
    const float effectiveSpeed = adjustSpeed(mPlaybackRate.mSpeed, mPlaybackRate.mPitch);
    const float effectivePitch = adjustPitch(mPlaybackRate.mPitch);
    mProxy->setSampleRate(effectiveSampleRate);

    AudioPlaybackRate playbackRateTemp = mPlaybackRate;
    playbackRateTemp.mSpeed = effectiveSpeed;
    playbackRateTemp.mPitch = effectivePitch;
    mProxy->setPlaybackRate(playbackRateTemp);
    mProxy->setMinimum(mNotificationFramesAct);

    if (mDualMonoMode != AUDIO_DUAL_MONO_MODE_OFF) {
        setDualMonoMode_l(mDualMonoMode);
    }
    if (mAudioDescriptionMixLeveldB != -std::numeric_limits<float>::infinity()) {
        setAudioDescriptionMixLevel_l(mAudioDescriptionMixLeveldB);
    }

    mDeathNotifier = new DeathNotifier(this);
    IInterface::asBinder(mAudioTrack)->linkToDeath(mDeathNotifier, this);

    // This is the first log sent from the AudioTrack client.
    // The creation of the audio track by AudioFlinger (in the code above)
    // is the first log of the AudioTrack and must be present before
    // any AudioTrack client logs will be accepted.

    mMetricsId = std::string(AMEDIAMETRICS_KEY_PREFIX_AUDIO_TRACK) + std::to_string(mPortId);
    mediametrics::LogItem(mMetricsId)
        .set(AMEDIAMETRICS_PROP_EVENT, AMEDIAMETRICS_PROP_EVENT_VALUE_CREATE)
        // the following are immutable
        .set(AMEDIAMETRICS_PROP_FLAGS, toString(mFlags).c_str())
        .set(AMEDIAMETRICS_PROP_ORIGINALFLAGS, toString(mOrigFlags).c_str())
        .set(AMEDIAMETRICS_PROP_SESSIONID, (int32_t)mSessionId)
        .set(AMEDIAMETRICS_PROP_LOGSESSIONID, mLogSessionId)
        .set(AMEDIAMETRICS_PROP_PLAYERIID, mPlayerIId)
        .set(AMEDIAMETRICS_PROP_TRACKID, mPortId) // dup from key
        .set(AMEDIAMETRICS_PROP_CONTENTTYPE, toString(mAttributes.content_type).c_str())
        .set(AMEDIAMETRICS_PROP_USAGE, toString(mAttributes.usage).c_str())
        .set(AMEDIAMETRICS_PROP_THREADID, (int32_t)output.outputId)
        .set(AMEDIAMETRICS_PROP_SELECTEDDEVICEID, (int32_t)mSelectedDeviceId)
        .set(AMEDIAMETRICS_PROP_ROUTEDDEVICEID, (int32_t)mRoutedDeviceId)
        .set(AMEDIAMETRICS_PROP_ENCODING, toString(mFormat).c_str())
        .set(AMEDIAMETRICS_PROP_CHANNELMASK, (int32_t)mChannelMask)
        .set(AMEDIAMETRICS_PROP_FRAMECOUNT, (int32_t)mFrameCount)
        // the following are NOT immutable
        .set(AMEDIAMETRICS_PROP_VOLUME_LEFT, (double)mVolume[AUDIO_INTERLEAVE_LEFT])
        .set(AMEDIAMETRICS_PROP_VOLUME_RIGHT, (double)mVolume[AUDIO_INTERLEAVE_RIGHT])
        .set(AMEDIAMETRICS_PROP_STATE, stateToString(mState))
        .set(AMEDIAMETRICS_PROP_STATUS, (int32_t)NO_ERROR)
        .set(AMEDIAMETRICS_PROP_AUXEFFECTID, (int32_t)mAuxEffectId)
        .set(AMEDIAMETRICS_PROP_SAMPLERATE, (int32_t)mSampleRate)
        .set(AMEDIAMETRICS_PROP_PLAYBACK_SPEED, (double)mPlaybackRate.mSpeed)
        .set(AMEDIAMETRICS_PROP_PLAYBACK_PITCH, (double)mPlaybackRate.mPitch)
        .set(AMEDIAMETRICS_PROP_PREFIX_EFFECTIVE
                AMEDIAMETRICS_PROP_SAMPLERATE, (int32_t)effectiveSampleRate)
        .set(AMEDIAMETRICS_PROP_PREFIX_EFFECTIVE
                AMEDIAMETRICS_PROP_PLAYBACK_SPEED, (double)effectiveSpeed)
        .set(AMEDIAMETRICS_PROP_PREFIX_EFFECTIVE
                AMEDIAMETRICS_PROP_PLAYBACK_PITCH, (double)effectivePitch)
        .record();

    // mSendLevel
    // mReqFrameCount?
    // mNotificationFramesAct, mNotificationFramesReq, mNotificationsPerBufferReq
    // mLatency, mAfLatency, mAfFrameCount, mAfSampleRate

    }

exit:
    if (status != NO_ERROR) {
        if (callbackAdded) {
            // note: mOutput is always valid is callbackAdded is true
            AudioSystem::removeAudioDeviceCallback(this, mOutput, mPortId);
        }
        ALOGE_IF(!errorMessage.empty(), "%s", errorMessage.c_str());
        reportError(status, AMEDIAMETRICS_PROP_EVENT_VALUE_CREATE, errorMessage.c_str());
    }
    mStatus = status;

    // sp<IAudioTrack> track destructor will cause releaseOutput() to be called by AudioFlinger
    return status;
}

void AudioTrack::reportError(status_t status, const char *event, const char *message) const
{
    if (status == NO_ERROR) return;
    // We report error on the native side because some callers do not come
    // from Java.
    // Ensure these variables are initialized in set().
    mediametrics::LogItem(AMEDIAMETRICS_KEY_AUDIO_TRACK_ERROR)
        .set(AMEDIAMETRICS_PROP_EVENT, event)
        .set(AMEDIAMETRICS_PROP_STATUS, (int32_t)status)
        .set(AMEDIAMETRICS_PROP_STATUSMESSAGE, message)
        .set(AMEDIAMETRICS_PROP_ORIGINALFLAGS, toString(mOrigFlags).c_str())
        .set(AMEDIAMETRICS_PROP_SESSIONID, (int32_t)mSessionId)
        .set(AMEDIAMETRICS_PROP_CONTENTTYPE, toString(mAttributes.content_type).c_str())
        .set(AMEDIAMETRICS_PROP_USAGE, toString(mAttributes.usage).c_str())
        .set(AMEDIAMETRICS_PROP_SELECTEDDEVICEID, (int32_t)mSelectedDeviceId)
        .set(AMEDIAMETRICS_PROP_ENCODING, toString(mFormat).c_str())
        .set(AMEDIAMETRICS_PROP_CHANNELMASK, (int32_t)mChannelMask)
        // the following are NOT immutable
        // frame count is initially the requested frame count, but may be adjusted
        // by AudioFlinger after creation.
        .set(AMEDIAMETRICS_PROP_FRAMECOUNT, (int32_t)mFrameCount)
        .set(AMEDIAMETRICS_PROP_SAMPLERATE, (int32_t)mSampleRate)
        .set(AMEDIAMETRICS_PROP_PLAYBACK_SPEED, (double)mPlaybackRate.mSpeed)
        .set(AMEDIAMETRICS_PROP_PLAYBACK_PITCH, (double)mPlaybackRate.mPitch)
        .record();
}

status_t AudioTrack::obtainBuffer(Buffer* audioBuffer, int32_t waitCount, size_t *nonContig)
{
    if (audioBuffer == NULL) {
        if (nonContig != NULL) {
            *nonContig = 0;
        }
        return BAD_VALUE;
    }
    if (mTransfer != TRANSFER_OBTAIN) {
        audioBuffer->frameCount = 0;
        audioBuffer->mSize = 0;
        audioBuffer->raw = NULL;
        if (nonContig != NULL) {
            *nonContig = 0;
        }
        return INVALID_OPERATION;
    }

    const struct timespec *requested;
    struct timespec timeout;
    if (waitCount == -1) {
        requested = &ClientProxy::kForever;
    } else if (waitCount == 0) {
        requested = &ClientProxy::kNonBlocking;
    } else if (waitCount > 0) {
        time_t ms = WAIT_PERIOD_MS * (time_t) waitCount;
        timeout.tv_sec = ms / 1000;
        timeout.tv_nsec = (ms % 1000) * 1000000;
        requested = &timeout;
    } else {
        ALOGE("%s(%d): invalid waitCount %d", __func__, mPortId, waitCount);
        requested = NULL;
    }
    return obtainBuffer(audioBuffer, requested, NULL /*elapsed*/, nonContig);
}

status_t AudioTrack::obtainBuffer(Buffer* audioBuffer, const struct timespec *requested,
        struct timespec *elapsed, size_t *nonContig)
{
    // previous and new IAudioTrack sequence numbers are used to detect track re-creation
    uint32_t oldSequence = 0;

    Proxy::Buffer buffer;
    status_t status = NO_ERROR;

    static const int32_t kMaxTries = 5;
    int32_t tryCounter = kMaxTries;

    do {
        // obtainBuffer() is called with mutex unlocked, so keep extra references to these fields to
        // keep them from going away if another thread re-creates the track during obtainBuffer()
        sp<AudioTrackClientProxy> proxy;

        {   // start of lock scope
            AutoMutex lock(mLock);

            uint32_t newSequence = mSequence;
            // did previous obtainBuffer() fail due to media server death or voluntary invalidation?
            if (status == DEAD_OBJECT) {
                // re-create track, unless someone else has already done so
                if (newSequence == oldSequence) {
                    status = restoreTrack_l("obtainBuffer");
                    if (status != NO_ERROR) {
                        buffer.mFrameCount = 0;
                        buffer.mRaw = NULL;
                        buffer.mNonContig = 0;
                        break;
                    }
                }
            }
            oldSequence = newSequence;

            if (status == NOT_ENOUGH_DATA) {
                restartIfDisabled();
            }

            // Keep the extra references
            mProxyObtainBufferRef = mProxy;
            proxy = mProxy;
            mCblkMemoryObtainBufferRef = mCblkMemory;

            if (mState == STATE_STOPPING) {
                status = -EINTR;
                buffer.mFrameCount = 0;
                buffer.mRaw = NULL;
                buffer.mNonContig = 0;
                break;
            }

            // Non-blocking if track is stopped or paused
            if (mState != STATE_ACTIVE) {
                requested = &ClientProxy::kNonBlocking;
            }

        }   // end of lock scope

        buffer.mFrameCount = audioBuffer->frameCount;
        // FIXME starts the requested timeout and elapsed over from scratch
        status = proxy->obtainBuffer(&buffer, requested, elapsed);
    } while (((status == DEAD_OBJECT) || (status == NOT_ENOUGH_DATA)) && (tryCounter-- > 0));

    audioBuffer->frameCount = buffer.mFrameCount;
    audioBuffer->mSize = buffer.mFrameCount * mFrameSize;
    audioBuffer->raw = buffer.mRaw;
    audioBuffer->sequence = oldSequence;
    if (nonContig != NULL) {
        *nonContig = buffer.mNonContig;
    }
    return status;
}

void AudioTrack::releaseBuffer(const Buffer* audioBuffer)
{
    // FIXME add error checking on mode, by adding an internal version
    if (mTransfer == TRANSFER_SHARED) {
        return;
    }

    size_t stepCount = audioBuffer->mSize / mFrameSize;
    if (stepCount == 0) {
        return;
    }

    Proxy::Buffer buffer;
    buffer.mFrameCount = stepCount;
    buffer.mRaw = audioBuffer->raw;

    sp<IMemory> tempMemory;
    sp<AudioTrackClientProxy> tempProxy;
    AutoMutex lock(mLock);
    if (audioBuffer->sequence != mSequence) {
        // This Buffer came from a different IAudioTrack instance, so ignore the releaseBuffer
        ALOGD("%s is no-op due to IAudioTrack sequence mismatch %u != %u",
                __func__, audioBuffer->sequence, mSequence);
        return;
    }
    mReleased += stepCount;
    mInUnderrun = false;
    mProxyObtainBufferRef->releaseBuffer(&buffer);
    // The extra reference of shared memory and proxy from `obtainBuffer` is not used after
    // calling `releaseBuffer`. Move the extra reference to a temp strong pointer so that it
    // will be cleared outside `releaseBuffer`.
    tempMemory = std::move(mCblkMemoryObtainBufferRef);
    tempProxy = std::move(mProxyObtainBufferRef);

    // restart track if it was disabled by audioflinger due to previous underrun
    restartIfDisabled();
}

void AudioTrack::restartIfDisabled()
{
    int32_t flags = android_atomic_and(~CBLK_DISABLED, &mCblk->mFlags);
    if ((mState == STATE_ACTIVE) && (flags & CBLK_DISABLED)) {
        ALOGW("%s(%d): releaseBuffer() track %p disabled due to previous underrun, restarting",
                __func__, mPortId, this);
        // FIXME ignoring status
        status_t status;
        mAudioTrack->start(&status);
    }
}

// -------------------------------------------------------------------------

ssize_t AudioTrack::write(const void* buffer, size_t userSize, bool blocking)
{
    if (mTransfer != TRANSFER_SYNC && mTransfer != TRANSFER_SYNC_NOTIF_CALLBACK) {
        return INVALID_OPERATION;
    }

    if (isDirect()) {
        AutoMutex lock(mLock);
        int32_t flags = android_atomic_and(
                            ~(CBLK_UNDERRUN | CBLK_LOOP_CYCLE | CBLK_LOOP_FINAL | CBLK_BUFFER_END),
                            &mCblk->mFlags);
        if (flags & CBLK_INVALID) {
            return DEAD_OBJECT;
        }
    }

    if (ssize_t(userSize) < 0 || (buffer == NULL && userSize != 0)) {
        // Validation: user is most-likely passing an error code, and it would
        // make the return value ambiguous (actualSize vs error).
        ALOGE("%s(%d): AudioTrack::write(buffer=%p, size=%zu (%zd)",
                __func__, mPortId, buffer, userSize, userSize);
        return BAD_VALUE;
    }

    size_t written = 0;
    Buffer audioBuffer;

    while (userSize >= mFrameSize) {
        audioBuffer.frameCount = userSize / mFrameSize;

        status_t err = obtainBuffer(&audioBuffer,
                blocking ? &ClientProxy::kForever : &ClientProxy::kNonBlocking);
        if (err < 0) {
            if (written > 0) {
                break;
            }
            if (err == TIMED_OUT || err == -EINTR) {
                err = WOULD_BLOCK;
            }
            return ssize_t(err);
        }

        size_t toWrite = audioBuffer.size();
        memcpy(audioBuffer.raw, buffer, toWrite);
        buffer = ((const char *) buffer) + toWrite;
        userSize -= toWrite;
        written += toWrite;

        releaseBuffer(&audioBuffer);
    }

    if (written > 0) {
        mFramesWritten += written / mFrameSize;

        if (mTransfer == TRANSFER_SYNC_NOTIF_CALLBACK) {
            const sp<AudioTrackThread> t = mAudioTrackThread;
            if (t != 0) {
                // causes wake up of the playback thread, that will callback the client for
                // more data (with EVENT_CAN_WRITE_MORE_DATA) in processAudioBuffer()
                t->wake();
            }
        }
    }

    return written;
}

// -------------------------------------------------------------------------

nsecs_t AudioTrack::processAudioBuffer()
{
    // Currently the AudioTrack thread is not created if there are no callbacks.
    // Would it ever make sense to run the thread, even without callbacks?
    // If so, then replace this by checks at each use for mCallback != NULL.
    LOG_ALWAYS_FATAL_IF(mCblk == NULL);
    mLock.lock();
    sp<IAudioTrackCallback> callback = mCallback.promote();
    if (!callback) {
        mCallback = nullptr;
        mLock.unlock();
        return NS_NEVER;
    }
    if (mAwaitBoost) {
        mAwaitBoost = false;
        mLock.unlock();
        static const int32_t kMaxTries = 5;
        int32_t tryCounter = kMaxTries;
        uint32_t pollUs = 10000;
        do {
            int policy = sched_getscheduler(0) & ~SCHED_RESET_ON_FORK;
            if (policy == SCHED_FIFO || policy == SCHED_RR) {
                break;
            }
            usleep(pollUs);
            pollUs <<= 1;
        } while (tryCounter-- > 0);
        if (tryCounter < 0) {
            ALOGE("%s(%d): did not receive expected priority boost on time",
                    __func__, mPortId);
        }
        // Run again immediately
        return 0;
    }

    // Can only reference mCblk while locked
    int32_t flags = android_atomic_and(
        ~(CBLK_UNDERRUN | CBLK_LOOP_CYCLE | CBLK_LOOP_FINAL | CBLK_BUFFER_END), &mCblk->mFlags);

    // Check for track invalidation
    if (flags & CBLK_INVALID) {
        // for offloaded tracks restoreTrack_l() will just update the sequence and clear
        // AudioSystem cache. We should not exit here but after calling the callback so
        // that the upper layers can recreate the track
        if (!isOffloadedOrDirect_l() || (mSequence == mObservedSequence)) {
            status_t status __unused = restoreTrack_l("processAudioBuffer");
            // FIXME unused status
            // after restoration, continue below to make sure that the loop and buffer events
            // are notified because they have been cleared from mCblk->mFlags above.
        }
    }

    bool waitStreamEnd = mState == STATE_STOPPING;
    bool active = mState == STATE_ACTIVE;

    // Manage underrun callback, must be done under lock to avoid race with releaseBuffer()
    bool newUnderrun = false;
    if (flags & CBLK_UNDERRUN) {
#if 0
        // Currently in shared buffer mode, when the server reaches the end of buffer,
        // the track stays active in continuous underrun state.  It's up to the application
        // to pause or stop the track, or set the position to a new offset within buffer.
        // This was some experimental code to auto-pause on underrun.   Keeping it here
        // in "if 0" so we can re-visit this if we add a real sequencer for shared memory content.
        if (mTransfer == TRANSFER_SHARED) {
            mState = STATE_PAUSED;
            active = false;
        }
#endif
        if (!mInUnderrun) {
            mInUnderrun = true;
            newUnderrun = true;
        }
    }

    // Get current position of server
    Modulo<uint32_t> position(updateAndGetPosition_l());

    // Manage marker callback
    bool markerReached = false;
    Modulo<uint32_t> markerPosition(mMarkerPosition);
    // uses 32 bit wraparound for comparison with position.
    if (!mMarkerReached && markerPosition.value() > 0 && position >= markerPosition) {
        mMarkerReached = markerReached = true;
    }

    // Determine number of new position callback(s) that will be needed, while locked
    size_t newPosCount = 0;
    Modulo<uint32_t> newPosition(mNewPosition);
    uint32_t updatePeriod = mUpdatePeriod;
    // FIXME fails for wraparound, need 64 bits
    if (updatePeriod > 0 && position >= newPosition) {
        newPosCount = ((position - newPosition).value() / updatePeriod) + 1;
        mNewPosition += updatePeriod * newPosCount;
    }

    // Cache other fields that will be needed soon
    uint32_t sampleRate = mSampleRate;
    float speed = mPlaybackRate.mSpeed;
    const uint32_t notificationFrames = mNotificationFramesAct;
    if (mRefreshRemaining) {
        mRefreshRemaining = false;
        mRemainingFrames = notificationFrames;
        mRetryOnPartialBuffer = false;
    }
    size_t misalignment = mProxy->getMisalignment();
    uint32_t sequence = mSequence;
    sp<AudioTrackClientProxy> proxy = mProxy;

    // Determine the number of new loop callback(s) that will be needed, while locked.
    uint32_t loopCountNotifications = 0;
    uint32_t loopPeriod = 0; // time in frames for next EVENT_LOOP_END or EVENT_BUFFER_END

    if (mLoopCount > 0) {
        int loopCount;
        size_t bufferPosition;
        mStaticProxy->getBufferPositionAndLoopCount(&bufferPosition, &loopCount);
        loopPeriod = ((loopCount > 0) ? mLoopEnd : mFrameCount) - bufferPosition;
        loopCountNotifications = min(mLoopCountNotified - loopCount, kMaxLoopCountNotifications);
        mLoopCountNotified = loopCount; // discard any excess notifications
    } else if (mLoopCount < 0) {
        // FIXME: We're not accurate with notification count and position with infinite looping
        // since loopCount from server side will always return -1 (we could decrement it).
        size_t bufferPosition = mStaticProxy->getBufferPosition();
        loopCountNotifications = int((flags & (CBLK_LOOP_CYCLE | CBLK_LOOP_FINAL)) != 0);
        loopPeriod = mLoopEnd - bufferPosition;
    } else if (/* mLoopCount == 0 && */ mSharedBuffer != 0) {
        size_t bufferPosition = mStaticProxy->getBufferPosition();
        loopPeriod = mFrameCount - bufferPosition;
    }

    // These fields don't need to be cached, because they are assigned only by set():
    // mTransfer, mCallback, mUserData, mFormat, mFrameSize, mFlags
    // mFlags is also assigned by createTrack_l(), but not the bit we care about.

    mLock.unlock();

    // get anchor time to account for callbacks.
    const nsecs_t timeBeforeCallbacks = systemTime();

    if (waitStreamEnd) {
        // FIXME:  Instead of blocking in proxy->waitStreamEndDone(), Callback thread
        // should wait on proxy futex and handle CBLK_STREAM_END_DONE within this function
        // (and make sure we don't callback for more data while we're stopping).
        // This helps with position, marker notifications, and track invalidation.
        struct timespec timeout;
        timeout.tv_sec = WAIT_STREAM_END_TIMEOUT_SEC;
        timeout.tv_nsec = 0;

        // Use timestamp progress to safeguard we don't falsely time out.
        AudioTimestamp timestamp{};
        const bool isTimestampValid = getTimestamp(timestamp) == OK;
        const auto frameCount = isTimestampValid ? timestamp.mPosition : 0;

        status_t status = proxy->waitStreamEndDone(&timeout);
        switch (status) {
        case TIMED_OUT:
            if (isTimestampValid
                    && getTimestamp(timestamp) == OK && frameCount != timestamp.mPosition) {
                ALOGD("%s: waitStreamEndDone retrying", __func__);
                break;  // we retry again (and recheck possible state change).
            }
            [[fallthrough]];
        case NO_ERROR:
        case DEAD_OBJECT:
            if (status != DEAD_OBJECT) {
                // for DEAD_OBJECT, we do not send a EVENT_STREAM_END after stop();
                // instead, the application should handle the EVENT_NEW_IAUDIOTRACK.
                callback->onStreamEnd();
            }
            {
                AutoMutex lock(mLock);
                // The previously assigned value of waitStreamEnd is no longer valid,
                // since the mutex has been unlocked and either the callback handler
                // or another thread could have re-started the AudioTrack during that time.
                waitStreamEnd = mState == STATE_STOPPING;
                if (waitStreamEnd) {
                    mState = STATE_STOPPED;
                    mReleased = 0;
                }
            }
            if (waitStreamEnd && status != DEAD_OBJECT) {
               ALOGV("%s: waitStreamEndDone complete", __func__);
               return NS_INACTIVE;
            }
            break;
        }
        return 0;
    }

    // perform callbacks while unlocked
    if (newUnderrun) {
        callback->onUnderrun();
    }
    while (loopCountNotifications > 0) {
        --loopCountNotifications;
        callback->onLoopEnd(mLoopCount > 0 ? loopCountNotifications + mLoopCountNotified : -1);
    }
    if (flags & CBLK_BUFFER_END) {
        callback->onBufferEnd();
    }
    if (markerReached) {
        callback->onMarker(markerPosition.value());
    }
    while (newPosCount > 0) {
        callback->onNewPos(newPosition.value());
        newPosition += updatePeriod;
        newPosCount--;
    }

    if (mObservedSequence != sequence) {
        mObservedSequence = sequence;
        callback->onNewIAudioTrack();
        // for offloaded tracks, just wait for the upper layers to recreate the track
        if (isOffloadedOrDirect()) {
            return NS_INACTIVE;
        }
    }

    // if inactive, then don't run me again until re-started
    if (!active) {
        return NS_INACTIVE;
    }

    // Compute the estimated time until the next timed event (position, markers, loops)
    // FIXME only for non-compressed audio
    uint32_t minFrames = ~0;
    if (!markerReached && position < markerPosition) {
        minFrames = (markerPosition - position).value();
    }
    if (loopPeriod > 0 && loopPeriod < minFrames) {
        // loopPeriod is already adjusted for actual position.
        minFrames = loopPeriod;
    }
    if (updatePeriod > 0) {
        minFrames = min(minFrames, (newPosition - position).value());
    }

    // If > 0, poll periodically to recover from a stuck server.  A good value is 2.
    static const uint32_t kPoll = 0;
    if (kPoll > 0 && mTransfer == TRANSFER_CALLBACK && kPoll * notificationFrames < minFrames) {
        minFrames = kPoll * notificationFrames;
    }

    // This "fudge factor" avoids soaking CPU, and compensates for late progress by server
    static const nsecs_t kWaitPeriodNs = WAIT_PERIOD_MS * 1000000LL;
    const nsecs_t timeAfterCallbacks = systemTime();

    // Convert frame units to time units
    nsecs_t ns = NS_WHENEVER;
    if (minFrames != (uint32_t) ~0) {
        // AudioFlinger consumption of client data may be irregular when coming out of device
        // standby since the kernel buffers require filling. This is throttled to no more than 2x
        // the expected rate in the MixerThread. Hence, we reduce the estimated time to wait by one
        // half (but no more than half a second) to improve callback accuracy during these temporary
        // data surges.
        const nsecs_t estimatedNs = framesToNanoseconds(minFrames, sampleRate, speed);
        constexpr nsecs_t maxThrottleCompensationNs = 500000000LL;
        ns = estimatedNs - min(estimatedNs / 2, maxThrottleCompensationNs) + kWaitPeriodNs;
        ns -= (timeAfterCallbacks - timeBeforeCallbacks);  // account for callback time
        // TODO: Should we warn if the callback time is too long?
        if (ns < 0) ns = 0;
    }

    // If not supplying data by EVENT_MORE_DATA or EVENT_CAN_WRITE_MORE_DATA, then we're done
    if (mTransfer != TRANSFER_CALLBACK && mTransfer != TRANSFER_SYNC_NOTIF_CALLBACK) {
        return ns;
    }

    // EVENT_MORE_DATA callback handling.
    // Timing for linear pcm audio data formats can be derived directly from the
    // buffer fill level.
    // Timing for compressed data is not directly available from the buffer fill level,
    // rather indirectly from waiting for blocking mode callbacks or waiting for obtain()
    // to return a certain fill level.

    struct timespec timeout;
    const struct timespec *requested = &ClientProxy::kForever;
    if (ns != NS_WHENEVER) {
        timeout.tv_sec = ns / 1000000000LL;
        timeout.tv_nsec = ns % 1000000000LL;
        ALOGV("%s(%d): timeout %ld.%03d",
                __func__, mPortId, timeout.tv_sec, (int) timeout.tv_nsec / 1000000);
        requested = &timeout;
    }

    size_t writtenFrames = 0;
    while (mRemainingFrames > 0) {

        Buffer audioBuffer;
        audioBuffer.frameCount = mRemainingFrames;
        size_t nonContig;
        status_t err = obtainBuffer(&audioBuffer, requested, NULL, &nonContig);
        LOG_ALWAYS_FATAL_IF((err != NO_ERROR) != (audioBuffer.frameCount == 0),
                "%s(%d): obtainBuffer() err=%d frameCount=%zu",
                 __func__, mPortId, err, audioBuffer.frameCount);
        requested = &ClientProxy::kNonBlocking;
        size_t avail = audioBuffer.frameCount + nonContig;
        ALOGV("%s(%d): obtainBuffer(%u) returned %zu = %zu + %zu err %d",
                __func__, mPortId, mRemainingFrames, avail, audioBuffer.frameCount, nonContig, err);
        if (err != NO_ERROR) {
            if (err == TIMED_OUT || err == WOULD_BLOCK || err == -EINTR ||
                    (isOffloaded() && (err == DEAD_OBJECT))) {
                // FIXME bug 25195759
                return 1000000;
            }
            ALOGE("%s(%d): Error %d obtaining an audio buffer, giving up.",
                    __func__, mPortId, err);
            return NS_NEVER;
        }

        if (mRetryOnPartialBuffer && audio_has_proportional_frames(mFormat)) {
            mRetryOnPartialBuffer = false;
            if (avail < mRemainingFrames) {
                if (ns > 0) { // account for obtain time
                    const nsecs_t timeNow = systemTime();
                    ns = max((nsecs_t)0, ns - (timeNow - timeAfterCallbacks));
                }

                // delayNs is first computed by the additional frames required in the buffer.
                nsecs_t delayNs = framesToNanoseconds(
                        mRemainingFrames - avail, sampleRate, speed);

                // afNs is the AudioFlinger mixer period in ns.
                const nsecs_t afNs = framesToNanoseconds(mAfFrameCount, mAfSampleRate, speed);

                // If the AudioTrack is double buffered based on the AudioFlinger mixer period,
                // we may have a race if we wait based on the number of frames desired.
                // This is a possible issue with resampling and AAudio.
                //
                // The granularity of audioflinger processing is one mixer period; if
                // our wait time is less than one mixer period, wait at most half the period.
                if (delayNs < afNs) {
                    delayNs = std::min(delayNs, afNs / 2);
                }

                // adjust our ns wait by delayNs.
                if (ns < 0 /* NS_WHENEVER */ || delayNs < ns) {
                    ns = delayNs;
                }
                return ns;
            }
        }

        size_t reqSize = audioBuffer.size();
        if (mTransfer == TRANSFER_SYNC_NOTIF_CALLBACK) {
            // when notifying client it can write more data, pass the total size that can be
            // written in the next write() call, since it's not passed through the callback
            audioBuffer.mSize += nonContig;
        }
        const size_t writtenSize = (mTransfer == TRANSFER_CALLBACK)
                                      ? callback->onMoreData(audioBuffer)
                                      : callback->onCanWriteMoreData(audioBuffer);
        // Validate on returned size
        if (ssize_t(writtenSize) < 0 || writtenSize > reqSize) {
            ALOGE("%s(%d): EVENT_MORE_DATA requested %zu bytes but callback returned %zd bytes",
                    __func__, mPortId, reqSize, ssize_t(writtenSize));
            return NS_NEVER;
        }

        if (writtenSize == 0) {
            if (mTransfer == TRANSFER_SYNC_NOTIF_CALLBACK) {
                // The callback EVENT_CAN_WRITE_MORE_DATA was processed in the JNI of
                // android.media.AudioTrack. The JNI is not using the callback to provide data,
                // it only signals to the Java client that it can provide more data, which
                // this track is read to accept now.
                // The playback thread will be awaken at the next ::write()
                return NS_WHENEVER;
            }
            // The callback is done filling buffers
            // Keep this thread going to handle timed events and
            // still try to get more data in intervals of WAIT_PERIOD_MS
            // but don't just loop and block the CPU, so wait

            // mCbf(EVENT_MORE_DATA, ...) might either
            // (1) Block until it can fill the buffer, returning 0 size on EOS.
            // (2) Block until it can fill the buffer, returning 0 data (silence) on EOS.
            // (3) Return 0 size when no data is available, does not wait for more data.
            //
            // (1) and (2) occurs with AudioPlayer/AwesomePlayer; (3) occurs with NuPlayer.
            // We try to compute the wait time to avoid a tight sleep-wait cycle,
            // especially for case (3).
            //
            // The decision to support (1) and (2) affect the sizing of mRemainingFrames
            // and this loop; whereas for case (3) we could simply check once with the full
            // buffer size and skip the loop entirely.

            nsecs_t myns;
            if (audio_has_proportional_frames(mFormat)) {
                // time to wait based on buffer occupancy
                const nsecs_t datans = mRemainingFrames <= avail ? 0 :
                        framesToNanoseconds(mRemainingFrames - avail, sampleRate, speed);
                // audio flinger thread buffer size (TODO: adjust for fast tracks)
                // FIXME: use mAfFrameCountHAL instead of mAfFrameCount below for fast tracks.
                const nsecs_t afns = framesToNanoseconds(mAfFrameCount, mAfSampleRate, speed);
                // add a half the AudioFlinger buffer time to avoid soaking CPU if datans is 0.
                myns = datans + (afns / 2);
            } else {
                // FIXME: This could ping quite a bit if the buffer isn't full.
                // Note that when mState is stopping we waitStreamEnd, so it never gets here.
                myns = kWaitPeriodNs;
            }
            if (ns > 0) { // account for obtain and callback time
                const nsecs_t timeNow = systemTime();
                ns = max((nsecs_t)0, ns - (timeNow - timeAfterCallbacks));
            }
            if (ns < 0 /* NS_WHENEVER */ || myns < ns) {
                ns = myns;
            }
            return ns;
        }

        // releaseBuffer reads from audioBuffer.size
        audioBuffer.mSize = writtenSize;

        size_t releasedFrames = writtenSize / mFrameSize;
        audioBuffer.frameCount = releasedFrames;
        mRemainingFrames -= releasedFrames;
        if (misalignment >= releasedFrames) {
            misalignment -= releasedFrames;
        } else {
            misalignment = 0;
        }

        releaseBuffer(&audioBuffer);
        writtenFrames += releasedFrames;

        // FIXME here is where we would repeat EVENT_MORE_DATA again on same advanced buffer
        // if callback doesn't like to accept the full chunk
        if (writtenSize < reqSize) {
            continue;
        }

        // There could be enough non-contiguous frames available to satisfy the remaining request
        if (mRemainingFrames <= nonContig) {
            continue;
        }

#if 0
        // This heuristic tries to collapse a series of EVENT_MORE_DATA that would total to a
        // sum <= notificationFrames.  It replaces that series by at most two EVENT_MORE_DATA
        // that total to a sum == notificationFrames.
        if (0 < misalignment && misalignment <= mRemainingFrames) {
            mRemainingFrames = misalignment;
            return ((double)mRemainingFrames * 1100000000) / ((double)sampleRate * speed);
        }
#endif

    }
    if (writtenFrames > 0) {
        AutoMutex lock(mLock);
        mFramesWritten += writtenFrames;
    }
    mRemainingFrames = notificationFrames;
    mRetryOnPartialBuffer = true;

    // A lot has transpired since ns was calculated, so run again immediately and re-calculate
    return 0;
}

status_t AudioTrack::restoreTrack_l(const char *from)
{
    status_t result = NO_ERROR;  // logged: make sure to set this before returning.
    const int64_t beginNs = systemTime();
    mediametrics::Defer defer([&] {
        mediametrics::LogItem(mMetricsId)
            .set(AMEDIAMETRICS_PROP_EVENT, AMEDIAMETRICS_PROP_EVENT_VALUE_RESTORE)
            .set(AMEDIAMETRICS_PROP_EXECUTIONTIMENS, (int64_t)(systemTime() - beginNs))
            .set(AMEDIAMETRICS_PROP_STATE, stateToString(mState))
            .set(AMEDIAMETRICS_PROP_STATUS, (int32_t)result)
            .set(AMEDIAMETRICS_PROP_WHERE, from)
            .record(); });

    ALOGW("%s(%d): dead IAudioTrack, %s, creating a new one from %s()",
            __func__, mPortId, isOffloadedOrDirect_l() ? "Offloaded or Direct" : "PCM", from);
    ++mSequence;

    // refresh the audio configuration cache in this process to make sure we get new
    // output parameters and new IAudioFlinger in createTrack_l()
    AudioSystem::clearAudioConfigCache();

    if (isOffloadedOrDirect_l() || mDoNotReconnect ||
        (mOrigFlags & AUDIO_OUTPUT_FLAG_DIRECT) != 0) {
        // FIXME re-creation of offloaded and direct tracks is not yet implemented;
<<<<<<< HEAD
        // reconsider enabling for linear PCM encodings when position can be preserved.

        // Tear down sink only for non-internal invalidation.
        // Since new track could again have invalidation on setPlayback rate causing
        // continuous creation and tear down.
        if (!mTrackOffloaded ||
              isAudioPlaybackRateEqual(mPlaybackRate, AUDIO_PLAYBACK_RATE_DEFAULT)) {
            result = DEAD_OBJECT;
            return result;
        }
=======
        // Disabled since (1) timestamp correction is not implemented for non-PCM and
        // (2) We pre-empt existing direct tracks on resource constraint, so these tracks
        // shouldn't reconnect.
        result = DEAD_OBJECT;
        return result;
>>>>>>> 8dd0a72c
    }

    // Save so we can return count since creation.
    mUnderrunCountOffset = getUnderrunCount_l();

    // save the old static buffer position
    uint32_t staticPosition = 0;
    size_t bufferPosition = 0;
    int loopCount = 0;
    if (mStaticProxy != 0) {
        mStaticProxy->getBufferPositionAndLoopCount(&bufferPosition, &loopCount);
        staticPosition = mStaticProxy->getPosition().unsignedValue();
    }

    // save the old startThreshold and framecount
    const uint32_t originalStartThresholdInFrames = mProxy->getStartThresholdInFrames();
    const uint32_t originalFrameCount = mProxy->frameCount();

    // See b/74409267. Connecting to a BT A2DP device supporting multiple codecs
    // causes a lot of churn on the service side, and it can reject starting
    // playback of a previously created track. May also apply to other cases.
    const int INITIAL_RETRIES = 3;
    int retries = INITIAL_RETRIES;
retry:
    if (retries < INITIAL_RETRIES) {
        // See the comment for clearAudioConfigCache at the start of the function.
        AudioSystem::clearAudioConfigCache();
    }
    mFlags = mOrigFlags;

    // If a new IAudioTrack is successfully created, createTrack_l() will modify the
    // following member variables: mAudioTrack, mCblkMemory and mCblk.
    // It will also delete the strong references on previous IAudioTrack and IMemory.
    // If a new IAudioTrack cannot be created, the previous (dead) instance will be left intact.
    result = createTrack_l();

    if (result == NO_ERROR) {
        // take the frames that will be lost by track recreation into account in saved position
        // For streaming tracks, this is the amount we obtained from the user/client
        // (not the number actually consumed at the server - those are already lost).
        if (mStaticProxy == 0) {
            mPosition = mReleased;
        }
        // Continue playback from last known position and restore loop.
        if (mStaticProxy != 0) {
            if (loopCount != 0) {
                mStaticProxy->setBufferPositionAndLoop(bufferPosition,
                        mLoopStart, mLoopEnd, loopCount);
            } else {
                mStaticProxy->setBufferPosition(bufferPosition);
                if (bufferPosition == mFrameCount) {
                    ALOGD("%s(%d): restoring track at end of static buffer", __func__, mPortId);
                }
            }
        }
        // restore volume handler
        mVolumeHandler->forall([this](const VolumeShaper &shaper) -> VolumeShaper::Status {
            sp<VolumeShaper::Operation> operationToEnd =
                    new VolumeShaper::Operation(shaper.mOperation);
            // TODO: Ideally we would restore to the exact xOffset position
            // as returned by getVolumeShaperState(), but we don't have that
            // information when restoring at the client unless we periodically poll
            // the server or create shared memory state.
            //
            // For now, we simply advance to the end of the VolumeShaper effect
            // if it has been started.
            if (shaper.isStarted()) {
                operationToEnd->setNormalizedTime(1.f);
            }
            media::VolumeShaperConfiguration config;
            shaper.mConfiguration->writeToParcelable(&config);
            media::VolumeShaperOperation operation;
            operationToEnd->writeToParcelable(&operation);
            status_t status;
            mAudioTrack->applyVolumeShaper(config, operation, &status);
            return status;
        });

        // restore the original start threshold if different than frameCount.
        if (originalStartThresholdInFrames != originalFrameCount) {
            // Note: mProxy->setStartThresholdInFrames() call is in the Proxy
            // and does not trigger a restart.
            // (Also CBLK_DISABLED is not set, buffers are empty after track recreation).
            // Any start would be triggered on the mState == ACTIVE check below.
            const uint32_t currentThreshold =
                    mProxy->setStartThresholdInFrames(originalStartThresholdInFrames);
            ALOGD_IF(originalStartThresholdInFrames != currentThreshold,
                    "%s(%d) startThresholdInFrames changing from %u to %u",
                    __func__, mPortId, originalStartThresholdInFrames, currentThreshold);
        }
        if (mState == STATE_ACTIVE) {
            mAudioTrack->start(&result);
        }
        // server resets to zero so we offset
        mFramesWrittenServerOffset =
                mStaticProxy.get() != nullptr ? staticPosition : mFramesWritten;
        mFramesWrittenAtRestore = mFramesWrittenServerOffset;
    }
    if (result != NO_ERROR) {
        ALOGW("%s(%d): failed status %d, retries %d", __func__, mPortId, result, retries);
        if (--retries > 0) {
            // leave time for an eventual race condition to clear before retrying
            usleep(500000);
            goto retry;
        }
        // if no retries left, set invalid bit to force restoring at next occasion
        // and avoid inconsistent active state on client and server sides
        if (mCblk != nullptr) {
            android_atomic_or(CBLK_INVALID, &mCblk->mFlags);
        }
    }
    return result;
}

Modulo<uint32_t> AudioTrack::updateAndGetPosition_l()
{
    // This is the sole place to read server consumed frames
    Modulo<uint32_t> newServer(mProxy->getPosition());
    const int32_t delta = (newServer - mServer).signedValue();
    // TODO There is controversy about whether there can be "negative jitter" in server position.
    //      This should be investigated further, and if possible, it should be addressed.
    //      A more definite failure mode is infrequent polling by client.
    //      One could call (void)getPosition_l() in releaseBuffer(),
    //      so mReleased and mPosition are always lock-step as best possible.
    //      That should ensure delta never goes negative for infrequent polling
    //      unless the server has more than 2^31 frames in its buffer,
    //      in which case the use of uint32_t for these counters has bigger issues.
    ALOGE_IF(delta < 0,
            "%s(%d): detected illegal retrograde motion by the server: mServer advanced by %d",
            __func__, mPortId, delta);
    mServer = newServer;
    if (delta > 0) { // avoid retrograde
        mPosition += delta;
    }
    return mPosition;
}

bool AudioTrack::isSampleRateSpeedAllowed_l(uint32_t sampleRate, float speed)
{
    updateLatency_l();
    // applicable for mixing tracks only (not offloaded or direct)
    if (mStaticProxy != 0) {
        return true; // static tracks do not have issues with buffer sizing.
    }
    const size_t minFrameCount =
            AudioSystem::calculateMinFrameCount(mAfLatency, mAfFrameCount, mAfSampleRate,
                                            sampleRate, speed /*, 0 mNotificationsPerBufferReq*/);
    const bool allowed = mFrameCount >= minFrameCount;
    ALOGD_IF(!allowed,
            "%s(%d): denied "
            "mAfLatency:%u  mAfFrameCount:%zu  mAfSampleRate:%u  sampleRate:%u  speed:%f "
            "mFrameCount:%zu < minFrameCount:%zu",
            __func__, mPortId,
            mAfLatency, mAfFrameCount, mAfSampleRate, sampleRate, speed,
            mFrameCount, minFrameCount);
    return allowed;
}

status_t AudioTrack::setParameters(const String8& keyValuePairs)
{
    AutoMutex lock(mLock);
    status_t status;
    mAudioTrack->setParameters(keyValuePairs.c_str(), &status);
    return status;
}

status_t AudioTrack::selectPresentation(int presentationId, int programId)
{
    AutoMutex lock(mLock);
    AudioParameter param = AudioParameter();
    param.addInt(String8(AudioParameter::keyPresentationId), presentationId);
    param.addInt(String8(AudioParameter::keyProgramId), programId);
    ALOGV("%s(%d): PresentationId/ProgramId[%s]",
            __func__, mPortId, param.toString().c_str());

    status_t status;
    mAudioTrack->setParameters(param.toString().c_str(), &status);
    return status;
}

VolumeShaper::Status AudioTrack::applyVolumeShaper(
        const sp<VolumeShaper::Configuration>& configuration,
        const sp<VolumeShaper::Operation>& operation)
{
    AutoMutex lock(mLock);
    mVolumeHandler->setIdIfNecessary(configuration);
    media::VolumeShaperConfiguration config;
    configuration->writeToParcelable(&config);
    media::VolumeShaperOperation op;
    operation->writeToParcelable(&op);
    VolumeShaper::Status status;
    mAudioTrack->applyVolumeShaper(config, op, &status);

    if (status == DEAD_OBJECT) {
        if (restoreTrack_l("applyVolumeShaper") == OK) {
            mAudioTrack->applyVolumeShaper(config, op, &status);
        }
    }
    if (status >= 0) {
        // save VolumeShaper for restore
        mVolumeHandler->applyVolumeShaper(configuration, operation);
        if (mState == STATE_ACTIVE || mState == STATE_STOPPING) {
            mVolumeHandler->setStarted();
        }
    } else {
        // warn only if not an expected restore failure.
        ALOGW_IF(!((isOffloadedOrDirect_l() || mDoNotReconnect) && status == DEAD_OBJECT),
                "%s(%d): applyVolumeShaper failed: %d", __func__, mPortId, status);
    }
    return status;
}

sp<VolumeShaper::State> AudioTrack::getVolumeShaperState(int id)
{
    AutoMutex lock(mLock);
    std::optional<media::VolumeShaperState> vss;
    mAudioTrack->getVolumeShaperState(id, &vss);
    sp<VolumeShaper::State> state;
    if (vss.has_value()) {
        state = new VolumeShaper::State();
        state->readFromParcelable(vss.value());
    }
    if (state.get() == nullptr && (mCblk->mFlags & CBLK_INVALID) != 0) {
        if (restoreTrack_l("getVolumeShaperState") == OK) {
            mAudioTrack->getVolumeShaperState(id, &vss);
            if (vss.has_value()) {
                state = new VolumeShaper::State();
                state->readFromParcelable(vss.value());
            }
        }
    }
    return state;
}

status_t AudioTrack::getTimestamp(ExtendedTimestamp *timestamp)
{
    if (timestamp == nullptr) {
        return BAD_VALUE;
    }
    AutoMutex lock(mLock);
    return getTimestamp_l(timestamp);
}

status_t AudioTrack::getTimestamp_l(ExtendedTimestamp *timestamp)
{
    if (mCblk->mFlags & CBLK_INVALID) {
        const status_t status = restoreTrack_l("getTimestampExtended");
        if (status != OK) {
            // per getTimestamp() API doc in header, we return DEAD_OBJECT here,
            // recommending that the track be recreated.
            return DEAD_OBJECT;
        }
    }
    // check for offloaded/direct here in case restoring somehow changed those flags.
    if (isOffloadedOrDirect_l()) {
        return INVALID_OPERATION; // not supported
    }
    status_t status = mProxy->getTimestamp(timestamp);
    LOG_ALWAYS_FATAL_IF(status != OK, "%s(%d): status %d not allowed from proxy getTimestamp",
            __func__, mPortId, status);
    bool found = false;
    timestamp->mPosition[ExtendedTimestamp::LOCATION_CLIENT] = mFramesWritten;
    timestamp->mTimeNs[ExtendedTimestamp::LOCATION_CLIENT] = 0;
    // server side frame offset in case AudioTrack has been restored.
    for (int i = ExtendedTimestamp::LOCATION_SERVER;
            i < ExtendedTimestamp::LOCATION_MAX; ++i) {
        if (timestamp->mTimeNs[i] >= 0) {
            // apply server offset (frames flushed is ignored
            // so we don't report the jump when the flush occurs).
            timestamp->mPosition[i] += mFramesWrittenServerOffset;
            found = true;
        }
    }
    return found ? OK : WOULD_BLOCK;
}

status_t AudioTrack::getTimestamp(AudioTimestamp& timestamp)
{
    AutoMutex lock(mLock);
    return getTimestamp_l(timestamp);
}

status_t AudioTrack::getTimestamp_l(AudioTimestamp& timestamp)
{
    bool previousTimestampValid = mPreviousTimestampValid;
    // Set false here to cover all the error return cases.
    mPreviousTimestampValid = false;

    switch (mState) {
    case STATE_ACTIVE:
    case STATE_PAUSED:
        break; // handle below
    case STATE_FLUSHED:
    case STATE_STOPPED:
        return WOULD_BLOCK;
    case STATE_STOPPING:
    case STATE_PAUSED_STOPPING:
        if (!isOffloaded_l()) {
            return INVALID_OPERATION;
        }
        break; // offloaded tracks handled below
    default:
        LOG_ALWAYS_FATAL("%s(%d): Invalid mState in getTimestamp(): %d",
               __func__, mPortId, mState);
        break;
    }

    if (mCblk->mFlags & CBLK_INVALID) {
        const status_t status = restoreTrack_l("getTimestamp");
        if (status != OK) {
            // per getTimestamp() API doc in header, we return DEAD_OBJECT here,
            // recommending that the track be recreated.
            return DEAD_OBJECT;
        }
    }

    // The presented frame count must always lag behind the consumed frame count.
    // To avoid a race, read the presented frames first.  This ensures that presented <= consumed.

    status_t status;
    if (isAfTrackOffloadedOrDirect_l()) {
        // use Binder to get timestamp
        media::AudioTimestampInternal ts;
        mAudioTrack->getTimestamp(&ts, &status);
        if (status == OK) {
            timestamp = VALUE_OR_FATAL(aidl2legacy_AudioTimestampInternal_AudioTimestamp(ts));
        }
    } else {
        // read timestamp from shared memory
        ExtendedTimestamp ets;
        status = mProxy->getTimestamp(&ets);
        if (status == OK) {
            ExtendedTimestamp::Location location;
            status = ets.getBestTimestamp(&timestamp, &location);

            if (status == OK) {
                updateLatency_l();
                // It is possible that the best location has moved from the kernel to the server.
                // In this case we adjust the position from the previous computed latency.
                if (location == ExtendedTimestamp::LOCATION_SERVER) {
                    ALOGW_IF(mPreviousLocation == ExtendedTimestamp::LOCATION_KERNEL,
                            "%s(%d): location moved from kernel to server",
                            __func__, mPortId);
                    // check that the last kernel OK time info exists and the positions
                    // are valid (if they predate the current track, the positions may
                    // be zero or negative).
                    const int64_t frames =
                            (ets.mTimeNs[ExtendedTimestamp::LOCATION_SERVER_LASTKERNELOK] < 0 ||
                            ets.mTimeNs[ExtendedTimestamp::LOCATION_KERNEL_LASTKERNELOK] < 0 ||
                            ets.mPosition[ExtendedTimestamp::LOCATION_SERVER_LASTKERNELOK] <= 0 ||
                            ets.mPosition[ExtendedTimestamp::LOCATION_KERNEL_LASTKERNELOK] <= 0)
                            ?
                            int64_t((double)mAfLatency * mSampleRate * mPlaybackRate.mSpeed
                                    / 1000)
                            :
                            (ets.mPosition[ExtendedTimestamp::LOCATION_SERVER_LASTKERNELOK]
                            - ets.mPosition[ExtendedTimestamp::LOCATION_KERNEL_LASTKERNELOK]);
                    ALOGV("%s(%d): frame adjustment:%lld  timestamp:%s",
                            __func__, mPortId, (long long)frames, ets.toString().c_str());
                    if (frames >= ets.mPosition[location]) {
                        timestamp.mPosition = 0;
                    } else {
                        timestamp.mPosition = (uint32_t)(ets.mPosition[location] - frames);
                    }
                } else if (location == ExtendedTimestamp::LOCATION_KERNEL) {
                    ALOGV_IF(mPreviousLocation == ExtendedTimestamp::LOCATION_SERVER,
                            "%s(%d): location moved from server to kernel",
                            __func__, mPortId);

                    if (ets.mPosition[ExtendedTimestamp::LOCATION_SERVER] ==
                            ets.mPosition[ExtendedTimestamp::LOCATION_KERNEL]) {
                        // In Q, we don't return errors as an invalid time
                        // but instead we leave the last kernel good timestamp alone.
                        //
                        // If server is identical to kernel, the device data pipeline is idle.
                        // A better start time is now.  The retrograde check ensures
                        // timestamp monotonicity.
                        const int64_t nowNs = systemTime();
                        if (!mTimestampStallReported) {
                            ALOGD("%s(%d): device stall time corrected using current time %lld",
                                    __func__, mPortId, (long long)nowNs);
                            mTimestampStallReported = true;
                        }
                        timestamp.mTime = convertNsToTimespec(nowNs);
                    }  else {
                        mTimestampStallReported = false;
                    }
                }

                // We update the timestamp time even when paused.
                if (mState == STATE_PAUSED /* not needed: STATE_PAUSED_STOPPING */) {
                    const int64_t now = systemTime();
                    const int64_t at = audio_utils_ns_from_timespec(&timestamp.mTime);
                    const int64_t lag =
                            (ets.mTimeNs[ExtendedTimestamp::LOCATION_SERVER_LASTKERNELOK] < 0 ||
                                ets.mTimeNs[ExtendedTimestamp::LOCATION_KERNEL_LASTKERNELOK] < 0)
                            ? int64_t(mAfLatency * 1000000LL)
                            : (ets.mPosition[ExtendedTimestamp::LOCATION_SERVER_LASTKERNELOK]
                             - ets.mPosition[ExtendedTimestamp::LOCATION_KERNEL_LASTKERNELOK])
                             * NANOS_PER_SECOND / mSampleRate;
                    const int64_t limit = now - lag; // no earlier than this limit
                    if (at < limit) {
                        ALOGV("timestamp pause lag:%lld adjusting from %lld to %lld",
                                (long long)lag, (long long)at, (long long)limit);
                        timestamp.mTime = convertNsToTimespec(limit);
                    }
                }
                mPreviousLocation = location;
            } else {
                // right after AudioTrack is started, one may not find a timestamp
                ALOGV("%s(%d): getBestTimestamp did not find timestamp", __func__, mPortId);
            }
        }
        if (status == INVALID_OPERATION) {
            // INVALID_OPERATION occurs when no timestamp has been issued by the server;
            // other failures are signaled by a negative time.
            // If we come out of FLUSHED or STOPPED where the position is known
            // to be zero we convert this to WOULD_BLOCK (with the implicit meaning of
            // "zero" for NuPlayer).  We don't convert for track restoration as position
            // does not reset.
            ALOGV("%s(%d): timestamp server offset:%lld restore frames:%lld",
                    __func__, mPortId,
                    (long long)mFramesWrittenServerOffset, (long long)mFramesWrittenAtRestore);
            if (mFramesWrittenServerOffset != mFramesWrittenAtRestore) {
                status = WOULD_BLOCK;
            }
        }
    }
    if (status != NO_ERROR) {
        ALOGV_IF(status != WOULD_BLOCK, "%s(%d): getTimestamp error:%#x", __func__, mPortId, status);
        return status;
    }
    if (isAfTrackOffloadedOrDirect_l()) {
        if (isOffloaded_l() && (mState == STATE_PAUSED || mState == STATE_PAUSED_STOPPING)) {
            // use cached paused position in case another offloaded track is running.
            timestamp.mPosition = mPausedPosition;
            clock_gettime(CLOCK_MONOTONIC, &timestamp.mTime);
            // TODO: adjust for delay
            return NO_ERROR;
        }

        // Check whether a pending flush or stop has completed, as those commands may
        // be asynchronous or return near finish or exhibit glitchy behavior.
        //
        // Originally this showed up as the first timestamp being a continuation of
        // the previous song under gapless playback.
        // However, we sometimes see zero timestamps, then a glitch of
        // the previous song's position, and then correct timestamps afterwards.
        if (mStartFromZeroUs != 0 && mSampleRate != 0) {
            static const int kTimeJitterUs = 100000; // 100 ms
            static const int k1SecUs = 1000000;

            const int64_t timeNow = getNowUs();

            if (timeNow < mStartFromZeroUs + k1SecUs) { // within first second of starting
                const int64_t timestampTimeUs = convertTimespecToUs(timestamp.mTime);
                if (timestampTimeUs < mStartFromZeroUs) {
                    return WOULD_BLOCK;  // stale timestamp time, occurs before start.
                }
                const int64_t deltaTimeUs = timestampTimeUs - mStartFromZeroUs;
                const int64_t deltaPositionByUs = (double)timestamp.mPosition * 1000000
                        / ((double)mSampleRate * mPlaybackRate.mSpeed);

                if (deltaPositionByUs > deltaTimeUs + kTimeJitterUs) {
                    // Verify that the counter can't count faster than the sample rate
                    // since the start time.  If greater, then that means we may have failed
                    // to completely flush or stop the previous playing track.
                    ALOGW_IF(!mTimestampStartupGlitchReported,
                            "%s(%d): startup glitch detected"
                            " deltaTimeUs(%lld) deltaPositionUs(%lld) tsmPosition(%u)",
                            __func__, mPortId,
                            (long long)deltaTimeUs, (long long)deltaPositionByUs,
                            timestamp.mPosition);
                    mTimestampStartupGlitchReported = true;
                    if (previousTimestampValid
                            && mPreviousTimestamp.mPosition == 0 /* should be true if valid */) {
                        timestamp = mPreviousTimestamp;
                        mPreviousTimestampValid = true;
                        return NO_ERROR;
                    }
                    return WOULD_BLOCK;
                }
                if (deltaPositionByUs != 0) {
                    mStartFromZeroUs = 0; // don't check again, we got valid nonzero position.
                }
            } else {
                mStartFromZeroUs = 0; // don't check again, start time expired.
            }
            mTimestampStartupGlitchReported = false;
        }
    } else {
        // Update the mapping between local consumed (mPosition) and server consumed (mServer)
        (void) updateAndGetPosition_l();
        // Server consumed (mServer) and presented both use the same server time base,
        // and server consumed is always >= presented.
        // The delta between these represents the number of frames in the buffer pipeline.
        // If this delta between these is greater than the client position, it means that
        // actually presented is still stuck at the starting line (figuratively speaking),
        // waiting for the first frame to go by.  So we can't report a valid timestamp yet.
        // Note: We explicitly use non-Modulo comparison here - potential wrap issue when
        // mPosition exceeds 32 bits.
        // TODO Remove when timestamp is updated to contain pipeline status info.
        const int32_t pipelineDepthInFrames = (mServer - timestamp.mPosition).signedValue();
        if (pipelineDepthInFrames > 0 /* should be true, but we check anyways */
                && (uint32_t)pipelineDepthInFrames > mPosition.value()) {
            return INVALID_OPERATION;
        }
        // Convert timestamp position from server time base to client time base.
        // TODO The following code should work OK now because timestamp.mPosition is 32-bit.
        // But if we change it to 64-bit then this could fail.
        // Use Modulo computation here.
        timestamp.mPosition = (mPosition - mServer + timestamp.mPosition).value();
        // Immediately after a call to getPosition_l(), mPosition and
        // mServer both represent the same frame position.  mPosition is
        // in client's point of view, and mServer is in server's point of
        // view.  So the difference between them is the "fudge factor"
        // between client and server views due to stop() and/or new
        // IAudioTrack.  And timestamp.mPosition is initially in server's
        // point of view, so we need to apply the same fudge factor to it.
    }

    // Prevent retrograde motion in timestamp.
    // This is sometimes caused by erratic reports of the available space in the ALSA drivers.
    if (status == NO_ERROR) {
        // Fix stale time when checking timestamp right after start().
        // The position is at the last reported location but the time can be stale
        // due to pause or standby or cold start latency.
        //
        // We keep advancing the time (but not the position) to ensure that the
        // stale value does not confuse the application.
        //
        // For offload compatibility, use a default lag value here.
        // Any time discrepancy between this update and the pause timestamp is handled
        // by the retrograde check afterwards.
        int64_t currentTimeNanos = audio_utils_ns_from_timespec(&timestamp.mTime);
        const int64_t lagNs = int64_t(mAfLatency * 1000000LL);
        const int64_t limitNs = mStartNs - lagNs;
        if (currentTimeNanos < limitNs) {
            if (!mTimestampStaleTimeReported) {
                ALOGD("%s(%d): stale timestamp time corrected, "
                        "currentTimeNanos: %lld < limitNs: %lld < mStartNs: %lld",
                        __func__, mPortId,
                        (long long)currentTimeNanos, (long long)limitNs, (long long)mStartNs);
                mTimestampStaleTimeReported = true;
            }
            timestamp.mTime = convertNsToTimespec(limitNs);
            currentTimeNanos = limitNs;
        } else {
            mTimestampStaleTimeReported = false;
        }

        // previousTimestampValid is set to false when starting after a stop or flush.
        if (previousTimestampValid) {
            const int64_t previousTimeNanos =
                    audio_utils_ns_from_timespec(&mPreviousTimestamp.mTime);

            // retrograde check
            if (currentTimeNanos < previousTimeNanos) {
                if (!mTimestampRetrogradeTimeReported) {
                    ALOGW("%s(%d): retrograde timestamp time corrected, %lld < %lld",
                            __func__, mPortId,
                            (long long)currentTimeNanos, (long long)previousTimeNanos);
                    mTimestampRetrogradeTimeReported = true;
                }
                timestamp.mTime = mPreviousTimestamp.mTime;
            } else {
                mTimestampRetrogradeTimeReported = false;
            }

            // Looking at signed delta will work even when the timestamps
            // are wrapping around.
            int32_t deltaPosition = (Modulo<uint32_t>(timestamp.mPosition)
                    - mPreviousTimestamp.mPosition).signedValue();
            if (deltaPosition < 0) {
                // Only report once per position instead of spamming the log.
                if (!mTimestampRetrogradePositionReported) {
                    ALOGW("%s(%d): retrograde timestamp position corrected, %d = %u - %u",
                            __func__, mPortId,
                            deltaPosition,
                            timestamp.mPosition,
                            mPreviousTimestamp.mPosition);
                    mTimestampRetrogradePositionReported = true;
                }
            } else {
                mTimestampRetrogradePositionReported = false;
            }
            if (deltaPosition < 0) {
                timestamp.mPosition = mPreviousTimestamp.mPosition;
                deltaPosition = 0;
            }
#if 0
            // Uncomment this to verify audio timestamp rate.
            const int64_t deltaTime =
                    audio_utils_ns_from_timespec(&timestamp.mTime) - previousTimeNanos;
            if (deltaTime != 0) {
                const int64_t computedSampleRate =
                        deltaPosition * (long long)NANOS_PER_SECOND / deltaTime;
                ALOGD("%s(%d): computedSampleRate:%u  sampleRate:%u",
                        __func__, mPortId,
                        (unsigned)computedSampleRate, mSampleRate);
            }
#endif
        }
        mPreviousTimestamp = timestamp;
        mPreviousTimestampValid = true;
    }

    return status;
}

String8 AudioTrack::getParameters(const String8& keys)
{
    audio_io_handle_t output = getOutput();
    if (output != AUDIO_IO_HANDLE_NONE) {
        return AudioSystem::getParameters(output, keys);
    } else {
        return String8();
    }
}

bool AudioTrack::isOffloaded() const
{
    AutoMutex lock(mLock);
    return isOffloaded_l();
}

bool AudioTrack::isDirect() const
{
    AutoMutex lock(mLock);
    return isDirect_l();
}

bool AudioTrack::isOffloadedOrDirect() const
{
    AutoMutex lock(mLock);
    return isOffloadedOrDirect_l();
}


status_t AudioTrack::dump(int fd, const Vector<String16>& args __unused) const
{
    String8 result;

    result.append(" AudioTrack::dump\n");
    result.appendFormat("  id(%d) status(%d), state(%d), session Id(%d), flags(%#x)\n",
                        mPortId, mStatus, mState, mSessionId, mFlags);
    result.appendFormat("  stream type(%d), left - right volume(%f, %f)\n",
                            mStreamType,
                        mVolume[AUDIO_INTERLEAVE_LEFT], mVolume[AUDIO_INTERLEAVE_RIGHT]);
    result.appendFormat("  format(%#x), channel mask(%#x), channel count(%u)\n",
                  mFormat, mChannelMask, mChannelCount);
    result.appendFormat("  sample rate(%u), original sample rate(%u), speed(%f)\n",
                  mSampleRate, mOriginalSampleRate, mPlaybackRate.mSpeed);
    result.appendFormat("  frame count(%zu), req. frame count(%zu)\n",
                  mFrameCount, mReqFrameCount);
    result.appendFormat("  notif. frame count(%u), req. notif. frame count(%u),"
            " req. notif. per buff(%u)\n",
             mNotificationFramesAct, mNotificationFramesReq, mNotificationsPerBufferReq);
    result.appendFormat("  latency (%d), selected device Id(%d), routed device Id(%d)\n",
                        mLatency, mSelectedDeviceId, mRoutedDeviceId);
    result.appendFormat("  output(%d) AF latency (%u) AF frame count(%zu) AF SampleRate(%u)\n",
                        mOutput, mAfLatency, mAfFrameCount, mAfSampleRate);
    ::write(fd, result.c_str(), result.size());
    return NO_ERROR;
}

uint32_t AudioTrack::getUnderrunCount() const
{
    AutoMutex lock(mLock);
    return getUnderrunCount_l();
}

uint32_t AudioTrack::getUnderrunCount_l() const
{
    return mProxy->getUnderrunCount() + mUnderrunCountOffset;
}

uint32_t AudioTrack::getUnderrunFrames() const
{
    AutoMutex lock(mLock);
    return mProxy->getUnderrunFrames();
}

void AudioTrack::setLogSessionId(const char *logSessionId)
{
     AutoMutex lock(mLock);
    if (logSessionId == nullptr) logSessionId = "";  // an empty string is an unset session id.
    if (mLogSessionId == logSessionId) return;

     mLogSessionId = logSessionId;
     mediametrics::LogItem(mMetricsId)
         .set(AMEDIAMETRICS_PROP_EVENT, AMEDIAMETRICS_PROP_EVENT_VALUE_SETLOGSESSIONID)
         .set(AMEDIAMETRICS_PROP_LOGSESSIONID, logSessionId)
         .record();
}

void AudioTrack::setPlayerIId(int playerIId)
{
    AutoMutex lock(mLock);
    if (mPlayerIId == playerIId) return;

    mPlayerIId = playerIId;
    triggerPortIdUpdate_l();
    mediametrics::LogItem(mMetricsId)
        .set(AMEDIAMETRICS_PROP_EVENT, AMEDIAMETRICS_PROP_EVENT_VALUE_SETPLAYERIID)
        .set(AMEDIAMETRICS_PROP_PLAYERIID, playerIId)
        .record();
}

void AudioTrack::triggerPortIdUpdate_l() {
    if (mAudioManager == nullptr) {
        // use checkService() to avoid blocking if audio service is not up yet
        sp<IBinder> binder =
            defaultServiceManager()->checkService(String16(kAudioServiceName));
        if (binder == nullptr) {
            ALOGE("%s(%d): binding to audio service failed.",
                  __func__,
                  mPlayerIId);
            return;
        }

        mAudioManager = interface_cast<IAudioManager>(binder);
    }

    // first time when the track is created we do not have a valid piid
    if (mPlayerIId != PLAYER_PIID_INVALID) {
        mAudioManager->playerEvent(mPlayerIId, PLAYER_UPDATE_PORT_ID, mPortId);
    }
}

status_t AudioTrack::addAudioDeviceCallback(const sp<AudioSystem::AudioDeviceCallback>& callback)
{

    if (callback == 0) {
        ALOGW("%s(%d): adding NULL callback!", __func__, mPortId);
        return BAD_VALUE;
    }
    AutoMutex lock(mLock);
    if (mDeviceCallback.unsafe_get() == callback.get()) {
        ALOGW("%s(%d): adding same callback!", __func__, mPortId);
        return INVALID_OPERATION;
    }
    status_t status = NO_ERROR;
    if (mOutput != AUDIO_IO_HANDLE_NONE) {
        if (mDeviceCallback != 0) {
            ALOGW("%s(%d): callback already present!", __func__, mPortId);
            AudioSystem::removeAudioDeviceCallback(this, mOutput, mPortId);
        }
        status = AudioSystem::addAudioDeviceCallback(this, mOutput, mPortId);
    }
    mDeviceCallback = callback;
    return status;
}

status_t AudioTrack::removeAudioDeviceCallback(
        const sp<AudioSystem::AudioDeviceCallback>& callback)
{
    if (callback == 0) {
        ALOGW("%s(%d): removing NULL callback!", __func__, mPortId);
        return BAD_VALUE;
    }
    AutoMutex lock(mLock);
    if (mDeviceCallback.unsafe_get() != callback.get()) {
        ALOGW("%s removing different callback!", __FUNCTION__);
        return INVALID_OPERATION;
    }
    mDeviceCallback.clear();
    if (mOutput != AUDIO_IO_HANDLE_NONE) {
        AudioSystem::removeAudioDeviceCallback(this, mOutput, mPortId);
    }
    return NO_ERROR;
}


void AudioTrack::onAudioDeviceUpdate(audio_io_handle_t audioIo,
                                 audio_port_handle_t deviceId)
{
    sp<AudioSystem::AudioDeviceCallback> callback;
    {
        AutoMutex lock(mLock);
        if (audioIo != mOutput) {
            return;
        }
        callback = mDeviceCallback.promote();
        // only update device if the track is active as route changes due to other use cases are
        // irrelevant for this client
        if (mState == STATE_ACTIVE) {
            mRoutedDeviceId = deviceId;
        }
    }

    if (callback.get() != nullptr) {
        callback->onAudioDeviceUpdate(mOutput, mRoutedDeviceId);
    }
}

status_t AudioTrack::pendingDuration(int32_t *msec, ExtendedTimestamp::Location location)
{
    if (msec == nullptr ||
            (location != ExtendedTimestamp::LOCATION_SERVER
                    && location != ExtendedTimestamp::LOCATION_KERNEL)) {
        return BAD_VALUE;
    }
    AutoMutex lock(mLock);
    // inclusive of offloaded and direct tracks.
    //
    // It is possible, but not enabled, to allow duration computation for non-pcm
    // audio_has_proportional_frames() formats because currently they have
    // the drain rate equivalent to the pcm sample rate * framesize.
    if (!isPurePcmData_l()) {
        return INVALID_OPERATION;
    }
    ExtendedTimestamp ets;
    if (getTimestamp_l(&ets) == OK
            && ets.mTimeNs[location] > 0) {
        int64_t diff = ets.mPosition[ExtendedTimestamp::LOCATION_CLIENT]
                - ets.mPosition[location];
        if (diff < 0) {
            *msec = 0;
        } else {
            // ms is the playback time by frames
            int64_t ms = (int64_t)((double)diff * 1000 /
                    ((double)mSampleRate * mPlaybackRate.mSpeed));
            // clockdiff is the timestamp age (negative)
            int64_t clockdiff = (mState != STATE_ACTIVE) ? 0 :
                    ets.mTimeNs[location]
                    + ets.mTimebaseOffset[ExtendedTimestamp::TIMEBASE_MONOTONIC]
                    - systemTime(SYSTEM_TIME_MONOTONIC);

            //ALOGV("ms: %lld  clockdiff: %lld", (long long)ms, (long long)clockdiff);
            static const int NANOS_PER_MILLIS = 1000000;
            *msec = (int32_t)(ms + clockdiff / NANOS_PER_MILLIS);
        }
        return NO_ERROR;
    }
    if (location != ExtendedTimestamp::LOCATION_SERVER) {
        return INVALID_OPERATION; // LOCATION_KERNEL is not available
    }
    // use server position directly (offloaded and direct arrive here)
    updateAndGetPosition_l();
    int32_t diff = (Modulo<uint32_t>(mFramesWritten) - mPosition).signedValue();
    *msec = (diff <= 0) ? 0
            : (int32_t)((double)diff * 1000 / ((double)mSampleRate * mPlaybackRate.mSpeed));
    return NO_ERROR;
}

bool AudioTrack::hasStarted()
{
    AutoMutex lock(mLock);
    switch (mState) {
    case STATE_STOPPED:
        if (isOffloadedOrDirect_l()) {
            // check if we have started in the past to return true.
            return mStartFromZeroUs > 0;
        }
        // A normal audio track may still be draining, so
        // check if stream has ended.  This covers fasttrack position
        // instability and start/stop without any data written.
        if (mProxy->getStreamEndDone()) {
            return true;
        }
        FALLTHROUGH_INTENDED;
    case STATE_ACTIVE:
    case STATE_STOPPING:
        break;
    case STATE_PAUSED:
    case STATE_PAUSED_STOPPING:
    case STATE_FLUSHED:
        return false;  // we're not active
    default:
        LOG_ALWAYS_FATAL("%s(%d): Invalid mState in hasStarted(): %d", __func__, mPortId, mState);
        break;
    }

    // wait indicates whether we need to wait for a timestamp.
    // This is conservatively figured - if we encounter an unexpected error
    // then we will not wait.
    bool wait = false;
    if (isAfTrackOffloadedOrDirect_l()) {
        AudioTimestamp ts;
        status_t status = getTimestamp_l(ts);
        if (status == WOULD_BLOCK) {
            wait = true;
        } else if (status == OK) {
            wait = (ts.mPosition == 0 || ts.mPosition == mStartTs.mPosition);
        }
        ALOGV("%s(%d): hasStarted wait:%d  ts:%u  start position:%lld",
                __func__, mPortId,
                (int)wait,
                ts.mPosition,
                (long long)mStartTs.mPosition);
    } else {
        int location = ExtendedTimestamp::LOCATION_SERVER; // for ALOG
        ExtendedTimestamp ets;
        status_t status = getTimestamp_l(&ets);
        if (status == WOULD_BLOCK) {  // no SERVER or KERNEL frame info in ets
            wait = true;
        } else if (status == OK) {
            for (location = ExtendedTimestamp::LOCATION_KERNEL;
                    location >= ExtendedTimestamp::LOCATION_SERVER; --location) {
                if (ets.mTimeNs[location] < 0 || mStartEts.mTimeNs[location] < 0) {
                    continue;
                }
                wait = ets.mPosition[location] == 0
                        || ets.mPosition[location] == mStartEts.mPosition[location];
                break;
            }
        }
        ALOGV("%s(%d): hasStarted wait:%d  ets:%lld  start position:%lld",
                __func__, mPortId,
                (int)wait,
                (long long)ets.mPosition[location],
                (long long)mStartEts.mPosition[location]);
    }
    return !wait;
}

// =========================================================================

void AudioTrack::DeathNotifier::binderDied(const wp<IBinder>& who __unused)
{
    sp<AudioTrack> audioTrack = mAudioTrack.promote();
    if (audioTrack != 0) {
        AutoMutex lock(audioTrack->mLock);
        audioTrack->mProxy->binderDied();
    }
}

// =========================================================================

AudioTrack::AudioTrackThread::AudioTrackThread(AudioTrack& receiver)
    : Thread(true /* bCanCallJava */)  // binder recursion on restoreTrack_l() may call Java.
    , mReceiver(receiver), mPaused(true), mPausedInt(false), mPausedNs(0LL),
      mIgnoreNextPausedInt(false)
{
}

AudioTrack::AudioTrackThread::~AudioTrackThread()
{
}

bool AudioTrack::AudioTrackThread::threadLoop()
{
    {
        AutoMutex _l(mMyLock);
        if (mPaused) {
            // TODO check return value and handle or log
            mMyCond.wait(mMyLock);
            // caller will check for exitPending()
            return true;
        }
        if (mIgnoreNextPausedInt) {
            mIgnoreNextPausedInt = false;
            mPausedInt = false;
        }
        if (mPausedInt) {
            // TODO use futex instead of condition, for event flag "or"
            if (mPausedNs > 0) {
                // TODO check return value and handle or log
                (void) mMyCond.waitRelative(mMyLock, mPausedNs);
            } else {
                // TODO check return value and handle or log
                mMyCond.wait(mMyLock);
            }
            mPausedInt = false;
            return true;
        }
    }
    if (exitPending()) {
        return false;
    }
    nsecs_t ns = mReceiver.processAudioBuffer();
    switch (ns) {
    case 0:
        return true;
    case NS_INACTIVE:
        pauseInternal();
        return true;
    case NS_NEVER:
        return false;
    case NS_WHENEVER:
        // Event driven: call wake() when callback notifications conditions change.
        ns = INT64_MAX;
        FALLTHROUGH_INTENDED;
    default:
        LOG_ALWAYS_FATAL_IF(ns < 0, "%s(%d): processAudioBuffer() returned %lld",
                __func__, mReceiver.mPortId, (long long)ns);
        pauseInternal(ns);
        return true;
    }
}

void AudioTrack::AudioTrackThread::requestExit()
{
    // must be in this order to avoid a race condition
    Thread::requestExit();
    resume();
}

void AudioTrack::AudioTrackThread::pause()
{
    AutoMutex _l(mMyLock);
    mPaused = true;
}

void AudioTrack::AudioTrackThread::resume()
{
    AutoMutex _l(mMyLock);
    mIgnoreNextPausedInt = true;
    if (mPaused || mPausedInt) {
        mPaused = false;
        mPausedInt = false;
        mMyCond.signal();
    }
}

void AudioTrack::AudioTrackThread::wake()
{
    AutoMutex _l(mMyLock);
    if (!mPaused) {
        // wake() might be called while servicing a callback - ignore the next
        // pause time and call processAudioBuffer.
        mIgnoreNextPausedInt = true;
        if (mPausedInt && mPausedNs > 0) {
            // audio track is active and internally paused with timeout.
            mPausedInt = false;
            mMyCond.signal();
        }
    }
}

void AudioTrack::AudioTrackThread::pauseInternal(nsecs_t ns)
{
    AutoMutex _l(mMyLock);
    mPausedInt = true;
    mPausedNs = ns;
}

binder::Status AudioTrack::AudioTrackCallback::onCodecFormatChanged(
        const std::vector<uint8_t>& audioMetadata)
{
    AutoMutex _l(mAudioTrackCbLock);
    sp<media::IAudioTrackCallback> callback = mCallback.promote();
    if (callback.get() != nullptr) {
        callback->onCodecFormatChanged(audioMetadata);
    } else {
        mCallback.clear();
    }
    return binder::Status::ok();
}

void AudioTrack::AudioTrackCallback::setAudioTrackCallback(
        const sp<media::IAudioTrackCallback> &callback) {
    AutoMutex lock(mAudioTrackCbLock);
    mCallback = callback;
}

} // namespace android<|MERGE_RESOLUTION|>--- conflicted
+++ resolved
@@ -2949,8 +2949,9 @@
     if (isOffloadedOrDirect_l() || mDoNotReconnect ||
         (mOrigFlags & AUDIO_OUTPUT_FLAG_DIRECT) != 0) {
         // FIXME re-creation of offloaded and direct tracks is not yet implemented;
-<<<<<<< HEAD
-        // reconsider enabling for linear PCM encodings when position can be preserved.
+        // Disabled since (1) timestamp correction is not implemented for non-PCM and
+        // (2) We pre-empt existing direct tracks on resource constraint, so these tracks
+        // shouldn't reconnect.
 
         // Tear down sink only for non-internal invalidation.
         // Since new track could again have invalidation on setPlayback rate causing
@@ -2960,13 +2961,6 @@
             result = DEAD_OBJECT;
             return result;
         }
-=======
-        // Disabled since (1) timestamp correction is not implemented for non-PCM and
-        // (2) We pre-empt existing direct tracks on resource constraint, so these tracks
-        // shouldn't reconnect.
-        result = DEAD_OBJECT;
-        return result;
->>>>>>> 8dd0a72c
     }
 
     // Save so we can return count since creation.
