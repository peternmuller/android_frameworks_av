--- conflicted
+++ resolved
@@ -187,14 +187,10 @@
 
     // helper function to obtain AudioFlinger service handle
     static sp<IAudioFlinger> get_audio_flinger();
-<<<<<<< HEAD
 
     // function to disable creation of thread pool (Used for testing).
     // This should be called before get_audio_flinger() or get_audio_policy_service().
     static void disableThreadPool();
-=======
-    static sp<IAudioFlinger> get_audio_flinger_for_fuzzer();
->>>>>>> 38b856f7
 
     static float linearToLog(int volume);
     static int logToLinear(float volume);
