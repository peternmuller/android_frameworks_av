package {
    // See: http://go/android-license-faq
    // A large-scale-change added 'default_applicable_licenses' to import
    // all of the 'license_kinds' from "frameworks_av_license"
    // to get the below license kinds:
    //   SPDX-license-identifier-Apache-2.0
    default_applicable_licenses: ["frameworks_av_license"],
}

cc_library_headers {
    name: "libaudioclient_headers",
    vendor_available: true,
    min_sdk_version: "29",
    host_supported: true,

    header_libs: [
        "libaudiofoundation_headers",
    ],
    export_include_dirs: [
        "include",
    ],
    export_header_lib_headers: [
        "libaudiofoundation_headers",
    ],
    static_libs: [
        "audioflinger-aidl-cpp",
        "audiopolicy-aidl-cpp",
        "av-types-aidl-cpp",
    ],
    export_static_lib_headers: [
        "audioflinger-aidl-cpp",
        "audiopolicy-aidl-cpp",
        "av-types-aidl-cpp",
    ],
    target: {
        darwin: {
            enabled: false,
        },
    },
}

cc_library_shared {
    name: "libaudiopolicy",
    srcs: [
        "AudioAttributes.cpp",
        "AudioPolicy.cpp",
        "AudioProductStrategy.cpp",
        "AudioVolumeGroup.cpp",
        "PolicyAidlConversion.cpp"
    ],
    shared_libs: [
        "audioclient-types-aidl-cpp",
        "audioflinger-aidl-cpp",
        "audiopolicy-aidl-cpp",
        "audiopolicy-types-aidl-cpp",
        "capture_state_listener-aidl-cpp",
        "libaudiofoundation",
        "libaudioclient_aidl_conversion",
        "libaudioutils",
        "libbinder",
        "libcutils",
        "liblog",
        "libutils",
    ],
    cflags: [
        "-Werror",
        "-Wall",
    ],
    include_dirs: ["system/media/audio_utils/include"],
    export_include_dirs: ["include"],
    export_shared_lib_headers: [
        "audioclient-types-aidl-cpp",
        "audioflinger-aidl-cpp",
        "audiopolicy-aidl-cpp",
        "audiopolicy-types-aidl-cpp",
        "capture_state_listener-aidl-cpp",
        "libaudiofoundation",
        "libaudioclient_aidl_conversion",
    ],
    header_libs: ["libaudioclient_headers"],
}

cc_library {
    name: "libaudioclient",

    aidl: {
        export_aidl_headers: true,
        local_include_dirs: ["aidl"],
        include_dirs: [
            "frameworks/av/aidl",
        ],
    },

    srcs: [
        // AIDL files for audioclient interfaces
        // The headers for these interfaces will be available to any modules that
        // include libaudioclient, at the path "aidl/package/path/BnFoo.h"
        ":libaudioclient_aidl",

        "AudioEffect.cpp",
        "AudioRecord.cpp",
        "AudioSystem.cpp",
        "AudioTrack.cpp",
        "AudioTrackShared.cpp",
        "IAudioFlinger.cpp",
        "ToneGenerator.cpp",
        "PlayerBase.cpp",
        "RecordingActivityTracker.cpp",
        "TrackPlayerBase.cpp",
    ],
    shared_libs: [
        "audioclient-types-aidl-cpp",
        "audioflinger-aidl-cpp",
        "audiopolicy-aidl-cpp",
        "audiopolicy-types-aidl-cpp",
        "av-types-aidl-cpp",
        "capture_state_listener-aidl-cpp",
        "libaudioclient_aidl_conversion",
        "libaudiofoundation",
        "libaudioutils",
        "libaudiopolicy",
        "libaudiomanager",
        "libbinder",
        "libcutils",
        "libdl",
        "liblog",
        "libmedia_helper",
        "libmediametrics",
        "libmediautils",
        "libnblog",
        "libprocessgroup",
        "libshmemcompat",
        "libutils",
        "libvibrator",
    ],
    export_shared_lib_headers: [
        "audioflinger-aidl-cpp",
        "audiopolicy-aidl-cpp",
        "libbinder",
    ],

    include_dirs: [
        "frameworks/av/media/libavextensions",
        "frameworks/av/media/libnbaio/include_mono/",
    ],
    local_include_dirs: [
        "include/media",
        "aidl",
    ],
    header_libs: [
        "libaudioclient_headers",
        "libbase_headers",
        "libmedia_headers",
    ],
    export_header_lib_headers: ["libaudioclient_headers"],
    export_static_lib_headers: [
        "effect-aidl-cpp",
        "shared-file-region-aidl-cpp",
    ],

    static_libs: [
        "effect-aidl-cpp",
        // for memory heap analysis
        "libc_malloc_debug_backtrace",
<<<<<<< HEAD
        "shared-file-region-aidl-unstable-cpp",
        "libavmediaextentions",
=======
        "shared-file-region-aidl-cpp",
>>>>>>> 1ab1cf68
    ],
    cflags: [
        "-Wall",
        "-Werror",
        "-Wno-error=deprecated-declarations",
    ],
    sanitize: {
        misc_undefined: [
            "unsigned-integer-overflow",
            "signed-integer-overflow",
        ],
    },
}

// This is intended for clients needing to include AidlConversionUtil.h, without dragging in a lot of extra
// dependencies.
cc_library_headers {
    name: "libaudioclient_aidl_conversion_util",
    host_supported: true,
    vendor_available: true,
    double_loadable: true,
    min_sdk_version: "29",
    export_include_dirs: [
        "include",
    ],
    header_libs: [
        "libbase_headers",
    ],
    export_header_lib_headers: [
        "libbase_headers",
    ],
    apex_available: [
        "//apex_available:platform",
        "com.android.bluetooth.updatable",
        "com.android.media",
        "com.android.media.swcodec",
    ],
    target: {
        darwin: {
            enabled: false,
        },
    },
}

cc_library {
    name: "libaudioclient_aidl_conversion",
    srcs: ["AidlConversion.cpp"],
    export_include_dirs: ["include"],
    host_supported: true,
    vendor_available: true,
    double_loadable: true,
    min_sdk_version: "29",
    header_libs: [
        "libaudioclient_aidl_conversion_util",
        "libaudio_system_headers",
    ],
    export_header_lib_headers: [
        "libaudioclient_aidl_conversion_util",
    ],
    shared_libs: [
        "audioclient-types-aidl-cpp",
        "libbase",
        "libbinder",
        "liblog",
        "libshmemcompat",
        "libutils",
        "shared-file-region-aidl-cpp",
    ],
    export_shared_lib_headers: [
        "audioclient-types-aidl-cpp",
        "libbase",
        "shared-file-region-aidl-cpp",
    ],
    cflags: [
        "-Wall",
        "-Werror",
        "-Wno-error=deprecated-declarations",
    ],
    sanitize: {
        misc_undefined: [
            "unsigned-integer-overflow",
            "signed-integer-overflow",
        ],
    },
    target: {
        darwin: {
            enabled: false,
        },
    },
}

// AIDL interface between libaudioclient and framework.jar
filegroup {
    name: "libaudioclient_aidl",
    srcs: [
        "aidl/android/media/IPlayer.aidl",
    ],
    path: "aidl",
}

aidl_interface {
    name: "capture_state_listener-aidl",
    unstable: true,
    local_include_dir: "aidl",
    host_supported: true,
    double_loadable: true,
    vendor_available: true,
    srcs: [
        "aidl/android/media/ICaptureStateListener.aidl",
    ],
}

aidl_interface {
    name: "effect-aidl",
    unstable: true,
    local_include_dir: "aidl",
    host_supported: true,
    double_loadable: true,
    vendor_available: true,
    srcs: [
        "aidl/android/media/IEffect.aidl",
        "aidl/android/media/IEffectClient.aidl",
    ],
    imports: [
        "shared-file-region-aidl",
    ],
}

aidl_interface {
    name: "audioclient-types-aidl",
    unstable: true,
    host_supported: true,
    vendor_available: true,
    double_loadable: true,
    local_include_dir: "aidl",
    srcs: [
        "aidl/android/media/AudioAttributesInternal.aidl",
        "aidl/android/media/AudioClient.aidl",
        "aidl/android/media/AudioConfig.aidl",
        "aidl/android/media/AudioConfigBase.aidl",
        "aidl/android/media/AudioContentType.aidl",
        "aidl/android/media/AudioDevice.aidl",
        "aidl/android/media/AudioDualMonoMode.aidl",
        "aidl/android/media/AudioEncapsulationMode.aidl",
        "aidl/android/media/AudioEncapsulationMetadataType.aidl",
        "aidl/android/media/AudioFlag.aidl",
        "aidl/android/media/AudioGain.aidl",
        "aidl/android/media/AudioGainConfig.aidl",
        "aidl/android/media/AudioGainMode.aidl",
        "aidl/android/media/AudioInputFlags.aidl",
        "aidl/android/media/AudioIoConfigEvent.aidl",
        "aidl/android/media/AudioIoDescriptor.aidl",
        "aidl/android/media/AudioIoFlags.aidl",
        "aidl/android/media/AudioMixLatencyClass.aidl",
        "aidl/android/media/AudioMode.aidl",
        "aidl/android/media/AudioOffloadInfo.aidl",
        "aidl/android/media/AudioOutputFlags.aidl",
        "aidl/android/media/AudioPatch.aidl",
        "aidl/android/media/AudioPlaybackRate.aidl",
        "aidl/android/media/AudioPort.aidl",
        "aidl/android/media/AudioPortConfig.aidl",
        "aidl/android/media/AudioPortConfigType.aidl",
        "aidl/android/media/AudioPortConfigDeviceExt.aidl",
        "aidl/android/media/AudioPortConfigExt.aidl",
        "aidl/android/media/AudioPortConfigMixExt.aidl",
        "aidl/android/media/AudioPortConfigMixExtUseCase.aidl",
        "aidl/android/media/AudioPortConfigSessionExt.aidl",
        "aidl/android/media/AudioPortDeviceExt.aidl",
        "aidl/android/media/AudioPortExt.aidl",
        "aidl/android/media/AudioPortMixExt.aidl",
        "aidl/android/media/AudioPortRole.aidl",
        "aidl/android/media/AudioPortSessionExt.aidl",
        "aidl/android/media/AudioPortType.aidl",
        "aidl/android/media/AudioProfile.aidl",
        "aidl/android/media/AudioSourceType.aidl",
        "aidl/android/media/AudioStreamType.aidl",
        "aidl/android/media/AudioTimestampInternal.aidl",
        "aidl/android/media/AudioUniqueIdUse.aidl",
        "aidl/android/media/AudioUsage.aidl",
        "aidl/android/media/AudioUuid.aidl",
        "aidl/android/media/EffectDescriptor.aidl",
    ],
    imports: [
        "audio_common-aidl",
    ],
    backend: {
        cpp: {
            min_sdk_version: "29",
            apex_available: [
                "//apex_available:platform",
                "com.android.media",
            ],
        },
    },
}
aidl_interface {
    name: "audiopolicy-types-aidl",
    unstable: true,
    host_supported: true,
    vendor_available: true,
    double_loadable: true,
    local_include_dir: "aidl",
    srcs: [
        "aidl/android/media/AudioAttributesEx.aidl",
        "aidl/android/media/AudioMix.aidl",
        "aidl/android/media/AudioMixCallbackFlag.aidl",
        "aidl/android/media/AudioMixMatchCriterion.aidl",
        "aidl/android/media/AudioMixMatchCriterionValue.aidl",
        "aidl/android/media/AudioMixRouteFlag.aidl",
        "aidl/android/media/AudioMixType.aidl",
        "aidl/android/media/AudioOffloadMode.aidl",
        "aidl/android/media/AudioPolicyDeviceState.aidl",
        "aidl/android/media/AudioPolicyForceUse.aidl",
        "aidl/android/media/AudioPolicyForcedConfig.aidl",
        "aidl/android/media/AudioProductStrategy.aidl",
        "aidl/android/media/AudioVolumeGroup.aidl",
        "aidl/android/media/DeviceRole.aidl",
        "aidl/android/media/SoundTriggerSession.aidl",
    ],
    imports: [
        "audio_common-aidl",
        "audioclient-types-aidl",
    ],
    backend: {
        cpp: {
            min_sdk_version: "29",
            apex_available: [
                "//apex_available:platform",
                "com.android.media",
            ],
        },
    },
}

aidl_interface {
    name: "audioflinger-aidl",
    unstable: true,
    local_include_dir: "aidl",
    host_supported: true,
    vendor_available: true,
    srcs: [
        "aidl/android/media/CreateEffectRequest.aidl",
        "aidl/android/media/CreateEffectResponse.aidl",
        "aidl/android/media/CreateRecordRequest.aidl",
        "aidl/android/media/CreateRecordResponse.aidl",
        "aidl/android/media/CreateTrackRequest.aidl",
        "aidl/android/media/CreateTrackResponse.aidl",
        "aidl/android/media/OpenInputRequest.aidl",
        "aidl/android/media/OpenInputResponse.aidl",
        "aidl/android/media/OpenOutputRequest.aidl",
        "aidl/android/media/OpenOutputResponse.aidl",
        "aidl/android/media/RenderPosition.aidl",

        "aidl/android/media/IAudioFlingerService.aidl",
        "aidl/android/media/IAudioFlingerClient.aidl",
        "aidl/android/media/IAudioRecord.aidl",
        "aidl/android/media/IAudioTrack.aidl",
        "aidl/android/media/IAudioTrackCallback.aidl",
    ],
    imports: [
        "audio_common-aidl",
        "audioclient-types-aidl",
        "av-types-aidl",
        "effect-aidl",
        "shared-file-region-aidl",
    ],
    double_loadable: true,
    backend: {
        cpp: {
            min_sdk_version: "29",
            apex_available: [
                "//apex_available:platform",
                "com.android.media",
            ],
        },
    },
}

aidl_interface {
    name: "audiopolicy-aidl",
    unstable: true,
    local_include_dir: "aidl",
    host_supported: true,
    vendor_available: true,
    srcs: [
        "aidl/android/media/GetInputForAttrResponse.aidl",
        "aidl/android/media/GetOutputForAttrResponse.aidl",
        "aidl/android/media/Int.aidl",
        "aidl/android/media/RecordClientInfo.aidl",

        "aidl/android/media/IAudioPolicyService.aidl",
        "aidl/android/media/IAudioPolicyServiceClient.aidl",
    ],
    imports: [
        "audio_common-aidl",
        "audioclient-types-aidl",
        "audiopolicy-types-aidl",
        "capture_state_listener-aidl",
    ],
    double_loadable: true,
    backend: {
        cpp: {
            min_sdk_version: "29",
            apex_available: [
                "//apex_available:platform",
                "com.android.media",
            ],
        },
    },
}<|MERGE_RESOLUTION|>--- conflicted
+++ resolved
@@ -162,12 +162,8 @@
         "effect-aidl-cpp",
         // for memory heap analysis
         "libc_malloc_debug_backtrace",
-<<<<<<< HEAD
-        "shared-file-region-aidl-unstable-cpp",
+        "shared-file-region-aidl-cpp",
         "libavmediaextentions",
-=======
-        "shared-file-region-aidl-cpp",
->>>>>>> 1ab1cf68
     ],
     cflags: [
         "-Wall",
