cc_library_headers {
    name: "libaudioclient_headers",
    vendor_available: true,
    export_include_dirs: ["include"],
}

cc_library_shared {
    name: "libaudioclient",
    srcs: [
        "AudioEffect.cpp",
        "AudioPolicy.cpp",
        "AudioRecord.cpp",
        "AudioSystem.cpp",
        "AudioTrack.cpp",
        "AudioTrackShared.cpp",
        "IAudioFlinger.cpp",
        "IAudioFlingerClient.cpp",
        "IAudioPolicyService.cpp",
        "IAudioPolicyServiceClient.cpp",
        "IAudioRecord.cpp",
        "IAudioTrack.cpp",
        "IEffect.cpp",
        "IEffectClient.cpp",
        "ToneGenerator.cpp",
        "PlayerBase.cpp",
        "TrackPlayerBase.cpp",
    ],
    shared_libs: [
        "liblog",
        "libcutils",
        "libutils",
        "libbinder",
        "libdl",
        "libaudioutils",
        "libaudiomanager",
    ],
    export_shared_lib_headers: ["libbinder"],
    include_dirs: ["frameworks/av/media/libavextensions"],
    local_include_dirs: ["include/media"],
    header_libs: ["libaudioclient_headers"],
    export_header_lib_headers: ["libaudioclient_headers"],

    // for memory heap analysis
    static_libs: [
        "libc_malloc_debug_backtrace",
<<<<<<< HEAD
        "libc_logging",
        "libavmediaextentions",
=======
>>>>>>> 8360de89
    ],
    cflags: [
        "-Wall",
        "-Werror",
        "-Wno-error=deprecated-declarations",
    ],
    sanitize: {
        misc_undefined : [
            "unsigned-integer-overflow",
            "signed-integer-overflow",
        ],
    },
}<|MERGE_RESOLUTION|>--- conflicted
+++ resolved
@@ -43,11 +43,7 @@
     // for memory heap analysis
     static_libs: [
         "libc_malloc_debug_backtrace",
-<<<<<<< HEAD
-        "libc_logging",
         "libavmediaextentions",
-=======
->>>>>>> 8360de89
     ],
     cflags: [
         "-Wall",
