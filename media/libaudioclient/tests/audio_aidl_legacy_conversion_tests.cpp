/*
 * Copyright (C) 2021 The Android Open Source Project
 *
 * Licensed under the Apache License, Version 2.0 (the "License");
 * you may not use this file except in compliance with the License.
 * You may obtain a copy of the License at
 *
 *      http://www.apache.org/licenses/LICENSE-2.0
 *
 * Unless required by applicable law or agreed to in writing, software
 * distributed under the License is distributed on an "AS IS" BASIS,
 * WITHOUT WARRANTIES OR CONDITIONS OF ANY KIND, either express or implied.
 * See the License for the specific language governing permissions and
 * limitations under the License.
 */

#include <gtest/gtest.h>

#include <media/AidlConversion.h>
#include <media/AudioCommonTypes.h>

using namespace android;
using namespace android::aidl_utils;

using android::media::AudioDirectMode;
using media::audio::common::AudioChannelLayout;
using media::audio::common::AudioDeviceDescription;
using media::audio::common::AudioDeviceType;
using media::audio::common::AudioEncapsulationMetadataType;
using media::audio::common::AudioEncapsulationType;
using media::audio::common::AudioFormatDescription;
using media::audio::common::AudioFormatType;
using media::audio::common::AudioGainMode;
using media::audio::common::AudioStandard;
using media::audio::common::ExtraAudioDescriptor;
using media::audio::common::PcmType;

namespace {

template <typename T>
size_t hash(const T& t) {
    return std::hash<T>{}(t);
}

AudioChannelLayout make_ACL_None() {
    return AudioChannelLayout{};
}

AudioChannelLayout make_ACL_Invalid() {
    return AudioChannelLayout::make<AudioChannelLayout::Tag::invalid>(0);
}

AudioChannelLayout make_ACL_Stereo() {
    return AudioChannelLayout::make<AudioChannelLayout::Tag::layoutMask>(
            AudioChannelLayout::LAYOUT_STEREO);
}

AudioChannelLayout make_ACL_LayoutArbitrary() {
    return AudioChannelLayout::make<AudioChannelLayout::Tag::layoutMask>(
            // Use channels that exist both for input and output,
            // but doesn't form a known layout mask.
            AudioChannelLayout::CHANNEL_FRONT_LEFT | AudioChannelLayout::CHANNEL_FRONT_RIGHT |
            AudioChannelLayout::CHANNEL_TOP_SIDE_LEFT | AudioChannelLayout::CHANNEL_TOP_SIDE_RIGHT);
}

AudioChannelLayout make_ACL_ChannelIndex2() {
    return AudioChannelLayout::make<AudioChannelLayout::Tag::indexMask>(
            AudioChannelLayout::INDEX_MASK_2);
}

AudioChannelLayout make_ACL_ChannelIndexArbitrary() {
    // Use channels 1 and 3.
    return AudioChannelLayout::make<AudioChannelLayout::Tag::indexMask>(5);
}

AudioChannelLayout make_ACL_VoiceCall() {
    return AudioChannelLayout::make<AudioChannelLayout::Tag::voiceMask>(
            AudioChannelLayout::VOICE_CALL_MONO);
}

AudioDeviceDescription make_AudioDeviceDescription(AudioDeviceType type,
                                                   const std::string& connection = "") {
    AudioDeviceDescription result;
    result.type = type;
    result.connection = connection;
    return result;
}

AudioDeviceDescription make_ADD_None() {
    return AudioDeviceDescription{};
}

AudioDeviceDescription make_ADD_DefaultIn() {
    return make_AudioDeviceDescription(AudioDeviceType::IN_DEFAULT);
}

AudioDeviceDescription make_ADD_DefaultOut() {
    return make_AudioDeviceDescription(AudioDeviceType::OUT_DEFAULT);
}

AudioDeviceDescription make_ADD_WiredHeadset() {
    return make_AudioDeviceDescription(AudioDeviceType::OUT_HEADSET,
                                       AudioDeviceDescription::CONNECTION_ANALOG());
}

AudioDeviceDescription make_ADD_BtScoHeadset() {
    return make_AudioDeviceDescription(AudioDeviceType::OUT_HEADSET,
                                       AudioDeviceDescription::CONNECTION_BT_SCO());
}

AudioFormatDescription make_AudioFormatDescription(AudioFormatType type) {
    AudioFormatDescription result;
    result.type = type;
    return result;
}

AudioFormatDescription make_AudioFormatDescription(PcmType pcm) {
    auto result = make_AudioFormatDescription(AudioFormatType::PCM);
    result.pcm = pcm;
    return result;
}

AudioFormatDescription make_AudioFormatDescription(const std::string& encoding) {
    AudioFormatDescription result;
    result.encoding = encoding;
    return result;
}

AudioFormatDescription make_AudioFormatDescription(PcmType transport, const std::string& encoding) {
    auto result = make_AudioFormatDescription(encoding);
    result.pcm = transport;
    return result;
}

AudioFormatDescription make_AFD_Default() {
    return AudioFormatDescription{};
}

AudioFormatDescription make_AFD_Invalid() {
    return make_AudioFormatDescription(AudioFormatType::SYS_RESERVED_INVALID);
}

AudioFormatDescription make_AFD_Pcm16Bit() {
    return make_AudioFormatDescription(PcmType::INT_16_BIT);
}

AudioFormatDescription make_AFD_Bitstream() {
    return make_AudioFormatDescription("example");
}

AudioFormatDescription make_AFD_Encap() {
    return make_AudioFormatDescription(PcmType::INT_16_BIT, "example.encap");
}

AudioFormatDescription make_AFD_Encap_with_Enc() {
    auto afd = make_AFD_Encap();
    afd.encoding += "+example";
    return afd;
}

android::media::TrackSecondaryOutputInfo make_TrackSecondaryOutputInfo() {
    android::media::TrackSecondaryOutputInfo result;
    result.portId = 1;
    result.secondaryOutputIds = {0, 5, 7};
    return result;
}

ExtraAudioDescriptor make_ExtraAudioDescriptor(AudioStandard audioStandard,
                                               AudioEncapsulationType audioEncapsulationType) {
    ExtraAudioDescriptor result;
    result.standard = audioStandard;
    result.audioDescriptor = {0xb4, 0xaf, 0x98, 0x1a};
    result.encapsulationType = audioEncapsulationType;
    return result;
}

}  // namespace

// Verify that two independently constructed ADDs/AFDs have the same hash.
// This ensures that regardless of whether the ADD/AFD instance originates
// from, it can be correctly compared to other ADD/AFD instance. Thus,
// for example, a 16-bit integer format description provided by HAL
// is identical to the same format description constructed by the framework.
class HashIdentityTest : public ::testing::Test {
  public:
    template <typename T>
    void verifyHashIdentity(const std::vector<std::function<T()>>& valueGens) {
        for (size_t i = 0; i < valueGens.size(); ++i) {
            for (size_t j = 0; j < valueGens.size(); ++j) {
                if (i == j) {
                    EXPECT_EQ(hash(valueGens[i]()), hash(valueGens[i]())) << i;
                } else {
                    EXPECT_NE(hash(valueGens[i]()), hash(valueGens[j]())) << i << ", " << j;
                }
            }
        }
    }
};

TEST_F(HashIdentityTest, AudioChannelLayoutHashIdentity) {
    verifyHashIdentity<AudioChannelLayout>({make_ACL_None, make_ACL_Invalid, make_ACL_Stereo,
                                            make_ACL_LayoutArbitrary, make_ACL_ChannelIndex2,
                                            make_ACL_ChannelIndexArbitrary, make_ACL_VoiceCall});
}

TEST_F(HashIdentityTest, AudioDeviceDescriptionHashIdentity) {
    verifyHashIdentity<AudioDeviceDescription>({make_ADD_None, make_ADD_DefaultIn,
                                                make_ADD_DefaultOut, make_ADD_WiredHeadset,
                                                make_ADD_BtScoHeadset});
}

TEST_F(HashIdentityTest, AudioFormatDescriptionHashIdentity) {
    verifyHashIdentity<AudioFormatDescription>({make_AFD_Default, make_AFD_Invalid,
                                                make_AFD_Pcm16Bit, make_AFD_Bitstream,
                                                make_AFD_Encap, make_AFD_Encap_with_Enc});
}

using ChannelLayoutParam = std::tuple<AudioChannelLayout, bool /*isInput*/>;
class AudioChannelLayoutRoundTripTest : public testing::TestWithParam<ChannelLayoutParam> {};
TEST_P(AudioChannelLayoutRoundTripTest, Aidl2Legacy2Aidl) {
    const auto initial = std::get<0>(GetParam());
    const bool isInput = std::get<1>(GetParam());
    auto conv = aidl2legacy_AudioChannelLayout_audio_channel_mask_t(initial, isInput);
    ASSERT_TRUE(conv.ok());
    auto convBack = legacy2aidl_audio_channel_mask_t_AudioChannelLayout(conv.value(), isInput);
    ASSERT_TRUE(convBack.ok());
    EXPECT_EQ(initial, convBack.value());
}

INSTANTIATE_TEST_SUITE_P(
        AudioChannelLayoutRoundTrip, AudioChannelLayoutRoundTripTest,
        testing::Combine(
                testing::Values(AudioChannelLayout{}, make_ACL_Invalid(), make_ACL_Stereo(),
                                make_ACL_LayoutArbitrary(), make_ACL_ChannelIndex2(),
                                make_ACL_ChannelIndexArbitrary(),
                                AudioChannelLayout::make<AudioChannelLayout::Tag::layoutMask>(
                                        AudioChannelLayout::CHANNEL_FRONT_LEFT),
                                AudioChannelLayout::make<AudioChannelLayout::Tag::layoutMask>(
                                        AudioChannelLayout::CHANNEL_FRONT_RIGHT),
                                AudioChannelLayout::make<AudioChannelLayout::Tag::layoutMask>(
                                        AudioChannelLayout::CHANNEL_BACK_CENTER),
                                AudioChannelLayout::make<AudioChannelLayout::Tag::layoutMask>(
                                        AudioChannelLayout::CHANNEL_BACK_LEFT),
                                AudioChannelLayout::make<AudioChannelLayout::Tag::layoutMask>(
                                        AudioChannelLayout::CHANNEL_BACK_RIGHT),
                                AudioChannelLayout::make<AudioChannelLayout::Tag::layoutMask>(
                                        AudioChannelLayout::CHANNEL_FRONT_CENTER),
                                AudioChannelLayout::make<AudioChannelLayout::Tag::layoutMask>(
                                        AudioChannelLayout::CHANNEL_LOW_FREQUENCY),
                                AudioChannelLayout::make<AudioChannelLayout::Tag::layoutMask>(
                                        AudioChannelLayout::CHANNEL_TOP_SIDE_LEFT),
                                AudioChannelLayout::make<AudioChannelLayout::Tag::layoutMask>(
                                        AudioChannelLayout::CHANNEL_TOP_SIDE_RIGHT)),
                testing::Values(false, true)));
INSTANTIATE_TEST_SUITE_P(AudioChannelVoiceRoundTrip, AudioChannelLayoutRoundTripTest,
                         // In legacy constants the voice call is only defined for input.
                         testing::Combine(testing::Values(make_ACL_VoiceCall()),
                                          testing::Values(true)));

INSTANTIATE_TEST_SUITE_P(
        OutAudioChannelLayoutLayoutRoundTrip, AudioChannelLayoutRoundTripTest,
        testing::Combine(
                testing::Values(AudioChannelLayout::make<AudioChannelLayout::Tag::layoutMask>(
                                        AudioChannelLayout::CHANNEL_FRONT_LEFT_OF_CENTER),
                                AudioChannelLayout::make<AudioChannelLayout::Tag::layoutMask>(
                                        AudioChannelLayout::CHANNEL_FRONT_RIGHT_OF_CENTER),
                                AudioChannelLayout::make<AudioChannelLayout::Tag::layoutMask>(
                                        AudioChannelLayout::CHANNEL_SIDE_LEFT),
                                AudioChannelLayout::make<AudioChannelLayout::Tag::layoutMask>(
                                        AudioChannelLayout::CHANNEL_SIDE_RIGHT),
                                AudioChannelLayout::make<AudioChannelLayout::Tag::layoutMask>(
                                        AudioChannelLayout::CHANNEL_TOP_CENTER),
                                AudioChannelLayout::make<AudioChannelLayout::Tag::layoutMask>(
                                        AudioChannelLayout::CHANNEL_TOP_FRONT_LEFT),
                                AudioChannelLayout::make<AudioChannelLayout::Tag::layoutMask>(
                                        AudioChannelLayout::CHANNEL_TOP_FRONT_CENTER),
                                AudioChannelLayout::make<AudioChannelLayout::Tag::layoutMask>(
                                        AudioChannelLayout::CHANNEL_TOP_FRONT_RIGHT),
                                AudioChannelLayout::make<AudioChannelLayout::Tag::layoutMask>(
                                        AudioChannelLayout::CHANNEL_TOP_BACK_LEFT),
                                AudioChannelLayout::make<AudioChannelLayout::Tag::layoutMask>(
                                        AudioChannelLayout::CHANNEL_TOP_BACK_CENTER),
                                AudioChannelLayout::make<AudioChannelLayout::Tag::layoutMask>(
                                        AudioChannelLayout::CHANNEL_TOP_BACK_RIGHT),
                                AudioChannelLayout::make<AudioChannelLayout::Tag::layoutMask>(
                                        AudioChannelLayout::CHANNEL_BOTTOM_FRONT_LEFT),
                                AudioChannelLayout::make<AudioChannelLayout::Tag::layoutMask>(
                                        AudioChannelLayout::CHANNEL_BOTTOM_FRONT_CENTER),
                                AudioChannelLayout::make<AudioChannelLayout::Tag::layoutMask>(
                                        AudioChannelLayout::CHANNEL_BOTTOM_FRONT_RIGHT),
                                AudioChannelLayout::make<AudioChannelLayout::Tag::layoutMask>(
                                        AudioChannelLayout::CHANNEL_LOW_FREQUENCY_2),
                                AudioChannelLayout::make<AudioChannelLayout::Tag::layoutMask>(
                                        AudioChannelLayout::CHANNEL_FRONT_WIDE_LEFT),
                                AudioChannelLayout::make<AudioChannelLayout::Tag::layoutMask>(
                                        AudioChannelLayout::CHANNEL_FRONT_WIDE_RIGHT),
                                AudioChannelLayout::make<AudioChannelLayout::Tag::layoutMask>(
                                        AudioChannelLayout::CHANNEL_HAPTIC_A),
                                AudioChannelLayout::make<AudioChannelLayout::Tag::layoutMask>(
                                        AudioChannelLayout::CHANNEL_HAPTIC_B)),
                testing::Values(false)));

using ChannelLayoutEdgeCaseParam = std::tuple<int /*legacy*/, bool /*isInput*/, bool /*isValid*/>;
class AudioChannelLayoutEdgeCaseTest : public testing::TestWithParam<ChannelLayoutEdgeCaseParam> {};
TEST_P(AudioChannelLayoutEdgeCaseTest, Legacy2Aidl) {
    const audio_channel_mask_t legacy = static_cast<audio_channel_mask_t>(std::get<0>(GetParam()));
    const bool isInput = std::get<1>(GetParam());
    const bool isValid = std::get<2>(GetParam());
    auto conv = legacy2aidl_audio_channel_mask_t_AudioChannelLayout(legacy, isInput);
    EXPECT_EQ(isValid, conv.ok());
}
INSTANTIATE_TEST_SUITE_P(
        AudioChannelLayoutEdgeCase, AudioChannelLayoutEdgeCaseTest,
        testing::Values(
                // Valid legacy input masks.
                std::make_tuple(AUDIO_CHANNEL_IN_VOICE_UPLINK_MONO, true, true),
                std::make_tuple(AUDIO_CHANNEL_IN_VOICE_DNLINK_MONO, true, true),
                std::make_tuple(AUDIO_CHANNEL_IN_VOICE_CALL_MONO, true, true),
                // Valid legacy output masks.
                std::make_tuple(
                        // This has the same numerical representation as Mask 'A' below
                        AUDIO_CHANNEL_OUT_FRONT_CENTER | AUDIO_CHANNEL_OUT_LOW_FREQUENCY |
                                AUDIO_CHANNEL_OUT_TOP_FRONT_RIGHT,
                        false, true),
                std::make_tuple(
                        // This has the same numerical representation as Mask 'B' below
                        AUDIO_CHANNEL_OUT_FRONT_CENTER | AUDIO_CHANNEL_OUT_LOW_FREQUENCY |
                                AUDIO_CHANNEL_OUT_TOP_BACK_LEFT,
                        false, true),
                // Invalid legacy input masks.
                std::make_tuple(AUDIO_CHANNEL_IN_6, true, false),
                std::make_tuple(AUDIO_CHANNEL_IN_6 | AUDIO_CHANNEL_IN_FRONT_PROCESSED, true, false),
                std::make_tuple(AUDIO_CHANNEL_IN_PRESSURE | AUDIO_CHANNEL_IN_X_AXIS |
                                        AUDIO_CHANNEL_IN_Y_AXIS | AUDIO_CHANNEL_IN_Z_AXIS,
                                true, false),
                std::make_tuple(  // Mask 'A'
                        AUDIO_CHANNEL_IN_STEREO | AUDIO_CHANNEL_IN_VOICE_UPLINK, true, false),
                std::make_tuple(  // Mask 'B'
                        AUDIO_CHANNEL_IN_STEREO | AUDIO_CHANNEL_IN_VOICE_DNLINK, true, false)));

class AudioDeviceDescriptionRoundTripTest : public testing::TestWithParam<AudioDeviceDescription> {
};
TEST_P(AudioDeviceDescriptionRoundTripTest, Aidl2Legacy2Aidl) {
    const auto initial = GetParam();
    auto conv = aidl2legacy_AudioDeviceDescription_audio_devices_t(initial);
    ASSERT_TRUE(conv.ok());
    auto convBack = legacy2aidl_audio_devices_t_AudioDeviceDescription(conv.value());
    ASSERT_TRUE(convBack.ok());
    EXPECT_EQ(initial, convBack.value());
}
INSTANTIATE_TEST_SUITE_P(AudioDeviceDescriptionRoundTrip, AudioDeviceDescriptionRoundTripTest,
                         testing::Values(AudioDeviceDescription{}, make_ADD_DefaultIn(),
                                         make_ADD_DefaultOut(), make_ADD_WiredHeadset(),
                                         make_ADD_BtScoHeadset()));

class AudioFormatDescriptionRoundTripTest : public testing::TestWithParam<AudioFormatDescription> {
};
TEST_P(AudioFormatDescriptionRoundTripTest, Aidl2Legacy2Aidl) {
    const auto initial = GetParam();
    auto conv = aidl2legacy_AudioFormatDescription_audio_format_t(initial);
    ASSERT_TRUE(conv.ok());
    auto convBack = legacy2aidl_audio_format_t_AudioFormatDescription(conv.value());
    ASSERT_TRUE(convBack.ok());
    EXPECT_EQ(initial, convBack.value());
}
INSTANTIATE_TEST_SUITE_P(AudioFormatDescriptionRoundTrip, AudioFormatDescriptionRoundTripTest,
                         testing::Values(make_AFD_Invalid(), AudioFormatDescription{},
                                         make_AFD_Pcm16Bit()));

class AudioDirectModeRoundTripTest : public testing::TestWithParam<AudioDirectMode> {};
TEST_P(AudioDirectModeRoundTripTest, Aidl2Legacy2Aidl) {
    const auto initial = GetParam();
    auto conv = aidl2legacy_AudioDirectMode_audio_direct_mode_t(initial);
    ASSERT_TRUE(conv.ok());
    auto convBack = legacy2aidl_audio_direct_mode_t_AudioDirectMode(conv.value());
    ASSERT_TRUE(convBack.ok());
    EXPECT_EQ(initial, convBack.value());
}
INSTANTIATE_TEST_SUITE_P(AudioDirectMode, AudioDirectModeRoundTripTest,
                         testing::Values(AudioDirectMode::NONE, AudioDirectMode::OFFLOAD,
                                         AudioDirectMode::OFFLOAD_GAPLESS,
                                         AudioDirectMode::BITSTREAM));

class AudioStandardRoundTripTest : public testing::TestWithParam<AudioStandard> {};
TEST_P(AudioStandardRoundTripTest, Aidl2Legacy2Aidl) {
    const auto initial = GetParam();
    auto conv = aidl2legacy_AudioStandard_audio_standard_t(initial);
    ASSERT_TRUE(conv.ok());
    auto convBack = legacy2aidl_audio_standard_t_AudioStandard(conv.value());
    ASSERT_TRUE(convBack.ok());
    EXPECT_EQ(initial, convBack.value());
}
INSTANTIATE_TEST_SUITE_P(AudioStandard, AudioStandardRoundTripTest,
                         testing::Values(AudioStandard::NONE, AudioStandard::EDID));

class AudioEncapsulationMetadataTypeRoundTripTest
    : public testing::TestWithParam<AudioEncapsulationMetadataType> {};
TEST_P(AudioEncapsulationMetadataTypeRoundTripTest, Aidl2Legacy2Aidl) {
    const auto initial = GetParam();
    auto conv =
            aidl2legacy_AudioEncapsulationMetadataType_audio_encapsulation_metadata_type_t(initial);
    ASSERT_TRUE(conv.ok());
    auto convBack = legacy2aidl_audio_encapsulation_metadata_type_t_AudioEncapsulationMetadataType(
            conv.value());
    ASSERT_TRUE(convBack.ok());
    EXPECT_EQ(initial, convBack.value());
}
INSTANTIATE_TEST_SUITE_P(AudioEncapsulationMetadataType,
                         AudioEncapsulationMetadataTypeRoundTripTest,
                         testing::Values(AudioEncapsulationMetadataType::NONE,
                                         AudioEncapsulationMetadataType::FRAMEWORK_TUNER,
                                         AudioEncapsulationMetadataType::DVB_AD_DESCRIPTOR));

class AudioGainModeRoundTripTest : public testing::TestWithParam<AudioGainMode> {};
TEST_P(AudioGainModeRoundTripTest, Aidl2Legacy2Aidl) {
    const auto initial = GetParam();
    auto conv = aidl2legacy_AudioGainMode_audio_gain_mode_t(initial);
    ASSERT_TRUE(conv.ok());
    auto convBack = legacy2aidl_audio_gain_mode_t_AudioGainMode(conv.value());
    ASSERT_TRUE(convBack.ok());
    EXPECT_EQ(initial, convBack.value());
}
INSTANTIATE_TEST_SUITE_P(AudioGainMode, AudioGainModeRoundTripTest,
                         testing::Values(AudioGainMode::JOINT, AudioGainMode::CHANNELS,
                                         AudioGainMode::RAMP));

TEST(AudioTrackSecondaryOutputInfoRoundTripTest, Aidl2Legacy2Aidl) {
    const auto initial = make_TrackSecondaryOutputInfo();
    auto conv = aidl2legacy_TrackSecondaryOutputInfo_TrackSecondaryOutputInfoPair(initial);
    ASSERT_TRUE(conv.ok());
    auto convBack = legacy2aidl_TrackSecondaryOutputInfoPair_TrackSecondaryOutputInfo(conv.value());
    ASSERT_TRUE(convBack.ok());
    EXPECT_EQ(initial, convBack.value());
}

using ExtraAudioDescriptorParam = std::tuple<AudioStandard, AudioEncapsulationType>;
class ExtraAudioDescriptorRoundTripTest : public testing::TestWithParam<ExtraAudioDescriptorParam> {
};
TEST_P(ExtraAudioDescriptorRoundTripTest, Aidl2Legacy2Aidl) {
    ExtraAudioDescriptor initial =
            make_ExtraAudioDescriptor(std::get<0>(GetParam()), std::get<1>(GetParam()));
    auto conv = aidl2legacy_ExtraAudioDescriptor_audio_extra_audio_descriptor(initial);
    ASSERT_TRUE(conv.ok());
    auto convBack = legacy2aidl_audio_extra_audio_descriptor_ExtraAudioDescriptor(conv.value());
    ASSERT_TRUE(convBack.ok());
    EXPECT_EQ(initial, convBack.value());
}

INSTANTIATE_TEST_SUITE_P(
        ExtraAudioDescriptor, ExtraAudioDescriptorRoundTripTest,
        testing::Values(std::make_tuple(AudioStandard::NONE, AudioEncapsulationType::NONE),
                        std::make_tuple(AudioStandard::EDID, AudioEncapsulationType::NONE),
                        std::make_tuple(AudioStandard::EDID, AudioEncapsulationType::IEC61937)));

TEST(AudioPortSessionExtRoundTripTest, Aidl2Legacy2Aidl) {
    const int32_t initial = 7;
    auto conv = aidl2legacy_int32_t_audio_port_session_ext(initial);
    ASSERT_TRUE(conv.ok());
    auto convBack = legacy2aidl_audio_port_session_ext_int32_t(conv.value());
    ASSERT_TRUE(convBack.ok());
    EXPECT_EQ(initial, convBack.value());
<<<<<<< HEAD
}
=======
}

class AudioGainTest : public testing::TestWithParam<bool> {};
TEST_P(AudioGainTest, Legacy2Aidl2Legacy) {
    audio_port_v7 port;
    port.num_gains = 2;
    port.gains[0] = {.mode = AUDIO_GAIN_MODE_JOINT,
                     .channel_mask = AUDIO_CHANNEL_IN_STEREO,
                     .min_value = -3200,
                     .max_value = 600,
                     .default_value = 0,
                     .step_value = 100,
                     .min_ramp_ms = 10,
                     .max_ramp_ms = 20};
    port.gains[1] = {.mode = AUDIO_GAIN_MODE_JOINT,
                     .channel_mask = AUDIO_CHANNEL_IN_MONO,
                     .min_value = -8800,
                     .max_value = 4000,
                     .default_value = 0,
                     .step_value = 100,
                     .min_ramp_ms = 192,
                     .max_ramp_ms = 224};

    const auto isInput = GetParam();
    for (int i = 0; i < port.num_gains; i++) {
        auto initial = port.gains[i];
        auto conv = legacy2aidl_audio_gain_AudioGain(initial, isInput);
        ASSERT_TRUE(conv.ok());
        auto convBack = aidl2legacy_AudioGain_audio_gain(conv.value(), isInput);
        ASSERT_TRUE(convBack.ok());
        EXPECT_EQ(initial.mode, convBack.value().mode);
        EXPECT_EQ(initial.channel_mask, convBack.value().channel_mask);
        EXPECT_EQ(initial.min_value, convBack.value().min_value);
        EXPECT_EQ(initial.max_value, convBack.value().max_value);
        EXPECT_EQ(initial.default_value, convBack.value().default_value);
        EXPECT_EQ(initial.step_value, convBack.value().step_value);
        EXPECT_EQ(initial.min_ramp_ms, convBack.value().min_ramp_ms);
        EXPECT_EQ(initial.max_ramp_ms, convBack.value().max_ramp_ms);
    }
}
INSTANTIATE_TEST_SUITE_P(AudioGain, AudioGainTest, testing::Values(true, false));
>>>>>>> bbb0ac8f
<|MERGE_RESOLUTION|>--- conflicted
+++ resolved
@@ -459,9 +459,6 @@
     auto convBack = legacy2aidl_audio_port_session_ext_int32_t(conv.value());
     ASSERT_TRUE(convBack.ok());
     EXPECT_EQ(initial, convBack.value());
-<<<<<<< HEAD
-}
-=======
 }
 
 class AudioGainTest : public testing::TestWithParam<bool> {};
@@ -502,5 +499,4 @@
         EXPECT_EQ(initial.max_ramp_ms, convBack.value().max_ramp_ms);
     }
 }
-INSTANTIATE_TEST_SUITE_P(AudioGain, AudioGainTest, testing::Values(true, false));
->>>>>>> bbb0ac8f
+INSTANTIATE_TEST_SUITE_P(AudioGain, AudioGainTest, testing::Values(true, false));