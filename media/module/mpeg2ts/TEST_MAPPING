--- conflicted
+++ resolved
@@ -1,7 +1,3 @@
-<<<<<<< HEAD
-// frameworks/av/media/module/mpeg2ts
-=======
->>>>>>> 66027449
 {
   "postsubmit": [
     { "name": "Mpeg2tsUnitTest" }
