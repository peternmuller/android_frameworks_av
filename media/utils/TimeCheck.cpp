--- conflicted
+++ resolved
@@ -19,12 +19,9 @@
 #include <optional>
 
 #include <mediautils/EventLog.h>
-<<<<<<< HEAD
 #include <cutils/properties.h>
-=======
+#include <utils/Log.h>
 #include <mediautils/TimeCheck.h>
-#include <utils/Log.h>
->>>>>>> 2bfa944b
 #include "debuggerd/handler.h"
 
 namespace android {
@@ -69,7 +66,6 @@
     return sTimeCheckThread;
 }
 
-<<<<<<< HEAD
 static uint32_t timeOutMs = TimeCheck::kDefaultTimeOutMs;
 
 void TimeCheck::setSystemReadyTimeoutMs(uint32_t timeout_ms)
@@ -77,15 +73,10 @@
     timeOutMs = timeout_ms;
 }
 
-TimeCheck::TimeCheck(const char *tag)
-{
-    mEndTimeNs = getTimeCheckThread()->startMonitoring(tag, timeOutMs);
-}
-=======
-TimeCheck::TimeCheck(const char* tag, uint32_t timeoutMs)
+// BUG(b/214424164)
+TimeCheck::TimeCheck(const char* tag)
     : mTimerHandle(getTimeCheckThread()->scheduleTask([tag] { crash(tag); },
-                                                      std::chrono::milliseconds(timeoutMs))) {}
->>>>>>> 2bfa944b
+                                                      std::chrono::milliseconds(timeOutMs))) {}
 
 TimeCheck::~TimeCheck() {
     getTimeCheckThread()->cancelTask(mTimerHandle);
