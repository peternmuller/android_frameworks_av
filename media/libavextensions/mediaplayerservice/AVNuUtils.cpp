--- conflicted
+++ resolved
@@ -104,15 +104,11 @@
         const sp<ABuffer> & /*accessUnit*/) {
 }
 
-<<<<<<< HEAD
 void AVNuUtils::addFlagsInMeta(const sp<ABuffer> & /*buffer*/,
         int32_t /*flags*/, bool /*isAudio*/) {
 }
 
-uint32_t AVNuUtils::getUseSetBuffersFlag() {
-=======
 uint32_t AVNuUtils::getFlags() {
->>>>>>> 60282213
     return 0;
 }
 
