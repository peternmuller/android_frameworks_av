/*
 * Copyright 2016 The Android Open Source Project
 *
 * Licensed under the Apache License, Version 2.0 (the "License");
 * you may not use this file except in compliance with the License.
 * You may obtain a copy of the License at
 *
 *      http://www.apache.org/licenses/LICENSE-2.0
 *
 * Unless required by applicable law or agreed to in writing, software
 * distributed under the License is distributed on an "AS IS" BASIS,
 * WITHOUT WARRANTIES OR CONDITIONS OF ANY KIND, either express or implied.
 * See the License for the specific language governing permissions and
 * limitations under the License.
 */

#define LOG_TAG "AAudioStreamConfiguration"
//#define LOG_NDEBUG 0
#include <utils/Log.h>

#include <stdint.h>

#include <sys/mman.h>
#include <aaudio/AAudio.h>

#include <media/AidlConversion.h>

#include "binding/AAudioStreamConfiguration.h"

using namespace aaudio;

<<<<<<< HEAD
using android::media::AudioFormatDescription;
=======
using android::media::audio::common::AudioFormatDescription;
>>>>>>> 853fde3f

AAudioStreamConfiguration::AAudioStreamConfiguration(const StreamParameters& parcelable) {
    setChannelMask(parcelable.channelMask);
    setSampleRate(parcelable.sampleRate);
    setDeviceId(parcelable.deviceId);
    static_assert(sizeof(aaudio_sharing_mode_t) == sizeof(parcelable.sharingMode));
    setSharingMode(parcelable.sharingMode);
    auto convFormat = android::aidl2legacy_AudioFormatDescription_audio_format_t(
            parcelable.audioFormat);
    setFormat(convFormat.ok() ? convFormat.value() : AUDIO_FORMAT_INVALID);
    static_assert(sizeof(aaudio_direction_t) == sizeof(parcelable.direction));
    setDirection(parcelable.direction);
    static_assert(sizeof(audio_usage_t) == sizeof(parcelable.usage));
    setUsage(parcelable.usage);
    static_assert(sizeof(aaudio_content_type_t) == sizeof(parcelable.contentType));
    setContentType(parcelable.contentType);

    static_assert(sizeof(aaudio_spatialization_behavior_t) ==
            sizeof(parcelable.spatializationBehavior));
    setSpatializationBehavior(parcelable.spatializationBehavior);
    setIsContentSpatialized(parcelable.isContentSpatialized);


    static_assert(sizeof(aaudio_input_preset_t) == sizeof(parcelable.inputPreset));
    setInputPreset(parcelable.inputPreset);
    setBufferCapacity(parcelable.bufferCapacity);
    static_assert(
            sizeof(aaudio_allowed_capture_policy_t) == sizeof(parcelable.allowedCapturePolicy));
    setAllowedCapturePolicy(parcelable.allowedCapturePolicy);
    static_assert(sizeof(aaudio_session_id_t) == sizeof(parcelable.sessionId));
    setSessionId(parcelable.sessionId);
    setPrivacySensitive(parcelable.isPrivacySensitive);
}

AAudioStreamConfiguration&
AAudioStreamConfiguration::operator=(const StreamParameters& parcelable) {
    this->~AAudioStreamConfiguration();
    new (this) AAudioStreamConfiguration(parcelable);
    return *this;
}

StreamParameters AAudioStreamConfiguration::parcelable() const {
    StreamParameters result;
    result.channelMask = getChannelMask();
    result.sampleRate = getSampleRate();
    result.deviceId = getDeviceId();
    static_assert(sizeof(aaudio_sharing_mode_t) == sizeof(result.sharingMode));
    result.sharingMode = getSharingMode();
    auto convAudioFormat = android::legacy2aidl_audio_format_t_AudioFormatDescription(getFormat());
    if (convAudioFormat.ok()) {
        result.audioFormat = convAudioFormat.value();
    } else {
        result.audioFormat = AudioFormatDescription{};
<<<<<<< HEAD
        result.audioFormat.type = android::media::AudioFormatType::SYS_RESERVED_INVALID;
=======
        result.audioFormat.type =
                android::media::audio::common::AudioFormatType::SYS_RESERVED_INVALID;
>>>>>>> 853fde3f
    }
    static_assert(sizeof(aaudio_direction_t) == sizeof(result.direction));
    result.direction = getDirection();
    static_assert(sizeof(audio_usage_t) == sizeof(result.usage));
    result.usage = getUsage();
    static_assert(sizeof(aaudio_content_type_t) == sizeof(result.contentType));
    result.contentType = getContentType();
    static_assert(sizeof(aaudio_input_preset_t) == sizeof(result.inputPreset));
    result.inputPreset = getInputPreset();
    result.bufferCapacity = getBufferCapacity();
    static_assert(sizeof(aaudio_allowed_capture_policy_t) == sizeof(result.allowedCapturePolicy));
    result.allowedCapturePolicy = getAllowedCapturePolicy();
    static_assert(sizeof(aaudio_session_id_t) == sizeof(result.sessionId));
    result.sessionId = getSessionId();
    result.isPrivacySensitive = isPrivacySensitive();
    return result;
}<|MERGE_RESOLUTION|>--- conflicted
+++ resolved
@@ -29,11 +29,7 @@
 
 using namespace aaudio;
 
-<<<<<<< HEAD
-using android::media::AudioFormatDescription;
-=======
 using android::media::audio::common::AudioFormatDescription;
->>>>>>> 853fde3f
 
 AAudioStreamConfiguration::AAudioStreamConfiguration(const StreamParameters& parcelable) {
     setChannelMask(parcelable.channelMask);
@@ -87,12 +83,8 @@
         result.audioFormat = convAudioFormat.value();
     } else {
         result.audioFormat = AudioFormatDescription{};
-<<<<<<< HEAD
-        result.audioFormat.type = android::media::AudioFormatType::SYS_RESERVED_INVALID;
-=======
         result.audioFormat.type =
                 android::media::audio::common::AudioFormatType::SYS_RESERVED_INVALID;
->>>>>>> 853fde3f
     }
     static_assert(sizeof(aaudio_direction_t) == sizeof(result.direction));
     result.direction = getDirection();
