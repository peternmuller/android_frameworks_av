
package {
    default_applicable_licenses: ["frameworks_av_media_mediaserver_license"],
}

// Added automatically by a large-scale-change
// See: http://go/android-license-faq
license {
    name: "frameworks_av_media_mediaserver_license",
    visibility: [":__subpackages__"],
    license_kinds: [
        "SPDX-license-identifier-Apache-2.0",
    ],
    license_text: [
        "NOTICE",
    ],
}

cc_library_static {
    name: "libregistermsext",
    srcs: ["register.cpp"],

    cflags: [
        "-Werror",
        "-Wall",
    ],
}

<<<<<<< HEAD
cc_defaults {
    name: "mediaserver_defaults",
=======
prebuilt_etc {
    name: "mediaserver.zygote64_32.rc",
    src: "mediaserver.zygote64_32.rc",
    sub_dir: "init/hw",
}

prebuilt_etc {
    name: "mediaserver.zygote64.rc",
    src: "mediaserver.zygote64.rc",
    sub_dir: "init/hw",
}

soong_config_module_type {
    name: "mediaserver_cc_binary",
    module_type: "cc_binary",
    config_namespace: "ANDROID",
    bool_variables: ["TARGET_DYNAMIC_64_32_MEDIASERVER"],
    properties: [
        "compile_multilib",
        "init_rc",
        "multilib.lib32.suffix",
        "multilib.lib64.suffix",
        "required",
    ],
}

mediaserver_cc_binary {
    name: "mediaserver",

    srcs: ["main_mediaserver.cpp"],

>>>>>>> d7c7465f
    shared_libs: [
        "android.hardware.media.omx@1.0",
        "libicu",
        "libfmq",
        "libbinder",
        "libhidlbase",
        "liblog",
        "libmediaplayerservice",
        "libresourcemanagerservice",
        "libutils",
        "libcutils",
    ],

    static_libs: [
        "libregistermsext",
    ],

    cflags: [
        "-Werror",
        "-Wall",
    ],

    vintf_fragments: ["manifest_media_c2_software.xml"],
}

cc_binary {
    name: "mediaserver",
    defaults: [
                "mediaserver_defaults",
              ],
    srcs: ["main_mediaserver.cpp"],
    init_rc: ["mediaserver.rc"],
    // mediaserver has only been verified on 32-bit, see b/126502613
    // By default mediaserver runs in 32-bit to save memory, except
    // on 64-bit-only lunch targets.
    // Mediaserver has only been verified on 32-bit, see b/126502613
    // use "prefer32" to *only* enable 64-bit builds on 64-bit-only lunch
    // targets, which allows them to reach 'boot_complete'.
    // ****************************************************************
    // TO ENABLE 64-BIT MEDIASERVER ON MIXED 32/64-BIT DEVICES, COMMENT
    // OUT THE FOLLOWING LINE:
    // ****************************************************************
<<<<<<< HEAD
    compile_multilib: "32",
}
cc_binary {
    name: "mediaserver64",
    defaults: [
                "mediaserver_defaults",
              ],
    srcs: ["main_mediaserver.cpp"],
    init_rc: ["mediaserver.rc"],
    compile_multilib: "64",
}
cc_binary {
    name: "mediaserverwrapper",
    defaults: [
                "mediaserver_defaults",
              ],
    srcs: ["mediaserverwrapper.cpp"],
    init_rc: ["mediaserverwrapper.rc"],
=======
    compile_multilib: "prefer32",

    cflags: [
        "-Werror",
        "-Wall",
    ],

    vintf_fragments: ["manifest_media_c2_software.xml"],

    soong_config_variables: {
        TARGET_DYNAMIC_64_32_MEDIASERVER: {
            compile_multilib: "both",
            multilib: {
                lib32: {
                    suffix: "32",
                },
                lib64: {
                    suffix: "64",
                },
            },
            required: [
                "mediaserver.zygote64_32.rc",
                "mediaserver.zygote64.rc",
            ],
            init_rc: ["mediaserver_dynamic.rc"],
            conditions_default: {
                init_rc: ["mediaserver.rc"],
            },
        },
    },
>>>>>>> d7c7465f
}<|MERGE_RESOLUTION|>--- conflicted
+++ resolved
@@ -26,10 +26,6 @@
     ],
 }
 
-<<<<<<< HEAD
-cc_defaults {
-    name: "mediaserver_defaults",
-=======
 prebuilt_etc {
     name: "mediaserver.zygote64_32.rc",
     src: "mediaserver.zygote64_32.rc",
@@ -56,12 +52,8 @@
     ],
 }
 
-mediaserver_cc_binary {
-    name: "mediaserver",
-
-    srcs: ["main_mediaserver.cpp"],
-
->>>>>>> d7c7465f
+cc_defaults {
+    name: "mediaserver_defaults",
     shared_libs: [
         "android.hardware.media.omx@1.0",
         "libicu",
@@ -85,6 +77,29 @@
     ],
 
     vintf_fragments: ["manifest_media_c2_software.xml"],
+    // TODO(b/244769449) re-enable this block
+    // soong_config_variables: {
+    //     TARGET_DYNAMIC_64_32_MEDIASERVER: {
+    //         compile_multilib: "both",
+    //         multilib: {
+    //             lib32: {
+    //                 suffix: "32",
+    //             },
+    //             lib64: {
+    //                 suffix: "64",
+    //             },
+    //         },
+    //         required: [
+    //             "mediaserver.zygote64_32.rc",
+    //             "mediaserver.zygote64.rc",
+    //         ],
+    //         init_rc: ["mediaserver_dynamic.rc"],
+    //         conditions_default: {
+    //             init_rc: ["mediaserver.rc"],
+    //         },
+    //     },
+    // },
+
 }
 
 cc_binary {
@@ -104,7 +119,6 @@
     // TO ENABLE 64-BIT MEDIASERVER ON MIXED 32/64-BIT DEVICES, COMMENT
     // OUT THE FOLLOWING LINE:
     // ****************************************************************
-<<<<<<< HEAD
     compile_multilib: "32",
 }
 cc_binary {
@@ -123,36 +137,4 @@
               ],
     srcs: ["mediaserverwrapper.cpp"],
     init_rc: ["mediaserverwrapper.rc"],
-=======
-    compile_multilib: "prefer32",
-
-    cflags: [
-        "-Werror",
-        "-Wall",
-    ],
-
-    vintf_fragments: ["manifest_media_c2_software.xml"],
-
-    soong_config_variables: {
-        TARGET_DYNAMIC_64_32_MEDIASERVER: {
-            compile_multilib: "both",
-            multilib: {
-                lib32: {
-                    suffix: "32",
-                },
-                lib64: {
-                    suffix: "64",
-                },
-            },
-            required: [
-                "mediaserver.zygote64_32.rc",
-                "mediaserver.zygote64.rc",
-            ],
-            init_rc: ["mediaserver_dynamic.rc"],
-            conditions_default: {
-                init_rc: ["mediaserver.rc"],
-            },
-        },
-    },
->>>>>>> d7c7465f
 }