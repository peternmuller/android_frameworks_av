--- conflicted
+++ resolved
@@ -75,8 +75,16 @@
         "-Wall",
     ],
 
-<<<<<<< HEAD
-    vintf_fragments: ["manifest_media_c2_software.xml"],
+    // AIDL is only used when release_aidl_use_unfrozen is true
+    // because the swcodec mainline module is a prebuilt from an
+    // Android U branch in that case.
+    // TODO(b/327508501)
+    vintf_fragments: ["manifest_media_c2_software_hidl.xml"],
+    product_variables: {
+        release_aidl_use_unfrozen: {
+            vintf_fragments: ["manifest_media_c2_software_aidl.xml"],
+        },
+    },
     // TODO(b/244769449) re-enable this block
     // soong_config_variables: {
     //     TARGET_DYNAMIC_64_32_MEDIASERVER: {
@@ -101,18 +109,6 @@
     // },
 
 }
-=======
-    // AIDL is only used when release_aidl_use_unfrozen is true
-    // because the swcodec mainline module is a prebuilt from an
-    // Android U branch in that case.
-    // TODO(b/327508501)
-    vintf_fragments: ["manifest_media_c2_software_hidl.xml"],
-    product_variables: {
-        release_aidl_use_unfrozen: {
-            vintf_fragments: ["manifest_media_c2_software_aidl.xml"],
-        },
-    },
->>>>>>> 4bec5679
 
 cc_binary {
     name: "mediaserver",
