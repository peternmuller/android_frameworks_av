/*
 ** Copyright 2008, The Android Open Source Project
 **
 ** Licensed under the Apache License, Version 2.0 (the "License");
 ** you may not use this file except in compliance with the License.
 ** You may obtain a copy of the License at
 **
 **     http://www.apache.org/licenses/LICENSE-2.0
 **
 ** Unless required by applicable law or agreed to in writing, software
 ** distributed under the License is distributed on an "AS IS" BASIS,
 ** WITHOUT WARRANTIES OR CONDITIONS OF ANY KIND, either express or implied.
 ** See the License for the specific language governing permissions and
 ** limitations under the License.
 */

//#define LOG_NDEBUG 0
#define LOG_TAG "MediaRecorderService"
#include <utils/Log.h>

#include <inttypes.h>
#include <sys/types.h>
#include <sys/stat.h>
#include <dirent.h>
#include <unistd.h>
#include <string.h>
#include <cutils/atomic.h>
#include <cutils/properties.h> // for property_get
#include <binder/IPCThreadState.h>
#include <binder/IServiceManager.h>
#include <binder/MemoryHeapBase.h>
#include <binder/MemoryBase.h>

#include <utils/String16.h>

#include <system/audio.h>

#include "MediaRecorderClient.h"
#include "MediaPlayerService.h"

#include "StagefrightRecorder.h"
#include <gui/IGraphicBufferProducer.h>
#include "mediaplayerservice/AVMediaServiceExtensions.h"

namespace android {

const char* cameraPermission = "android.permission.CAMERA";
const char* recordAudioPermission = "android.permission.RECORD_AUDIO";

static bool checkPermission(const char* permissionString) {
    if (getpid() == IPCThreadState::self()->getCallingPid()) return true;
    bool ok = checkCallingPermission(String16(permissionString));
    if (!ok) ALOGE("Request requires %s", permissionString);
    return ok;
}

status_t MediaRecorderClient::setInputSurface(const sp<IGraphicBufferConsumer>& surface)
{
    ALOGV("setInputSurface");
    Mutex::Autolock lock(mLock);
    if (mRecorder == NULL) {
        ALOGE("recorder is not initialized");
        return NO_INIT;
    }
    return mRecorder->setInputSurface(surface);
}

sp<IGraphicBufferProducer> MediaRecorderClient::querySurfaceMediaSource()
{
    ALOGV("Query SurfaceMediaSource");
    Mutex::Autolock lock(mLock);
    if (mRecorder == NULL) {
        ALOGE("recorder is not initialized");
        return NULL;
    }
    return mRecorder->querySurfaceMediaSource();
}



status_t MediaRecorderClient::setCamera(const sp<hardware::ICamera>& camera,
                                        const sp<ICameraRecordingProxy>& proxy)
{
    ALOGV("setCamera");
    Mutex::Autolock lock(mLock);
    if (mRecorder == NULL) {
        ALOGE("recorder is not initialized");
        return NO_INIT;
    }
    return mRecorder->setCamera(camera, proxy);
}

status_t MediaRecorderClient::setPreviewSurface(const sp<IGraphicBufferProducer>& surface)
{
    ALOGV("setPreviewSurface");
    Mutex::Autolock lock(mLock);
    if (mRecorder == NULL) {
        ALOGE("recorder is not initialized");
        return NO_INIT;
    }
    return mRecorder->setPreviewSurface(surface);
}

status_t MediaRecorderClient::setVideoSource(int vs)
{
    ALOGV("setVideoSource(%d)", vs);
    // Check camera permission for sources other than SURFACE
    if (vs != VIDEO_SOURCE_SURFACE && !checkPermission(cameraPermission)) {
        return PERMISSION_DENIED;
    }
    Mutex::Autolock lock(mLock);
    if (mRecorder == NULL)     {
        ALOGE("recorder is not initialized");
        return NO_INIT;
    }
    return mRecorder->setVideoSource((video_source)vs);
}

status_t MediaRecorderClient::setAudioSource(int as)
{
    ALOGV("setAudioSource(%d)", as);
    if (!checkPermission(recordAudioPermission)) {
        return PERMISSION_DENIED;
    }
    Mutex::Autolock lock(mLock);
    if (mRecorder == NULL)  {
        ALOGE("recorder is not initialized");
        return NO_INIT;
    }
    return mRecorder->setAudioSource((audio_source_t)as);
}

status_t MediaRecorderClient::setOutputFormat(int of)
{
    ALOGV("setOutputFormat(%d)", of);
    Mutex::Autolock lock(mLock);
    if (mRecorder == NULL) {
        ALOGE("recorder is not initialized");
        return NO_INIT;
    }
    return mRecorder->setOutputFormat((output_format)of);
}

status_t MediaRecorderClient::setVideoEncoder(int ve)
{
    ALOGV("setVideoEncoder(%d)", ve);
    Mutex::Autolock lock(mLock);
    if (mRecorder == NULL) {
        ALOGE("recorder is not initialized");
        return NO_INIT;
    }
    return mRecorder->setVideoEncoder((video_encoder)ve);
}

status_t MediaRecorderClient::setAudioEncoder(int ae)
{
    ALOGV("setAudioEncoder(%d)", ae);
    Mutex::Autolock lock(mLock);
    if (mRecorder == NULL) {
        ALOGE("recorder is not initialized");
        return NO_INIT;
    }
    return mRecorder->setAudioEncoder((audio_encoder)ae);
}

status_t MediaRecorderClient::setOutputFile(int fd, int64_t offset, int64_t length)
{
    ALOGV("setOutputFile(%d, %" PRId64 ", %" PRId64 ")", fd, offset, length);
    Mutex::Autolock lock(mLock);
    if (mRecorder == NULL) {
        ALOGE("recorder is not initialized");
        return NO_INIT;
    }
    return mRecorder->setOutputFile(fd, offset, length);
}

status_t MediaRecorderClient::setVideoSize(int width, int height)
{
    ALOGV("setVideoSize(%dx%d)", width, height);
    Mutex::Autolock lock(mLock);
    if (mRecorder == NULL) {
        ALOGE("recorder is not initialized");
        return NO_INIT;
    }
    return mRecorder->setVideoSize(width, height);
}

status_t MediaRecorderClient::setVideoFrameRate(int frames_per_second)
{
    ALOGV("setVideoFrameRate(%d)", frames_per_second);
    Mutex::Autolock lock(mLock);
    if (mRecorder == NULL) {
        ALOGE("recorder is not initialized");
        return NO_INIT;
    }
    return mRecorder->setVideoFrameRate(frames_per_second);
}

status_t MediaRecorderClient::setParameters(const String8& params) {
    ALOGV("setParameters(%s)", params.string());
    Mutex::Autolock lock(mLock);
    if (mRecorder == NULL) {
        ALOGE("recorder is not initialized");
        return NO_INIT;
    }
    return mRecorder->setParameters(params);
}

status_t MediaRecorderClient::prepare()
{
    ALOGV("prepare");
    Mutex::Autolock lock(mLock);
    if (mRecorder == NULL) {
        ALOGE("recorder is not initialized");
        return NO_INIT;
    }
    return mRecorder->prepare();
}


status_t MediaRecorderClient::getMaxAmplitude(int* max)
{
    ALOGV("getMaxAmplitude");
    Mutex::Autolock lock(mLock);
    if (mRecorder == NULL) {
        ALOGE("recorder is not initialized");
        return NO_INIT;
    }
    return mRecorder->getMaxAmplitude(max);
}

status_t MediaRecorderClient::start()
{
    ALOGV("start");
    Mutex::Autolock lock(mLock);
    if (mRecorder == NULL) {
        ALOGE("recorder is not initialized");
        return NO_INIT;
    }
    return mRecorder->start();

}

status_t MediaRecorderClient::stop()
{
    ALOGV("stop");
    Mutex::Autolock lock(mLock);
    if (mRecorder == NULL) {
        ALOGE("recorder is not initialized");
        return NO_INIT;
    }
    return mRecorder->stop();
}

status_t MediaRecorderClient::pause()
{
    ALOGV("pause");
    Mutex::Autolock lock(mLock);
    if (mRecorder == NULL) {
        ALOGE("recorder is not initialized");
        return NO_INIT;
    }
    return mRecorder->pause();

}

status_t MediaRecorderClient::resume()
{
    ALOGV("resume");
    Mutex::Autolock lock(mLock);
    if (mRecorder == NULL) {
        ALOGE("recorder is not initialized");
        return NO_INIT;
    }
    return mRecorder->resume();
}

status_t MediaRecorderClient::init()
{
    ALOGV("init");
    Mutex::Autolock lock(mLock);
    if (mRecorder == NULL) {
        ALOGE("recorder is not initialized");
        return NO_INIT;
    }
    return mRecorder->init();
}

status_t MediaRecorderClient::close()
{
    ALOGV("close");
    Mutex::Autolock lock(mLock);
    if (mRecorder == NULL) {
        ALOGE("recorder is not initialized");
        return NO_INIT;
    }
    return mRecorder->close();
}


status_t MediaRecorderClient::reset()
{
    ALOGV("reset");
    Mutex::Autolock lock(mLock);
    if (mRecorder == NULL) {
        ALOGE("recorder is not initialized");
        return NO_INIT;
    }
    return mRecorder->reset();
}

status_t MediaRecorderClient::release()
{
    ALOGV("release");
    Mutex::Autolock lock(mLock);
    if (mRecorder != NULL) {
        delete mRecorder;
        mRecorder = NULL;
        wp<MediaRecorderClient> client(this);
        mMediaPlayerService->removeMediaRecorderClient(client);
    }
    return NO_ERROR;
}

MediaRecorderClient::MediaRecorderClient(const sp<MediaPlayerService>& service, pid_t pid,
        const String16& opPackageName)
{
    ALOGV("Client constructor");
    mPid = pid;
    mRecorder = AVMediaServiceFactory::get()->createStagefrightRecorder(opPackageName);
    mMediaPlayerService = service;
}

MediaRecorderClient::~MediaRecorderClient()
{
    ALOGV("Client destructor");
    release();
}

MediaRecorderClient::ServiceDeathNotifier::ServiceDeathNotifier(
        const sp<IBinder>& service,
        const sp<IMediaRecorderClient>& listener,
        int which) {
    mService = service;
    mListener = listener;
    mWhich = which;
}

MediaRecorderClient::ServiceDeathNotifier::~ServiceDeathNotifier() {
    mService->unlinkToDeath(this);
}

void  MediaRecorderClient::ServiceDeathNotifier::binderDied(const wp<IBinder>& /*who*/) {
    sp<IMediaRecorderClient> listener = mListener.promote();
    if (listener != NULL) {
        listener->notify(MEDIA_ERROR, MEDIA_ERROR_SERVER_DIED, mWhich);
    } else {
        ALOGW("listener for process %d death is gone", mWhich);
    }
}

status_t MediaRecorderClient::setListener(const sp<IMediaRecorderClient>& listener)
{
    ALOGV("setListener");
    Mutex::Autolock lock(mLock);
    if (mRecorder == NULL) {
        ALOGE("recorder is not initialized");
        return NO_INIT;
    }
    mRecorder->setListener(listener);

    sp<IServiceManager> sm = defaultServiceManager();
<<<<<<< HEAD
    sp<IBinder> binder = sm->getService(String16("media.camera"));
    if (binder == NULL) {
        ALOGE("Unable to connect to camera service");
        return NO_INIT;
    }

    mCameraDeathListener = new ServiceDeathNotifier(binder, listener,
            MediaPlayerService::CAMERA_PROCESS_DEATH);
    binder->linkToDeath(mCameraDeathListener);
=======

    // WORKAROUND: We don't know if camera exists here and getService might block for 5 seconds.
    // Use checkService for camera if we don't know it exists.
    static std::atomic<bool> sCameraChecked(false);  // once true never becomes false.
    static std::atomic<bool> sCameraVerified(false); // once true never becomes false.
    sp<IBinder> binder = (sCameraVerified || !sCameraChecked)
        ? sm->getService(String16("media.camera")) : sm->checkService(String16("media.camera"));
    // If the device does not have a camera, do not create a death listener for it.
    if (binder != NULL) {
        sCameraVerified = true;
        mCameraDeathListener = new ServiceDeathNotifier(binder, listener,
                MediaPlayerService::CAMERA_PROCESS_DEATH);
        binder->linkToDeath(mCameraDeathListener);
    }
    sCameraChecked = true;
>>>>>>> 220f9a06

    binder = sm->getService(String16("media.codec"));
    if (binder == NULL) {
        ALOGE("Unable to connect to media codec service");
        return NO_INIT;
    }

    mCodecDeathListener = new ServiceDeathNotifier(binder, listener,
            MediaPlayerService::MEDIACODEC_PROCESS_DEATH);
    binder->linkToDeath(mCodecDeathListener);

    return OK;
}

status_t MediaRecorderClient::setClientName(const String16& clientName) {
    ALOGV("setClientName(%s)", String8(clientName).string());
    Mutex::Autolock lock(mLock);
    if (mRecorder == NULL) {
        ALOGE("recorder is not initialized");
        return NO_INIT;
    }
    return mRecorder->setClientName(clientName);
}

status_t MediaRecorderClient::dump(int fd, const Vector<String16>& args) {
    if (mRecorder != NULL) {
        return mRecorder->dump(fd, args);
    }
    return OK;
}

}; // namespace android<|MERGE_RESOLUTION|>--- conflicted
+++ resolved
@@ -370,17 +370,6 @@
     mRecorder->setListener(listener);
 
     sp<IServiceManager> sm = defaultServiceManager();
-<<<<<<< HEAD
-    sp<IBinder> binder = sm->getService(String16("media.camera"));
-    if (binder == NULL) {
-        ALOGE("Unable to connect to camera service");
-        return NO_INIT;
-    }
-
-    mCameraDeathListener = new ServiceDeathNotifier(binder, listener,
-            MediaPlayerService::CAMERA_PROCESS_DEATH);
-    binder->linkToDeath(mCameraDeathListener);
-=======
 
     // WORKAROUND: We don't know if camera exists here and getService might block for 5 seconds.
     // Use checkService for camera if we don't know it exists.
@@ -396,7 +385,6 @@
         binder->linkToDeath(mCameraDeathListener);
     }
     sCameraChecked = true;
->>>>>>> 220f9a06
 
     binder = sm->getService(String16("media.codec"));
     if (binder == NULL) {
