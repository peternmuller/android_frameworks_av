--- conflicted
+++ resolved
@@ -67,31 +67,6 @@
 constexpr audio_microphone_direction_t kSupportedMicrophoneDirections[] = {
     MIC_DIRECTION_UNSPECIFIED, MIC_DIRECTION_FRONT, MIC_DIRECTION_BACK, MIC_DIRECTION_EXTERNAL};
 
-<<<<<<< HEAD
-struct RecordingConfig {
-    output_format outputFormat;
-    audio_encoder audioEncoder;
-    video_encoder videoEncoder;
-};
-
-const struct RecordingConfig kRecordingConfigList[] = {
-    {OUTPUT_FORMAT_AMR_NB, AUDIO_ENCODER_AMR_NB, VIDEO_ENCODER_DEFAULT},
-    {OUTPUT_FORMAT_AMR_WB, AUDIO_ENCODER_AMR_WB, VIDEO_ENCODER_DEFAULT},
-    {OUTPUT_FORMAT_AAC_ADTS, AUDIO_ENCODER_AAC, VIDEO_ENCODER_DEFAULT},
-    {OUTPUT_FORMAT_AAC_ADTS, AUDIO_ENCODER_HE_AAC, VIDEO_ENCODER_DEFAULT},
-    {OUTPUT_FORMAT_AAC_ADTS, AUDIO_ENCODER_HE_AAC_PS, VIDEO_ENCODER_DEFAULT},
-    {OUTPUT_FORMAT_AAC_ADTS, AUDIO_ENCODER_AAC_ELD, VIDEO_ENCODER_DEFAULT},
-    {OUTPUT_FORMAT_OGG, AUDIO_ENCODER_OPUS, VIDEO_ENCODER_DEFAULT},
-    {OUTPUT_FORMAT_RTP_AVP, AUDIO_ENCODER_DEFAULT, VIDEO_ENCODER_DEFAULT},
-    {OUTPUT_FORMAT_MPEG2TS, AUDIO_ENCODER_AAC, VIDEO_ENCODER_H264},
-    {OUTPUT_FORMAT_WEBM, AUDIO_ENCODER_VORBIS, VIDEO_ENCODER_VP8},
-    {OUTPUT_FORMAT_THREE_GPP, AUDIO_ENCODER_DEFAULT, VIDEO_ENCODER_MPEG_4_SP},
-    {OUTPUT_FORMAT_MPEG_4, AUDIO_ENCODER_AAC, VIDEO_ENCODER_H264},
-    {OUTPUT_FORMAT_MPEG_4, AUDIO_ENCODER_DEFAULT, VIDEO_ENCODER_MPEG_4_SP},
-    {OUTPUT_FORMAT_MPEG_4, AUDIO_ENCODER_DEFAULT, VIDEO_ENCODER_HEVC}};
-
-=======
->>>>>>> f517b09d
 const string kParametersList[] = {"max-duration",
                                   "max-filesize",
                                   "interleave-duration-us",
