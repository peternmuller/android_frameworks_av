--- conflicted
+++ resolved
@@ -154,15 +154,12 @@
                 int event, void *me, void *info);
                void             deleteRecycledTrack_l();
                void             close_l();
-<<<<<<< HEAD
 #ifdef DOLBY_ENABLE
                void             setDolbyParameters(const String8& keyValuePairs);
                void             updateTrackOnAudioProcessed(sp<AudioTrack> t, bool trackReused);
                bool             mProcessedAudio;
 #endif // DOLBY_END
-=======
            status_t             updateTrack();
->>>>>>> 9627e72f
 
         sp<AudioTrack>          mTrack;
         sp<AudioTrack>          mRecycledTrack;
