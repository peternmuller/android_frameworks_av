package {
    default_applicable_licenses: [
        "frameworks_av_media_libmediaplayerservice_license",
    ],
}

// Added automatically by a large-scale-change
// See: http://go/android-license-faq
license {
    name: "frameworks_av_media_libmediaplayerservice_license",
    visibility: [":__subpackages__"],
    license_kinds: [
        "SPDX-license-identifier-Apache-2.0",
    ],
    license_text: [
        "NOTICE",
    ],
}

filegroup {
    name: "libmediaplayerservice_sources",

    srcs: [
        "ActivityManager.cpp",
        "DeathNotifier.cpp",
        "MediaPlayerFactory.cpp",
        "MediaPlayerService.cpp",
        "MediaRecorderClient.cpp",
        "MetadataRetrieverClient.cpp",
        "StagefrightMetadataRetriever.cpp",
        "StagefrightRecorder.cpp",
        "TestPlayerStub.cpp",
        "mpctl/PerfBoost.cpp",
    ],
}

cc_defaults {
    name: "libmediaplayerservice_defaults",

    srcs: [
        ":libmediaplayerservice_sources",
    ],

    shared_libs: [
        "android.hardware.media.c2@1.0",
        "android.hardware.media.omx@1.0",
        "av-types-aidl-cpp",
        "framework-permission-aidl-cpp",
        "libaudioclient_aidl_conversion",
        "libbase",
        "libactivitymanager_aidl",
        "libandroid_net",
        "libaudioclient",
        "libbinder",
        "libcamera_client",
        "libcodec2_client",
        "libcrypto",
        "libcutils",
        "libdatasource",
        "libdl",
        "libdrmframework",
        "libgui",
        "libhidlbase",
        "liblog",
        "libmedia",
        "libmedia_codeclist",
        "libmedia_omx",
        "libmediadrm",
        "libmediametrics",
        "libmediautils",
        "libmemunreachable",
        "libnetd_client",
        "libpowermanager",
        "libstagefright",
        "libstagefright_foundation",
        "libstagefright_httplive",
        "libstagefright_omx",
        "libutils",
        "packagemanager_aidl-cpp",
    ],

    header_libs: [
        "media_plugin_headers",
        "libmediautils_headers",
        "libstagefright_rtsp_headers",
        "libstagefright_webm_headers",
        "libstagefright_mpeg2support_headers",
    ],

    static_libs: [
        "libplayerservice_datasource",
        "libstagefright_nuplayer",
        "libstagefright_rtsp",
        "libstagefright_timedtext",
        "framework-permission-aidl-cpp",
    ],

<<<<<<< HEAD
    whole_static_libs: [
        "libavmediaserviceextensions",
=======
    cflags: [
        "-Werror",
        "-Wno-error=deprecated-declarations",
        "-Wall",
    ],

    sanitize: {
        cfi: true,
    },
}

cc_library {
    name: "libmediaplayerservice",

    defaults: [
        "libmediaplayerservice_defaults",
>>>>>>> 58061c88
    ],

    export_shared_lib_headers: [
        "libmedia",
        "framework-permission-aidl-cpp",
    ],

    export_header_lib_headers: [
        "libmediautils_headers",
    ],

<<<<<<< HEAD
    include_dirs: [
        "frameworks/av/media/libavextensions",
        "frameworks/av/media/libmediaextractor",
        "frameworks/av/media/module/mpeg2ts",
    ],

    local_include_dirs: ["include"],

=======
>>>>>>> 58061c88
    export_include_dirs: [
        ".",
    ],

    local_include_dirs: ["include"],
}<|MERGE_RESOLUTION|>--- conflicted
+++ resolved
@@ -95,14 +95,8 @@
         "framework-permission-aidl-cpp",
     ],
 
-<<<<<<< HEAD
     whole_static_libs: [
         "libavmediaserviceextensions",
-=======
-    cflags: [
-        "-Werror",
-        "-Wno-error=deprecated-declarations",
-        "-Wall",
     ],
 
     sanitize: {
@@ -115,7 +109,6 @@
 
     defaults: [
         "libmediaplayerservice_defaults",
->>>>>>> 58061c88
     ],
 
     export_shared_lib_headers: [
@@ -127,17 +120,12 @@
         "libmediautils_headers",
     ],
 
-<<<<<<< HEAD
     include_dirs: [
         "frameworks/av/media/libavextensions",
         "frameworks/av/media/libmediaextractor",
         "frameworks/av/media/module/mpeg2ts",
     ],
 
-    local_include_dirs: ["include"],
-
-=======
->>>>>>> 58061c88
     export_include_dirs: [
         ".",
     ],
