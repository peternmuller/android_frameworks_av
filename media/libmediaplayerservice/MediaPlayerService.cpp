--- conflicted
+++ resolved
@@ -2253,12 +2253,7 @@
             // If recycled and new tracks are not on the same output,
             // don't reuse the recycled one.
             if (mRecycledTrack->getOutput() != t->getOutput()) {
-<<<<<<< HEAD
-                ALOGV("effect chain if exists has already moved to new output, \
-                        giving up reusing recycled track.");
-=======
                 ALOGV("output has changed, don't reuse track");
->>>>>>> 1ab1cf68
                 reuse = false;
             }
         }
