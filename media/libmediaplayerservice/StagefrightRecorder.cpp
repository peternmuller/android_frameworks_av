/*
 * Copyright (C) 2009 The Android Open Source Project
 *
 * Licensed under the Apache License, Version 2.0 (the "License");
 * you may not use this file except in compliance with the License.
 * You may obtain a copy of the License at
 *
 *      http://www.apache.org/licenses/LICENSE-2.0
 *
 * Unless required by applicable law or agreed to in writing, software
 * distributed under the License is distributed on an "AS IS" BASIS,
 * WITHOUT WARRANTIES OR CONDITIONS OF ANY KIND, either express or implied.
 * See the License for the specific language governing permissions and
 * limitations under the License.
 */

//#define LOG_NDEBUG 0
#define LOG_TAG "StagefrightRecorder"
#include <inttypes.h>
// TODO/workaround: including base logging now as it conflicts with ADebug.h
// and it must be included first.
#include <android-base/logging.h>
#include <utils/Log.h>

#include <cutils/properties.h>
#include <inttypes.h>
#include "WebmWriter.h"
#include "StagefrightRecorder.h"

#include <algorithm>

#include <android-base/properties.h>
#include <android/hardware/ICamera.h>

#include <binder/IPCThreadState.h>
#include <binder/IServiceManager.h>

#include <media/AidlConversion.h>
#include <media/IMediaPlayerService.h>
#include <media/MediaMetricsItem.h>
#include <media/stagefright/foundation/ABuffer.h>
#include <media/stagefright/foundation/ADebug.h>
#include <media/stagefright/foundation/AMessage.h>
#include <media/stagefright/foundation/ALooper.h>
#include <media/stagefright/ACodec.h>
#include <media/stagefright/AudioSource.h>
#include <media/stagefright/AMRWriter.h>
#include <media/stagefright/AACWriter.h>
#include <media/stagefright/CameraSource.h>
#include <media/stagefright/CameraSourceTimeLapse.h>
#include <media/stagefright/MPEG2TSWriter.h>
#include <media/stagefright/MPEG4Writer.h>
#include <media/stagefright/MediaCodecConstants.h>
#include <media/stagefright/MediaDefs.h>
#include <media/stagefright/MetaData.h>
#include <media/stagefright/MediaCodecSource.h>
#include <media/stagefright/MediaCodecConstants.h>
#include <media/stagefright/OggWriter.h>
#include <media/stagefright/PersistentSurface.h>
#include <media/MediaProfiles.h>
#include <camera/CameraParameters.h>

#include <utils/Errors.h>
#include <sys/types.h>
#include <ctype.h>
#include <unistd.h>

#include <system/audio.h>

#include "ARTPWriter.h"
#include <stagefright/AVExtensions.h>

namespace android {

static const float kTypicalDisplayRefreshingRate = 60.f;
// display refresh rate drops on battery saver
// 60 fps refreshing rate is the most common
// upto 60 fps, it should be no layer encoding.
static const float kMinTypicalDisplayRefreshingRate = kTypicalDisplayRefreshingRate;
static const int kMaxNumVideoTemporalLayers = 8;

// key for media statistics
static const char *kKeyRecorder = "recorder";
// attrs for media statistics
// NB: these are matched with public Java API constants defined
// in frameworks/base/media/java/android/media/MediaRecorder.java
// These must be kept synchronized with the constants there.
static const char *kRecorderLogSessionId = "android.media.mediarecorder.log-session-id";
static const char *kRecorderAudioBitrate = "android.media.mediarecorder.audio-bitrate";
static const char *kRecorderAudioChannels = "android.media.mediarecorder.audio-channels";
static const char *kRecorderAudioSampleRate = "android.media.mediarecorder.audio-samplerate";
static const char *kRecorderAudioTimescale = "android.media.mediarecorder.audio-timescale";
static const char *kRecorderCaptureFps = "android.media.mediarecorder.capture-fps";
static const char *kRecorderCaptureFpsEnable = "android.media.mediarecorder.capture-fpsenable";
static const char *kRecorderFrameRate = "android.media.mediarecorder.frame-rate";
static const char *kRecorderHeight = "android.media.mediarecorder.height";
static const char *kRecorderMovieTimescale = "android.media.mediarecorder.movie-timescale";
static const char *kRecorderRotation = "android.media.mediarecorder.rotation";
static const char *kRecorderVideoBitrate = "android.media.mediarecorder.video-bitrate";
static const char *kRecorderVideoIframeInterval = "android.media.mediarecorder.video-iframe-interval";
static const char *kRecorderVideoLevel = "android.media.mediarecorder.video-encoder-level";
static const char *kRecorderVideoProfile = "android.media.mediarecorder.video-encoder-profile";
static const char *kRecorderVideoTimescale = "android.media.mediarecorder.video-timescale";
static const char *kRecorderWidth = "android.media.mediarecorder.width";

// new fields, not yet frozen in the public Java API definitions
static const char *kRecorderAudioMime = "android.media.mediarecorder.audio.mime";
static const char *kRecorderVideoMime = "android.media.mediarecorder.video.mime";
static const char *kRecorderDurationMs = "android.media.mediarecorder.durationMs";
static const char *kRecorderPaused = "android.media.mediarecorder.pausedMs";
static const char *kRecorderNumPauses = "android.media.mediarecorder.NPauses";

static const int64_t kMax32BitFileSize = 0x00ffffffffLL; // 4GB

// To collect the encoder usage for the battery app
static void addBatteryData(uint32_t params) {
    sp<IBinder> binder =
        defaultServiceManager()->getService(String16("media.player"));
    sp<IMediaPlayerService> service = interface_cast<IMediaPlayerService>(binder);
    CHECK(service.get() != NULL);

    service->addBatteryData(params);
}


StagefrightRecorder::StagefrightRecorder(const AttributionSourceState& client)
    : MediaRecorderBase(client),
      mWriter(NULL),
      mOutputFd(-1),
      mAudioSource((audio_source_t)AUDIO_SOURCE_CNT), // initialize with invalid value
      mPrivacySensitive(PRIVACY_SENSITIVE_DEFAULT),
      mVideoSource(VIDEO_SOURCE_LIST_END),
      mRTPCVOExtMap(-1),
      mRTPCVODegrees(0),
      mRTPSockDscp(0),
      mRTPSockNetwork(0),
      mLastSeqNo(0),
      mStarted(false),
      mSelectedDeviceId(AUDIO_PORT_HANDLE_NONE),
      mDeviceCallbackEnabled(false),
      mSelectedMicDirection(MIC_DIRECTION_UNSPECIFIED),
      mSelectedMicFieldDimension(MIC_FIELD_DIMENSION_NORMAL) {

    ALOGV("Constructor");

    mMetricsItem = NULL;
    mAnalyticsDirty = false;
    reset();
}

StagefrightRecorder::~StagefrightRecorder() {
    ALOGV("Destructor");
    stop();

    if (mLooper != NULL) {
        mLooper->stop();
    }

    // log the current record, provided it has some information worth recording
    // NB: this also reclaims & clears mMetricsItem.
    flushAndResetMetrics(false);
}

void StagefrightRecorder::updateMetrics() {
    ALOGV("updateMetrics");

    // we run as part of the media player service; what we really want to
    // know is the app which requested the recording.
    mMetricsItem->setUid(VALUE_OR_FATAL(aidl2legacy_int32_t_uid_t(mAttributionSource.uid)));

    mMetricsItem->setCString(kRecorderLogSessionId, mLogSessionId.c_str());

    // populate the values from the raw fields.

    // TBD mOutputFormat  = OUTPUT_FORMAT_THREE_GPP;
    // TBD mAudioEncoder  = AUDIO_ENCODER_AMR_NB;
    // TBD mVideoEncoder  = VIDEO_ENCODER_DEFAULT;
    mMetricsItem->setInt32(kRecorderHeight, mVideoHeight);
    mMetricsItem->setInt32(kRecorderWidth, mVideoWidth);
    mMetricsItem->setInt32(kRecorderFrameRate, mFrameRate);
    mMetricsItem->setInt32(kRecorderVideoBitrate, mVideoBitRate);
    mMetricsItem->setInt32(kRecorderAudioSampleRate, mSampleRate);
    mMetricsItem->setInt32(kRecorderAudioChannels, mAudioChannels);
    mMetricsItem->setInt32(kRecorderAudioBitrate, mAudioBitRate);
    // TBD mInterleaveDurationUs = 0;
    mMetricsItem->setInt32(kRecorderVideoIframeInterval, mIFramesIntervalSec);
    // TBD mAudioSourceNode = 0;
    // TBD mUse64BitFileOffset = false;
    if (mMovieTimeScale != -1)
        mMetricsItem->setInt32(kRecorderMovieTimescale, mMovieTimeScale);
    if (mAudioTimeScale != -1)
        mMetricsItem->setInt32(kRecorderAudioTimescale, mAudioTimeScale);
    if (mVideoTimeScale != -1)
        mMetricsItem->setInt32(kRecorderVideoTimescale, mVideoTimeScale);
    // TBD mCameraId        = 0;
    // TBD mStartTimeOffsetMs = -1;
    mMetricsItem->setInt32(kRecorderVideoProfile, mVideoEncoderProfile);
    mMetricsItem->setInt32(kRecorderVideoLevel, mVideoEncoderLevel);
    // TBD mMaxFileDurationUs = 0;
    // TBD mMaxFileSizeBytes = 0;
    // TBD mTrackEveryTimeDurationUs = 0;
    mMetricsItem->setInt32(kRecorderCaptureFpsEnable, mCaptureFpsEnable);
    mMetricsItem->setDouble(kRecorderCaptureFps, mCaptureFps);
    // TBD mCameraSourceTimeLapse = NULL;
    // TBD mMetaDataStoredInVideoBuffers = kMetadataBufferTypeInvalid;
    // TBD mEncoderProfiles = MediaProfiles::getInstance();
    mMetricsItem->setInt32(kRecorderRotation, mRotationDegrees);
    // PII mLatitudex10000 = -3600000;
    // PII mLongitudex10000 = -3600000;
    // TBD mTotalBitRate = 0;

    // duration information (recorded, paused, # of pauses)
    mMetricsItem->setInt64(kRecorderDurationMs, (mDurationRecordedUs+500)/1000 );
    if (mNPauses != 0) {
        mMetricsItem->setInt64(kRecorderPaused, (mDurationPausedUs+500)/1000 );
        mMetricsItem->setInt32(kRecorderNumPauses, mNPauses);
    }
}

void StagefrightRecorder::flushAndResetMetrics(bool reinitialize) {
    ALOGV("flushAndResetMetrics");
    // flush anything we have, maybe setup a new record
    if (mMetricsItem != NULL) {
        if (mAnalyticsDirty) {
            updateMetrics();
            if (mMetricsItem->count() > 0) {
                mMetricsItem->selfrecord();
            }
        }
        delete mMetricsItem;
        mMetricsItem = NULL;
    }
    mAnalyticsDirty = false;
    if (reinitialize) {
        mMetricsItem = mediametrics::Item::create(kKeyRecorder);
    }
}

status_t StagefrightRecorder::init() {
    ALOGV("init");

    mLooper = new ALooper;
    mLooper->setName("recorder_looper");
    mLooper->start();

    return OK;
}

// The client side of mediaserver asks it to create a SurfaceMediaSource
// and return a interface reference. The client side will use that
// while encoding GL Frames
sp<IGraphicBufferProducer> StagefrightRecorder::querySurfaceMediaSource() const {
    ALOGV("Get SurfaceMediaSource");
    return mGraphicBufferProducer;
}

status_t StagefrightRecorder::setAudioSource(audio_source_t as) {
    ALOGV("setAudioSource: %d", as);

    if (as == AUDIO_SOURCE_DEFAULT) {
        mAudioSource = AUDIO_SOURCE_MIC;
    } else {
        mAudioSource = as;
    }
    // Reset privacy sensitive in case this is the second time audio source is set
    mPrivacySensitive = PRIVACY_SENSITIVE_DEFAULT;
    return OK;
}

status_t StagefrightRecorder::setPrivacySensitive(bool privacySensitive) {
    // privacy sensitive cannot be set before audio source is set
    if (mAudioSource == AUDIO_SOURCE_CNT) {
        return INVALID_OPERATION;
    }
    mPrivacySensitive = privacySensitive ? PRIVACY_SENSITIVE_ENABLED : PRIVACY_SENSITIVE_DISABLED;
    return OK;
}

status_t StagefrightRecorder::isPrivacySensitive(bool *privacySensitive) const {
    *privacySensitive = false;
    if (mAudioSource == AUDIO_SOURCE_CNT) {
        return INVALID_OPERATION;
    }
    if (mPrivacySensitive == PRIVACY_SENSITIVE_DEFAULT) {
         *privacySensitive = mAudioSource == AUDIO_SOURCE_VOICE_COMMUNICATION
                || mAudioSource == AUDIO_SOURCE_CAMCORDER;
    } else {
        *privacySensitive = mPrivacySensitive == PRIVACY_SENSITIVE_ENABLED;
    }
    return OK;
}

status_t StagefrightRecorder::setVideoSource(video_source vs) {
    ALOGV("setVideoSource: %d", vs);
    if (vs < VIDEO_SOURCE_DEFAULT ||
        vs >= VIDEO_SOURCE_LIST_END) {
        ALOGE("Invalid video source: %d", vs);
        return BAD_VALUE;
    }

    if (vs == VIDEO_SOURCE_DEFAULT) {
        mVideoSource = VIDEO_SOURCE_CAMERA;
    } else {
        mVideoSource = vs;
    }

    return OK;
}

status_t StagefrightRecorder::setOutputFormat(output_format of) {
    ALOGV("setOutputFormat: %d", of);
    if (of < OUTPUT_FORMAT_DEFAULT ||
        of >= OUTPUT_FORMAT_LIST_END) {
        ALOGE("Invalid output format: %d", of);
        return BAD_VALUE;
    }

    if (of == OUTPUT_FORMAT_DEFAULT) {
        mOutputFormat = OUTPUT_FORMAT_THREE_GPP;
    } else {
        mOutputFormat = of;
    }

    return OK;
}

status_t StagefrightRecorder::setAudioEncoder(audio_encoder ae) {
    ALOGV("setAudioEncoder: %d", ae);
    if (ae < AUDIO_ENCODER_DEFAULT ||
        ae >= AUDIO_ENCODER_LIST_END) {
        ALOGE("Invalid audio encoder: %d", ae);
        return BAD_VALUE;
    }

    if (ae == AUDIO_ENCODER_DEFAULT) {
        mAudioEncoder = AUDIO_ENCODER_AMR_NB;
    } else {
        mAudioEncoder = ae;
    }

    return OK;
}

status_t StagefrightRecorder::setVideoEncoder(video_encoder ve) {
    ALOGV("setVideoEncoder: %d", ve);
    if (ve < VIDEO_ENCODER_DEFAULT ||
        ve >= VIDEO_ENCODER_LIST_END) {
        ALOGE("Invalid video encoder: %d", ve);
        return BAD_VALUE;
    }

    mVideoEncoder = ve;

    return OK;
}

status_t StagefrightRecorder::setVideoSize(int width, int height) {
    ALOGV("setVideoSize: %dx%d", width, height);
    if (width <= 0 || height <= 0) {
        ALOGE("Invalid video size: %dx%d", width, height);
        return BAD_VALUE;
    }

    // Additional check on the dimension will be performed later
    mVideoWidth = width;
    mVideoHeight = height;

    return OK;
}

status_t StagefrightRecorder::setVideoFrameRate(int frames_per_second) {
    ALOGV("setVideoFrameRate: %d", frames_per_second);
    if ((frames_per_second <= 0 && frames_per_second != -1) ||
        frames_per_second > kMaxHighSpeedFps) {
        ALOGE("Invalid video frame rate: %d", frames_per_second);
        return BAD_VALUE;
    }

    // Additional check on the frame rate will be performed later
    mFrameRate = frames_per_second;

    return OK;
}

status_t StagefrightRecorder::setCamera(const sp<hardware::ICamera> &camera,
                                        const sp<ICameraRecordingProxy> &proxy) {
    ALOGV("setCamera");
    if (camera == 0) {
        ALOGE("camera is NULL");
        return BAD_VALUE;
    }
    if (proxy == 0) {
        ALOGE("camera proxy is NULL");
        return BAD_VALUE;
    }

    mCamera = camera;
    mCameraProxy = proxy;
    return OK;
}

status_t StagefrightRecorder::setPreviewSurface(const sp<IGraphicBufferProducer> &surface) {
    ALOGV("setPreviewSurface: %p", surface.get());
    mPreviewSurface = surface;

    return OK;
}

status_t StagefrightRecorder::setInputSurface(
        const sp<PersistentSurface>& surface) {
    mPersistentSurface = surface;

    return OK;
}

status_t StagefrightRecorder::setOutputFile(int fd) {
    ALOGV("setOutputFile: %d", fd);

    if (fd < 0) {
        ALOGE("Invalid file descriptor: %d", fd);
        return -EBADF;
    }

    // start with a clean, empty file
    ftruncate(fd, 0);

    if (mOutputFd >= 0) {
        ::close(mOutputFd);
    }
    mOutputFd = dup(fd);

    return OK;
}

status_t StagefrightRecorder::setNextOutputFile(int fd) {
    Mutex::Autolock autolock(mLock);
    // Only support MPEG4
    if (mOutputFormat != OUTPUT_FORMAT_MPEG_4) {
        ALOGE("Only MP4 file format supports setting next output file");
        return INVALID_OPERATION;
    }
    ALOGV("setNextOutputFile: %d", fd);

    if (fd < 0) {
        ALOGE("Invalid file descriptor: %d", fd);
        return -EBADF;
    }

    if (mWriter == nullptr) {
        ALOGE("setNextOutputFile failed. Writer has been freed");
        return INVALID_OPERATION;
    }

    // start with a clean, empty file
    ftruncate(fd, 0);

    return mWriter->setNextFd(fd);
}

// Attempt to parse an float literal optionally surrounded by whitespace,
// returns true on success, false otherwise.
static bool safe_strtod(const char *s, double *val) {
    char *end;

    // It is lame, but according to man page, we have to set errno to 0
    // before calling strtod().
    errno = 0;
    *val = strtod(s, &end);

    if (end == s || errno == ERANGE) {
        return false;
    }

    // Skip trailing whitespace
    while (isspace(*end)) {
        ++end;
    }

    // For a successful return, the string must contain nothing but a valid
    // float literal optionally surrounded by whitespace.

    return *end == '\0';
}

// Attempt to parse an int64 literal optionally surrounded by whitespace,
// returns true on success, false otherwise.
static bool safe_strtoi64(const char *s, int64_t *val) {
    char *end;

    // It is lame, but according to man page, we have to set errno to 0
    // before calling strtoll().
    errno = 0;
    *val = strtoll(s, &end, 10);

    if (end == s || errno == ERANGE) {
        return false;
    }

    // Skip trailing whitespace
    while (isspace(*end)) {
        ++end;
    }

    // For a successful return, the string must contain nothing but a valid
    // int64 literal optionally surrounded by whitespace.

    return *end == '\0';
}

// Return true if the value is in [0, 0x007FFFFFFF]
static bool safe_strtoi32(const char *s, int32_t *val) {
    int64_t temp;
    if (safe_strtoi64(s, &temp)) {
        if (temp >= 0 && temp <= 0x007FFFFFFF) {
            *val = static_cast<int32_t>(temp);
            return true;
        }
    }
    return false;
}

// Trim both leading and trailing whitespace from the given string.
static void TrimString(String8 *s) {
    size_t num_bytes = s->bytes();
    const char *data = s->string();

    size_t leading_space = 0;
    while (leading_space < num_bytes && isspace(data[leading_space])) {
        ++leading_space;
    }

    size_t i = num_bytes;
    while (i > leading_space && isspace(data[i - 1])) {
        --i;
    }

    s->setTo(String8(&data[leading_space], i - leading_space));
}

status_t StagefrightRecorder::setParamAudioSamplingRate(int32_t sampleRate) {
    ALOGV("setParamAudioSamplingRate: %d", sampleRate);
    if (sampleRate <= 0) {
        ALOGE("Invalid audio sampling rate: %d", sampleRate);
        return BAD_VALUE;
    }

    // Additional check on the sample rate will be performed later.
    mSampleRate = sampleRate;

    return OK;
}

status_t StagefrightRecorder::setParamAudioNumberOfChannels(int32_t channels) {
    ALOGV("setParamAudioNumberOfChannels: %d", channels);
    if (channels <= 0 || channels > 6) {
        ALOGE("Invalid number of audio channels: %d", channels);
        return BAD_VALUE;
    }

    // Additional check on the number of channels will be performed later.
    mAudioChannels = channels;

    return OK;
}

status_t StagefrightRecorder::setParamAudioEncodingBitRate(int32_t bitRate) {
    ALOGV("setParamAudioEncodingBitRate: %d", bitRate);
    if (bitRate <= 0) {
        ALOGE("Invalid audio encoding bit rate: %d", bitRate);
        return BAD_VALUE;
    }

    // The target bit rate may not be exactly the same as the requested.
    // It depends on many factors, such as rate control, and the bit rate
    // range that a specific encoder supports. The mismatch between the
    // the target and requested bit rate will NOT be treated as an error.
    mAudioBitRate = bitRate;
    return OK;
}

status_t StagefrightRecorder::setParamVideoEncodingBitRate(int32_t bitRate) {
    ALOGV("setParamVideoEncodingBitRate: %d", bitRate);
    if (bitRate <= 0) {
        ALOGE("Invalid video encoding bit rate: %d", bitRate);
        return BAD_VALUE;
    }

    // The target bit rate may not be exactly the same as the requested.
    // It depends on many factors, such as rate control, and the bit rate
    // range that a specific encoder supports. The mismatch between the
    // the target and requested bit rate will NOT be treated as an error.
    mVideoBitRate = bitRate;

    // A new bitrate(TMMBR) should be applied on runtime as well if OutputFormat is RTP_AVP
    if (mOutputFormat == OUTPUT_FORMAT_RTP_AVP) {
        // Regular I frames may overload the network so we reduce the bitrate to allow
        // margins for the I frame overruns.
        // Still send requested bitrate (TMMBR) in the reply (TMMBN).
        const float coefficient = 0.8f;
        mVideoBitRate = (bitRate * coefficient) / 1000 * 1000;
    }
    if (mOutputFormat == OUTPUT_FORMAT_RTP_AVP && mStarted && mPauseStartTimeUs == 0) {
        mVideoEncoderSource->setEncodingBitrate(mVideoBitRate);
        ARTPWriter* rtpWriter  = static_cast<ARTPWriter*>(mWriter.get());
        rtpWriter->setTMMBNInfo(mOpponentID, bitRate);
    }

    return OK;
}

status_t StagefrightRecorder::setParamVideoBitRateMode(int32_t bitRateMode) {
    ALOGV("setParamVideoBitRateMode: %d", bitRateMode);
    // TODO: clarify what bitrate mode of -1 is as these start from 0
    if (bitRateMode < -1) {
        ALOGE("Unsupported video bitrate mode: %d", bitRateMode);
        return BAD_VALUE;
    }
    mVideoBitRateMode = bitRateMode;
    return OK;
}

// Always rotate clockwise, and only support 0, 90, 180 and 270 for now.
status_t StagefrightRecorder::setParamVideoRotation(int32_t degrees) {
    ALOGV("setParamVideoRotation: %d", degrees);
    if (degrees < 0 || degrees % 90 != 0) {
        ALOGE("Unsupported video rotation angle: %d", degrees);
        return BAD_VALUE;
    }
    mRotationDegrees = degrees % 360;
    return OK;
}

status_t StagefrightRecorder::setParamMaxFileDurationUs(int64_t timeUs) {
    ALOGV("setParamMaxFileDurationUs: %" PRId64 " us", timeUs);

    // This is meant for backward compatibility for MediaRecorder.java
    if (timeUs <= 0) {
        ALOGW("Max file duration is not positive: %" PRId64 " us. Disabling duration limit.", timeUs);
        timeUs = 0; // Disable the duration limit for zero or negative values.
    } else if (timeUs <= 100000LL) {  // XXX: 100 milli-seconds
        ALOGE("Max file duration is too short: %" PRId64 " us", timeUs);
        return BAD_VALUE;
    }

    if (timeUs <= 15 * 1000000LL) {
        ALOGW("Target duration (%" PRId64 " us) too short to be respected", timeUs);
    }
    mMaxFileDurationUs = timeUs;
    return OK;
}

status_t StagefrightRecorder::setParamMaxFileSizeBytes(int64_t bytes) {
    ALOGV("setParamMaxFileSizeBytes: %" PRId64 " bytes", bytes);

    // This is meant for backward compatibility for MediaRecorder.java
    if (bytes <= 0) {
        ALOGW("Max file size is not positive: %" PRId64 " bytes. "
             "Disabling file size limit.", bytes);
        bytes = 0; // Disable the file size limit for zero or negative values.
    } else if (bytes <= 1024) {  // XXX: 1 kB
        ALOGE("Max file size is too small: %" PRId64 " bytes", bytes);
        return BAD_VALUE;
    }

    if (bytes <= 100 * 1024) {
        ALOGW("Target file size (%" PRId64 " bytes) is too small to be respected", bytes);
    }

    mMaxFileSizeBytes = bytes;

    // If requested size is >4GB, force 64-bit offsets
    mUse64BitFileOffset |= (bytes >= kMax32BitFileSize);

    return OK;
}

status_t StagefrightRecorder::setParamInterleaveDuration(int32_t durationUs) {
    ALOGV("setParamInterleaveDuration: %d", durationUs);
    if (durationUs <= 500000) {           //  500 ms
        // If interleave duration is too small, it is very inefficient to do
        // interleaving since the metadata overhead will count for a significant
        // portion of the saved contents
        ALOGE("Audio/video interleave duration is too small: %d us", durationUs);
        return BAD_VALUE;
    } else if (durationUs >= 10000000) {  // 10 seconds
        // If interleaving duration is too large, it can cause the recording
        // session to use too much memory since we have to save the output
        // data before we write them out
        ALOGE("Audio/video interleave duration is too large: %d us", durationUs);
        return BAD_VALUE;
    }
    mInterleaveDurationUs = durationUs;
    return OK;
}

// If seconds <  0, only the first frame is I frame, and rest are all P frames
// If seconds == 0, all frames are encoded as I frames. No P frames
// If seconds >  0, it is the time spacing (seconds) between 2 neighboring I frames
status_t StagefrightRecorder::setParamVideoIFramesInterval(int32_t seconds) {
    ALOGV("setParamVideoIFramesInterval: %d seconds", seconds);
    mIFramesIntervalSec = seconds;
    return OK;
}

status_t StagefrightRecorder::setParam64BitFileOffset(bool use64Bit) {
    ALOGV("setParam64BitFileOffset: %s",
        use64Bit? "use 64 bit file offset": "use 32 bit file offset");
    mUse64BitFileOffset = use64Bit;
    return OK;
}

status_t StagefrightRecorder::setParamVideoCameraId(int32_t cameraId) {
    ALOGV("setParamVideoCameraId: %d", cameraId);
    if (cameraId < 0) {
        return BAD_VALUE;
    }
    mCameraId = cameraId;
    return OK;
}

status_t StagefrightRecorder::setParamTrackTimeStatus(int64_t timeDurationUs) {
    ALOGV("setParamTrackTimeStatus: %" PRId64 "", timeDurationUs);
    if (timeDurationUs < 20000) {  // Infeasible if shorter than 20 ms?
        ALOGE("Tracking time duration too short: %" PRId64 " us", timeDurationUs);
        return BAD_VALUE;
    }
    mTrackEveryTimeDurationUs = timeDurationUs;
    return OK;
}

status_t StagefrightRecorder::setParamVideoEncoderProfile(int32_t profile) {
    ALOGV("setParamVideoEncoderProfile: %d", profile);

    // Additional check will be done later when we load the encoder.
    // For now, we are accepting values defined in OpenMAX IL.
    mVideoEncoderProfile = profile;
    return OK;
}

status_t StagefrightRecorder::setParamVideoEncoderLevel(int32_t level) {
    ALOGV("setParamVideoEncoderLevel: %d", level);

    // Additional check will be done later when we load the encoder.
    // For now, we are accepting values defined in OpenMAX IL.
    mVideoEncoderLevel = level;
    return OK;
}

status_t StagefrightRecorder::setParamMovieTimeScale(int32_t timeScale) {
    ALOGV("setParamMovieTimeScale: %d", timeScale);

    // The range is set to be the same as the audio's time scale range
    // since audio's time scale has a wider range.
    if (timeScale < 600 || timeScale > 96000) {
        ALOGE("Time scale (%d) for movie is out of range [600, 96000]", timeScale);
        return BAD_VALUE;
    }
    mMovieTimeScale = timeScale;
    return OK;
}

status_t StagefrightRecorder::setParamVideoTimeScale(int32_t timeScale) {
    ALOGV("setParamVideoTimeScale: %d", timeScale);

    // 60000 is chosen to make sure that each video frame from a 60-fps
    // video has 1000 ticks.
    if (timeScale < 600 || timeScale > 60000) {
        ALOGE("Time scale (%d) for video is out of range [600, 60000]", timeScale);
        return BAD_VALUE;
    }
    mVideoTimeScale = timeScale;
    return OK;
}

status_t StagefrightRecorder::setParamAudioTimeScale(int32_t timeScale) {
    ALOGV("setParamAudioTimeScale: %d", timeScale);

    // 96000 Hz is the highest sampling rate support in AAC.
    if (timeScale < 600 || timeScale > 96000) {
        ALOGE("Time scale (%d) for audio is out of range [600, 96000]", timeScale);
        return BAD_VALUE;
    }
    mAudioTimeScale = timeScale;
    return OK;
}

status_t StagefrightRecorder::setParamCaptureFpsEnable(int32_t captureFpsEnable) {
    ALOGV("setParamCaptureFpsEnable: %d", captureFpsEnable);

    if(captureFpsEnable == 0) {
        mCaptureFpsEnable = false;
    } else if (captureFpsEnable == 1) {
        mCaptureFpsEnable = true;
    } else {
        return BAD_VALUE;
    }
    return OK;
}

status_t StagefrightRecorder::setParamCaptureFps(double fps) {
    ALOGV("setParamCaptureFps: %.2f", fps);

    if (!(fps >= 1.0 / 86400)) {
        ALOGE("FPS is too small");
        return BAD_VALUE;
    }
    mCaptureFps = fps;
    return OK;
}

status_t StagefrightRecorder::setParamGeoDataLongitude(
    int64_t longitudex10000) {

    if (longitudex10000 > 1800000 || longitudex10000 < -1800000) {
        return BAD_VALUE;
    }
    mLongitudex10000 = longitudex10000;
    return OK;
}

status_t StagefrightRecorder::setParamGeoDataLatitude(
    int64_t latitudex10000) {

    if (latitudex10000 > 900000 || latitudex10000 < -900000) {
        return BAD_VALUE;
    }
    mLatitudex10000 = latitudex10000;
    return OK;
}

status_t StagefrightRecorder::setParamRtpLocalIp(const String8 &localIp) {
    ALOGV("setParamVideoLocalIp: %s", localIp.string());

    mLocalIp.setTo(localIp.string());
    return OK;
}

status_t StagefrightRecorder::setParamRtpLocalPort(int32_t localPort) {
    ALOGV("setParamVideoLocalPort: %d", localPort);

    mLocalPort = localPort;
    return OK;
}

status_t StagefrightRecorder::setParamRtpRemoteIp(const String8 &remoteIp) {
    ALOGV("setParamVideoRemoteIp: %s", remoteIp.string());

    mRemoteIp.setTo(remoteIp.string());
    return OK;
}

status_t StagefrightRecorder::setParamRtpRemotePort(int32_t remotePort) {
    ALOGV("setParamVideoRemotePort: %d", remotePort);

    mRemotePort = remotePort;
    return OK;
}

status_t StagefrightRecorder::setParamSelfID(int32_t selfID) {
    ALOGV("setParamSelfID: %x", selfID);

    mSelfID = selfID;
    return OK;
}

status_t StagefrightRecorder::setParamVideoOpponentID(int32_t opponentID) {
    mOpponentID = opponentID;
    return OK;
}

status_t StagefrightRecorder::setParamPayloadType(int32_t payloadType) {
    ALOGV("setParamPayloadType: %d", payloadType);

    mPayloadType = payloadType;

    if (mStarted && mOutputFormat == OUTPUT_FORMAT_RTP_AVP) {
        mWriter->updatePayloadType(mPayloadType);
    }

    return OK;
}

status_t StagefrightRecorder::setRTPCVOExtMap(int32_t extmap) {
    ALOGV("setRtpCvoExtMap: %d", extmap);

    mRTPCVOExtMap = extmap;
    return OK;
}

status_t StagefrightRecorder::setRTPCVODegrees(int32_t cvoDegrees) {
    Mutex::Autolock autolock(mLock);
    ALOGV("setRtpCvoDegrees: %d", cvoDegrees);

    mRTPCVODegrees = cvoDegrees;

    if (mStarted && mOutputFormat == OUTPUT_FORMAT_RTP_AVP) {
        mWriter->updateCVODegrees(mRTPCVODegrees);
    }

    return OK;
}

status_t StagefrightRecorder::setParamRtpDscp(int32_t dscp) {
    ALOGV("setParamRtpDscp: %d", dscp);

    mRTPSockDscp = dscp;
    return OK;
}

status_t StagefrightRecorder::setSocketNetwork(int64_t networkHandle) {
    ALOGV("setSocketNetwork: %llu", (unsigned long long) networkHandle);

    mRTPSockNetwork = networkHandle;
    if (mStarted && mOutputFormat == OUTPUT_FORMAT_RTP_AVP) {
        mWriter->updateSocketNetwork(mRTPSockNetwork);
    }
    return OK;
}

status_t StagefrightRecorder::requestIDRFrame() {
    status_t ret = BAD_VALUE;
    if (mVideoEncoderSource != NULL) {
        ret = mVideoEncoderSource->requestIDRFrame();
    } else {
        ALOGV("requestIDRFrame: Encoder not ready");
    }
    return ret;
}

status_t StagefrightRecorder::setLogSessionId(const String8 &log_session_id) {
    ALOGV("setLogSessionId: %s", log_session_id.string());

    // TODO: validity check that log_session_id is a 32-byte hex digit.
    mLogSessionId.setTo(log_session_id.string());
    return OK;
}

status_t StagefrightRecorder::setParameter(
        const String8 &key, const String8 &value) {
    ALOGV("setParameter: key (%s) => value (%s)", key.string(), value.string());
    if (key == "max-duration") {
        int64_t max_duration_ms;
        if (safe_strtoi64(value.string(), &max_duration_ms)) {
            return setParamMaxFileDurationUs(1000LL * max_duration_ms);
        }
    } else if (key == "max-filesize") {
        int64_t max_filesize_bytes;
        if (safe_strtoi64(value.string(), &max_filesize_bytes)) {
            return setParamMaxFileSizeBytes(max_filesize_bytes);
        }
    } else if (key == "interleave-duration-us") {
        int32_t durationUs;
        if (safe_strtoi32(value.string(), &durationUs)) {
            return setParamInterleaveDuration(durationUs);
        }
    } else if (key == "param-movie-time-scale") {
        int32_t timeScale;
        if (safe_strtoi32(value.string(), &timeScale)) {
            return setParamMovieTimeScale(timeScale);
        }
    } else if (key == "param-use-64bit-offset") {
        int32_t use64BitOffset;
        if (safe_strtoi32(value.string(), &use64BitOffset)) {
            return setParam64BitFileOffset(use64BitOffset != 0);
        }
    } else if (key == "param-geotag-longitude") {
        int64_t longitudex10000;
        if (safe_strtoi64(value.string(), &longitudex10000)) {
            return setParamGeoDataLongitude(longitudex10000);
        }
    } else if (key == "param-geotag-latitude") {
        int64_t latitudex10000;
        if (safe_strtoi64(value.string(), &latitudex10000)) {
            return setParamGeoDataLatitude(latitudex10000);
        }
    } else if (key == "param-track-time-status") {
        int64_t timeDurationUs;
        if (safe_strtoi64(value.string(), &timeDurationUs)) {
            return setParamTrackTimeStatus(timeDurationUs);
        }
    } else if (key == "audio-param-sampling-rate") {
        int32_t sampling_rate;
        if (safe_strtoi32(value.string(), &sampling_rate)) {
            return setParamAudioSamplingRate(sampling_rate);
        }
    } else if (key == "audio-param-number-of-channels") {
        int32_t number_of_channels;
        if (safe_strtoi32(value.string(), &number_of_channels)) {
            return setParamAudioNumberOfChannels(number_of_channels);
        }
    } else if (key == "audio-param-encoding-bitrate") {
        int32_t audio_bitrate;
        if (safe_strtoi32(value.string(), &audio_bitrate)) {
            return setParamAudioEncodingBitRate(audio_bitrate);
        }
    } else if (key == "audio-param-time-scale") {
        int32_t timeScale;
        if (safe_strtoi32(value.string(), &timeScale)) {
            return setParamAudioTimeScale(timeScale);
        }
    } else if (key == "video-param-encoding-bitrate") {
        int32_t video_bitrate;
        if (safe_strtoi32(value.string(), &video_bitrate)) {
            return setParamVideoEncodingBitRate(video_bitrate);
        }
    } else if (key == "video-param-bitrate-mode") {
        int32_t video_bitrate_mode;
        if (safe_strtoi32(value.string(), &video_bitrate_mode)) {
            return setParamVideoBitRateMode(video_bitrate_mode);
        }
    } else if (key == "video-param-rotation-angle-degrees") {
        int32_t degrees;
        if (safe_strtoi32(value.string(), &degrees)) {
            return setParamVideoRotation(degrees);
        }
    } else if (key == "video-param-i-frames-interval") {
        int32_t seconds;
        if (safe_strtoi32(value.string(), &seconds)) {
            return setParamVideoIFramesInterval(seconds);
        }
    } else if (key == "video-param-encoder-profile") {
        int32_t profile;
        if (safe_strtoi32(value.string(), &profile)) {
            return setParamVideoEncoderProfile(profile);
        }
    } else if (key == "video-param-encoder-level") {
        int32_t level;
        if (safe_strtoi32(value.string(), &level)) {
            return setParamVideoEncoderLevel(level);
        }
    } else if (key == "video-param-camera-id") {
        int32_t cameraId;
        if (safe_strtoi32(value.string(), &cameraId)) {
            return setParamVideoCameraId(cameraId);
        }
    } else if (key == "video-param-time-scale") {
        int32_t timeScale;
        if (safe_strtoi32(value.string(), &timeScale)) {
            return setParamVideoTimeScale(timeScale);
        }
    } else if (key == "time-lapse-enable") {
        int32_t captureFpsEnable;
        if (safe_strtoi32(value.string(), &captureFpsEnable)) {
            return setParamCaptureFpsEnable(captureFpsEnable);
        }
    } else if (key == "time-lapse-fps") {
        double fps;
        if (safe_strtod(value.string(), &fps)) {
            return setParamCaptureFps(fps);
        }
    } else if (key == "rtp-param-local-ip") {
        return setParamRtpLocalIp(value);
    } else if (key == "rtp-param-local-port") {
        int32_t localPort;
        if (safe_strtoi32(value.string(), &localPort)) {
            return setParamRtpLocalPort(localPort);
        }
    } else if (key == "rtp-param-remote-ip") {
        return setParamRtpRemoteIp(value);
    } else if (key == "rtp-param-remote-port") {
        int32_t remotePort;
        if (safe_strtoi32(value.string(), &remotePort)) {
            return setParamRtpRemotePort(remotePort);
        }
    } else if (key == "rtp-param-self-id") {
        int32_t selfID;
        int64_t temp;
        if (safe_strtoi64(value.string(), &temp)) {
            selfID = static_cast<int32_t>(temp);
            return setParamSelfID(selfID);
        }
    } else if (key == "rtp-param-opponent-id") {
        int32_t opnId;
        int64_t temp;
        if (safe_strtoi64(value.string(), &temp)) {
            opnId = static_cast<int32_t>(temp);
            return setParamVideoOpponentID(opnId);
        }
    } else if (key == "rtp-param-payload-type") {
        int32_t payloadType;
        if (safe_strtoi32(value.string(), &payloadType)) {
            return setParamPayloadType(payloadType);
        }
    } else if (key == "rtp-param-ext-cvo-extmap") {
        int32_t extmap;
        if (safe_strtoi32(value.string(), &extmap)) {
            return setRTPCVOExtMap(extmap);
        }
    } else if (key == "rtp-param-ext-cvo-degrees") {
        int32_t degrees;
        if (safe_strtoi32(value.string(), &degrees)) {
            return setRTPCVODegrees(degrees);
        }
    } else if (key == "video-param-request-i-frame") {
        return requestIDRFrame();
    } else if (key == "rtp-param-set-socket-dscp") {
        int32_t dscp;
        if (safe_strtoi32(value.string(), &dscp)) {
            return setParamRtpDscp(dscp);
        }
    } else if (key == "rtp-param-set-socket-network") {
        int64_t networkHandle;
        if (safe_strtoi64(value.string(), &networkHandle)) {
            return setSocketNetwork(networkHandle);
        }
    } else if (key == "log-session-id") {
        return setLogSessionId(value);
    } else {
        ALOGE("setParameter: failed to find key %s", key.string());
    }
    return BAD_VALUE;
}

status_t StagefrightRecorder::setParameters(const String8 &params) {
    ALOGV("setParameters: %s", params.string());
    const char *cparams = params.string();
    const char *key_start = cparams;
    for (;;) {
        const char *equal_pos = strchr(key_start, '=');
        if (equal_pos == NULL) {
            ALOGE("Parameters %s miss a value", cparams);
            return BAD_VALUE;
        }
        String8 key(key_start, equal_pos - key_start);
        TrimString(&key);
        if (key.length() == 0) {
            ALOGE("Parameters %s contains an empty key", cparams);
            return BAD_VALUE;
        }
        const char *value_start = equal_pos + 1;
        const char *semicolon_pos = strchr(value_start, ';');
        String8 value;
        if (semicolon_pos == NULL) {
            value.setTo(value_start);
        } else {
            value.setTo(value_start, semicolon_pos - value_start);
        }
        if (setParameter(key, value) != OK) {
            return BAD_VALUE;
        }
        if (semicolon_pos == NULL) {
            break;  // Reaches the end
        }
        key_start = semicolon_pos + 1;
    }
    return OK;
}

status_t StagefrightRecorder::setListener(const sp<IMediaRecorderClient> &listener) {
    mListener = listener;

    return OK;
}

status_t StagefrightRecorder::setClientName(const String16& clientName) {

    mAttributionSource.packageName = VALUE_OR_RETURN_STATUS(
            legacy2aidl_String16_string(clientName));

    return OK;
}

status_t StagefrightRecorder::prepareInternal() {
    ALOGV("prepare");
    if (mOutputFd < 0) {
        ALOGE("Output file descriptor is invalid");
        return INVALID_OPERATION;
    }

    status_t status = OK;

    switch (mOutputFormat) {
        case OUTPUT_FORMAT_DEFAULT:
        case OUTPUT_FORMAT_THREE_GPP:
        case OUTPUT_FORMAT_MPEG_4:
        case OUTPUT_FORMAT_WEBM:
            status = setupMPEG4orWEBMRecording();
            break;

        case OUTPUT_FORMAT_AMR_NB:
        case OUTPUT_FORMAT_AMR_WB:
            status = setupAMRRecording();
            break;

        case OUTPUT_FORMAT_AAC_ADIF:
        case OUTPUT_FORMAT_AAC_ADTS:
            status = setupAACRecording();
            break;

        case OUTPUT_FORMAT_RTP_AVP:
            status = setupRTPRecording();
            break;

        case OUTPUT_FORMAT_MPEG2TS:
            status = setupMPEG2TSRecording();
            break;

        case OUTPUT_FORMAT_OGG:
            status = setupOggRecording();
            break;

        default:
            if (handleCustomRecording() != OK) {
                ALOGE("Unsupported output file format: %d", mOutputFormat);
                status = UNKNOWN_ERROR;
            }
            break;
    }

    ALOGV("Recording frameRate: %d captureFps: %f",
            mFrameRate, mCaptureFps);

    return status;
}

status_t StagefrightRecorder::prepare() {
    ALOGV("prepare");
    Mutex::Autolock autolock(mLock);
    if (mVideoSource == VIDEO_SOURCE_SURFACE) {
        return prepareInternal();
    }
    return OK;
}

status_t StagefrightRecorder::start() {
    ALOGV("start");
    Mutex::Autolock autolock(mLock);
    if (mOutputFd < 0) {
        ALOGE("Output file descriptor is invalid");
        return INVALID_OPERATION;
    }

    status_t status = OK;

    if (mVideoSource != VIDEO_SOURCE_SURFACE) {
        status = prepareInternal();
        if (status != OK) {
            return status;
        }
    }

    if (mWriter == NULL) {
        ALOGE("File writer is not avaialble");
        return UNKNOWN_ERROR;
    }

    switch (mOutputFormat) {
        case OUTPUT_FORMAT_DEFAULT:
        case OUTPUT_FORMAT_THREE_GPP:
        case OUTPUT_FORMAT_MPEG_4:
        case OUTPUT_FORMAT_WEBM:
        {
            bool isMPEG4 = true;
            if (mOutputFormat == OUTPUT_FORMAT_WEBM) {
                isMPEG4 = false;
            }
            sp<MetaData> meta = new MetaData;
            setupMPEG4orWEBMMetaData(&meta);
            status = mWriter->start(meta.get());
            break;
        }

        case OUTPUT_FORMAT_AMR_NB:
        case OUTPUT_FORMAT_AMR_WB:
        case OUTPUT_FORMAT_AAC_ADIF:
        case OUTPUT_FORMAT_AAC_ADTS:
        case OUTPUT_FORMAT_RTP_AVP:
        case OUTPUT_FORMAT_MPEG2TS:
        case OUTPUT_FORMAT_OGG:
        {
            sp<MetaData> meta = new MetaData;
            int64_t startTimeUs = systemTime() / 1000;
            meta->setInt64(kKeyTime, startTimeUs);
            meta->setInt32(kKeySelfID, mSelfID);
            meta->setInt32(kKeyPayloadType, mPayloadType);
            meta->setInt64(kKeySocketNetwork, mRTPSockNetwork);
            if (mRTPCVOExtMap > 0) {
                meta->setInt32(kKeyRtpExtMap, mRTPCVOExtMap);
                meta->setInt32(kKeyRtpCvoDegrees, mRTPCVODegrees);
            }
            if (mRTPSockDscp > 0) {
                meta->setInt32(kKeyRtpDscp, mRTPSockDscp);
            }

            status = mWriter->start(meta.get());
            break;
        }

        default:
        {
            if (handleCustomOutputFormats() != OK) {
                ALOGE("Unsupported output file format: %d", mOutputFormat);
                status = UNKNOWN_ERROR;
            }
            break;
        }
    }

    if (status != OK) {
        mWriter.clear();
        mWriter = NULL;
    }

    if ((status == OK) && (!mStarted)) {
        mAnalyticsDirty = true;
        mStarted = true;

        mStartedRecordingUs = systemTime() / 1000;

        uint32_t params = IMediaPlayerService::kBatteryDataCodecStarted;
        if (mAudioSource != AUDIO_SOURCE_CNT) {
            params |= IMediaPlayerService::kBatteryDataTrackAudio;
        }
        if (mVideoSource != VIDEO_SOURCE_LIST_END) {
            params |= IMediaPlayerService::kBatteryDataTrackVideo;
        }

        addBatteryData(params);
    }

    return status;
}

sp<MediaCodecSource> StagefrightRecorder::createAudioSource() {
    int32_t sourceSampleRate = mSampleRate;

    if (mCaptureFpsEnable && mCaptureFps >= mFrameRate) {
        // Upscale the sample rate for slow motion recording.
        // Fail audio source creation if source sample rate is too high, as it could
        // cause out-of-memory due to large input buffer size. And audio recording
        // probably doesn't make sense in the scenario, since the slow-down factor
        // is probably huge (eg. mSampleRate=48K, mCaptureFps=240, mFrameRate=1).
        const static int32_t SAMPLE_RATE_HZ_MAX = 192000;
        sourceSampleRate =
                (mSampleRate * mCaptureFps + mFrameRate / 2) / mFrameRate;
        if (sourceSampleRate < mSampleRate || sourceSampleRate > SAMPLE_RATE_HZ_MAX) {
            ALOGE("source sample rate out of range! "
                    "(mSampleRate %d, mCaptureFps %.2f, mFrameRate %d",
                    mSampleRate, mCaptureFps, mFrameRate);
            return NULL;
        }
    }

    audio_attributes_t attr = AUDIO_ATTRIBUTES_INITIALIZER;
    attr.source = mAudioSource;
    // attr.flags AUDIO_FLAG_CAPTURE_PRIVATE is cleared by default
    if (mPrivacySensitive == PRIVACY_SENSITIVE_DEFAULT) {
        if (attr.source == AUDIO_SOURCE_VOICE_COMMUNICATION
                || attr.source == AUDIO_SOURCE_CAMCORDER) {
            attr.flags = static_cast<audio_flags_mask_t>(attr.flags | AUDIO_FLAG_CAPTURE_PRIVATE);
            mPrivacySensitive = PRIVACY_SENSITIVE_ENABLED;
        } else {
            mPrivacySensitive = PRIVACY_SENSITIVE_DISABLED;
        }
    } else {
        if (mAudioSource == AUDIO_SOURCE_REMOTE_SUBMIX
                || mAudioSource == AUDIO_SOURCE_FM_TUNER
                || mAudioSource == AUDIO_SOURCE_VOICE_DOWNLINK
                || mAudioSource == AUDIO_SOURCE_VOICE_UPLINK
                || mAudioSource == AUDIO_SOURCE_VOICE_CALL
                || mAudioSource == AUDIO_SOURCE_ECHO_REFERENCE) {
            ALOGE("Cannot request private capture with source: %d", mAudioSource);
            return NULL;
        }
        if (mPrivacySensitive == PRIVACY_SENSITIVE_ENABLED) {
            attr.flags = static_cast<audio_flags_mask_t>(attr.flags | AUDIO_FLAG_CAPTURE_PRIVATE);
        }
    }

    sp<AudioSource> audioSource = AVFactory::get()->createAudioSource(
                &attr,
                mAttributionSource,
                sourceSampleRate,
                mAudioChannels,
                mSampleRate,
                mSelectedDeviceId,
                mSelectedMicDirection,
                mSelectedMicFieldDimension);

    status_t err = audioSource->initCheck();

    if (err != OK) {
        ALOGE("audio source is not initialized");
        return NULL;
    }

    sp<AMessage> format = new AMessage;
    switch (mAudioEncoder) {
        case AUDIO_ENCODER_AMR_NB:
        case AUDIO_ENCODER_DEFAULT:
            format->setString("mime", MEDIA_MIMETYPE_AUDIO_AMR_NB);
            break;
        case AUDIO_ENCODER_AMR_WB:
            format->setString("mime", MEDIA_MIMETYPE_AUDIO_AMR_WB);
            break;
        case AUDIO_ENCODER_AAC:
            format->setString("mime", MEDIA_MIMETYPE_AUDIO_AAC);
            format->setInt32("aac-profile", OMX_AUDIO_AACObjectLC);
            format->setInt32("profile", AACObjectLC);
            break;
        case AUDIO_ENCODER_HE_AAC:
            format->setString("mime", MEDIA_MIMETYPE_AUDIO_AAC);
            format->setInt32("aac-profile", OMX_AUDIO_AACObjectHE);
            format->setInt32("profile", AACObjectHE);
            break;
        case AUDIO_ENCODER_AAC_ELD:
            format->setString("mime", MEDIA_MIMETYPE_AUDIO_AAC);
            format->setInt32("aac-profile", OMX_AUDIO_AACObjectELD);
            format->setInt32("profile", AACObjectELD);
            break;
        case AUDIO_ENCODER_OPUS:
            format->setString("mime", MEDIA_MIMETYPE_AUDIO_OPUS);
            break;

        default:
            if (handleCustomAudioSource(format) != OK) {
                ALOGE("Unknown audio encoder: %d", mAudioEncoder);
                return NULL;
            }
    }

    // log audio mime type for media metrics
    if (mMetricsItem != NULL) {
        AString audiomime;
        if (format->findString("mime", &audiomime)) {
            mMetricsItem->setCString(kRecorderAudioMime, audiomime.c_str());
        }
    }

    int32_t maxInputSize;
    CHECK(audioSource->getFormat()->findInt32(
                kKeyMaxInputSize, &maxInputSize));

    format->setInt32("max-input-size", maxInputSize);
    format->setInt32("channel-count", mAudioChannels);
    format->setInt32("sample-rate", mSampleRate);
    format->setInt32("bitrate", mAudioBitRate);
    if (mAudioTimeScale > 0) {
        format->setInt32("time-scale", mAudioTimeScale);
    }
    format->setInt32("priority", 0 /* realtime */);

    sp<MediaCodecSource> audioEncoder =
            MediaCodecSource::Create(mLooper, format, audioSource);
    if (audioEncoder == NULL) {
        ALOGE("Failed to create audio encoder");
    } else {
        sp<AudioSystem::AudioDeviceCallback> callback = mAudioDeviceCallback.promote();
    if (mDeviceCallbackEnabled && callback != 0) {
        audioSource->addAudioDeviceCallback(callback);
    }
    mAudioSourceNode = audioSource;

    }

    return audioEncoder;
}

status_t StagefrightRecorder::setupAACRecording() {
    // FIXME:
    // Add support for OUTPUT_FORMAT_AAC_ADIF
    CHECK_EQ(mOutputFormat, OUTPUT_FORMAT_AAC_ADTS);

    CHECK(mAudioEncoder == AUDIO_ENCODER_AAC ||
          mAudioEncoder == AUDIO_ENCODER_HE_AAC ||
          mAudioEncoder == AUDIO_ENCODER_AAC_ELD);
    CHECK(mAudioSource != AUDIO_SOURCE_CNT);

    mWriter = new AACWriter(mOutputFd);
    return setupRawAudioRecording();
}

status_t StagefrightRecorder::setupOggRecording() {
    CHECK_EQ(mOutputFormat, OUTPUT_FORMAT_OGG);

    mWriter = new OggWriter(mOutputFd);
    return setupRawAudioRecording();
}

status_t StagefrightRecorder::setupAMRRecording() {
    CHECK(mOutputFormat == OUTPUT_FORMAT_AMR_NB ||
          mOutputFormat == OUTPUT_FORMAT_AMR_WB);

    if (mOutputFormat == OUTPUT_FORMAT_AMR_NB) {
        if (mAudioEncoder != AUDIO_ENCODER_DEFAULT &&
            mAudioEncoder != AUDIO_ENCODER_AMR_NB) {
            ALOGE("Invalid encoder %d used for AMRNB recording",
                    mAudioEncoder);
            return BAD_VALUE;
        }
    } else {  // mOutputFormat must be OUTPUT_FORMAT_AMR_WB
        if (mAudioEncoder != AUDIO_ENCODER_AMR_WB) {
            ALOGE("Invlaid encoder %d used for AMRWB recording",
                    mAudioEncoder);
            return BAD_VALUE;
        }
    }

    mWriter = new AMRWriter(mOutputFd);
    return setupRawAudioRecording();
}

status_t StagefrightRecorder::setupRawAudioRecording() {
    if (mAudioSource >= AUDIO_SOURCE_CNT && mAudioSource != AUDIO_SOURCE_FM_TUNER) {
        ALOGE("Invalid audio source: %d", mAudioSource);
        return BAD_VALUE;
    }

    status_t status = BAD_VALUE;
    if (OK != (status = checkAudioEncoderCapabilities())) {
        return status;
    }

    sp<MediaCodecSource> audioEncoder = createAudioSource();
    if (audioEncoder != NULL) {
        CHECK(mWriter != 0);
        mWriter->addSource(audioEncoder);
        mAudioEncoderSource = audioEncoder;
    } else if (audioEncoder == NULL && mAudioEncoder == AUDIO_ENCODER_LPCM) {
        CHECK(mWriter != 0);
        sp<MediaSource> src = setPCMRecording();
        if (src == NULL) {
            ALOGE("Recording source is null");
            return UNKNOWN_ERROR;
        }
        mAudioSourceNode =  reinterpret_cast<AudioSource* > (src.get());
        mWriter->addSource(src);
    } else if (audioEncoder == NULL) {
        return UNKNOWN_ERROR;
    }


    if (mMaxFileDurationUs != 0) {
        mWriter->setMaxFileDuration(mMaxFileDurationUs);
    }
    if (mMaxFileSizeBytes != 0) {
        mWriter->setMaxFileSize(mMaxFileSizeBytes);
    }
    mWriter->setListener(mListener);

    return OK;
}

status_t StagefrightRecorder::setupRTPRecording() {
    CHECK_EQ(mOutputFormat, OUTPUT_FORMAT_RTP_AVP);

    if ((mAudioSource != AUDIO_SOURCE_CNT
                && mVideoSource != VIDEO_SOURCE_LIST_END)
            || (mAudioSource == AUDIO_SOURCE_CNT
                && mVideoSource == VIDEO_SOURCE_LIST_END)) {
        // Must have exactly one source.
        return BAD_VALUE;
    }

    if (mOutputFd < 0) {
        return BAD_VALUE;
    }

    sp<MediaCodecSource> source;

    if (mAudioSource != AUDIO_SOURCE_CNT) {
        source = createAudioSource();
        mAudioEncoderSource = source;
    } else {
        setDefaultVideoEncoderIfNecessary();

        sp<MediaSource> mediaSource;
        status_t err = setupMediaSource(&mediaSource);
        if (err != OK) {
            return err;
        }

        err = setupVideoEncoder(mediaSource, &source);
        if (err != OK) {
            return err;
        }
        mVideoEncoderSource = source;
    }

    mWriter = new ARTPWriter(mOutputFd, mLocalIp, mLocalPort, mRemoteIp, mRemotePort, mLastSeqNo);
    mWriter->addSource(source);
    mWriter->setListener(mListener);

    return OK;
}

status_t StagefrightRecorder::setupMPEG2TSRecording() {
    CHECK_EQ(mOutputFormat, OUTPUT_FORMAT_MPEG2TS);

    sp<MediaWriter> writer = new MPEG2TSWriter(mOutputFd);

    if (mAudioSource != AUDIO_SOURCE_CNT) {
        if (mAudioEncoder != AUDIO_ENCODER_AAC &&
            mAudioEncoder != AUDIO_ENCODER_HE_AAC &&
            mAudioEncoder != AUDIO_ENCODER_AAC_ELD) {
            return ERROR_UNSUPPORTED;
        }

        status_t err = setupAudioEncoder(writer);

        if (err != OK) {
            return err;
        }
    }

    if (mVideoSource < VIDEO_SOURCE_LIST_END) {
        if (mVideoEncoder != VIDEO_ENCODER_H264) {
            ALOGE("MPEG2TS recording only supports H.264 encoding!");
            return ERROR_UNSUPPORTED;
        }

        sp<MediaSource> mediaSource;
        status_t err = setupMediaSource(&mediaSource);
        if (err != OK) {
            return err;
        }

        sp<MediaCodecSource> encoder;
        err = setupVideoEncoder(mediaSource, &encoder);

        if (err != OK) {
            return err;
        }

        writer->addSource(encoder);
        mVideoEncoderSource = encoder;
    }

    if (mMaxFileDurationUs != 0) {
        writer->setMaxFileDuration(mMaxFileDurationUs);
    }

    if (mMaxFileSizeBytes != 0) {
        writer->setMaxFileSize(mMaxFileSizeBytes);
    }

    mWriter = writer;

    return OK;
}

void StagefrightRecorder::clipVideoFrameRate() {
    ALOGV("clipVideoFrameRate: encoder %d", mVideoEncoder);
    if (mFrameRate == -1) {
        mFrameRate = mEncoderProfiles->getCamcorderProfileParamByName(
                "vid.fps", mCameraId, CAMCORDER_QUALITY_LOW);
        ALOGW("Using default video fps %d", mFrameRate);
    }

    int minFrameRate = mEncoderProfiles->getVideoEncoderParamByName(
                        "enc.vid.fps.min", mVideoEncoder);
    int maxFrameRate = mEncoderProfiles->getVideoEncoderParamByName(
                        "enc.vid.fps.max", mVideoEncoder);
    if (mFrameRate < minFrameRate && minFrameRate != -1) {
        ALOGW("Intended video encoding frame rate (%d fps) is too small"
             " and will be set to (%d fps)", mFrameRate, minFrameRate);
        mFrameRate = minFrameRate;
    } else if (mFrameRate > maxFrameRate && maxFrameRate != -1) {
        ALOGW("Intended video encoding frame rate (%d fps) is too large"
             " and will be set to (%d fps)", mFrameRate, maxFrameRate);
        mFrameRate = maxFrameRate;
    }
}

void StagefrightRecorder::clipVideoBitRate() {
    ALOGV("clipVideoBitRate: encoder %d", mVideoEncoder);
    int minBitRate = mEncoderProfiles->getVideoEncoderParamByName(
                        "enc.vid.bps.min", mVideoEncoder);
    int maxBitRate = mEncoderProfiles->getVideoEncoderParamByName(
                        "enc.vid.bps.max", mVideoEncoder);
    if (mVideoBitRate < minBitRate && minBitRate != -1) {
        ALOGW("Intended video encoding bit rate (%d bps) is too small"
             " and will be set to (%d bps)", mVideoBitRate, minBitRate);
        mVideoBitRate = minBitRate;
    } else if (mVideoBitRate > maxBitRate && maxBitRate != -1) {
        ALOGW("Intended video encoding bit rate (%d bps) is too large"
             " and will be set to (%d bps)", mVideoBitRate, maxBitRate);
        mVideoBitRate = maxBitRate;
    }
}

void StagefrightRecorder::clipVideoFrameWidth() {
    ALOGV("clipVideoFrameWidth: encoder %d", mVideoEncoder);
    int minFrameWidth = mEncoderProfiles->getVideoEncoderParamByName(
                        "enc.vid.width.min", mVideoEncoder);
    int maxFrameWidth = mEncoderProfiles->getVideoEncoderParamByName(
                        "enc.vid.width.max", mVideoEncoder);
    if (mVideoWidth < minFrameWidth && minFrameWidth != -1) {
        ALOGW("Intended video encoding frame width (%d) is too small"
             " and will be set to (%d)", mVideoWidth, minFrameWidth);
        mVideoWidth = minFrameWidth;
    } else if (mVideoWidth > maxFrameWidth && maxFrameWidth != -1) {
        ALOGW("Intended video encoding frame width (%d) is too large"
             " and will be set to (%d)", mVideoWidth, maxFrameWidth);
        mVideoWidth = maxFrameWidth;
    }
}

status_t StagefrightRecorder::checkVideoEncoderCapabilities() {
    if (!mCaptureFpsEnable) {
        // Dont clip for time lapse capture as encoder will have enough
        // time to encode because of slow capture rate of time lapse.
        clipVideoBitRate();
        clipVideoFrameRate();
        clipVideoFrameWidth();
        clipVideoFrameHeight();
        setDefaultProfileIfNecessary();
    }
    return OK;
}

// Set to use AVC baseline profile if the encoding parameters matches
// CAMCORDER_QUALITY_LOW profile; this is for the sake of MMS service.
void StagefrightRecorder::setDefaultProfileIfNecessary() {
    ALOGV("setDefaultProfileIfNecessary");

    camcorder_quality quality = CAMCORDER_QUALITY_LOW;

    int64_t durationUs   = mEncoderProfiles->getCamcorderProfileParamByName(
                                "duration", mCameraId, quality) * 1000000LL;

    int fileFormat       = mEncoderProfiles->getCamcorderProfileParamByName(
                                "file.format", mCameraId, quality);

    int videoCodec       = mEncoderProfiles->getCamcorderProfileParamByName(
                                "vid.codec", mCameraId, quality);

    int videoBitRate     = mEncoderProfiles->getCamcorderProfileParamByName(
                                "vid.bps", mCameraId, quality);

    int videoFrameRate   = mEncoderProfiles->getCamcorderProfileParamByName(
                                "vid.fps", mCameraId, quality);

    int videoFrameWidth  = mEncoderProfiles->getCamcorderProfileParamByName(
                                "vid.width", mCameraId, quality);

    int videoFrameHeight = mEncoderProfiles->getCamcorderProfileParamByName(
                                "vid.height", mCameraId, quality);

    int audioCodec       = mEncoderProfiles->getCamcorderProfileParamByName(
                                "aud.codec", mCameraId, quality);

    int audioBitRate     = mEncoderProfiles->getCamcorderProfileParamByName(
                                "aud.bps", mCameraId, quality);

    int audioSampleRate  = mEncoderProfiles->getCamcorderProfileParamByName(
                                "aud.hz", mCameraId, quality);

    int audioChannels    = mEncoderProfiles->getCamcorderProfileParamByName(
                                "aud.ch", mCameraId, quality);

    if (durationUs == mMaxFileDurationUs &&
        fileFormat == mOutputFormat &&
        videoCodec == mVideoEncoder &&
        videoBitRate == mVideoBitRate &&
        videoFrameRate == mFrameRate &&
        videoFrameWidth == mVideoWidth &&
        videoFrameHeight == mVideoHeight &&
        audioCodec == mAudioEncoder &&
        audioBitRate == mAudioBitRate &&
        audioSampleRate == mSampleRate &&
        audioChannels == mAudioChannels) {
        if (videoCodec == VIDEO_ENCODER_H264) {
            ALOGI("Force to use AVC baseline profile");
            setParamVideoEncoderProfile(OMX_VIDEO_AVCProfileBaseline);
            // set 0 for invalid levels - this will be rejected by the
            // codec if it cannot handle it during configure
            setParamVideoEncoderLevel(ACodec::getAVCLevelFor(
                    videoFrameWidth, videoFrameHeight, videoFrameRate, videoBitRate));
        }
    }
}

void StagefrightRecorder::setDefaultVideoEncoderIfNecessary() {
    if (mVideoEncoder == VIDEO_ENCODER_DEFAULT) {
        if (mOutputFormat == OUTPUT_FORMAT_WEBM) {
            // default to VP8 for WEBM recording
            mVideoEncoder = VIDEO_ENCODER_VP8;
        } else {
            // pick the default encoder for CAMCORDER_QUALITY_LOW
            int videoCodec = mEncoderProfiles->getCamcorderProfileParamByName(
                    "vid.codec", mCameraId, CAMCORDER_QUALITY_LOW);

            if (videoCodec > VIDEO_ENCODER_DEFAULT &&
                videoCodec < VIDEO_ENCODER_LIST_END) {
                mVideoEncoder = (video_encoder)videoCodec;
            } else {
                // default to H.264 if camcorder profile not available
                mVideoEncoder = VIDEO_ENCODER_H264;
            }
        }
    }
}

status_t StagefrightRecorder::checkAudioEncoderCapabilities() {
    clipAudioBitRate();
    clipAudioSampleRate();
    clipNumberOfAudioChannels();
    return OK;
}

void StagefrightRecorder::clipAudioBitRate() {
    ALOGV("clipAudioBitRate: encoder %d", mAudioEncoder);

    int minAudioBitRate =
            mEncoderProfiles->getAudioEncoderParamByName(
                "enc.aud.bps.min", mAudioEncoder);
    if (minAudioBitRate != -1 && mAudioBitRate < minAudioBitRate) {
        ALOGW("Intended audio encoding bit rate (%d) is too small"
            " and will be set to (%d)", mAudioBitRate, minAudioBitRate);
        mAudioBitRate = minAudioBitRate;
    }

    int maxAudioBitRate =
            mEncoderProfiles->getAudioEncoderParamByName(
                "enc.aud.bps.max", mAudioEncoder);
    if (maxAudioBitRate != -1 && mAudioBitRate > maxAudioBitRate) {
        ALOGW("Intended audio encoding bit rate (%d) is too large"
            " and will be set to (%d)", mAudioBitRate, maxAudioBitRate);
        mAudioBitRate = maxAudioBitRate;
    }
}

void StagefrightRecorder::clipAudioSampleRate() {
    ALOGV("clipAudioSampleRate: encoder %d", mAudioEncoder);

    int minSampleRate =
            mEncoderProfiles->getAudioEncoderParamByName(
                "enc.aud.hz.min", mAudioEncoder);
    if (minSampleRate != -1 && mSampleRate < minSampleRate) {
        ALOGW("Intended audio sample rate (%d) is too small"
            " and will be set to (%d)", mSampleRate, minSampleRate);
        mSampleRate = minSampleRate;
    }

    int maxSampleRate =
            mEncoderProfiles->getAudioEncoderParamByName(
                "enc.aud.hz.max", mAudioEncoder);
    if (maxSampleRate != -1 && mSampleRate > maxSampleRate) {
        ALOGW("Intended audio sample rate (%d) is too large"
            " and will be set to (%d)", mSampleRate, maxSampleRate);
        mSampleRate = maxSampleRate;
    }
}

void StagefrightRecorder::clipNumberOfAudioChannels() {
    ALOGV("clipNumberOfAudioChannels: encoder %d", mAudioEncoder);

    int minChannels =
            mEncoderProfiles->getAudioEncoderParamByName(
                "enc.aud.ch.min", mAudioEncoder);
    if (minChannels != -1 && mAudioChannels < minChannels) {
        ALOGW("Intended number of audio channels (%d) is too small"
            " and will be set to (%d)", mAudioChannels, minChannels);
        mAudioChannels = minChannels;
    }

    int maxChannels =
            mEncoderProfiles->getAudioEncoderParamByName(
                "enc.aud.ch.max", mAudioEncoder);
    if (maxChannels != -1 && mAudioChannels > maxChannels) {
        ALOGW("Intended number of audio channels (%d) is too large"
            " and will be set to (%d)", mAudioChannels, maxChannels);
        mAudioChannels = maxChannels;
    }
}

void StagefrightRecorder::clipVideoFrameHeight() {
    ALOGV("clipVideoFrameHeight: encoder %d", mVideoEncoder);
    int minFrameHeight = mEncoderProfiles->getVideoEncoderParamByName(
                        "enc.vid.height.min", mVideoEncoder);
    int maxFrameHeight = mEncoderProfiles->getVideoEncoderParamByName(
                        "enc.vid.height.max", mVideoEncoder);
    if (minFrameHeight != -1 && mVideoHeight < minFrameHeight) {
        ALOGW("Intended video encoding frame height (%d) is too small"
             " and will be set to (%d)", mVideoHeight, minFrameHeight);
        mVideoHeight = minFrameHeight;
    } else if (maxFrameHeight != -1 && mVideoHeight > maxFrameHeight) {
        ALOGW("Intended video encoding frame height (%d) is too large"
             " and will be set to (%d)", mVideoHeight, maxFrameHeight);
        mVideoHeight = maxFrameHeight;
    }
}

// Set up the appropriate MediaSource depending on the chosen option
status_t StagefrightRecorder::setupMediaSource(
                      sp<MediaSource> *mediaSource) {
    if (mVideoSource == VIDEO_SOURCE_DEFAULT
            || mVideoSource == VIDEO_SOURCE_CAMERA) {
        sp<CameraSource> cameraSource;
        status_t err = setupCameraSource(&cameraSource);
        if (err != OK) {
            return err;
        }
        *mediaSource = cameraSource;
    } else if (mVideoSource == VIDEO_SOURCE_SURFACE) {
        *mediaSource = NULL;
    } else {
        return INVALID_OPERATION;
    }
    return OK;
}

status_t StagefrightRecorder::setupCameraSource(
        sp<CameraSource> *cameraSource) {
    status_t err = OK;
    if ((err = checkVideoEncoderCapabilities()) != OK) {
        return err;
    }
    Size videoSize;
    videoSize.width = mVideoWidth;
    videoSize.height = mVideoHeight;
    uid_t uid = VALUE_OR_RETURN_STATUS(aidl2legacy_int32_t_uid_t(mAttributionSource.uid));
    pid_t pid = VALUE_OR_RETURN_STATUS(aidl2legacy_int32_t_pid_t(mAttributionSource.pid));
    String16 clientName = VALUE_OR_RETURN_STATUS(
<<<<<<< HEAD
        aidl2legacy_string_view_String16(mClient.packageName.value_or("")));
    if (mCaptureFpsEnable && mCaptureFps != mFrameRate ) {
=======
        aidl2legacy_string_view_String16(mAttributionSource.packageName.value_or("")));
    if (mCaptureFpsEnable) {
>>>>>>> cb499d25
        if (!(mCaptureFps > 0.)) {
            ALOGE("Invalid mCaptureFps value: %lf", mCaptureFps);
            return BAD_VALUE;
        }

        mCameraSourceTimeLapse = AVFactory::get()->CreateCameraSourceTimeLapseFromCamera(
                mCamera, mCameraProxy, mCameraId, clientName, uid, pid,
                videoSize, mFrameRate, mPreviewSurface,
                std::llround(1e6 / mCaptureFps));
        *cameraSource = mCameraSourceTimeLapse;
    } else {
        mCameraSource = AVFactory::get()->CreateCameraSourceFromCamera(
                mCamera, mCameraProxy, mCameraId, clientName, uid, pid,
                videoSize, mFrameRate,
                mPreviewSurface);
        *cameraSource = mCameraSource;
    }
    AVUtils::get()->cacheCaptureBuffers(mCamera, mVideoEncoder);
    mCamera.clear();
    mCameraProxy.clear();
    if (*cameraSource == NULL) {
        return UNKNOWN_ERROR;
    }

    if ((*cameraSource)->initCheck() != OK) {
        (*cameraSource).clear();
        *cameraSource = NULL;
        return NO_INIT;
    }

    // When frame rate is not set, the actual frame rate will be set to
    // the current frame rate being used.
    if (mFrameRate == -1) {
        int32_t frameRate = 0;
        CHECK ((*cameraSource)->getFormat()->findInt32(
                    kKeyFrameRate, &frameRate));
        ALOGI("Frame rate is not explicitly set. Use the current frame "
             "rate (%d fps)", frameRate);
        mFrameRate = frameRate;
    }

    CHECK(mFrameRate != -1);

    mMetaDataStoredInVideoBuffers =
        (*cameraSource)->metaDataStoredInVideoBuffers();

    return OK;
}

status_t StagefrightRecorder::setupVideoEncoder(
        const sp<MediaSource> &cameraSource,
        sp<MediaCodecSource> *source) {
    source->clear();

    sp<AMessage> format = new AMessage();

    switch (mVideoEncoder) {
        case VIDEO_ENCODER_H263:
            format->setString("mime", MEDIA_MIMETYPE_VIDEO_H263);
            break;

        case VIDEO_ENCODER_MPEG_4_SP:
            format->setString("mime", MEDIA_MIMETYPE_VIDEO_MPEG4);
            break;

        case VIDEO_ENCODER_H264:
            format->setString("mime", MEDIA_MIMETYPE_VIDEO_AVC);
            break;

        case VIDEO_ENCODER_VP8:
            format->setString("mime", MEDIA_MIMETYPE_VIDEO_VP8);
            break;

        case VIDEO_ENCODER_HEVC:
            format->setString("mime", MEDIA_MIMETYPE_VIDEO_HEVC);
            break;

        default:
            CHECK(!"Should not be here, unsupported video encoding.");
            break;
    }

    // log video mime type for media metrics
    if (mMetricsItem != NULL) {
        AString videomime;
        if (format->findString("mime", &videomime)) {
            mMetricsItem->setCString(kRecorderVideoMime, videomime.c_str());
        }
    }

    if (cameraSource != NULL) {
        sp<MetaData> meta = cameraSource->getFormat();

        int32_t width, height, stride, sliceHeight, colorFormat;
        CHECK(meta->findInt32(kKeyWidth, &width));
        CHECK(meta->findInt32(kKeyHeight, &height));
        CHECK(meta->findInt32(kKeyStride, &stride));
        CHECK(meta->findInt32(kKeySliceHeight, &sliceHeight));
        CHECK(meta->findInt32(kKeyColorFormat, &colorFormat));

        format->setInt32("width", width);
        format->setInt32("height", height);
        format->setInt32("stride", stride);
        format->setInt32("slice-height", sliceHeight);
        format->setInt32("color-format", colorFormat);
    } else {
        format->setInt32("width", mVideoWidth);
        format->setInt32("height", mVideoHeight);
        format->setInt32("stride", mVideoWidth);
        format->setInt32("slice-height", mVideoHeight);
        format->setInt32("color-format", OMX_COLOR_FormatAndroidOpaque);

        // set up time lapse/slow motion for surface source
        if (mCaptureFpsEnable) {
            if (!(mCaptureFps > 0.)) {
                ALOGE("Invalid mCaptureFps value: %lf", mCaptureFps);
                return BAD_VALUE;
            }
            format->setDouble("time-lapse-fps", mCaptureFps);
        }
    }

    setupCustomVideoEncoderParams(cameraSource, format);
    if (mOutputFormat == OUTPUT_FORMAT_RTP_AVP) {
        // This indicates that a raw image provided to encoder needs to be rotated.
        format->setInt32("rotation-degrees", mRotationDegrees);
    }

    format->setInt32("bitrate", mVideoBitRate);
    format->setInt32("bitrate-mode", mVideoBitRateMode);
    format->setInt32("frame-rate", mFrameRate);
    format->setInt32("i-frame-interval", mIFramesIntervalSec);
    // In order to customize native recordings
    format->setInt32("vendor.qti-ext-enc-info-native_recording.value", 1);

    if (mVideoTimeScale > 0) {
        format->setInt32("time-scale", mVideoTimeScale);
    }
    if (mVideoEncoderProfile != -1) {
        format->setInt32("profile", mVideoEncoderProfile);
    }
    if (mVideoEncoderLevel != -1) {
        format->setInt32("level", mVideoEncoderLevel);
    }

    uint32_t tsLayers = 1;
    bool preferBFrames = true; // we like B-frames as it produces better quality per bitrate
    format->setInt32("priority", 0 /* realtime */);
    float maxPlaybackFps = mFrameRate; // assume video is only played back at normal speed

    if (mCaptureFpsEnable) {
        format->setFloat("operating-rate", mCaptureFps);

        // enable layering for all time lapse and high frame rate recordings
        if (mFrameRate / mCaptureFps >= 1.9) { // time lapse
            preferBFrames = false;
            tsLayers = 2; // use at least two layers as resulting video will likely be sped up
        } else if (mCaptureFps > maxPlaybackFps) { // slow-mo
            format->setInt32("high-frame-rate", 1);
            maxPlaybackFps = mCaptureFps; // assume video will be played back at full capture speed
            preferBFrames = false;
        }
    }

    // Enable temporal layering if the expected (max) playback frame rate is greater than ~11% of
    // the minimum display refresh rate on a typical device. Add layers until the base layer falls
    // under this limit. Allow device manufacturers to override this limit.

    // TODO: make this configurable by the application
    std::string maxBaseLayerFpsProperty =
        ::android::base::GetProperty("ro.media.recorder-max-base-layer-fps", "");
    float maxBaseLayerFps = (float)::atof(maxBaseLayerFpsProperty.c_str());
    // TRICKY: use !> to fix up any NaN values
    if (!(maxBaseLayerFps >= kMinTypicalDisplayRefreshingRate / 0.9)) {
        maxBaseLayerFps = kMinTypicalDisplayRefreshingRate / 0.9;
    }

    for (uint32_t tryLayers = 1; tryLayers <= kMaxNumVideoTemporalLayers; ++tryLayers) {
        if (tryLayers > tsLayers) {
            tsLayers = tryLayers;
        }
        // keep going until the base layer fps falls below the typical display refresh rate
        float baseLayerFps = maxPlaybackFps / (1 << (tryLayers - 1));
        if (baseLayerFps < maxBaseLayerFps) {
            break;
        }
    }

    // mIFramesIntervalSec == 0 means all Intra frame, can't support P/B layers
    if (tsLayers > 1 && mIFramesIntervalSec != 0) {
        uint32_t bLayers = std::min(2u, tsLayers - 1); // use up-to 2 B-layers
        uint32_t pLayers = tsLayers - bLayers;
        format->setString(
                "ts-schema", AStringPrintf("android.generic.%u+%u", pLayers, bLayers));

        // TODO: some encoders do not support B-frames with temporal layering, and we have a
        // different preference based on use-case. We could move this into camera profiles.
        format->setInt32("android._prefer-b-frames", preferBFrames);
    }

    if (mMetaDataStoredInVideoBuffers != kMetadataBufferTypeInvalid) {
        format->setInt32("android._input-metadata-buffer-type", mMetaDataStoredInVideoBuffers);
    }

    if (mOutputFormat == OUTPUT_FORMAT_MPEG_4) {
        format->setInt32("feature-nal-length-bitstream", 1);
        format->setInt32("nal-length-in-bytes", 4);
        format->setInt32("vendor.qti-ext-enc-nal-length-bs.num-bytes", 4);
    }

    // Will send this info to encoder component for custom optimizations
    format->setInt32("isNativeRecorder", 1);

    uint32_t flags = 0;
    if (cameraSource == NULL) {
        flags |= MediaCodecSource::FLAG_USE_SURFACE_INPUT;
    } else {
        // require dataspace setup even if not using surface input
        format->setInt32("android._using-recorder", 1);
    }

    sp<MediaCodecSource> encoder = MediaCodecSource::Create(
            mLooper, format, cameraSource, mPersistentSurface, flags);
    if (encoder == NULL) {
        ALOGE("Failed to create video encoder");
        // When the encoder fails to be created, we need
        // release the camera source due to the camera's lock
        // and unlock mechanism.
        if (cameraSource != NULL) {
            cameraSource->stop();
        }
        return UNKNOWN_ERROR;
    }

    if (cameraSource == NULL) {
        mGraphicBufferProducer = encoder->getGraphicBufferProducer();
    }

    *source = encoder;

    return OK;
}

status_t StagefrightRecorder::setupAudioEncoder(const sp<MediaWriter>& writer) {
    status_t status = BAD_VALUE;
    if (OK != (status = checkAudioEncoderCapabilities())) {
        return status;
    }

    switch(mAudioEncoder) {
        case AUDIO_ENCODER_AMR_NB:
        case AUDIO_ENCODER_AMR_WB:
        case AUDIO_ENCODER_AAC:
        case AUDIO_ENCODER_HE_AAC:
        case AUDIO_ENCODER_AAC_ELD:
        case AUDIO_ENCODER_OPUS:
            break;

        default:
            if (handleCustomAudioEncoder() != OK) {
                ALOGE("Unsupported audio encoder: %d", mAudioEncoder);
                return UNKNOWN_ERROR;
            }
    }

    sp<MediaCodecSource> audioEncoder = createAudioSource();
    if (audioEncoder == NULL) {
        return UNKNOWN_ERROR;
    }

    writer->addSource(audioEncoder);
    mAudioEncoderSource = audioEncoder;
    return OK;
}

status_t StagefrightRecorder::setupMPEG4orWEBMRecording() {
    mWriter.clear();
    mTotalBitRate = 0;

    status_t err = OK;
    sp<MediaWriter> writer;
    sp<MPEG4Writer> mp4writer;
    if (mOutputFormat == OUTPUT_FORMAT_WEBM) {
        writer = new WebmWriter(mOutputFd);
    } else {
        writer = mp4writer = new MPEG4Writer(mOutputFd);
    }

    if (mVideoSource < VIDEO_SOURCE_LIST_END) {
        setDefaultVideoEncoderIfNecessary();

        sp<MediaSource> mediaSource;
        err = setupMediaSource(&mediaSource);
        if (err != OK) {
            return err;
        }

        sp<MediaCodecSource> encoder;
        err = setupVideoEncoder(mediaSource, &encoder);
        if (err != OK) {
            return err;
        }

        writer->addSource(encoder);
        mVideoEncoderSource = encoder;
        mTotalBitRate += mVideoBitRate;
    }

    // Audio source is added at the end if it exists.
    // This help make sure that the "recoding" sound is suppressed for
    // camcorder applications in the recorded files.
    // disable audio for time lapse recording
    const bool disableAudio = mCaptureFpsEnable && mCaptureFps < mFrameRate;
    if (!disableAudio && mAudioSource != AUDIO_SOURCE_CNT) {
        err = setupAudioEncoder(writer);
        if (err != OK) return err;
        mTotalBitRate += mAudioBitRate;
    }

    if (mOutputFormat != OUTPUT_FORMAT_WEBM) {
        if (mCaptureFpsEnable) {
            mp4writer->setCaptureRate(mCaptureFps);
        }

        if (mInterleaveDurationUs > 0) {
            mp4writer->setInterleaveDuration(mInterleaveDurationUs);
        }
        if (mLongitudex10000 > -3600000 && mLatitudex10000 > -3600000) {
            mp4writer->setGeoData(mLatitudex10000, mLongitudex10000);
        }
    }
    if (mMaxFileDurationUs != 0) {
        writer->setMaxFileDuration(mMaxFileDurationUs);
    }
    if (mMaxFileSizeBytes != 0) {
        writer->setMaxFileSize(mMaxFileSizeBytes);
    }
    if (mVideoSource == VIDEO_SOURCE_DEFAULT
            || mVideoSource == VIDEO_SOURCE_CAMERA) {
        mStartTimeOffsetMs = mEncoderProfiles->getStartTimeOffsetMs(mCameraId);
    } else if (mVideoSource == VIDEO_SOURCE_SURFACE) {
        // surface source doesn't need large initial delay
        mStartTimeOffsetMs = 100;
    }
    if (mStartTimeOffsetMs > 0) {
        writer->setStartTimeOffsetMs(mStartTimeOffsetMs);
    }

    writer->setListener(mListener);
    mWriter = writer;
    return OK;
}

void StagefrightRecorder::setupMPEG4orWEBMMetaData(sp<MetaData> *meta) {
    int64_t startTimeUs = systemTime() / 1000;
    (*meta)->setInt64(kKeyTime, startTimeUs);
    (*meta)->setInt32(kKeyFileType, mOutputFormat);
    (*meta)->setInt32(kKeyBitRate, mTotalBitRate);
    if (mMovieTimeScale > 0) {
        (*meta)->setInt32(kKeyTimeScale, mMovieTimeScale);
    }
    if (mOutputFormat != OUTPUT_FORMAT_WEBM) {
        if (mTrackEveryTimeDurationUs > 0) {
            (*meta)->setInt64(kKeyTrackTimeStatus, mTrackEveryTimeDurationUs);
        }
        if (mRotationDegrees != 0) {
            (*meta)->setInt32(kKeyRotation, mRotationDegrees);
        }
    }
    if (mOutputFormat == OUTPUT_FORMAT_MPEG_4 || mOutputFormat == OUTPUT_FORMAT_THREE_GPP) {
        (*meta)->setInt32(kKeyEmptyTrackMalFormed, true);
        (*meta)->setInt32(kKey4BitTrackIds, true);
    }
}

status_t StagefrightRecorder::pause() {
    ALOGV("pause");
    if (!mStarted) {
        return INVALID_OPERATION;
    }

    // Already paused --- no-op.
    if (mPauseStartTimeUs != 0) {
        return OK;
    }

    mPauseStartTimeUs = systemTime() / 1000;
    sp<MetaData> meta = new MetaData;
    meta->setInt64(kKeyTime, mPauseStartTimeUs);

    if (mStartedRecordingUs != 0) {
        // should always be true
        int64_t recordingUs = mPauseStartTimeUs - mStartedRecordingUs;
        mDurationRecordedUs += recordingUs;
        mStartedRecordingUs = 0;
    }

    if (mAudioEncoderSource != NULL) {
        mAudioEncoderSource->pause();
    }
    if (mVideoEncoderSource != NULL) {
        mVideoEncoderSource->pause(meta.get());
    }

    return OK;
}

status_t StagefrightRecorder::resume() {
    ALOGV("resume");
    if (!mStarted) {
        return INVALID_OPERATION;
    }

    // Not paused --- no-op.
    if (mPauseStartTimeUs == 0) {
        return OK;
    }

    int64_t resumeStartTimeUs = systemTime() / 1000;

    int64_t bufferStartTimeUs = 0;
    bool allSourcesStarted = true;
    for (const auto &source : { mAudioEncoderSource, mVideoEncoderSource }) {
        if (source == nullptr) {
            continue;
        }
        int64_t timeUs = source->getFirstSampleSystemTimeUs();
        if (timeUs < 0) {
            allSourcesStarted = false;
        }
        if (bufferStartTimeUs < timeUs) {
            bufferStartTimeUs = timeUs;
        }
    }

    if (allSourcesStarted) {
        if (mPauseStartTimeUs < bufferStartTimeUs) {
            mPauseStartTimeUs = bufferStartTimeUs;
        }
        // 30 ms buffer to avoid timestamp overlap
        mTotalPausedDurationUs += resumeStartTimeUs - mPauseStartTimeUs - 30000;
    }
    double timeOffset = -mTotalPausedDurationUs;
    if (mCaptureFpsEnable && (mVideoSource == VIDEO_SOURCE_CAMERA) &&
          (mVideoSource != VIDEO_SOURCE_SURFACE)) {
        timeOffset *= mCaptureFps / mFrameRate;
    }
    sp<MetaData> meta = new MetaData;
    meta->setInt64(kKeyTime, resumeStartTimeUs);
    for (const auto &source : { mAudioEncoderSource, mVideoEncoderSource }) {
        if (source == nullptr) {
            continue;
        }
        source->setInputBufferTimeOffset((int64_t)timeOffset);
        source->start(meta.get());
    }


    // sum info on pause duration
    // (ignore the 30msec of overlap adjustment factored into mTotalPausedDurationUs)
    int64_t pausedUs = resumeStartTimeUs - mPauseStartTimeUs;
    mDurationPausedUs += pausedUs;
    mNPauses++;
    // and a timestamp marking that we're back to recording....
    mStartedRecordingUs = resumeStartTimeUs;

    mPauseStartTimeUs = 0;

    return OK;
}

status_t StagefrightRecorder::stop() {
    ALOGV("stop");
    Mutex::Autolock autolock(mLock);
    status_t err = OK;

    if (mCaptureFpsEnable && mCameraSourceTimeLapse != NULL) {
        mCameraSourceTimeLapse->startQuickReadReturns();
        mCameraSourceTimeLapse = NULL;
    }

    int64_t stopTimeUs = systemTime() / 1000;
    for (const auto &source : { mAudioEncoderSource, mVideoEncoderSource }) {
        if (source != nullptr && OK != source->setStopTimeUs(stopTimeUs)) {
            ALOGW("Failed to set stopTime %lld us for %s",
                    (long long)stopTimeUs, source->isVideo() ? "Video" : "Audio");
        }
    }

    if (mVideoEncoderSource != NULL) {
        mVideoEncoderSource->notifyPerformanceMode();
    }

    if (mCameraSource != NULL) {
        mCameraSource->notifyPerformanceMode();
    }

    if (mWriter != NULL) {
        err = mWriter->stop();
        mLastSeqNo = mWriter->getSequenceNum();
        mWriter.clear();
    }

    // account for the last 'segment' -- whether paused or recording
    if (mPauseStartTimeUs != 0) {
        // we were paused
        int64_t additive = stopTimeUs - mPauseStartTimeUs;
        mDurationPausedUs += additive;
        mNPauses++;
    } else if (mStartedRecordingUs != 0) {
        // we were recording
        int64_t additive = stopTimeUs - mStartedRecordingUs;
        mDurationRecordedUs += additive;
    } else {
        ALOGW("stop while neither recording nor paused");
    }

    flushAndResetMetrics(true);

    mDurationRecordedUs = 0;
    mDurationPausedUs = 0;
    mNPauses = 0;
    mTotalPausedDurationUs = 0;
    mPauseStartTimeUs = 0;
    mStartedRecordingUs = 0;

    mGraphicBufferProducer.clear();
    mPersistentSurface.clear();
    mAudioEncoderSource.clear();
    mVideoEncoderSource.clear();

    if (mOutputFd >= 0) {
        ::close(mOutputFd);
        mOutputFd = -1;
    }

    if (mStarted) {
        mStarted = false;

        uint32_t params = 0;
        if (mAudioSource != AUDIO_SOURCE_CNT) {
            params |= IMediaPlayerService::kBatteryDataTrackAudio;
        }
        if (mVideoSource != VIDEO_SOURCE_LIST_END) {
            params |= IMediaPlayerService::kBatteryDataTrackVideo;
        }

        addBatteryData(params);
    }

    return err;
}

status_t StagefrightRecorder::close() {
    ALOGV("close");
    stop();

    return OK;
}

status_t StagefrightRecorder::reset() {
    ALOGV("reset");
    stop();

    // No audio or video source by default
    mAudioSource = (audio_source_t)AUDIO_SOURCE_CNT; // reset to invalid value
    mVideoSource = VIDEO_SOURCE_LIST_END;

    // Default parameters
    mOutputFormat  = OUTPUT_FORMAT_THREE_GPP;
    mAudioEncoder  = AUDIO_ENCODER_AMR_NB;
    mVideoEncoder  = VIDEO_ENCODER_DEFAULT;
    mVideoWidth    = 176;
    mVideoHeight   = 144;
    mFrameRate     = -1;
    mVideoBitRate  = 192000;
    // Following MediaCodec's default
    mVideoBitRateMode = BITRATE_MODE_VBR;
    mSampleRate    = 8000;
    mAudioChannels = 1;
    mAudioBitRate  = 12200;
    mInterleaveDurationUs = 0;
    mIFramesIntervalSec = 1;
    mAudioSourceNode = 0;
    mUse64BitFileOffset = false;
    mMovieTimeScale  = -1;
    mAudioTimeScale  = -1;
    mVideoTimeScale  = -1;
    mCameraId        = 0;
    mStartTimeOffsetMs = -1;
    mVideoEncoderProfile = -1;
    mVideoEncoderLevel   = -1;
    mMaxFileDurationUs = 0;
    mMaxFileSizeBytes = 0;
    mTrackEveryTimeDurationUs = 0;
    mCaptureFpsEnable = false;
    mCaptureFps = -1.0;
    mCameraSourceTimeLapse = NULL;
    mMetaDataStoredInVideoBuffers = kMetadataBufferTypeInvalid;
    mEncoderProfiles = MediaProfiles::getInstance();
    mRotationDegrees = 0;
    mLatitudex10000 = -3600000;
    mLongitudex10000 = -3600000;
    mTotalBitRate = 0;

    // tracking how long we recorded.
    mDurationRecordedUs = 0;
    mStartedRecordingUs = 0;
    mDurationPausedUs = 0;
    mNPauses = 0;

    mOutputFd = -1;

    mCameraSource = NULL;

    return OK;
}

status_t StagefrightRecorder::getMaxAmplitude(int *max) {
    ALOGV("getMaxAmplitude");

    if (max == NULL) {
        ALOGE("Null pointer argument");
        return BAD_VALUE;
    }

    if (mAudioSourceNode != 0) {
        *max = mAudioSourceNode->getMaxAmplitude();
    } else {
        *max = 0;
    }

    return OK;
}

status_t StagefrightRecorder::getMetrics(Parcel *reply) {
    ALOGV("StagefrightRecorder::getMetrics");

    if (reply == NULL) {
        ALOGE("Null pointer argument");
        return BAD_VALUE;
    }

    if (mMetricsItem == NULL) {
        return UNKNOWN_ERROR;
    }

    updateMetrics();
    mMetricsItem->writeToParcel(reply);
    return OK;
}

status_t StagefrightRecorder::setInputDevice(audio_port_handle_t deviceId) {
    ALOGV("setInputDevice");

    if (mSelectedDeviceId != deviceId) {
        mSelectedDeviceId = deviceId;
        if (mAudioSourceNode != 0) {
            return mAudioSourceNode->setInputDevice(deviceId);
        }
    }
    return NO_ERROR;
}

status_t StagefrightRecorder::getRoutedDeviceId(audio_port_handle_t* deviceId) {
    ALOGV("getRoutedDeviceId");

    if (mAudioSourceNode != 0) {
        status_t status = mAudioSourceNode->getRoutedDeviceId(deviceId);
        return status;
    }
    return NO_INIT;
}

void StagefrightRecorder::setAudioDeviceCallback(
        const sp<AudioSystem::AudioDeviceCallback>& callback) {
    mAudioDeviceCallback = callback;
}

status_t StagefrightRecorder::enableAudioDeviceCallback(bool enabled) {
    mDeviceCallbackEnabled = enabled;
    sp<AudioSystem::AudioDeviceCallback> callback = mAudioDeviceCallback.promote();
    if (mAudioSourceNode != 0 && callback != 0) {
        if (enabled) {
            return mAudioSourceNode->addAudioDeviceCallback(callback);
        } else {
            return mAudioSourceNode->removeAudioDeviceCallback(callback);
        }
    }
    return NO_ERROR;
}

status_t StagefrightRecorder::getActiveMicrophones(
        std::vector<media::MicrophoneInfo>* activeMicrophones) {
    if (mAudioSourceNode != 0) {
        return mAudioSourceNode->getActiveMicrophones(activeMicrophones);
    }
    return NO_INIT;
}

status_t StagefrightRecorder::setPreferredMicrophoneDirection(audio_microphone_direction_t direction) {
    ALOGV("setPreferredMicrophoneDirection(%d)", direction);
    mSelectedMicDirection = direction;
    if (mAudioSourceNode != 0) {
        return mAudioSourceNode->setPreferredMicrophoneDirection(direction);
    }
    return NO_INIT;
}

status_t StagefrightRecorder::setPreferredMicrophoneFieldDimension(float zoom) {
    ALOGV("setPreferredMicrophoneFieldDimension(%f)", zoom);
    mSelectedMicFieldDimension = zoom;
    if (mAudioSourceNode != 0) {
        return mAudioSourceNode->setPreferredMicrophoneFieldDimension(zoom);
    }
    return NO_INIT;
}

status_t StagefrightRecorder::getPortId(audio_port_handle_t *portId) const {
    if (mAudioSourceNode != 0) {
        return mAudioSourceNode->getPortId(portId);
    }
    return NO_INIT;
}

status_t StagefrightRecorder::getRtpDataUsage(uint64_t *bytes) {
    if (mWriter != 0) {
        *bytes = mWriter->getAccumulativeBytes();
        return OK;
    }
    return NO_INIT;
}

status_t StagefrightRecorder::dump(
        int fd, const Vector<String16>& args) const {
    ALOGV("dump");
    Mutex::Autolock autolock(mLock);
    const size_t SIZE = 256;
    char buffer[SIZE];
    String8 result;
    if (mWriter != 0) {
        mWriter->dump(fd, args);
    } else {
        snprintf(buffer, SIZE, "   No file writer\n");
        result.append(buffer);
    }
    snprintf(buffer, SIZE, "   Recorder: %p\n", this);
    snprintf(buffer, SIZE, "   Output file (fd %d):\n", mOutputFd);
    result.append(buffer);
    snprintf(buffer, SIZE, "     File format: %d\n", mOutputFormat);
    result.append(buffer);
    snprintf(buffer, SIZE, "     Max file size (bytes): %" PRId64 "\n", mMaxFileSizeBytes);
    result.append(buffer);
    snprintf(buffer, SIZE, "     Max file duration (us): %" PRId64 "\n", mMaxFileDurationUs);
    result.append(buffer);
    snprintf(buffer, SIZE, "     File offset length (bits): %d\n", mUse64BitFileOffset? 64: 32);
    result.append(buffer);
    snprintf(buffer, SIZE, "     Interleave duration (us): %d\n", mInterleaveDurationUs);
    result.append(buffer);
    snprintf(buffer, SIZE, "     Progress notification: %" PRId64 " us\n", mTrackEveryTimeDurationUs);
    result.append(buffer);
    snprintf(buffer, SIZE, "   Audio\n");
    result.append(buffer);
    snprintf(buffer, SIZE, "     Source: %d\n", mAudioSource);
    result.append(buffer);
    snprintf(buffer, SIZE, "     Encoder: %d\n", mAudioEncoder);
    result.append(buffer);
    snprintf(buffer, SIZE, "     Bit rate (bps): %d\n", mAudioBitRate);
    result.append(buffer);
    snprintf(buffer, SIZE, "     Sampling rate (hz): %d\n", mSampleRate);
    result.append(buffer);
    snprintf(buffer, SIZE, "     Number of channels: %d\n", mAudioChannels);
    result.append(buffer);
    snprintf(buffer, SIZE, "     Max amplitude: %d\n", mAudioSourceNode == 0? 0: mAudioSourceNode->getMaxAmplitude());
    result.append(buffer);
    snprintf(buffer, SIZE, "   Video\n");
    result.append(buffer);
    snprintf(buffer, SIZE, "     Source: %d\n", mVideoSource);
    result.append(buffer);
    snprintf(buffer, SIZE, "     Camera Id: %d\n", mCameraId);
    result.append(buffer);
    snprintf(buffer, SIZE, "     Start time offset (ms): %d\n", mStartTimeOffsetMs);
    result.append(buffer);
    snprintf(buffer, SIZE, "     Encoder: %d\n", mVideoEncoder);
    result.append(buffer);
    snprintf(buffer, SIZE, "     Encoder profile: %d\n", mVideoEncoderProfile);
    result.append(buffer);
    snprintf(buffer, SIZE, "     Encoder level: %d\n", mVideoEncoderLevel);
    result.append(buffer);
    snprintf(buffer, SIZE, "     I frames interval (s): %d\n", mIFramesIntervalSec);
    result.append(buffer);
    snprintf(buffer, SIZE, "     Frame size (pixels): %dx%d\n", mVideoWidth, mVideoHeight);
    result.append(buffer);
    snprintf(buffer, SIZE, "     Frame rate (fps): %d\n", mFrameRate);
    result.append(buffer);
    snprintf(buffer, SIZE, "     Bit rate (bps): %d\n", mVideoBitRate);
    result.append(buffer);
    ::write(fd, result.string(), result.size());
    return OK;
}
}  // namespace android<|MERGE_RESOLUTION|>--- conflicted
+++ resolved
@@ -1913,13 +1913,8 @@
     uid_t uid = VALUE_OR_RETURN_STATUS(aidl2legacy_int32_t_uid_t(mAttributionSource.uid));
     pid_t pid = VALUE_OR_RETURN_STATUS(aidl2legacy_int32_t_pid_t(mAttributionSource.pid));
     String16 clientName = VALUE_OR_RETURN_STATUS(
-<<<<<<< HEAD
-        aidl2legacy_string_view_String16(mClient.packageName.value_or("")));
+        aidl2legacy_string_view_String16(mAttributionSource.packageName.value_or("")));
     if (mCaptureFpsEnable && mCaptureFps != mFrameRate ) {
-=======
-        aidl2legacy_string_view_String16(mAttributionSource.packageName.value_or("")));
-    if (mCaptureFpsEnable) {
->>>>>>> cb499d25
         if (!(mCaptureFps > 0.)) {
             ALOGE("Invalid mCaptureFps value: %lf", mCaptureFps);
             return BAD_VALUE;
