/*
 * Copyright (C) 2009 The Android Open Source Project
 *
 * Licensed under the Apache License, Version 2.0 (the "License");
 * you may not use this file except in compliance with the License.
 * You may obtain a copy of the License at
 *
 *      http://www.apache.org/licenses/LICENSE-2.0
 *
 * Unless required by applicable law or agreed to in writing, software
 * distributed under the License is distributed on an "AS IS" BASIS,
 * WITHOUT WARRANTIES OR CONDITIONS OF ANY KIND, either express or implied.
 * See the License for the specific language governing permissions and
 * limitations under the License.
 */

//#define LOG_NDEBUG 0
#define LOG_TAG "StagefrightRecorder"
#include <inttypes.h>
#include <utils/Log.h>

#include <cutils/properties.h>
#include <inttypes.h>
#include "WebmWriter.h"
#include "StagefrightRecorder.h"

#include <algorithm>

#include <android/hardware/ICamera.h>

#include <binder/IPCThreadState.h>
#include <binder/IServiceManager.h>

#include <media/IMediaPlayerService.h>
#include <media/MediaAnalyticsItem.h>
#include <media/stagefright/foundation/ABuffer.h>
#include <media/stagefright/foundation/ADebug.h>
#include <media/stagefright/foundation/AMessage.h>
#include <media/stagefright/foundation/ALooper.h>
#include <media/stagefright/ACodec.h>
#include <media/stagefright/AudioSource.h>
#include <media/stagefright/AMRWriter.h>
#include <media/stagefright/AACWriter.h>
#include <media/stagefright/CameraSource.h>
#include <media/stagefright/CameraSourceTimeLapse.h>
#include <media/stagefright/MPEG2TSWriter.h>
#include <media/stagefright/MPEG4Writer.h>
#include <media/stagefright/MediaDefs.h>
#include <media/stagefright/MetaData.h>
#include <media/stagefright/MediaCodecSource.h>
#include <media/stagefright/PersistentSurface.h>
#include <media/MediaProfiles.h>
#include <camera/CameraParameters.h>

#include <utils/Errors.h>
#include <sys/types.h>
#include <ctype.h>
#include <unistd.h>

#include <system/audio.h>

#include "ARTPWriter.h"
#include <stagefright/AVExtensions.h>

namespace android {

static const float kTypicalDisplayRefreshingRate = 60.f;
// display refresh rate drops on battery saver
static const float kMinTypicalDisplayRefreshingRate = kTypicalDisplayRefreshingRate / 2;
static const int kMaxNumVideoTemporalLayers = 8;

// key for media statistics
static const char *kKeyRecorder = "recorder";
// attrs for media statistics
// NB: these are matched with public Java API constants defined
// in frameworks/base/media/java/android/media/MediaRecorder.java
// These must be kept synchronized with the constants there.
static const char *kRecorderAudioBitrate = "android.media.mediarecorder.audio-bitrate";
static const char *kRecorderAudioChannels = "android.media.mediarecorder.audio-channels";
static const char *kRecorderAudioSampleRate = "android.media.mediarecorder.audio-samplerate";
static const char *kRecorderAudioTimescale = "android.media.mediarecorder.audio-timescale";
static const char *kRecorderCaptureFps = "android.media.mediarecorder.capture-fps";
static const char *kRecorderCaptureFpsEnable = "android.media.mediarecorder.capture-fpsenable";
static const char *kRecorderFrameRate = "android.media.mediarecorder.frame-rate";
static const char *kRecorderHeight = "android.media.mediarecorder.height";
static const char *kRecorderMovieTimescale = "android.media.mediarecorder.movie-timescale";
static const char *kRecorderRotation = "android.media.mediarecorder.rotation";
static const char *kRecorderVideoBitrate = "android.media.mediarecorder.video-bitrate";
static const char *kRecorderVideoIframeInterval = "android.media.mediarecorder.video-iframe-interval";
static const char *kRecorderVideoLevel = "android.media.mediarecorder.video-encoder-level";
static const char *kRecorderVideoProfile = "android.media.mediarecorder.video-encoder-profile";
static const char *kRecorderVideoTimescale = "android.media.mediarecorder.video-timescale";
static const char *kRecorderWidth = "android.media.mediarecorder.width";

// new fields, not yet frozen in the public Java API definitions
static const char *kRecorderAudioMime = "android.media.mediarecorder.audio.mime";
static const char *kRecorderVideoMime = "android.media.mediarecorder.video.mime";
static const char *kRecorderDurationMs = "android.media.mediarecorder.durationMs";
static const char *kRecorderPaused = "android.media.mediarecorder.pausedMs";
static const char *kRecorderNumPauses = "android.media.mediarecorder.NPauses";

static const int64_t kMax32BitFileSize = 0x00ffffffffLL; // 4GB

// To collect the encoder usage for the battery app
static void addBatteryData(uint32_t params) {
    sp<IBinder> binder =
        defaultServiceManager()->getService(String16("media.player"));
    sp<IMediaPlayerService> service = interface_cast<IMediaPlayerService>(binder);
    CHECK(service.get() != NULL);

    service->addBatteryData(params);
}


StagefrightRecorder::StagefrightRecorder(const String16 &opPackageName)
    : MediaRecorderBase(opPackageName),
      mWriter(NULL),
      mOutputFd(-1),
      mAudioSource((audio_source_t)AUDIO_SOURCE_CNT), // initialize with invalid value
      mVideoSource(VIDEO_SOURCE_LIST_END),
      mStarted(false),
      mSelectedDeviceId(AUDIO_PORT_HANDLE_NONE),
      mDeviceCallbackEnabled(false) {

    ALOGV("Constructor");

    mAnalyticsDirty = false;
    reset();
}

StagefrightRecorder::~StagefrightRecorder() {
    ALOGV("Destructor");
    stop();

    if (mLooper != NULL) {
        mLooper->stop();
    }

    // log the current record, provided it has some information worth recording
    // NB: this also reclaims & clears mAnalyticsItem.
    flushAndResetMetrics(false);
}

void StagefrightRecorder::updateMetrics() {
    ALOGV("updateMetrics");

    // we run as part of the media player service; what we really want to
    // know is the app which requested the recording.
    mAnalyticsItem->setUid(mClientUid);

    // populate the values from the raw fields.

    // TBD mOutputFormat  = OUTPUT_FORMAT_THREE_GPP;
    // TBD mAudioEncoder  = AUDIO_ENCODER_AMR_NB;
    // TBD mVideoEncoder  = VIDEO_ENCODER_DEFAULT;
    mAnalyticsItem->setInt32(kRecorderHeight, mVideoHeight);
    mAnalyticsItem->setInt32(kRecorderWidth, mVideoWidth);
    mAnalyticsItem->setInt32(kRecorderFrameRate, mFrameRate);
    mAnalyticsItem->setInt32(kRecorderVideoBitrate, mVideoBitRate);
    mAnalyticsItem->setInt32(kRecorderAudioSampleRate, mSampleRate);
    mAnalyticsItem->setInt32(kRecorderAudioChannels, mAudioChannels);
    mAnalyticsItem->setInt32(kRecorderAudioBitrate, mAudioBitRate);
    // TBD mInterleaveDurationUs = 0;
    mAnalyticsItem->setInt32(kRecorderVideoIframeInterval, mIFramesIntervalSec);
    // TBD mAudioSourceNode = 0;
    // TBD mUse64BitFileOffset = false;
    mAnalyticsItem->setInt32(kRecorderMovieTimescale, mMovieTimeScale);
    mAnalyticsItem->setInt32(kRecorderAudioTimescale, mAudioTimeScale);
    mAnalyticsItem->setInt32(kRecorderVideoTimescale, mVideoTimeScale);
    // TBD mCameraId        = 0;
    // TBD mStartTimeOffsetMs = -1;
    mAnalyticsItem->setInt32(kRecorderVideoProfile, mVideoEncoderProfile);
    mAnalyticsItem->setInt32(kRecorderVideoLevel, mVideoEncoderLevel);
    // TBD mMaxFileDurationUs = 0;
    // TBD mMaxFileSizeBytes = 0;
    // TBD mTrackEveryTimeDurationUs = 0;
    mAnalyticsItem->setInt32(kRecorderCaptureFpsEnable, mCaptureFpsEnable);
    mAnalyticsItem->setDouble(kRecorderCaptureFps, mCaptureFps);
    // TBD mCameraSourceTimeLapse = NULL;
    // TBD mMetaDataStoredInVideoBuffers = kMetadataBufferTypeInvalid;
    // TBD mEncoderProfiles = MediaProfiles::getInstance();
    mAnalyticsItem->setInt32(kRecorderRotation, mRotationDegrees);
    // PII mLatitudex10000 = -3600000;
    // PII mLongitudex10000 = -3600000;
    // TBD mTotalBitRate = 0;

    // duration information (recorded, paused, # of pauses)
    mAnalyticsItem->setInt64(kRecorderDurationMs, (mDurationRecordedUs+500)/1000 );
    if (mNPauses != 0) {
        mAnalyticsItem->setInt64(kRecorderPaused, (mDurationPausedUs+500)/1000 );
        mAnalyticsItem->setInt32(kRecorderNumPauses, mNPauses);
    }
}

void StagefrightRecorder::flushAndResetMetrics(bool reinitialize) {
    ALOGV("flushAndResetMetrics");
    // flush anything we have, maybe setup a new record
    if (mAnalyticsDirty && mAnalyticsItem != NULL) {
        updateMetrics();
        if (mAnalyticsItem->count() > 0) {
            mAnalyticsItem->selfrecord();
        }
        delete mAnalyticsItem;
        mAnalyticsItem = NULL;
    }
    mAnalyticsDirty = false;
    if (reinitialize) {
        mAnalyticsItem = new MediaAnalyticsItem(kKeyRecorder);
    }
}

status_t StagefrightRecorder::init() {
    ALOGV("init");

    mLooper = new ALooper;
    mLooper->setName("recorder_looper");
    mLooper->start();

    return OK;
}

// The client side of mediaserver asks it to create a SurfaceMediaSource
// and return a interface reference. The client side will use that
// while encoding GL Frames
sp<IGraphicBufferProducer> StagefrightRecorder::querySurfaceMediaSource() const {
    ALOGV("Get SurfaceMediaSource");
    return mGraphicBufferProducer;
}

status_t StagefrightRecorder::setAudioSource(audio_source_t as) {
    ALOGV("setAudioSource: %d", as);
    if (as < AUDIO_SOURCE_DEFAULT ||
        (as >= AUDIO_SOURCE_CNT && as != AUDIO_SOURCE_FM_TUNER)) {
        ALOGE("Invalid audio source: %d", as);
        return BAD_VALUE;
    }

    if (as == AUDIO_SOURCE_DEFAULT) {
        mAudioSource = AUDIO_SOURCE_MIC;
    } else {
        mAudioSource = as;
    }

    return OK;
}

status_t StagefrightRecorder::setVideoSource(video_source vs) {
    ALOGV("setVideoSource: %d", vs);
    if (vs < VIDEO_SOURCE_DEFAULT ||
        vs >= VIDEO_SOURCE_LIST_END) {
        ALOGE("Invalid video source: %d", vs);
        return BAD_VALUE;
    }

    if (vs == VIDEO_SOURCE_DEFAULT) {
        mVideoSource = VIDEO_SOURCE_CAMERA;
    } else {
        mVideoSource = vs;
    }

    return OK;
}

status_t StagefrightRecorder::setOutputFormat(output_format of) {
    ALOGV("setOutputFormat: %d", of);
    if (of < OUTPUT_FORMAT_DEFAULT ||
        of >= OUTPUT_FORMAT_LIST_END) {
        ALOGE("Invalid output format: %d", of);
        return BAD_VALUE;
    }

    if (of == OUTPUT_FORMAT_DEFAULT) {
        mOutputFormat = OUTPUT_FORMAT_THREE_GPP;
    } else {
        mOutputFormat = of;
    }

    return OK;
}

status_t StagefrightRecorder::setAudioEncoder(audio_encoder ae) {
    ALOGV("setAudioEncoder: %d", ae);
    if (ae < AUDIO_ENCODER_DEFAULT ||
        ae >= AUDIO_ENCODER_LIST_END) {
        ALOGE("Invalid audio encoder: %d", ae);
        return BAD_VALUE;
    }

    if (ae == AUDIO_ENCODER_DEFAULT) {
        mAudioEncoder = AUDIO_ENCODER_AMR_NB;
    } else {
        mAudioEncoder = ae;
    }

    return OK;
}

status_t StagefrightRecorder::setVideoEncoder(video_encoder ve) {
    ALOGV("setVideoEncoder: %d", ve);
    if (ve < VIDEO_ENCODER_DEFAULT ||
        ve >= VIDEO_ENCODER_LIST_END) {
        ALOGE("Invalid video encoder: %d", ve);
        return BAD_VALUE;
    }

    mVideoEncoder = ve;

    return OK;
}

status_t StagefrightRecorder::setVideoSize(int width, int height) {
    ALOGV("setVideoSize: %dx%d", width, height);
    if (width <= 0 || height <= 0) {
        ALOGE("Invalid video size: %dx%d", width, height);
        return BAD_VALUE;
    }

    // Additional check on the dimension will be performed later
    mVideoWidth = width;
    mVideoHeight = height;

    return OK;
}

status_t StagefrightRecorder::setVideoFrameRate(int frames_per_second) {
    ALOGV("setVideoFrameRate: %d", frames_per_second);
    if ((frames_per_second <= 0 && frames_per_second != -1) ||
        frames_per_second > kMaxHighSpeedFps) {
        ALOGE("Invalid video frame rate: %d", frames_per_second);
        return BAD_VALUE;
    }

    // Additional check on the frame rate will be performed later
    mFrameRate = frames_per_second;

    return OK;
}

status_t StagefrightRecorder::setCamera(const sp<hardware::ICamera> &camera,
                                        const sp<ICameraRecordingProxy> &proxy) {
    ALOGV("setCamera");
    if (camera == 0) {
        ALOGE("camera is NULL");
        return BAD_VALUE;
    }
    if (proxy == 0) {
        ALOGE("camera proxy is NULL");
        return BAD_VALUE;
    }

    mCamera = camera;
    mCameraProxy = proxy;
    return OK;
}

status_t StagefrightRecorder::setPreviewSurface(const sp<IGraphicBufferProducer> &surface) {
    ALOGV("setPreviewSurface: %p", surface.get());
    mPreviewSurface = surface;

    return OK;
}

status_t StagefrightRecorder::setInputSurface(
        const sp<PersistentSurface>& surface) {
    mPersistentSurface = surface;

    return OK;
}

status_t StagefrightRecorder::setOutputFile(int fd) {
    ALOGV("setOutputFile: %d", fd);

    if (fd < 0) {
        ALOGE("Invalid file descriptor: %d", fd);
        return -EBADF;
    }

    // start with a clean, empty file
    ftruncate(fd, 0);

    if (mOutputFd >= 0) {
        ::close(mOutputFd);
    }
    mOutputFd = dup(fd);

    return OK;
}

status_t StagefrightRecorder::setNextOutputFile(int fd) {
    Mutex::Autolock autolock(mLock);
    // Only support MPEG4
    if (mOutputFormat != OUTPUT_FORMAT_MPEG_4) {
        ALOGE("Only MP4 file format supports setting next output file");
        return INVALID_OPERATION;
    }
    ALOGV("setNextOutputFile: %d", fd);

    if (fd < 0) {
        ALOGE("Invalid file descriptor: %d", fd);
        return -EBADF;
    }

    // start with a clean, empty file
    ftruncate(fd, 0);
    int nextFd = dup(fd);
    if (mWriter == NULL) {
        ALOGE("setNextOutputFile failed. Writer has been freed");
        return INVALID_OPERATION;
    }
    return mWriter->setNextFd(nextFd);
}

// Attempt to parse an float literal optionally surrounded by whitespace,
// returns true on success, false otherwise.
static bool safe_strtod(const char *s, double *val) {
    char *end;

    // It is lame, but according to man page, we have to set errno to 0
    // before calling strtod().
    errno = 0;
    *val = strtod(s, &end);

    if (end == s || errno == ERANGE) {
        return false;
    }

    // Skip trailing whitespace
    while (isspace(*end)) {
        ++end;
    }

    // For a successful return, the string must contain nothing but a valid
    // float literal optionally surrounded by whitespace.

    return *end == '\0';
}

// Attempt to parse an int64 literal optionally surrounded by whitespace,
// returns true on success, false otherwise.
static bool safe_strtoi64(const char *s, int64_t *val) {
    char *end;

    // It is lame, but according to man page, we have to set errno to 0
    // before calling strtoll().
    errno = 0;
    *val = strtoll(s, &end, 10);

    if (end == s || errno == ERANGE) {
        return false;
    }

    // Skip trailing whitespace
    while (isspace(*end)) {
        ++end;
    }

    // For a successful return, the string must contain nothing but a valid
    // int64 literal optionally surrounded by whitespace.

    return *end == '\0';
}

// Return true if the value is in [0, 0x007FFFFFFF]
static bool safe_strtoi32(const char *s, int32_t *val) {
    int64_t temp;
    if (safe_strtoi64(s, &temp)) {
        if (temp >= 0 && temp <= 0x007FFFFFFF) {
            *val = static_cast<int32_t>(temp);
            return true;
        }
    }
    return false;
}

// Trim both leading and trailing whitespace from the given string.
static void TrimString(String8 *s) {
    size_t num_bytes = s->bytes();
    const char *data = s->string();

    size_t leading_space = 0;
    while (leading_space < num_bytes && isspace(data[leading_space])) {
        ++leading_space;
    }

    size_t i = num_bytes;
    while (i > leading_space && isspace(data[i - 1])) {
        --i;
    }

    s->setTo(String8(&data[leading_space], i - leading_space));
}

status_t StagefrightRecorder::setParamAudioSamplingRate(int32_t sampleRate) {
    ALOGV("setParamAudioSamplingRate: %d", sampleRate);
    if (sampleRate <= 0) {
        ALOGE("Invalid audio sampling rate: %d", sampleRate);
        return BAD_VALUE;
    }

    // Additional check on the sample rate will be performed later.
    mSampleRate = sampleRate;

    return OK;
}

status_t StagefrightRecorder::setParamAudioNumberOfChannels(int32_t channels) {
    ALOGV("setParamAudioNumberOfChannels: %d", channels);
    if (channels <= 0 || channels > 6) {
        ALOGE("Invalid number of audio channels: %d", channels);
        return BAD_VALUE;
    }

    // Additional check on the number of channels will be performed later.
    mAudioChannels = channels;

    return OK;
}

status_t StagefrightRecorder::setParamAudioEncodingBitRate(int32_t bitRate) {
    ALOGV("setParamAudioEncodingBitRate: %d", bitRate);
    if (bitRate <= 0) {
        ALOGE("Invalid audio encoding bit rate: %d", bitRate);
        return BAD_VALUE;
    }

    // The target bit rate may not be exactly the same as the requested.
    // It depends on many factors, such as rate control, and the bit rate
    // range that a specific encoder supports. The mismatch between the
    // the target and requested bit rate will NOT be treated as an error.
    mAudioBitRate = bitRate;
    return OK;
}

status_t StagefrightRecorder::setParamVideoEncodingBitRate(int32_t bitRate) {
    ALOGV("setParamVideoEncodingBitRate: %d", bitRate);
    if (bitRate <= 0) {
        ALOGE("Invalid video encoding bit rate: %d", bitRate);
        return BAD_VALUE;
    }

    // The target bit rate may not be exactly the same as the requested.
    // It depends on many factors, such as rate control, and the bit rate
    // range that a specific encoder supports. The mismatch between the
    // the target and requested bit rate will NOT be treated as an error.
    mVideoBitRate = bitRate;
    return OK;
}

// Always rotate clockwise, and only support 0, 90, 180 and 270 for now.
status_t StagefrightRecorder::setParamVideoRotation(int32_t degrees) {
    ALOGV("setParamVideoRotation: %d", degrees);
    if (degrees < 0 || degrees % 90 != 0) {
        ALOGE("Unsupported video rotation angle: %d", degrees);
        return BAD_VALUE;
    }
    mRotationDegrees = degrees % 360;
    return OK;
}

status_t StagefrightRecorder::setParamMaxFileDurationUs(int64_t timeUs) {
    ALOGV("setParamMaxFileDurationUs: %" PRId64 " us", timeUs);

    // This is meant for backward compatibility for MediaRecorder.java
    if (timeUs <= 0) {
        ALOGW("Max file duration is not positive: %" PRId64 " us. Disabling duration limit.", timeUs);
        timeUs = 0; // Disable the duration limit for zero or negative values.
    } else if (timeUs <= 100000LL) {  // XXX: 100 milli-seconds
        ALOGE("Max file duration is too short: %" PRId64 " us", timeUs);
        return BAD_VALUE;
    }

    if (timeUs <= 15 * 1000000LL) {
        ALOGW("Target duration (%" PRId64 " us) too short to be respected", timeUs);
    }
    mMaxFileDurationUs = timeUs;
    return OK;
}

status_t StagefrightRecorder::setParamMaxFileSizeBytes(int64_t bytes) {
    ALOGV("setParamMaxFileSizeBytes: %" PRId64 " bytes", bytes);

    // This is meant for backward compatibility for MediaRecorder.java
    if (bytes <= 0) {
        ALOGW("Max file size is not positive: %" PRId64 " bytes. "
             "Disabling file size limit.", bytes);
        bytes = 0; // Disable the file size limit for zero or negative values.
    } else if (bytes <= 1024) {  // XXX: 1 kB
        ALOGE("Max file size is too small: %" PRId64 " bytes", bytes);
        return BAD_VALUE;
    }

    if (bytes <= 100 * 1024) {
        ALOGW("Target file size (%" PRId64 " bytes) is too small to be respected", bytes);
    }

    mMaxFileSizeBytes = bytes;

    // If requested size is >4GB, force 64-bit offsets
    mUse64BitFileOffset |= (bytes >= kMax32BitFileSize);

    return OK;
}

status_t StagefrightRecorder::setParamInterleaveDuration(int32_t durationUs) {
    ALOGV("setParamInterleaveDuration: %d", durationUs);
    if (durationUs <= 500000) {           //  500 ms
        // If interleave duration is too small, it is very inefficient to do
        // interleaving since the metadata overhead will count for a significant
        // portion of the saved contents
        ALOGE("Audio/video interleave duration is too small: %d us", durationUs);
        return BAD_VALUE;
    } else if (durationUs >= 10000000) {  // 10 seconds
        // If interleaving duration is too large, it can cause the recording
        // session to use too much memory since we have to save the output
        // data before we write them out
        ALOGE("Audio/video interleave duration is too large: %d us", durationUs);
        return BAD_VALUE;
    }
    mInterleaveDurationUs = durationUs;
    return OK;
}

// If seconds <  0, only the first frame is I frame, and rest are all P frames
// If seconds == 0, all frames are encoded as I frames. No P frames
// If seconds >  0, it is the time spacing (seconds) between 2 neighboring I frames
status_t StagefrightRecorder::setParamVideoIFramesInterval(int32_t seconds) {
    ALOGV("setParamVideoIFramesInterval: %d seconds", seconds);
    mIFramesIntervalSec = seconds;
    return OK;
}

status_t StagefrightRecorder::setParam64BitFileOffset(bool use64Bit) {
    ALOGV("setParam64BitFileOffset: %s",
        use64Bit? "use 64 bit file offset": "use 32 bit file offset");
    mUse64BitFileOffset = use64Bit;
    return OK;
}

status_t StagefrightRecorder::setParamVideoCameraId(int32_t cameraId) {
    ALOGV("setParamVideoCameraId: %d", cameraId);
    if (cameraId < 0) {
        return BAD_VALUE;
    }
    mCameraId = cameraId;
    return OK;
}

status_t StagefrightRecorder::setParamTrackTimeStatus(int64_t timeDurationUs) {
    ALOGV("setParamTrackTimeStatus: %" PRId64 "", timeDurationUs);
    if (timeDurationUs < 20000) {  // Infeasible if shorter than 20 ms?
        ALOGE("Tracking time duration too short: %" PRId64 " us", timeDurationUs);
        return BAD_VALUE;
    }
    mTrackEveryTimeDurationUs = timeDurationUs;
    return OK;
}

status_t StagefrightRecorder::setParamVideoEncoderProfile(int32_t profile) {
    ALOGV("setParamVideoEncoderProfile: %d", profile);

    // Additional check will be done later when we load the encoder.
    // For now, we are accepting values defined in OpenMAX IL.
    mVideoEncoderProfile = profile;
    return OK;
}

status_t StagefrightRecorder::setParamVideoEncoderLevel(int32_t level) {
    ALOGV("setParamVideoEncoderLevel: %d", level);

    // Additional check will be done later when we load the encoder.
    // For now, we are accepting values defined in OpenMAX IL.
    mVideoEncoderLevel = level;
    return OK;
}

status_t StagefrightRecorder::setParamMovieTimeScale(int32_t timeScale) {
    ALOGV("setParamMovieTimeScale: %d", timeScale);

    // The range is set to be the same as the audio's time scale range
    // since audio's time scale has a wider range.
    if (timeScale < 600 || timeScale > 96000) {
        ALOGE("Time scale (%d) for movie is out of range [600, 96000]", timeScale);
        return BAD_VALUE;
    }
    mMovieTimeScale = timeScale;
    return OK;
}

status_t StagefrightRecorder::setParamVideoTimeScale(int32_t timeScale) {
    ALOGV("setParamVideoTimeScale: %d", timeScale);

    // 60000 is chosen to make sure that each video frame from a 60-fps
    // video has 1000 ticks.
    if (timeScale < 600 || timeScale > 60000) {
        ALOGE("Time scale (%d) for video is out of range [600, 60000]", timeScale);
        return BAD_VALUE;
    }
    mVideoTimeScale = timeScale;
    return OK;
}

status_t StagefrightRecorder::setParamAudioTimeScale(int32_t timeScale) {
    ALOGV("setParamAudioTimeScale: %d", timeScale);

    // 96000 Hz is the highest sampling rate support in AAC.
    if (timeScale < 600 || timeScale > 96000) {
        ALOGE("Time scale (%d) for audio is out of range [600, 96000]", timeScale);
        return BAD_VALUE;
    }
    mAudioTimeScale = timeScale;
    return OK;
}

status_t StagefrightRecorder::setParamCaptureFpsEnable(int32_t captureFpsEnable) {
    ALOGV("setParamCaptureFpsEnable: %d", captureFpsEnable);

    if(captureFpsEnable == 0) {
        mCaptureFpsEnable = false;
    } else if (captureFpsEnable == 1) {
        mCaptureFpsEnable = true;
    } else {
        return BAD_VALUE;
    }
    return OK;
}

status_t StagefrightRecorder::setParamCaptureFps(double fps) {
    ALOGV("setParamCaptureFps: %.2f", fps);

    if (!(fps >= 1.0 / 86400)) {
        ALOGE("FPS is too small");
        return BAD_VALUE;
    }
    mCaptureFps = fps;
    return OK;
}

status_t StagefrightRecorder::setParamGeoDataLongitude(
    int64_t longitudex10000) {

    if (longitudex10000 > 1800000 || longitudex10000 < -1800000) {
        return BAD_VALUE;
    }
    mLongitudex10000 = longitudex10000;
    return OK;
}

status_t StagefrightRecorder::setParamGeoDataLatitude(
    int64_t latitudex10000) {

    if (latitudex10000 > 900000 || latitudex10000 < -900000) {
        return BAD_VALUE;
    }
    mLatitudex10000 = latitudex10000;
    return OK;
}

status_t StagefrightRecorder::setParameter(
        const String8 &key, const String8 &value) {
    ALOGV("setParameter: key (%s) => value (%s)", key.string(), value.string());
    if (key == "max-duration") {
        int64_t max_duration_ms;
        if (safe_strtoi64(value.string(), &max_duration_ms)) {
            return setParamMaxFileDurationUs(1000LL * max_duration_ms);
        }
    } else if (key == "max-filesize") {
        int64_t max_filesize_bytes;
        if (safe_strtoi64(value.string(), &max_filesize_bytes)) {
            return setParamMaxFileSizeBytes(max_filesize_bytes);
        }
    } else if (key == "interleave-duration-us") {
        int32_t durationUs;
        if (safe_strtoi32(value.string(), &durationUs)) {
            return setParamInterleaveDuration(durationUs);
        }
    } else if (key == "param-movie-time-scale") {
        int32_t timeScale;
        if (safe_strtoi32(value.string(), &timeScale)) {
            return setParamMovieTimeScale(timeScale);
        }
    } else if (key == "param-use-64bit-offset") {
        int32_t use64BitOffset;
        if (safe_strtoi32(value.string(), &use64BitOffset)) {
            return setParam64BitFileOffset(use64BitOffset != 0);
        }
    } else if (key == "param-geotag-longitude") {
        int64_t longitudex10000;
        if (safe_strtoi64(value.string(), &longitudex10000)) {
            return setParamGeoDataLongitude(longitudex10000);
        }
    } else if (key == "param-geotag-latitude") {
        int64_t latitudex10000;
        if (safe_strtoi64(value.string(), &latitudex10000)) {
            return setParamGeoDataLatitude(latitudex10000);
        }
    } else if (key == "param-track-time-status") {
        int64_t timeDurationUs;
        if (safe_strtoi64(value.string(), &timeDurationUs)) {
            return setParamTrackTimeStatus(timeDurationUs);
        }
    } else if (key == "audio-param-sampling-rate") {
        int32_t sampling_rate;
        if (safe_strtoi32(value.string(), &sampling_rate)) {
            return setParamAudioSamplingRate(sampling_rate);
        }
    } else if (key == "audio-param-number-of-channels") {
        int32_t number_of_channels;
        if (safe_strtoi32(value.string(), &number_of_channels)) {
            return setParamAudioNumberOfChannels(number_of_channels);
        }
    } else if (key == "audio-param-encoding-bitrate") {
        int32_t audio_bitrate;
        if (safe_strtoi32(value.string(), &audio_bitrate)) {
            return setParamAudioEncodingBitRate(audio_bitrate);
        }
    } else if (key == "audio-param-time-scale") {
        int32_t timeScale;
        if (safe_strtoi32(value.string(), &timeScale)) {
            return setParamAudioTimeScale(timeScale);
        }
    } else if (key == "video-param-encoding-bitrate") {
        int32_t video_bitrate;
        if (safe_strtoi32(value.string(), &video_bitrate)) {
            return setParamVideoEncodingBitRate(video_bitrate);
        }
    } else if (key == "video-param-rotation-angle-degrees") {
        int32_t degrees;
        if (safe_strtoi32(value.string(), &degrees)) {
            return setParamVideoRotation(degrees);
        }
    } else if (key == "video-param-i-frames-interval") {
        int32_t seconds;
        if (safe_strtoi32(value.string(), &seconds)) {
            return setParamVideoIFramesInterval(seconds);
        }
    } else if (key == "video-param-encoder-profile") {
        int32_t profile;
        if (safe_strtoi32(value.string(), &profile)) {
            return setParamVideoEncoderProfile(profile);
        }
    } else if (key == "video-param-encoder-level") {
        int32_t level;
        if (safe_strtoi32(value.string(), &level)) {
            return setParamVideoEncoderLevel(level);
        }
    } else if (key == "video-param-camera-id") {
        int32_t cameraId;
        if (safe_strtoi32(value.string(), &cameraId)) {
            return setParamVideoCameraId(cameraId);
        }
    } else if (key == "video-param-time-scale") {
        int32_t timeScale;
        if (safe_strtoi32(value.string(), &timeScale)) {
            return setParamVideoTimeScale(timeScale);
        }
    } else if (key == "time-lapse-enable") {
        int32_t captureFpsEnable;
        if (safe_strtoi32(value.string(), &captureFpsEnable)) {
            return setParamCaptureFpsEnable(captureFpsEnable);
        }
    } else if (key == "time-lapse-fps") {
        double fps;
        if (safe_strtod(value.string(), &fps)) {
            return setParamCaptureFps(fps);
        }
    } else {
        ALOGE("setParameter: failed to find key %s", key.string());
    }
    return BAD_VALUE;
}

status_t StagefrightRecorder::setParameters(const String8 &params) {
    ALOGV("setParameters: %s", params.string());
    const char *cparams = params.string();
    const char *key_start = cparams;
    for (;;) {
        const char *equal_pos = strchr(key_start, '=');
        if (equal_pos == NULL) {
            ALOGE("Parameters %s miss a value", cparams);
            return BAD_VALUE;
        }
        String8 key(key_start, equal_pos - key_start);
        TrimString(&key);
        if (key.length() == 0) {
            ALOGE("Parameters %s contains an empty key", cparams);
            return BAD_VALUE;
        }
        const char *value_start = equal_pos + 1;
        const char *semicolon_pos = strchr(value_start, ';');
        String8 value;
        if (semicolon_pos == NULL) {
            value.setTo(value_start);
        } else {
            value.setTo(value_start, semicolon_pos - value_start);
        }
        if (setParameter(key, value) != OK) {
            return BAD_VALUE;
        }
        if (semicolon_pos == NULL) {
            break;  // Reaches the end
        }
        key_start = semicolon_pos + 1;
    }
    return OK;
}

status_t StagefrightRecorder::setListener(const sp<IMediaRecorderClient> &listener) {
    mListener = listener;

    return OK;
}

status_t StagefrightRecorder::setClientName(const String16& clientName) {
    mClientName = clientName;

    return OK;
}

status_t StagefrightRecorder::prepareInternal() {
    ALOGV("prepare");
    if (mOutputFd < 0) {
        ALOGE("Output file descriptor is invalid");
        return INVALID_OPERATION;
    }

    // Get UID and PID here for permission checking
    mClientUid = IPCThreadState::self()->getCallingUid();
    mClientPid = IPCThreadState::self()->getCallingPid();

    status_t status = OK;

    switch (mOutputFormat) {
        case OUTPUT_FORMAT_DEFAULT:
        case OUTPUT_FORMAT_THREE_GPP:
        case OUTPUT_FORMAT_MPEG_4:
        case OUTPUT_FORMAT_WEBM:
            status = setupMPEG4orWEBMRecording();
            break;

        case OUTPUT_FORMAT_AMR_NB:
        case OUTPUT_FORMAT_AMR_WB:
            status = setupAMRRecording();
            break;

        case OUTPUT_FORMAT_AAC_ADIF:
        case OUTPUT_FORMAT_AAC_ADTS:
            status = setupAACRecording();
            break;

        case OUTPUT_FORMAT_RTP_AVP:
            status = setupRTPRecording();
            break;

        case OUTPUT_FORMAT_MPEG2TS:
            status = setupMPEG2TSRecording();
            break;

        default:
            if (handleCustomRecording() != OK) {
                ALOGE("Unsupported output file format: %d", mOutputFormat);
                status = UNKNOWN_ERROR;
            }
            break;
    }

    ALOGV("Recording frameRate: %d captureFps: %f",
            mFrameRate, mCaptureFps);

    return status;
}

status_t StagefrightRecorder::prepare() {
    ALOGV("prepare");
    Mutex::Autolock autolock(mLock);
    if (mVideoSource == VIDEO_SOURCE_SURFACE) {
        return prepareInternal();
    }
    return OK;
}

status_t StagefrightRecorder::start() {
    ALOGV("start");
    Mutex::Autolock autolock(mLock);
    if (mOutputFd < 0) {
        ALOGE("Output file descriptor is invalid");
        return INVALID_OPERATION;
    }

    status_t status = OK;

    if (mVideoSource != VIDEO_SOURCE_SURFACE) {
        status = prepareInternal();
        if (status != OK) {
            return status;
        }
    }

    if (mWriter == NULL) {
        ALOGE("File writer is not avaialble");
        return UNKNOWN_ERROR;
    }

    switch (mOutputFormat) {
        case OUTPUT_FORMAT_DEFAULT:
        case OUTPUT_FORMAT_THREE_GPP:
        case OUTPUT_FORMAT_MPEG_4:
        case OUTPUT_FORMAT_WEBM:
        {
            bool isMPEG4 = true;
            if (mOutputFormat == OUTPUT_FORMAT_WEBM) {
                isMPEG4 = false;
            }
            sp<MetaData> meta = new MetaData;
            setupMPEG4orWEBMMetaData(&meta);
            status = mWriter->start(meta.get());
            break;
        }

        case OUTPUT_FORMAT_AMR_NB:
        case OUTPUT_FORMAT_AMR_WB:
        case OUTPUT_FORMAT_AAC_ADIF:
        case OUTPUT_FORMAT_AAC_ADTS:
        case OUTPUT_FORMAT_RTP_AVP:
        case OUTPUT_FORMAT_MPEG2TS:
        {
            sp<MetaData> meta = new MetaData;
            int64_t startTimeUs = systemTime() / 1000;
            meta->setInt64(kKeyTime, startTimeUs);
            status = mWriter->start(meta.get());
            break;
        }

        default:
        {
            if (handleCustomOutputFormats() != OK) {
                ALOGE("Unsupported output file format: %d", mOutputFormat);
                status = UNKNOWN_ERROR;
            }
            break;
        }
    }

    if (status != OK) {
        mWriter.clear();
        mWriter = NULL;
    }

    if ((status == OK) && (!mStarted)) {
        mAnalyticsDirty = true;
        mStarted = true;

        mStartedRecordingUs = systemTime() / 1000;

        uint32_t params = IMediaPlayerService::kBatteryDataCodecStarted;
        if (mAudioSource != AUDIO_SOURCE_CNT) {
            params |= IMediaPlayerService::kBatteryDataTrackAudio;
        }
        if (mVideoSource != VIDEO_SOURCE_LIST_END) {
            params |= IMediaPlayerService::kBatteryDataTrackVideo;
        }

        addBatteryData(params);
    }

    return status;
}

sp<MediaCodecSource> StagefrightRecorder::createAudioSource() {
    int32_t sourceSampleRate = mSampleRate;

    if (mCaptureFpsEnable && mCaptureFps >= mFrameRate) {
        // Upscale the sample rate for slow motion recording.
        // Fail audio source creation if source sample rate is too high, as it could
        // cause out-of-memory due to large input buffer size. And audio recording
        // probably doesn't make sense in the scenario, since the slow-down factor
        // is probably huge (eg. mSampleRate=48K, mCaptureFps=240, mFrameRate=1).
        const static int32_t SAMPLE_RATE_HZ_MAX = 192000;
        sourceSampleRate =
                (mSampleRate * mCaptureFps + mFrameRate / 2) / mFrameRate;
        if (sourceSampleRate < mSampleRate || sourceSampleRate > SAMPLE_RATE_HZ_MAX) {
            ALOGE("source sample rate out of range! "
                    "(mSampleRate %d, mCaptureFps %.2f, mFrameRate %d",
                    mSampleRate, mCaptureFps, mFrameRate);
            return NULL;
        }
    }

    sp<AudioSource> audioSource = AVFactory::get()->createAudioSource(
                mAudioSource,
                mOpPackageName,
                sourceSampleRate,
                mAudioChannels,
                mSampleRate,
                mClientUid,
                mClientPid,
                mSelectedDeviceId);

    status_t err = audioSource->initCheck();

    if (err != OK) {
        ALOGE("audio source is not initialized");
        return NULL;
    }

    sp<AMessage> format = new AMessage;
    switch (mAudioEncoder) {
        case AUDIO_ENCODER_AMR_NB:
        case AUDIO_ENCODER_DEFAULT:
            format->setString("mime", MEDIA_MIMETYPE_AUDIO_AMR_NB);
            break;
        case AUDIO_ENCODER_AMR_WB:
            format->setString("mime", MEDIA_MIMETYPE_AUDIO_AMR_WB);
            break;
        case AUDIO_ENCODER_AAC:
            format->setString("mime", MEDIA_MIMETYPE_AUDIO_AAC);
            format->setInt32("aac-profile", OMX_AUDIO_AACObjectLC);
            break;
        case AUDIO_ENCODER_HE_AAC:
            format->setString("mime", MEDIA_MIMETYPE_AUDIO_AAC);
            format->setInt32("aac-profile", OMX_AUDIO_AACObjectHE);
            break;
        case AUDIO_ENCODER_AAC_ELD:
            format->setString("mime", MEDIA_MIMETYPE_AUDIO_AAC);
            format->setInt32("aac-profile", OMX_AUDIO_AACObjectELD);
            break;

        default:
            if (handleCustomAudioSource(format) != OK) {
                ALOGE("Unknown audio encoder: %d", mAudioEncoder);
                return NULL;
            }
    }

    // log audio mime type for media metrics
    if (mAnalyticsItem != NULL) {
        AString audiomime;
        if (format->findString("mime", &audiomime)) {
            mAnalyticsItem->setCString(kRecorderAudioMime, audiomime.c_str());
        }
    }

    int32_t maxInputSize;
    CHECK(audioSource->getFormat()->findInt32(
                kKeyMaxInputSize, &maxInputSize));

    format->setInt32("max-input-size", maxInputSize);
    format->setInt32("channel-count", mAudioChannels);
    format->setInt32("sample-rate", mSampleRate);
    format->setInt32("bitrate", mAudioBitRate);
    if (mAudioTimeScale > 0) {
        format->setInt32("time-scale", mAudioTimeScale);
    }
    format->setInt32("priority", 0 /* realtime */);

    sp<MediaCodecSource> audioEncoder =
            MediaCodecSource::Create(mLooper, format, audioSource);
    if (audioEncoder == NULL) {
        ALOGE("Failed to create audio encoder");
    } else {
        sp<AudioSystem::AudioDeviceCallback> callback = mAudioDeviceCallback.promote();
    if (mDeviceCallbackEnabled && callback != 0) {
        audioSource->addAudioDeviceCallback(callback);
    }
    mAudioSourceNode = audioSource;

    }

    return audioEncoder;
}

status_t StagefrightRecorder::setupAACRecording() {
    // FIXME:
    // Add support for OUTPUT_FORMAT_AAC_ADIF
    CHECK_EQ(mOutputFormat, OUTPUT_FORMAT_AAC_ADTS);

    CHECK(mAudioEncoder == AUDIO_ENCODER_AAC ||
          mAudioEncoder == AUDIO_ENCODER_HE_AAC ||
          mAudioEncoder == AUDIO_ENCODER_AAC_ELD);
    CHECK(mAudioSource != AUDIO_SOURCE_CNT);

    mWriter = new AACWriter(mOutputFd);
    return setupRawAudioRecording();
}

status_t StagefrightRecorder::setupAMRRecording() {
    CHECK(mOutputFormat == OUTPUT_FORMAT_AMR_NB ||
          mOutputFormat == OUTPUT_FORMAT_AMR_WB);

    if (mOutputFormat == OUTPUT_FORMAT_AMR_NB) {
        if (mAudioEncoder != AUDIO_ENCODER_DEFAULT &&
            mAudioEncoder != AUDIO_ENCODER_AMR_NB) {
            ALOGE("Invalid encoder %d used for AMRNB recording",
                    mAudioEncoder);
            return BAD_VALUE;
        }
    } else {  // mOutputFormat must be OUTPUT_FORMAT_AMR_WB
        if (mAudioEncoder != AUDIO_ENCODER_AMR_WB) {
            ALOGE("Invlaid encoder %d used for AMRWB recording",
                    mAudioEncoder);
            return BAD_VALUE;
        }
    }

    mWriter = new AMRWriter(mOutputFd);
    return setupRawAudioRecording();
}

status_t StagefrightRecorder::setupRawAudioRecording() {
    if (mAudioSource >= AUDIO_SOURCE_CNT && mAudioSource != AUDIO_SOURCE_FM_TUNER) {
        ALOGE("Invalid audio source: %d", mAudioSource);
        return BAD_VALUE;
    }

    status_t status = BAD_VALUE;
    if (OK != (status = checkAudioEncoderCapabilities())) {
        return status;
    }

    sp<MediaCodecSource> audioEncoder = createAudioSource();
    if (audioEncoder != NULL) {
        CHECK(mWriter != 0);
        mWriter->addSource(audioEncoder);
        mAudioEncoderSource = audioEncoder;
    } else if (audioEncoder == NULL && mAudioEncoder == AUDIO_ENCODER_LPCM) {
        CHECK(mWriter != 0);
        sp<MediaSource> src = setPCMRecording();
        if (src == NULL) {
            ALOGE("Recording source is null");
            return UNKNOWN_ERROR;
        }
        mAudioSourceNode =  reinterpret_cast<AudioSource* > (src.get());
        mWriter->addSource(src);
    } else if (audioEncoder == NULL) {
        return UNKNOWN_ERROR;
    }


    if (mMaxFileDurationUs != 0) {
        mWriter->setMaxFileDuration(mMaxFileDurationUs);
    }
    if (mMaxFileSizeBytes != 0) {
        mWriter->setMaxFileSize(mMaxFileSizeBytes);
    }
    mWriter->setListener(mListener);

    return OK;
}

status_t StagefrightRecorder::setupRTPRecording() {
    CHECK_EQ(mOutputFormat, OUTPUT_FORMAT_RTP_AVP);

    if ((mAudioSource != AUDIO_SOURCE_CNT
                && mVideoSource != VIDEO_SOURCE_LIST_END)
            || (mAudioSource == AUDIO_SOURCE_CNT
                && mVideoSource == VIDEO_SOURCE_LIST_END)) {
        // Must have exactly one source.
        return BAD_VALUE;
    }

    if (mOutputFd < 0) {
        return BAD_VALUE;
    }

    sp<MediaCodecSource> source;

    if (mAudioSource != AUDIO_SOURCE_CNT) {
        source = createAudioSource();
        mAudioEncoderSource = source;
    } else {
        setDefaultVideoEncoderIfNecessary();

        sp<MediaSource> mediaSource;
        status_t err = setupMediaSource(&mediaSource);
        if (err != OK) {
            return err;
        }

        err = setupVideoEncoder(mediaSource, &source);
        if (err != OK) {
            return err;
        }
        mVideoEncoderSource = source;
    }

    mWriter = new ARTPWriter(mOutputFd);
    mWriter->addSource(source);
    mWriter->setListener(mListener);

    return OK;
}

status_t StagefrightRecorder::setupMPEG2TSRecording() {
    CHECK_EQ(mOutputFormat, OUTPUT_FORMAT_MPEG2TS);

    sp<MediaWriter> writer = new MPEG2TSWriter(mOutputFd);

    if (mAudioSource != AUDIO_SOURCE_CNT) {
        if (mAudioEncoder != AUDIO_ENCODER_AAC &&
            mAudioEncoder != AUDIO_ENCODER_HE_AAC &&
            mAudioEncoder != AUDIO_ENCODER_AAC_ELD) {
            return ERROR_UNSUPPORTED;
        }

        status_t err = setupAudioEncoder(writer);

        if (err != OK) {
            return err;
        }
    }

    if (mVideoSource < VIDEO_SOURCE_LIST_END) {
        if (mVideoEncoder != VIDEO_ENCODER_H264) {
            ALOGE("MPEG2TS recording only supports H.264 encoding!");
            return ERROR_UNSUPPORTED;
        }

        sp<MediaSource> mediaSource;
        status_t err = setupMediaSource(&mediaSource);
        if (err != OK) {
            return err;
        }

        sp<MediaCodecSource> encoder;
        err = setupVideoEncoder(mediaSource, &encoder);

        if (err != OK) {
            return err;
        }

        writer->addSource(encoder);
        mVideoEncoderSource = encoder;
    }

    if (mMaxFileDurationUs != 0) {
        writer->setMaxFileDuration(mMaxFileDurationUs);
    }

    if (mMaxFileSizeBytes != 0) {
        writer->setMaxFileSize(mMaxFileSizeBytes);
    }

    mWriter = writer;

    return OK;
}

void StagefrightRecorder::clipVideoFrameRate() {
    ALOGV("clipVideoFrameRate: encoder %d", mVideoEncoder);
    if (mFrameRate == -1) {
        mFrameRate = mEncoderProfiles->getCamcorderProfileParamByName(
                "vid.fps", mCameraId, CAMCORDER_QUALITY_LOW);
        ALOGW("Using default video fps %d", mFrameRate);
    }

    int minFrameRate = mEncoderProfiles->getVideoEncoderParamByName(
                        "enc.vid.fps.min", mVideoEncoder);
    int maxFrameRate = mEncoderProfiles->getVideoEncoderParamByName(
                        "enc.vid.fps.max", mVideoEncoder);
    if (mFrameRate < minFrameRate && minFrameRate != -1) {
        ALOGW("Intended video encoding frame rate (%d fps) is too small"
             " and will be set to (%d fps)", mFrameRate, minFrameRate);
        mFrameRate = minFrameRate;
    } else if (mFrameRate > maxFrameRate && maxFrameRate != -1) {
        ALOGW("Intended video encoding frame rate (%d fps) is too large"
             " and will be set to (%d fps)", mFrameRate, maxFrameRate);
        mFrameRate = maxFrameRate;
    }
}

void StagefrightRecorder::clipVideoBitRate() {
    ALOGV("clipVideoBitRate: encoder %d", mVideoEncoder);
    int minBitRate = mEncoderProfiles->getVideoEncoderParamByName(
                        "enc.vid.bps.min", mVideoEncoder);
    int maxBitRate = mEncoderProfiles->getVideoEncoderParamByName(
                        "enc.vid.bps.max", mVideoEncoder);
    if (mVideoBitRate < minBitRate && minBitRate != -1) {
        ALOGW("Intended video encoding bit rate (%d bps) is too small"
             " and will be set to (%d bps)", mVideoBitRate, minBitRate);
        mVideoBitRate = minBitRate;
    } else if (mVideoBitRate > maxBitRate && maxBitRate != -1) {
        ALOGW("Intended video encoding bit rate (%d bps) is too large"
             " and will be set to (%d bps)", mVideoBitRate, maxBitRate);
        mVideoBitRate = maxBitRate;
    }
}

void StagefrightRecorder::clipVideoFrameWidth() {
    ALOGV("clipVideoFrameWidth: encoder %d", mVideoEncoder);
    int minFrameWidth = mEncoderProfiles->getVideoEncoderParamByName(
                        "enc.vid.width.min", mVideoEncoder);
    int maxFrameWidth = mEncoderProfiles->getVideoEncoderParamByName(
                        "enc.vid.width.max", mVideoEncoder);
    if (mVideoWidth < minFrameWidth && minFrameWidth != -1) {
        ALOGW("Intended video encoding frame width (%d) is too small"
             " and will be set to (%d)", mVideoWidth, minFrameWidth);
        mVideoWidth = minFrameWidth;
    } else if (mVideoWidth > maxFrameWidth && maxFrameWidth != -1) {
        ALOGW("Intended video encoding frame width (%d) is too large"
             " and will be set to (%d)", mVideoWidth, maxFrameWidth);
        mVideoWidth = maxFrameWidth;
    }
}

status_t StagefrightRecorder::checkVideoEncoderCapabilities() {
    if (!mCaptureFpsEnable) {
        // Dont clip for time lapse capture as encoder will have enough
        // time to encode because of slow capture rate of time lapse.
        clipVideoBitRate();
        clipVideoFrameRate();
        clipVideoFrameWidth();
        clipVideoFrameHeight();
        setDefaultProfileIfNecessary();
    }
    return OK;
}

// Set to use AVC baseline profile if the encoding parameters matches
// CAMCORDER_QUALITY_LOW profile; this is for the sake of MMS service.
void StagefrightRecorder::setDefaultProfileIfNecessary() {
    ALOGV("setDefaultProfileIfNecessary");

    camcorder_quality quality = CAMCORDER_QUALITY_LOW;

    int64_t durationUs   = mEncoderProfiles->getCamcorderProfileParamByName(
                                "duration", mCameraId, quality) * 1000000LL;

    int fileFormat       = mEncoderProfiles->getCamcorderProfileParamByName(
                                "file.format", mCameraId, quality);

    int videoCodec       = mEncoderProfiles->getCamcorderProfileParamByName(
                                "vid.codec", mCameraId, quality);

    int videoBitRate     = mEncoderProfiles->getCamcorderProfileParamByName(
                                "vid.bps", mCameraId, quality);

    int videoFrameRate   = mEncoderProfiles->getCamcorderProfileParamByName(
                                "vid.fps", mCameraId, quality);

    int videoFrameWidth  = mEncoderProfiles->getCamcorderProfileParamByName(
                                "vid.width", mCameraId, quality);

    int videoFrameHeight = mEncoderProfiles->getCamcorderProfileParamByName(
                                "vid.height", mCameraId, quality);

    int audioCodec       = mEncoderProfiles->getCamcorderProfileParamByName(
                                "aud.codec", mCameraId, quality);

    int audioBitRate     = mEncoderProfiles->getCamcorderProfileParamByName(
                                "aud.bps", mCameraId, quality);

    int audioSampleRate  = mEncoderProfiles->getCamcorderProfileParamByName(
                                "aud.hz", mCameraId, quality);

    int audioChannels    = mEncoderProfiles->getCamcorderProfileParamByName(
                                "aud.ch", mCameraId, quality);

    if (durationUs == mMaxFileDurationUs &&
        fileFormat == mOutputFormat &&
        videoCodec == mVideoEncoder &&
        videoBitRate == mVideoBitRate &&
        videoFrameRate == mFrameRate &&
        videoFrameWidth == mVideoWidth &&
        videoFrameHeight == mVideoHeight &&
        audioCodec == mAudioEncoder &&
        audioBitRate == mAudioBitRate &&
        audioSampleRate == mSampleRate &&
        audioChannels == mAudioChannels) {
        if (videoCodec == VIDEO_ENCODER_H264) {
            ALOGI("Force to use AVC baseline profile");
            setParamVideoEncoderProfile(OMX_VIDEO_AVCProfileBaseline);
            // set 0 for invalid levels - this will be rejected by the
            // codec if it cannot handle it during configure
            setParamVideoEncoderLevel(ACodec::getAVCLevelFor(
                    videoFrameWidth, videoFrameHeight, videoFrameRate, videoBitRate));
        }
    }
}

void StagefrightRecorder::setDefaultVideoEncoderIfNecessary() {
    if (mVideoEncoder == VIDEO_ENCODER_DEFAULT) {
        if (mOutputFormat == OUTPUT_FORMAT_WEBM) {
            // default to VP8 for WEBM recording
            mVideoEncoder = VIDEO_ENCODER_VP8;
        } else {
            // pick the default encoder for CAMCORDER_QUALITY_LOW
            int videoCodec = mEncoderProfiles->getCamcorderProfileParamByName(
                    "vid.codec", mCameraId, CAMCORDER_QUALITY_LOW);

            if (videoCodec > VIDEO_ENCODER_DEFAULT &&
                videoCodec < VIDEO_ENCODER_LIST_END) {
                mVideoEncoder = (video_encoder)videoCodec;
            } else {
                // default to H.264 if camcorder profile not available
                mVideoEncoder = VIDEO_ENCODER_H264;
            }
        }
    }
}

status_t StagefrightRecorder::checkAudioEncoderCapabilities() {
    clipAudioBitRate();
    clipAudioSampleRate();
    clipNumberOfAudioChannels();
    return OK;
}

void StagefrightRecorder::clipAudioBitRate() {
    ALOGV("clipAudioBitRate: encoder %d", mAudioEncoder);

    int minAudioBitRate =
            mEncoderProfiles->getAudioEncoderParamByName(
                "enc.aud.bps.min", mAudioEncoder);
    if (minAudioBitRate != -1 && mAudioBitRate < minAudioBitRate) {
        ALOGW("Intended audio encoding bit rate (%d) is too small"
            " and will be set to (%d)", mAudioBitRate, minAudioBitRate);
        mAudioBitRate = minAudioBitRate;
    }

    int maxAudioBitRate =
            mEncoderProfiles->getAudioEncoderParamByName(
                "enc.aud.bps.max", mAudioEncoder);
    if (maxAudioBitRate != -1 && mAudioBitRate > maxAudioBitRate) {
        ALOGW("Intended audio encoding bit rate (%d) is too large"
            " and will be set to (%d)", mAudioBitRate, maxAudioBitRate);
        mAudioBitRate = maxAudioBitRate;
    }
}

void StagefrightRecorder::clipAudioSampleRate() {
    ALOGV("clipAudioSampleRate: encoder %d", mAudioEncoder);

    int minSampleRate =
            mEncoderProfiles->getAudioEncoderParamByName(
                "enc.aud.hz.min", mAudioEncoder);
    if (minSampleRate != -1 && mSampleRate < minSampleRate) {
        ALOGW("Intended audio sample rate (%d) is too small"
            " and will be set to (%d)", mSampleRate, minSampleRate);
        mSampleRate = minSampleRate;
    }

    int maxSampleRate =
            mEncoderProfiles->getAudioEncoderParamByName(
                "enc.aud.hz.max", mAudioEncoder);
    if (maxSampleRate != -1 && mSampleRate > maxSampleRate) {
        ALOGW("Intended audio sample rate (%d) is too large"
            " and will be set to (%d)", mSampleRate, maxSampleRate);
        mSampleRate = maxSampleRate;
    }
}

void StagefrightRecorder::clipNumberOfAudioChannels() {
    ALOGV("clipNumberOfAudioChannels: encoder %d", mAudioEncoder);

    int minChannels =
            mEncoderProfiles->getAudioEncoderParamByName(
                "enc.aud.ch.min", mAudioEncoder);
    if (minChannels != -1 && mAudioChannels < minChannels) {
        ALOGW("Intended number of audio channels (%d) is too small"
            " and will be set to (%d)", mAudioChannels, minChannels);
        mAudioChannels = minChannels;
    }

    int maxChannels =
            mEncoderProfiles->getAudioEncoderParamByName(
                "enc.aud.ch.max", mAudioEncoder);
    if (maxChannels != -1 && mAudioChannels > maxChannels) {
        ALOGW("Intended number of audio channels (%d) is too large"
            " and will be set to (%d)", mAudioChannels, maxChannels);
        mAudioChannels = maxChannels;
    }
}

void StagefrightRecorder::clipVideoFrameHeight() {
    ALOGV("clipVideoFrameHeight: encoder %d", mVideoEncoder);
    int minFrameHeight = mEncoderProfiles->getVideoEncoderParamByName(
                        "enc.vid.height.min", mVideoEncoder);
    int maxFrameHeight = mEncoderProfiles->getVideoEncoderParamByName(
                        "enc.vid.height.max", mVideoEncoder);
    if (minFrameHeight != -1 && mVideoHeight < minFrameHeight) {
        ALOGW("Intended video encoding frame height (%d) is too small"
             " and will be set to (%d)", mVideoHeight, minFrameHeight);
        mVideoHeight = minFrameHeight;
    } else if (maxFrameHeight != -1 && mVideoHeight > maxFrameHeight) {
        ALOGW("Intended video encoding frame height (%d) is too large"
             " and will be set to (%d)", mVideoHeight, maxFrameHeight);
        mVideoHeight = maxFrameHeight;
    }
}

// Set up the appropriate MediaSource depending on the chosen option
status_t StagefrightRecorder::setupMediaSource(
                      sp<MediaSource> *mediaSource) {
    if (mVideoSource == VIDEO_SOURCE_DEFAULT
            || mVideoSource == VIDEO_SOURCE_CAMERA) {
        sp<CameraSource> cameraSource;
        status_t err = setupCameraSource(&cameraSource);
        if (err != OK) {
            return err;
        }
        *mediaSource = cameraSource;
    } else if (mVideoSource == VIDEO_SOURCE_SURFACE) {
        *mediaSource = NULL;
    } else {
        return INVALID_OPERATION;
    }
    return OK;
}

status_t StagefrightRecorder::setupCameraSource(
        sp<CameraSource> *cameraSource) {
    status_t err = OK;
    if ((err = checkVideoEncoderCapabilities()) != OK) {
        return err;
    }
    Size videoSize;
    videoSize.width = mVideoWidth;
    videoSize.height = mVideoHeight;
    if (mCaptureFpsEnable && mCaptureFps != mFrameRate ) {
        if (!(mCaptureFps > 0.)) {
            ALOGE("Invalid mCaptureFps value: %lf", mCaptureFps);
            return BAD_VALUE;
        }

        mCameraSourceTimeLapse = AVFactory::get()->CreateCameraSourceTimeLapseFromCamera(
                mCamera, mCameraProxy, mCameraId, mClientName, mClientUid, mClientPid,
                videoSize, mFrameRate, mPreviewSurface,
                std::llround(1e6 / mCaptureFps));
        *cameraSource = mCameraSourceTimeLapse;
    } else {
        mCameraSource = AVFactory::get()->CreateCameraSourceFromCamera(
                mCamera, mCameraProxy, mCameraId, mClientName, mClientUid, mClientPid,
                videoSize, mFrameRate,
                mPreviewSurface);
        *cameraSource = mCameraSource;
    }
    AVUtils::get()->cacheCaptureBuffers(mCamera, mVideoEncoder);
    mCamera.clear();
    mCameraProxy.clear();
    if (*cameraSource == NULL) {
        return UNKNOWN_ERROR;
    }

    if ((*cameraSource)->initCheck() != OK) {
        (*cameraSource).clear();
        *cameraSource = NULL;
        return NO_INIT;
    }

    // When frame rate is not set, the actual frame rate will be set to
    // the current frame rate being used.
    if (mFrameRate == -1) {
        int32_t frameRate = 0;
        CHECK ((*cameraSource)->getFormat()->findInt32(
                    kKeyFrameRate, &frameRate));
        ALOGI("Frame rate is not explicitly set. Use the current frame "
             "rate (%d fps)", frameRate);
        mFrameRate = frameRate;
    }

    CHECK(mFrameRate != -1);

    mMetaDataStoredInVideoBuffers =
        (*cameraSource)->metaDataStoredInVideoBuffers();

    return OK;
}

status_t StagefrightRecorder::setupVideoEncoder(
        const sp<MediaSource> &cameraSource,
        sp<MediaCodecSource> *source) {
    source->clear();

    sp<AMessage> format = new AMessage();

    switch (mVideoEncoder) {
        case VIDEO_ENCODER_H263:
            format->setString("mime", MEDIA_MIMETYPE_VIDEO_H263);
            break;

        case VIDEO_ENCODER_MPEG_4_SP:
            format->setString("mime", MEDIA_MIMETYPE_VIDEO_MPEG4);
            break;

        case VIDEO_ENCODER_H264:
            format->setString("mime", MEDIA_MIMETYPE_VIDEO_AVC);
            break;

        case VIDEO_ENCODER_VP8:
            format->setString("mime", MEDIA_MIMETYPE_VIDEO_VP8);
            break;

        case VIDEO_ENCODER_HEVC:
            format->setString("mime", MEDIA_MIMETYPE_VIDEO_HEVC);
            break;

        default:
            CHECK(!"Should not be here, unsupported video encoding.");
            break;
    }

    // log video mime type for media metrics
    if (mAnalyticsItem != NULL) {
        AString videomime;
        if (format->findString("mime", &videomime)) {
            mAnalyticsItem->setCString(kRecorderVideoMime, videomime.c_str());
        }
    }

    if (cameraSource != NULL) {
        sp<MetaData> meta = cameraSource->getFormat();

        int32_t width, height, stride, sliceHeight, colorFormat;
        CHECK(meta->findInt32(kKeyWidth, &width));
        CHECK(meta->findInt32(kKeyHeight, &height));
        CHECK(meta->findInt32(kKeyStride, &stride));
        CHECK(meta->findInt32(kKeySliceHeight, &sliceHeight));
        CHECK(meta->findInt32(kKeyColorFormat, &colorFormat));

        format->setInt32("width", width);
        format->setInt32("height", height);
        format->setInt32("stride", stride);
        format->setInt32("slice-height", sliceHeight);
        format->setInt32("color-format", colorFormat);
    } else {
        format->setInt32("width", mVideoWidth);
        format->setInt32("height", mVideoHeight);
        format->setInt32("stride", mVideoWidth);
        format->setInt32("slice-height", mVideoHeight);
        format->setInt32("color-format", OMX_COLOR_FormatAndroidOpaque);

        // set up time lapse/slow motion for surface source
        if (mCaptureFpsEnable) {
            if (!(mCaptureFps > 0.)) {
                ALOGE("Invalid mCaptureFps value: %lf", mCaptureFps);
                return BAD_VALUE;
            }
            format->setDouble("time-lapse-fps", mCaptureFps);
        }
    }

    setupCustomVideoEncoderParams(cameraSource, format);
    format->setInt32("bitrate", mVideoBitRate);
    format->setInt32("frame-rate", mFrameRate);
    format->setInt32("i-frame-interval", mIFramesIntervalSec);

    if (mVideoTimeScale > 0) {
        format->setInt32("time-scale", mVideoTimeScale);
    }
    if (mVideoEncoderProfile != -1) {
        format->setInt32("profile", mVideoEncoderProfile);
    }
    if (mVideoEncoderLevel != -1) {
        format->setInt32("level", mVideoEncoderLevel);
    }

    uint32_t tsLayers = 1;
    bool preferBFrames = true; // we like B-frames as it produces better quality per bitrate
    format->setInt32("priority", 0 /* realtime */);
    float maxPlaybackFps = mFrameRate; // assume video is only played back at normal speed

    if (mCaptureFpsEnable) {
        format->setFloat("operating-rate", mCaptureFps);

        // enable layering for all time lapse and high frame rate recordings
        if (mFrameRate / mCaptureFps >= 1.9) { // time lapse
            preferBFrames = false;
            tsLayers = 2; // use at least two layers as resulting video will likely be sped up
        } else if (mCaptureFps > maxPlaybackFps) { // slow-mo
            format->setInt32("high-frame-rate", 1);
            maxPlaybackFps = mCaptureFps; // assume video will be played back at full capture speed
            preferBFrames = false;
        }
    }

    for (uint32_t tryLayers = 1; tryLayers <= kMaxNumVideoTemporalLayers; ++tryLayers) {
        if (tryLayers > tsLayers) {
            tsLayers = tryLayers;
        }
        // keep going until the base layer fps falls below the typical display refresh rate
        float baseLayerFps = maxPlaybackFps / (1 << (tryLayers - 1));
        if (baseLayerFps < kMinTypicalDisplayRefreshingRate / 0.9) {
            break;
        }
    }

    // mIFramesIntervalSec == 0 means all Intra frame, can't support P/B layers
    if (tsLayers > 1 && mIFramesIntervalSec != 0) {
        uint32_t bLayers = std::min(2u, tsLayers - 1); // use up-to 2 B-layers
        uint32_t pLayers = tsLayers - bLayers;
        format->setString(
                "ts-schema", AStringPrintf("android.generic.%u+%u", pLayers, bLayers));

        // TODO: some encoders do not support B-frames with temporal layering, and we have a
        // different preference based on use-case. We could move this into camera profiles.
        format->setInt32("android._prefer-b-frames", preferBFrames);
    }

    if (mMetaDataStoredInVideoBuffers != kMetadataBufferTypeInvalid) {
        format->setInt32("android._input-metadata-buffer-type", mMetaDataStoredInVideoBuffers);
    }

    if (mOutputFormat == OUTPUT_FORMAT_MPEG_4) {
        format->setInt32("feature-nal-length-bitstream", 1);
        format->setInt32("nal-length-in-bytes", 4);
    }

    // Will send this info to encoder component for custom optimizations
    format->setInt32("isNativeRecorder", 1);

    uint32_t flags = 0;
    if (cameraSource == NULL) {
        flags |= MediaCodecSource::FLAG_USE_SURFACE_INPUT;
    } else {
        // require dataspace setup even if not using surface input
        format->setInt32("android._using-recorder", 1);
    }

    sp<MediaCodecSource> encoder = MediaCodecSource::Create(
            mLooper, format, cameraSource, mPersistentSurface, flags);
    if (encoder == NULL) {
        ALOGE("Failed to create video encoder");
        // When the encoder fails to be created, we need
        // release the camera source due to the camera's lock
        // and unlock mechanism.
        if (cameraSource != NULL) {
            cameraSource->stop();
        }
        return UNKNOWN_ERROR;
    }

    if (cameraSource == NULL) {
        mGraphicBufferProducer = encoder->getGraphicBufferProducer();
    }

    *source = encoder;

    return OK;
}

status_t StagefrightRecorder::setupAudioEncoder(const sp<MediaWriter>& writer) {
    status_t status = BAD_VALUE;
    if (OK != (status = checkAudioEncoderCapabilities())) {
        return status;
    }

    switch(mAudioEncoder) {
        case AUDIO_ENCODER_AMR_NB:
        case AUDIO_ENCODER_AMR_WB:
        case AUDIO_ENCODER_AAC:
        case AUDIO_ENCODER_HE_AAC:
        case AUDIO_ENCODER_AAC_ELD:
            break;

        default:
            if (handleCustomAudioEncoder() != OK) {
                ALOGE("Unsupported audio encoder: %d", mAudioEncoder);
                return UNKNOWN_ERROR;
            }
    }

    sp<MediaCodecSource> audioEncoder = createAudioSource();
    if (audioEncoder == NULL) {
        return UNKNOWN_ERROR;
    }

    writer->addSource(audioEncoder);
    mAudioEncoderSource = audioEncoder;
    return OK;
}

status_t StagefrightRecorder::setupMPEG4orWEBMRecording() {
    mWriter.clear();
    mTotalBitRate = 0;

    status_t err = OK;
    sp<MediaWriter> writer;
    sp<MPEG4Writer> mp4writer;
    if (mOutputFormat == OUTPUT_FORMAT_WEBM) {
        writer = new WebmWriter(mOutputFd);
    } else {
        writer = mp4writer = new MPEG4Writer(mOutputFd);
    }

    if (mVideoSource < VIDEO_SOURCE_LIST_END) {
        setDefaultVideoEncoderIfNecessary();

        sp<MediaSource> mediaSource;
        err = setupMediaSource(&mediaSource);
        if (err != OK) {
            return err;
        }

        sp<MediaCodecSource> encoder;
        err = setupVideoEncoder(mediaSource, &encoder);
        if (err != OK) {
            return err;
        }

        writer->addSource(encoder);
        mVideoEncoderSource = encoder;
        mTotalBitRate += mVideoBitRate;
    }

    if (mOutputFormat != OUTPUT_FORMAT_WEBM) {
        // Audio source is added at the end if it exists.
        // This help make sure that the "recoding" sound is suppressed for
        // camcorder applications in the recorded files.
        // TODO Audio source is currently unsupported for webm output; vorbis encoder needed.
        // disable audio for time lapse recording
        bool disableAudio = mCaptureFpsEnable && mCaptureFps < mFrameRate;
        if (!disableAudio && mAudioSource != AUDIO_SOURCE_CNT) {
            err = setupAudioEncoder(writer);
            if (err != OK) return err;
            mTotalBitRate += mAudioBitRate;
        }

        if (mCaptureFpsEnable) {
            mp4writer->setCaptureRate(mCaptureFps);
        }

        if (mInterleaveDurationUs > 0) {
            mp4writer->setInterleaveDuration(mInterleaveDurationUs);
        }
        if (mLongitudex10000 > -3600000 && mLatitudex10000 > -3600000) {
            mp4writer->setGeoData(mLatitudex10000, mLongitudex10000);
        }
    }
    if (mMaxFileDurationUs != 0) {
        writer->setMaxFileDuration(mMaxFileDurationUs);
    }
    if (mMaxFileSizeBytes != 0) {
        writer->setMaxFileSize(mMaxFileSizeBytes);
    }
    if (mVideoSource == VIDEO_SOURCE_DEFAULT
            || mVideoSource == VIDEO_SOURCE_CAMERA) {
        mStartTimeOffsetMs = mEncoderProfiles->getStartTimeOffsetMs(mCameraId);
    } else if (mVideoSource == VIDEO_SOURCE_SURFACE) {
        // surface source doesn't need large initial delay
        mStartTimeOffsetMs = 100;
    }
    if (mStartTimeOffsetMs > 0) {
        writer->setStartTimeOffsetMs(mStartTimeOffsetMs);
    }

    writer->setListener(mListener);
    mWriter = writer;
    return OK;
}

void StagefrightRecorder::setupMPEG4orWEBMMetaData(sp<MetaData> *meta) {
    int64_t startTimeUs = systemTime() / 1000;
    (*meta)->setInt64(kKeyTime, startTimeUs);
    (*meta)->setInt32(kKeyFileType, mOutputFormat);
    (*meta)->setInt32(kKeyBitRate, mTotalBitRate);
    if (mMovieTimeScale > 0) {
        (*meta)->setInt32(kKeyTimeScale, mMovieTimeScale);
    }
    if (mOutputFormat != OUTPUT_FORMAT_WEBM) {
        (*meta)->setInt32(kKey64BitFileOffset, mUse64BitFileOffset);
        if (mTrackEveryTimeDurationUs > 0) {
            (*meta)->setInt64(kKeyTrackTimeStatus, mTrackEveryTimeDurationUs);
        }
        if (mRotationDegrees != 0) {
            (*meta)->setInt32(kKeyRotation, mRotationDegrees);
        }
    }
}

status_t StagefrightRecorder::pause() {
    ALOGV("pause");
    if (!mStarted) {
        return INVALID_OPERATION;
    }

    // Already paused --- no-op.
    if (mPauseStartTimeUs != 0) {
        return OK;
    }

    mPauseStartTimeUs = systemTime() / 1000;
    sp<MetaData> meta = new MetaData;
    meta->setInt64(kKeyTime, mPauseStartTimeUs);

    if (mStartedRecordingUs != 0) {
        // should always be true
        int64_t recordingUs = mPauseStartTimeUs - mStartedRecordingUs;
        mDurationRecordedUs += recordingUs;
        mStartedRecordingUs = 0;
    }

    if (mAudioEncoderSource != NULL) {
        mAudioEncoderSource->pause();
    }
    if (mVideoEncoderSource != NULL) {
        mVideoEncoderSource->pause(meta.get());
    }

    return OK;
}

status_t StagefrightRecorder::resume() {
    ALOGV("resume");
    if (!mStarted) {
        return INVALID_OPERATION;
    }

    // Not paused --- no-op.
    if (mPauseStartTimeUs == 0) {
        return OK;
    }

    int64_t resumeStartTimeUs = systemTime() / 1000;

    int64_t bufferStartTimeUs = 0;
    bool allSourcesStarted = true;
    for (const auto &source : { mAudioEncoderSource, mVideoEncoderSource }) {
        if (source == nullptr) {
            continue;
        }
        int64_t timeUs = source->getFirstSampleSystemTimeUs();
        if (timeUs < 0) {
            allSourcesStarted = false;
        }
        if (bufferStartTimeUs < timeUs) {
            bufferStartTimeUs = timeUs;
        }
    }

    if (allSourcesStarted) {
        if (mPauseStartTimeUs < bufferStartTimeUs) {
            mPauseStartTimeUs = bufferStartTimeUs;
        }
        // 30 ms buffer to avoid timestamp overlap
        mTotalPausedDurationUs += resumeStartTimeUs - mPauseStartTimeUs - 30000;
    }
    double timeOffset = -mTotalPausedDurationUs;
<<<<<<< HEAD
    if (mCaptureFpsEnable && mVideoSource  != VIDEO_SOURCE_SURFACE) {
=======
    if (mCaptureFpsEnable && mVideoSource != VIDEO_SOURCE_SURFACE) {
>>>>>>> 053a3572
        timeOffset *= mCaptureFps / mFrameRate;
    }
    sp<MetaData> meta = new MetaData;
    meta->setInt64(kKeyTime, resumeStartTimeUs);
    for (const auto &source : { mAudioEncoderSource, mVideoEncoderSource }) {
        if (source == nullptr) {
            continue;
        }
        source->setInputBufferTimeOffset((int64_t)timeOffset);
        source->start(meta.get());
    }


    // sum info on pause duration
    // (ignore the 30msec of overlap adjustment factored into mTotalPausedDurationUs)
    int64_t pausedUs = resumeStartTimeUs - mPauseStartTimeUs;
    mDurationPausedUs += pausedUs;
    mNPauses++;
    // and a timestamp marking that we're back to recording....
    mStartedRecordingUs = resumeStartTimeUs;

    mPauseStartTimeUs = 0;

    return OK;
}

status_t StagefrightRecorder::stop() {
    ALOGV("stop");
    Mutex::Autolock autolock(mLock);
    status_t err = OK;

    if (mCaptureFpsEnable && mCameraSourceTimeLapse != NULL) {
        mCameraSourceTimeLapse->startQuickReadReturns();
        mCameraSourceTimeLapse = NULL;
    }

    int64_t stopTimeUs = systemTime() / 1000;
    for (const auto &source : { mAudioEncoderSource, mVideoEncoderSource }) {
        if (source != nullptr && OK != source->setStopTimeUs(stopTimeUs)) {
            ALOGW("Failed to set stopTime %lld us for %s",
                    (long long)stopTimeUs, source->isVideo() ? "Video" : "Audio");
        }
    }

    if (mVideoEncoderSource != NULL) {
        mVideoEncoderSource->notifyPerformanceMode();
    }

    if (mCameraSource != NULL) {
        mCameraSource->notifyPerformanceMode();
    }

    if (mWriter != NULL) {
        err = mWriter->stop();
        mWriter.clear();
    }

    // account for the last 'segment' -- whether paused or recording
    if (mPauseStartTimeUs != 0) {
        // we were paused
        int64_t additive = stopTimeUs - mPauseStartTimeUs;
        mDurationPausedUs += additive;
        mNPauses++;
    } else if (mStartedRecordingUs != 0) {
        // we were recording
        int64_t additive = stopTimeUs - mStartedRecordingUs;
        mDurationRecordedUs += additive;
    } else {
        ALOGW("stop while neither recording nor paused");
    }

    flushAndResetMetrics(true);

    mDurationRecordedUs = 0;
    mDurationPausedUs = 0;
    mNPauses = 0;
    mTotalPausedDurationUs = 0;
    mPauseStartTimeUs = 0;
    mStartedRecordingUs = 0;

    mGraphicBufferProducer.clear();
    mPersistentSurface.clear();
    mAudioEncoderSource.clear();
    mVideoEncoderSource.clear();

    if (mOutputFd >= 0) {
        ::close(mOutputFd);
        mOutputFd = -1;
    }

    if (mStarted) {
        mStarted = false;

        uint32_t params = 0;
        if (mAudioSource != AUDIO_SOURCE_CNT) {
            params |= IMediaPlayerService::kBatteryDataTrackAudio;
        }
        if (mVideoSource != VIDEO_SOURCE_LIST_END) {
            params |= IMediaPlayerService::kBatteryDataTrackVideo;
        }

        addBatteryData(params);
    }

    return err;
}

status_t StagefrightRecorder::close() {
    ALOGV("close");
    stop();

    return OK;
}

status_t StagefrightRecorder::reset() {
    ALOGV("reset");
    stop();

    // No audio or video source by default
    mAudioSource = (audio_source_t)AUDIO_SOURCE_CNT; // reset to invalid value
    mVideoSource = VIDEO_SOURCE_LIST_END;

    // Default parameters
    mOutputFormat  = OUTPUT_FORMAT_THREE_GPP;
    mAudioEncoder  = AUDIO_ENCODER_AMR_NB;
    mVideoEncoder  = VIDEO_ENCODER_DEFAULT;
    mVideoWidth    = 176;
    mVideoHeight   = 144;
    mFrameRate     = -1;
    mVideoBitRate  = 192000;
    mSampleRate    = 8000;
    mAudioChannels = 1;
    mAudioBitRate  = 12200;
    mInterleaveDurationUs = 0;
    mIFramesIntervalSec = 1;
    mAudioSourceNode = 0;
    mUse64BitFileOffset = false;
    mMovieTimeScale  = -1;
    mAudioTimeScale  = -1;
    mVideoTimeScale  = -1;
    mCameraId        = 0;
    mStartTimeOffsetMs = -1;
    mVideoEncoderProfile = -1;
    mVideoEncoderLevel   = -1;
    mMaxFileDurationUs = 0;
    mMaxFileSizeBytes = 0;
    mTrackEveryTimeDurationUs = 0;
    mCaptureFpsEnable = false;
    mCaptureFps = -1.0;
    mCameraSourceTimeLapse = NULL;
    mMetaDataStoredInVideoBuffers = kMetadataBufferTypeInvalid;
    mEncoderProfiles = MediaProfiles::getInstance();
    mRotationDegrees = 0;
    mLatitudex10000 = -3600000;
    mLongitudex10000 = -3600000;
    mTotalBitRate = 0;

    // tracking how long we recorded.
    mDurationRecordedUs = 0;
    mStartedRecordingUs = 0;
    mDurationPausedUs = 0;
    mNPauses = 0;

    mOutputFd = -1;

    mCameraSource = NULL;

    return OK;
}

status_t StagefrightRecorder::getMaxAmplitude(int *max) {
    ALOGV("getMaxAmplitude");

    if (max == NULL) {
        ALOGE("Null pointer argument");
        return BAD_VALUE;
    }

    if (mAudioSourceNode != 0) {
        *max = mAudioSourceNode->getMaxAmplitude();
    } else {
        *max = 0;
    }

    return OK;
}

status_t StagefrightRecorder::getMetrics(Parcel *reply) {
    ALOGD("StagefrightRecorder::getMetrics");

    if (reply == NULL) {
        ALOGE("Null pointer argument");
        return BAD_VALUE;
    }

    if (mAnalyticsItem == NULL) {
        return UNKNOWN_ERROR;
    }

    updateMetrics();
    mAnalyticsItem->writeToParcel(reply);
    return OK;
}

status_t StagefrightRecorder::setInputDevice(audio_port_handle_t deviceId) {
    ALOGV("setInputDevice");

    if (mSelectedDeviceId != deviceId) {
        mSelectedDeviceId = deviceId;
        if (mAudioSourceNode != 0) {
            return mAudioSourceNode->setInputDevice(deviceId);
        }
    }
    return NO_ERROR;
}

status_t StagefrightRecorder::getRoutedDeviceId(audio_port_handle_t* deviceId) {
    ALOGV("getRoutedDeviceId");

    if (mAudioSourceNode != 0) {
        status_t status = mAudioSourceNode->getRoutedDeviceId(deviceId);
        return status;
    }
    return NO_INIT;
}

void StagefrightRecorder::setAudioDeviceCallback(
        const sp<AudioSystem::AudioDeviceCallback>& callback) {
    mAudioDeviceCallback = callback;
}

status_t StagefrightRecorder::enableAudioDeviceCallback(bool enabled) {
    mDeviceCallbackEnabled = enabled;
    sp<AudioSystem::AudioDeviceCallback> callback = mAudioDeviceCallback.promote();
    if (mAudioSourceNode != 0 && callback != 0) {
        if (enabled) {
            return mAudioSourceNode->addAudioDeviceCallback(callback);
        } else {
            return mAudioSourceNode->removeAudioDeviceCallback(callback);
        }
    }
    return NO_ERROR;
}

status_t StagefrightRecorder::getActiveMicrophones(
        std::vector<media::MicrophoneInfo>* activeMicrophones) {
    if (mAudioSourceNode != 0) {
        return mAudioSourceNode->getActiveMicrophones(activeMicrophones);
    }
    return NO_INIT;
}


status_t StagefrightRecorder::dump(
        int fd, const Vector<String16>& args) const {
    ALOGV("dump");
    Mutex::Autolock autolock(mLock);
    const size_t SIZE = 256;
    char buffer[SIZE];
    String8 result;
    if (mWriter != 0) {
        mWriter->dump(fd, args);
    } else {
        snprintf(buffer, SIZE, "   No file writer\n");
        result.append(buffer);
    }
    snprintf(buffer, SIZE, "   Recorder: %p\n", this);
    snprintf(buffer, SIZE, "   Output file (fd %d):\n", mOutputFd);
    result.append(buffer);
    snprintf(buffer, SIZE, "     File format: %d\n", mOutputFormat);
    result.append(buffer);
    snprintf(buffer, SIZE, "     Max file size (bytes): %" PRId64 "\n", mMaxFileSizeBytes);
    result.append(buffer);
    snprintf(buffer, SIZE, "     Max file duration (us): %" PRId64 "\n", mMaxFileDurationUs);
    result.append(buffer);
    snprintf(buffer, SIZE, "     File offset length (bits): %d\n", mUse64BitFileOffset? 64: 32);
    result.append(buffer);
    snprintf(buffer, SIZE, "     Interleave duration (us): %d\n", mInterleaveDurationUs);
    result.append(buffer);
    snprintf(buffer, SIZE, "     Progress notification: %" PRId64 " us\n", mTrackEveryTimeDurationUs);
    result.append(buffer);
    snprintf(buffer, SIZE, "   Audio\n");
    result.append(buffer);
    snprintf(buffer, SIZE, "     Source: %d\n", mAudioSource);
    result.append(buffer);
    snprintf(buffer, SIZE, "     Encoder: %d\n", mAudioEncoder);
    result.append(buffer);
    snprintf(buffer, SIZE, "     Bit rate (bps): %d\n", mAudioBitRate);
    result.append(buffer);
    snprintf(buffer, SIZE, "     Sampling rate (hz): %d\n", mSampleRate);
    result.append(buffer);
    snprintf(buffer, SIZE, "     Number of channels: %d\n", mAudioChannels);
    result.append(buffer);
    snprintf(buffer, SIZE, "     Max amplitude: %d\n", mAudioSourceNode == 0? 0: mAudioSourceNode->getMaxAmplitude());
    result.append(buffer);
    snprintf(buffer, SIZE, "   Video\n");
    result.append(buffer);
    snprintf(buffer, SIZE, "     Source: %d\n", mVideoSource);
    result.append(buffer);
    snprintf(buffer, SIZE, "     Camera Id: %d\n", mCameraId);
    result.append(buffer);
    snprintf(buffer, SIZE, "     Start time offset (ms): %d\n", mStartTimeOffsetMs);
    result.append(buffer);
    snprintf(buffer, SIZE, "     Encoder: %d\n", mVideoEncoder);
    result.append(buffer);
    snprintf(buffer, SIZE, "     Encoder profile: %d\n", mVideoEncoderProfile);
    result.append(buffer);
    snprintf(buffer, SIZE, "     Encoder level: %d\n", mVideoEncoderLevel);
    result.append(buffer);
    snprintf(buffer, SIZE, "     I frames interval (s): %d\n", mIFramesIntervalSec);
    result.append(buffer);
    snprintf(buffer, SIZE, "     Frame size (pixels): %dx%d\n", mVideoWidth, mVideoHeight);
    result.append(buffer);
    snprintf(buffer, SIZE, "     Frame rate (fps): %d\n", mFrameRate);
    result.append(buffer);
    snprintf(buffer, SIZE, "     Bit rate (bps): %d\n", mVideoBitRate);
    result.append(buffer);
    ::write(fd, result.string(), result.size());
    return OK;
}
}  // namespace android<|MERGE_RESOLUTION|>--- conflicted
+++ resolved
@@ -2034,11 +2034,7 @@
         mTotalPausedDurationUs += resumeStartTimeUs - mPauseStartTimeUs - 30000;
     }
     double timeOffset = -mTotalPausedDurationUs;
-<<<<<<< HEAD
-    if (mCaptureFpsEnable && mVideoSource  != VIDEO_SOURCE_SURFACE) {
-=======
     if (mCaptureFpsEnable && mVideoSource != VIDEO_SOURCE_SURFACE) {
->>>>>>> 053a3572
         timeOffset *= mCaptureFps / mFrameRate;
     }
     sp<MetaData> meta = new MetaData;
