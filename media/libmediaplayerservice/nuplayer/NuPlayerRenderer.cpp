--- conflicted
+++ resolved
@@ -1320,11 +1320,7 @@
     Mutex::Autolock autoLock(mLock);
     // TRICKY: vorbis decoder generates multiple frames with the same
     // timestamp, so only update on the first frame with a given timestamp
-<<<<<<< HEAD
-    if (mAnchorTimeMediaUs > 0 && mediaTimeUs == mAnchorTimeMediaUs) {
-=======
-    if (mediaTimeUs == mAudioAnchorTimeMediaUs) {
->>>>>>> f76a67eb
+    if (mAnchorTimeMediaUs > 0 && mediaTimeUs == mAudioAnchorTimeMediaUs) {
         return;
     }
     setAudioFirstAnchorTimeIfNeeded_l(mediaTimeUs);
@@ -1365,12 +1361,7 @@
             mUseVirtualAudioSink = true;
         }
     }
-<<<<<<< HEAD
-=======
-    mAnchorNumFramesWritten = mNumFramesWritten;
     mAudioAnchorTimeMediaUs = mediaTimeUs;
-    mAnchorTimeMediaUs = mediaTimeUs;
->>>>>>> f76a67eb
 }
 
 // Called without mLock acquired.
