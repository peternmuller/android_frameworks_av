/*
 * Copyright (C) 2010 The Android Open Source Project
 *
 * Licensed under the Apache License, Version 2.0 (the "License");
 * you may not use this file except in compliance with the License.
 * You may obtain a copy of the License at
 *
 *      http://www.apache.org/licenses/LICENSE-2.0
 *
 * Unless required by applicable law or agreed to in writing, software
 * distributed under the License is distributed on an "AS IS" BASIS,
 * WITHOUT WARRANTIES OR CONDITIONS OF ANY KIND, either express or implied.
 * See the License for the specific language governing permissions and
 * limitations under the License.
 */

//#define LOG_NDEBUG 0
#define LOG_TAG "NuPlayerRenderer"
#include <utils/Log.h>

#include "AWakeLock.h"
#include "NuPlayerRenderer.h"
#include <algorithm>
#include <cutils/properties.h>
#include <media/stagefright/foundation/ADebug.h>
#include <media/stagefright/foundation/AMessage.h>
#include <media/stagefright/foundation/AUtils.h>
#include <media/stagefright/MediaClock.h>
#include <media/stagefright/MediaCodecConstants.h>
#include <media/stagefright/MediaDefs.h>
#include <media/stagefright/MediaErrors.h>
#include <media/stagefright/MetaData.h>
#include <media/stagefright/Utils.h>
#include <media/stagefright/VideoFrameScheduler.h>
#include <media/MediaCodecBuffer.h>
#include <utils/SystemClock.h>

#include <inttypes.h>
#include "mediaplayerservice/AVNuExtensions.h"
#include "stagefright/AVExtensions.h"

namespace android {

/*
 * Example of common configuration settings in shell script form

   #Turn offload audio off (use PCM for Play Music) -- AudioPolicyManager
   adb shell setprop audio.offload.disable 1

   #Allow offload audio with video (requires offloading to be enabled) -- AudioPolicyManager
   adb shell setprop audio.offload.video 1

   #Use audio callbacks for PCM data
   adb shell setprop media.stagefright.audio.cbk 1

   #Use deep buffer for PCM data with video (it is generally enabled for audio-only)
   adb shell setprop media.stagefright.audio.deep 1

   #Set size of buffers for pcm audio sink in msec (example: 1000 msec)
   adb shell setprop media.stagefright.audio.sink 1000

 * These configurations take effect for the next track played (not the current track).
 */

static inline bool getUseAudioCallbackSetting() {
    return property_get_bool("media.stagefright.audio.cbk", false /* default_value */);
}

static inline int32_t getAudioSinkPcmMsSetting() {
    return property_get_int32(
            "media.stagefright.audio.sink", 500 /* default_value */);
}

// Maximum time in paused state when offloading audio decompression. When elapsed, the AudioSink
// is closed to allow the audio DSP to power down.
static const int64_t kOffloadPauseMaxUs = 10000000LL;

// Maximum allowed delay from AudioSink, 1.5 seconds.
static const int64_t kMaxAllowedAudioSinkDelayUs = 1500000LL;

static const int64_t kMinimumAudioClockUpdatePeriodUs = 20 /* msec */ * 1000;

// Default video frame display duration when only video exists.
// Used to set max media time in MediaClock.
static const int64_t kDefaultVideoFrameIntervalUs = 100000LL;

// static
const NuPlayer::Renderer::PcmInfo NuPlayer::Renderer::AUDIO_PCMINFO_INITIALIZER = {
        AUDIO_CHANNEL_NONE,
        AUDIO_OUTPUT_FLAG_NONE,
        AUDIO_FORMAT_INVALID,
        0, // mNumChannels
        0 // mSampleRate
};

// static
const int64_t NuPlayer::Renderer::kMinPositionUpdateDelayUs = 100000ll;

static audio_format_t constexpr audioFormatFromEncoding(int32_t pcmEncoding) {
    switch (pcmEncoding) {
    case kAudioEncodingPcmFloat:
        return AUDIO_FORMAT_PCM_FLOAT;
    case kAudioEncodingPcm16bit:
        return AUDIO_FORMAT_PCM_16_BIT;
    case kAudioEncodingPcm8bit:
        return AUDIO_FORMAT_PCM_8_BIT; // TODO: do we want to support this?
    case kAudioEncodingPcm24bitPacked:
        return AUDIO_FORMAT_PCM_24_BIT_PACKED;
    case kAudioEncodingPcm32bit:
        return AUDIO_FORMAT_PCM_32_BIT;
    default:
        ALOGE("%s: Invalid encoding: %d", __func__, pcmEncoding);
        return AUDIO_FORMAT_INVALID;
    }
}

NuPlayer::Renderer::Renderer(
        const sp<MediaPlayerBase::AudioSink> &sink,
        const sp<MediaClock> &mediaClock,
        const sp<AMessage> &notify,
        uint32_t flags)
    : mAudioSink(sink),
      mUseVirtualAudioSink(false),
      mNotify(notify),
      mFlags(flags),
      mNumFramesWritten(0),
      mDrainAudioQueuePending(false),
      mDrainVideoQueuePending(false),
      mAudioQueueGeneration(0),
      mVideoQueueGeneration(0),
      mAudioDrainGeneration(0),
      mVideoDrainGeneration(0),
      mAudioEOSGeneration(0),
      mMediaClock(mediaClock),
      mPlaybackSettings(AUDIO_PLAYBACK_RATE_DEFAULT),
      mAudioFirstAnchorTimeMediaUs(-1),
      mAnchorTimeMediaUs(-1),
      mAnchorNumFramesWritten(-1),
      mVideoLateByUs(0LL),
      mNextVideoTimeMediaUs(-1),
      mHasAudio(false),
      mHasVideo(false),
      mNotifyCompleteAudio(false),
      mNotifyCompleteVideo(false),
      mSyncQueues(false),
      mPaused(false),
      mPauseDrainAudioAllowedUs(0),
      mVideoSampleReceived(false),
      mVideoRenderingStarted(false),
      mVideoRenderingStartGeneration(0),
      mAudioRenderingStartGeneration(0),
      mRenderingDataDelivered(false),
      mNextAudioClockUpdateTimeUs(-1),
      mLastAudioMediaTimeUs(-1),
      mAudioOffloadPauseTimeoutGeneration(0),
      mAudioTornDown(false),
      mCurrentOffloadInfo(AUDIO_INFO_INITIALIZER),
      mCurrentPcmInfo(AUDIO_PCMINFO_INITIALIZER),
      mTotalBuffersQueued(0),
      mLastAudioBufferDrained(0),
      mUseAudioCallback(false),
      mWakeLock(new AWakeLock()),
      mNeedVideoClearAnchor(false),
      mIsSeekCompleteNotified(false),
<<<<<<< HEAD
      mIsPrerollCompleteNotified(false) {
=======
      mIsPrerollCompleteNotified(false),
      mVideoRenderFps(0.0f) {
>>>>>>> 20bf7400
    CHECK(mediaClock != NULL);
    mPlaybackRate = mPlaybackSettings.mSpeed;
    mMediaClock->setPlaybackRate(mPlaybackRate);
    (void)mSyncFlag.test_and_set();
}

NuPlayer::Renderer::~Renderer() {
    if (offloadingAudio()) {
        mAudioSink->stop();
        mAudioSink->flush();
        mAudioSink->close();
    }

    // Try to avoid racing condition in case callback is still on.
    Mutex::Autolock autoLock(mLock);
    if (mUseAudioCallback) {
        flushQueue(&mAudioQueue);
        flushQueue(&mVideoQueue);
    }
    mWakeLock.clear();
    mVideoScheduler.clear();
    mNotify.clear();
    mAudioSink.clear();
}

void NuPlayer::Renderer::queueBuffer(
        bool audio,
        const sp<MediaCodecBuffer> &buffer,
        const sp<AMessage> &notifyConsumed) {
    sp<AMessage> msg = new AMessage(kWhatQueueBuffer, this);
    msg->setInt32("queueGeneration", getQueueGeneration(audio));
    msg->setInt32("audio", static_cast<int32_t>(audio));
    msg->setObject("buffer", buffer);
    msg->setMessage("notifyConsumed", notifyConsumed);
    msg->post();
}

void NuPlayer::Renderer::queueEOS(bool audio, status_t finalResult) {
    CHECK_NE(finalResult, (status_t)OK);

    sp<AMessage> msg = new AMessage(kWhatQueueEOS, this);
    msg->setInt32("queueGeneration", getQueueGeneration(audio));
    msg->setInt32("audio", static_cast<int32_t>(audio));
    msg->setInt32("finalResult", finalResult);
    msg->post();
}

status_t NuPlayer::Renderer::setPlaybackSettings(const AudioPlaybackRate &rate) {
    sp<AMessage> msg = new AMessage(kWhatConfigPlayback, this);
    writeToAMessage(msg, rate);
    sp<AMessage> response;
    status_t err = msg->postAndAwaitResponse(&response);
    if (err == OK && response != NULL) {
        CHECK(response->findInt32("err", &err));
    }
    return err;
}

status_t NuPlayer::Renderer::onConfigPlayback(const AudioPlaybackRate &rate /* sanitized */) {
    if (rate.mSpeed == 0.f) {
        onPause();
        // don't call audiosink's setPlaybackRate if pausing, as pitch does not
        // have to correspond to the any non-0 speed (e.g old speed). Keep
        // settings nonetheless, using the old speed, in case audiosink changes.
        AudioPlaybackRate newRate = rate;
        newRate.mSpeed = mPlaybackSettings.mSpeed;
        mPlaybackSettings = newRate;
        return OK;
    }

    if (mAudioSink != NULL && mAudioSink->ready()) {
        status_t err = mAudioSink->setPlaybackRate(rate);
        if (err != OK) {
            return err;
        }
    }

    if (!mHasAudio && mHasVideo) {
        mNeedVideoClearAnchor = true;
    }
    mPlaybackSettings = rate;
    mPlaybackRate = rate.mSpeed;
    mMediaClock->setPlaybackRate(mPlaybackRate);
    return OK;
}

status_t NuPlayer::Renderer::getPlaybackSettings(AudioPlaybackRate *rate /* nonnull */) {
    sp<AMessage> msg = new AMessage(kWhatGetPlaybackSettings, this);
    sp<AMessage> response;
    status_t err = msg->postAndAwaitResponse(&response);
    if (err == OK && response != NULL) {
        CHECK(response->findInt32("err", &err));
        if (err == OK) {
            readFromAMessage(response, rate);
        }
    }
    return err;
}

status_t NuPlayer::Renderer::onGetPlaybackSettings(AudioPlaybackRate *rate /* nonnull */) {
    if (mAudioSink != NULL && mAudioSink->ready()) {
        status_t err = mAudioSink->getPlaybackRate(rate);
        if (err == OK) {
            if (!isAudioPlaybackRateEqual(*rate, mPlaybackSettings)) {
                ALOGW("correcting mismatch in internal/external playback rate");
            }
            // get playback settings used by audiosink, as it may be
            // slightly off due to audiosink not taking small changes.
            mPlaybackSettings = *rate;
            if (mPaused) {
                rate->mSpeed = 0.f;
            }
        }
        return err;
    }
    *rate = mPlaybackSettings;
    return OK;
}

status_t NuPlayer::Renderer::setSyncSettings(const AVSyncSettings &sync, float videoFpsHint) {
    sp<AMessage> msg = new AMessage(kWhatConfigSync, this);
    writeToAMessage(msg, sync, videoFpsHint);
    sp<AMessage> response;
    status_t err = msg->postAndAwaitResponse(&response);
    if (err == OK && response != NULL) {
        CHECK(response->findInt32("err", &err));
    }
    return err;
}

status_t NuPlayer::Renderer::onConfigSync(const AVSyncSettings &sync, float videoFpsHint __unused) {
    if (sync.mSource != AVSYNC_SOURCE_DEFAULT) {
        return BAD_VALUE;
    }
    // TODO: support sync sources
    return INVALID_OPERATION;
}

status_t NuPlayer::Renderer::getSyncSettings(AVSyncSettings *sync, float *videoFps) {
    sp<AMessage> msg = new AMessage(kWhatGetSyncSettings, this);
    sp<AMessage> response;
    status_t err = msg->postAndAwaitResponse(&response);
    if (err == OK && response != NULL) {
        CHECK(response->findInt32("err", &err));
        if (err == OK) {
            readFromAMessage(response, sync, videoFps);
        }
    }
    return err;
}

status_t NuPlayer::Renderer::onGetSyncSettings(
        AVSyncSettings *sync /* nonnull */, float *videoFps /* nonnull */) {
    *sync = mSyncSettings;
    *videoFps = -1.f;
    return OK;
}

void NuPlayer::Renderer::flush(bool audio, bool notifyComplete) {
    {
        Mutex::Autolock autoLock(mLock);
        if (audio) {
            mNotifyCompleteAudio |= notifyComplete;
            clearAudioFirstAnchorTime_l();
            ++mAudioQueueGeneration;
            ++mAudioDrainGeneration;
        } else {
            mNotifyCompleteVideo |= notifyComplete;
            ++mVideoQueueGeneration;
            ++mVideoDrainGeneration;
            mNextVideoTimeMediaUs = -1;
        }

        mVideoLateByUs = 0;
        mSyncQueues = false;
    }

    // Wait until the current job in the message queue is done, to make sure
    // buffer processing from the old generation is finished. After the current
    // job is finished, access to buffers are protected by generation.
    Mutex::Autolock syncLock(mSyncLock);
    int64_t syncCount = mSyncCount;
    mSyncFlag.clear();

    // Make sure message queue is not empty after mSyncFlag is cleared.
    sp<AMessage> msg = new AMessage(kWhatFlush, this);
    msg->setInt32("audio", static_cast<int32_t>(audio));
    msg->post();

    int64_t uptimeMs = uptimeMillis();
    while (mSyncCount == syncCount) {
        (void)mSyncCondition.waitRelative(mSyncLock, ms2ns(1000));
        if (uptimeMillis() - uptimeMs > 1000) {
            ALOGW("flush(): no wake-up from sync point for 1s; stop waiting to "
                  "prevent being stuck indefinitely.");
            break;
        }
    }
}

void NuPlayer::Renderer::signalTimeDiscontinuity() {
}

void NuPlayer::Renderer::signalDisableOffloadAudio() {
    (new AMessage(kWhatDisableOffloadAudio, this))->post();
}

void NuPlayer::Renderer::signalEnableOffloadAudio() {
    (new AMessage(kWhatEnableOffloadAudio, this))->post();
}

void NuPlayer::Renderer::pause() {
    (new AMessage(kWhatPause, this))->post();
}

void NuPlayer::Renderer::resume() {
    (new AMessage(kWhatResume, this))->post();
}

void NuPlayer::Renderer::setVideoFrameRate(float fps) {
    sp<AMessage> msg = new AMessage(kWhatSetVideoFrameRate, this);
    msg->setFloat("frame-rate", fps);
    msg->post();
}

// Called on any threads without mLock acquired.
status_t NuPlayer::Renderer::getCurrentPosition(int64_t *mediaUs) {
    status_t result = mMediaClock->getMediaTime(ALooper::GetNowUs(), mediaUs);
    if (result == OK) {
        return result;
    }

    // MediaClock has not started yet. Try to start it if possible.
    {
        Mutex::Autolock autoLock(mLock);
        if (mAudioFirstAnchorTimeMediaUs == -1) {
            return result;
        }

        AudioTimestamp ts;
        status_t res = mAudioSink->getTimestamp(ts);
        if (res != OK) {
            return result;
        }

        // AudioSink has rendered some frames.
        int64_t nowUs = ALooper::GetNowUs();
        int64_t playedOutDurationUs = mAudioSink->getPlayedOutDurationUs(nowUs);
        if (playedOutDurationUs == 0) {
            *mediaUs = mAudioFirstAnchorTimeMediaUs;
            return OK;
        }
        int64_t nowMediaUs = playedOutDurationUs + mAudioFirstAnchorTimeMediaUs;
        mMediaClock->updateAnchor(nowMediaUs, nowUs, -1);
    }

    return mMediaClock->getMediaTime(ALooper::GetNowUs(), mediaUs);
}

void NuPlayer::Renderer::clearAudioFirstAnchorTime_l() {
    mAudioFirstAnchorTimeMediaUs = -1;
    mMediaClock->setStartingTimeMedia(-1);
}

void NuPlayer::Renderer::setAudioFirstAnchorTimeIfNeeded_l(int64_t mediaUs) {
    if (mAudioFirstAnchorTimeMediaUs == -1) {
        mAudioFirstAnchorTimeMediaUs = mediaUs;
        mMediaClock->setStartingTimeMedia(mediaUs);
    }
}

// Called on renderer looper.
void NuPlayer::Renderer::clearAnchorTime() {
    mMediaClock->clearAnchor();
    mAnchorTimeMediaUs = -1;
    mAnchorNumFramesWritten = -1;
}

void NuPlayer::Renderer::setVideoLateByUs(int64_t lateUs) {
    Mutex::Autolock autoLock(mLock);
    mVideoLateByUs = lateUs;
}

int64_t NuPlayer::Renderer::getVideoLateByUs() {
    Mutex::Autolock autoLock(mLock);
    return mVideoLateByUs;
}

status_t NuPlayer::Renderer::openAudioSink(
        const sp<AMessage> &format,
        bool offloadOnly,
        bool hasVideo,
        uint32_t flags,
        bool *isOffloaded,
        bool isStreaming) {
    sp<AMessage> msg = new AMessage(kWhatOpenAudioSink, this);
    msg->setMessage("format", format);
    msg->setInt32("offload-only", offloadOnly);
    msg->setInt32("has-video", hasVideo);
    msg->setInt32("flags", flags);
    msg->setInt32("isStreaming", isStreaming);

    sp<AMessage> response;
    status_t postStatus = msg->postAndAwaitResponse(&response);

    int32_t err;
    if (postStatus != OK || response.get() == nullptr || !response->findInt32("err", &err)) {
        err = INVALID_OPERATION;
    } else if (err == OK && isOffloaded != NULL) {
        int32_t offload;
        CHECK(response->findInt32("offload", &offload));
        *isOffloaded = (offload != 0);
    }
    return err;
}

void NuPlayer::Renderer::closeAudioSink() {
    sp<AMessage> msg = new AMessage(kWhatCloseAudioSink, this);

    sp<AMessage> response;
    msg->postAndAwaitResponse(&response);
}

void NuPlayer::Renderer::changeAudioFormat(
        const sp<AMessage> &format,
        bool offloadOnly,
        bool hasVideo,
        uint32_t flags,
        bool isStreaming,
        const sp<AMessage> &notify) {
    sp<AMessage> meta = new AMessage;
    meta->setMessage("format", format);
    meta->setInt32("offload-only", offloadOnly);
    meta->setInt32("has-video", hasVideo);
    meta->setInt32("flags", flags);
    meta->setInt32("isStreaming", isStreaming);

    sp<AMessage> msg = new AMessage(kWhatChangeAudioFormat, this);
    msg->setInt32("queueGeneration", getQueueGeneration(true /* audio */));
    msg->setMessage("notify", notify);
    msg->setMessage("meta", meta);
    msg->post();
}

void NuPlayer::Renderer::onMessageReceived(const sp<AMessage> &msg) {
    switch (msg->what()) {
        case kWhatOpenAudioSink:
        {
            sp<AMessage> format;
            CHECK(msg->findMessage("format", &format));

            int32_t offloadOnly;
            CHECK(msg->findInt32("offload-only", &offloadOnly));

            int32_t hasVideo;
            CHECK(msg->findInt32("has-video", &hasVideo));

            uint32_t flags;
            CHECK(msg->findInt32("flags", (int32_t *)&flags));

            uint32_t isStreaming;
            CHECK(msg->findInt32("isStreaming", (int32_t *)&isStreaming));

            status_t err = onOpenAudioSink(format, offloadOnly, hasVideo, flags, isStreaming);

            sp<AMessage> response = new AMessage;
            response->setInt32("err", err);
            response->setInt32("offload", offloadingAudio());

            sp<AReplyToken> replyID;
            CHECK(msg->senderAwaitsResponse(&replyID));
            response->postReply(replyID);

            break;
        }

        case kWhatCloseAudioSink:
        {
            sp<AReplyToken> replyID;
            CHECK(msg->senderAwaitsResponse(&replyID));

            onCloseAudioSink();

            sp<AMessage> response = new AMessage;
            response->postReply(replyID);
            break;
        }

        case kWhatStopAudioSink:
        {
            mAudioSink->stop();
            break;
        }

        case kWhatChangeAudioFormat:
        {
            int32_t queueGeneration;
            CHECK(msg->findInt32("queueGeneration", &queueGeneration));

            sp<AMessage> notify;
            CHECK(msg->findMessage("notify", &notify));

            if (offloadingAudio()) {
                ALOGW("changeAudioFormat should NOT be called in offload mode");
                notify->setInt32("err", INVALID_OPERATION);
                notify->post();
                break;
            }

            sp<AMessage> meta;
            CHECK(msg->findMessage("meta", &meta));

            if (queueGeneration != getQueueGeneration(true /* audio */)
                    || mAudioQueue.empty()) {
                onChangeAudioFormat(meta, notify);
                break;
            }

            QueueEntry entry;
            entry.mNotifyConsumed = notify;
            entry.mMeta = meta;

            Mutex::Autolock autoLock(mLock);
            mAudioQueue.push_back(entry);
            postDrainAudioQueue_l();

            break;
        }

        case kWhatDrainAudioQueue:
        {
            mDrainAudioQueuePending = false;

            int32_t generation;
            CHECK(msg->findInt32("drainGeneration", &generation));
            if (generation != getDrainGeneration(true /* audio */)) {
                break;
            }

            if (onDrainAudioQueue()) {
                uint32_t numFramesPlayed;
                if (mAudioSink->getPosition(&numFramesPlayed) != OK) {
                    ALOGE("Error in time stamp query, return from here.\
                             Fillbuffer is called as part of session recreation");
                    break;
                }
                // Handle AudioTrack race when start is immediately called after flush.
                uint32_t numFramesPendingPlayout =
                    (mNumFramesWritten > numFramesPlayed ?
                        mNumFramesWritten - numFramesPlayed : 0);

                // This is how long the audio sink will have data to
                // play back.
                int64_t delayUs =
                    mAudioSink->msecsPerFrame()
                        * numFramesPendingPlayout * 1000LL;
                if (mPlaybackRate > 1.0f) {
                    delayUs /= mPlaybackRate;
                }

                // Let's give it more data after about half that time
                // has elapsed.
                delayUs /= 2;
                // check the buffer size to estimate maximum delay permitted.
                const int64_t maxDrainDelayUs = std::max(
                        mAudioSink->getBufferDurationInUs(), (int64_t)500000 /* half second */);
                ALOGD_IF(delayUs > maxDrainDelayUs, "postDrainAudioQueue long delay: %lld > %lld",
                        (long long)delayUs, (long long)maxDrainDelayUs);
                Mutex::Autolock autoLock(mLock);
                postDrainAudioQueue_l(delayUs);
            }
            break;
        }

        case kWhatDrainVideoQueue:
        {
            int32_t generation;
            CHECK(msg->findInt32("drainGeneration", &generation));
            if (generation != getDrainGeneration(false /* audio */)) {
                break;
            }

            int64_t mediaTimeUs = -1;
            if (mAnchorTimeMediaUs < 0 && msg->findInt64("mediaTimeUs", &mediaTimeUs)
                    && mediaTimeUs != -1) {
                ALOGI("NOTE: audio still doesn't update anchor yet after wait, video has to update "
                        "anchor and start rendering");
                int64_t nowUs = ALooper::GetNowUs();
                mMediaClock->updateAnchor(mediaTimeUs, nowUs,
                    (mHasAudio ? -1 : mediaTimeUs + kDefaultVideoFrameIntervalUs));
                mAnchorTimeMediaUs = mediaTimeUs;
            }

            mDrainVideoQueuePending = false;
            onDrainVideoQueue();

            postDrainVideoQueue();
            break;
        }

        case kWhatPostDrainVideoQueue:
        {
            int32_t generation;
            CHECK(msg->findInt32("drainGeneration", &generation));
            if (generation != getDrainGeneration(false /* audio */)) {
                break;
            }

            mDrainVideoQueuePending = false;
            postDrainVideoQueue();
            break;
        }

        case kWhatQueueBuffer:
        {
            onQueueBuffer(msg);
            break;
        }

        case kWhatQueueEOS:
        {
            onQueueEOS(msg);
            break;
        }

        case kWhatEOS:
        {
            int32_t generation;
            CHECK(msg->findInt32("audioEOSGeneration", &generation));
            if (generation != mAudioEOSGeneration) {
                break;
            }
            status_t finalResult;
            CHECK(msg->findInt32("finalResult", &finalResult));
            notifyEOS(true /* audio */, finalResult);
            break;
        }

        case kWhatConfigPlayback:
        {
            sp<AReplyToken> replyID;
            CHECK(msg->senderAwaitsResponse(&replyID));
            AudioPlaybackRate rate;
            readFromAMessage(msg, &rate);
            status_t err = onConfigPlayback(rate);
            sp<AMessage> response = new AMessage;
            response->setInt32("err", err);
            response->postReply(replyID);
            break;
        }

        case kWhatGetPlaybackSettings:
        {
            sp<AReplyToken> replyID;
            CHECK(msg->senderAwaitsResponse(&replyID));
            AudioPlaybackRate rate = AUDIO_PLAYBACK_RATE_DEFAULT;
            status_t err = onGetPlaybackSettings(&rate);
            sp<AMessage> response = new AMessage;
            if (err == OK) {
                writeToAMessage(response, rate);
            }
            response->setInt32("err", err);
            response->postReply(replyID);
            break;
        }

        case kWhatConfigSync:
        {
            sp<AReplyToken> replyID;
            CHECK(msg->senderAwaitsResponse(&replyID));
            AVSyncSettings sync;
            float videoFpsHint;
            readFromAMessage(msg, &sync, &videoFpsHint);
            status_t err = onConfigSync(sync, videoFpsHint);
            sp<AMessage> response = new AMessage;
            response->setInt32("err", err);
            response->postReply(replyID);
            break;
        }

        case kWhatGetSyncSettings:
        {
            sp<AReplyToken> replyID;
            CHECK(msg->senderAwaitsResponse(&replyID));

            ALOGV("kWhatGetSyncSettings");
            AVSyncSettings sync;
            float videoFps = -1.f;
            status_t err = onGetSyncSettings(&sync, &videoFps);
            sp<AMessage> response = new AMessage;
            if (err == OK) {
                writeToAMessage(response, sync, videoFps);
            }
            response->setInt32("err", err);
            response->postReply(replyID);
            break;
        }

        case kWhatFlush:
        {
            onFlush(msg);
            break;
        }

        case kWhatDisableOffloadAudio:
        {
            onDisableOffloadAudio();
            break;
        }

        case kWhatEnableOffloadAudio:
        {
            onEnableOffloadAudio();
            break;
        }

        case kWhatPause:
        {
            onPause();
            break;
        }

        case kWhatResume:
        {
            onResume();
            break;
        }

        case kWhatSetVideoFrameRate:
        {
            float fps;
            CHECK(msg->findFloat("frame-rate", &fps));
            onSetVideoFrameRate(fps);
            break;
        }

        case kWhatAudioTearDown:
        {
            int32_t reason;
            CHECK(msg->findInt32("reason", &reason));

            onAudioTearDown((AudioTearDownReason)reason);
            break;
        }

        case kWhatAudioOffloadPauseTimeout:
        {
            int32_t generation;
            CHECK(msg->findInt32("drainGeneration", &generation));
            if (generation != mAudioOffloadPauseTimeoutGeneration) {
                break;
            }
            ALOGV("Audio Offload tear down due to pause timeout.");
            onAudioTearDown(kDueToTimeout);
            mWakeLock->release();
            break;
        }

        default:
            TRESPASS();
            break;
    }
    if (!mSyncFlag.test_and_set()) {
        Mutex::Autolock syncLock(mSyncLock);
        ++mSyncCount;
        mSyncCondition.broadcast();
    }
}

void NuPlayer::Renderer::postDrainAudioQueue_l(int64_t delayUs) {
    if (mDrainAudioQueuePending || mSyncQueues || mUseAudioCallback) {
        return;
    }

    if (mAudioQueue.empty()) {
        return;
    }

    // FIXME: if paused, wait until AudioTrack stop() is complete before delivering data.
    if (mPaused) {
        const int64_t diffUs = mPauseDrainAudioAllowedUs - ALooper::GetNowUs();
        if (diffUs > delayUs) {
            delayUs = diffUs;
        }
    }

    mDrainAudioQueuePending = true;
    sp<AMessage> msg = new AMessage(kWhatDrainAudioQueue, this);
    msg->setInt32("drainGeneration", mAudioDrainGeneration);
    msg->post(delayUs);
}

void NuPlayer::Renderer::prepareForMediaRenderingStart_l() {
    mAudioRenderingStartGeneration = mAudioDrainGeneration;
    mVideoRenderingStartGeneration = mVideoDrainGeneration;
    mRenderingDataDelivered = false;
}

void NuPlayer::Renderer::notifyIfMediaRenderingStarted_l() {
    if (mVideoRenderingStartGeneration == mVideoDrainGeneration &&
        mAudioRenderingStartGeneration == mAudioDrainGeneration) {
        mRenderingDataDelivered = true;
        if (mPaused) {
            return;
        }
        mVideoRenderingStartGeneration = -1;
        mAudioRenderingStartGeneration = -1;

        sp<AMessage> notify = mNotify->dup();
        notify->setInt32("what", kWhatMediaRenderingStart);
        notify->post();
    }
}

// static
size_t NuPlayer::Renderer::AudioSinkCallback(
        MediaPlayerBase::AudioSink * /* audioSink */,
        void *buffer,
        size_t size,
        void *cookie,
        MediaPlayerBase::AudioSink::cb_event_t event) {
    NuPlayer::Renderer *me = (NuPlayer::Renderer *)cookie;

    switch (event) {
        case MediaPlayerBase::AudioSink::CB_EVENT_FILL_BUFFER:
        {
            return me->fillAudioBuffer(buffer, size);
            break;
        }

        case MediaPlayerBase::AudioSink::CB_EVENT_STREAM_END:
        {
            ALOGV("AudioSink::CB_EVENT_STREAM_END");
            me->notifyEOSCallback();
            break;
        }

        case MediaPlayerBase::AudioSink::CB_EVENT_TEAR_DOWN:
        {
            ALOGV("AudioSink::CB_EVENT_TEAR_DOWN");
            me->notifyAudioTearDown(kDueToError);
            break;
        }
    }

    return 0;
}

void NuPlayer::Renderer::notifyEOSCallback() {
    Mutex::Autolock autoLock(mLock);

    if (!mUseAudioCallback) {
        return;
    }

    notifyEOS_l(true /* audio */, ERROR_END_OF_STREAM);
}

size_t NuPlayer::Renderer::fillAudioBuffer(void *buffer, size_t size) {
    Mutex::Autolock autoLock(mLock);

    if (!mUseAudioCallback) {
        return 0;
    }

    bool hasEOS = false;

    size_t sizeCopied = 0;
    bool firstEntry = true;
    QueueEntry *entry;  // will be valid after while loop if hasEOS is set.
    while (sizeCopied < size && !mAudioQueue.empty()) {
        entry = &*mAudioQueue.begin();

        if (entry->mBuffer == NULL) { // EOS
            hasEOS = true;
            mAudioQueue.erase(mAudioQueue.begin());
            break;
        }

        if (firstEntry && entry->mOffset == 0) {
            firstEntry = false;
            int64_t mediaTimeUs;
            CHECK(entry->mBuffer->meta()->findInt64("timeUs", &mediaTimeUs));
            if (mediaTimeUs < 0) {
                ALOGD("fillAudioBuffer: reset negative media time %.2f secs to zero",
                       mediaTimeUs / 1E6);
                mediaTimeUs = 0;
            }
            ALOGV("fillAudioBuffer: rendering audio at media time %.2f secs", mediaTimeUs / 1E6);
            setAudioFirstAnchorTimeIfNeeded_l(mediaTimeUs);
        }

        size_t copy = entry->mBuffer->size() - entry->mOffset;
        size_t sizeRemaining = size - sizeCopied;
        if (copy > sizeRemaining) {
            copy = sizeRemaining;
        }

        memcpy((char *)buffer + sizeCopied,
               entry->mBuffer->data() + entry->mOffset,
               copy);

        entry->mOffset += copy;
        if (entry->mOffset == entry->mBuffer->size()) {
            entry->mNotifyConsumed->post();
            mAudioQueue.erase(mAudioQueue.begin());
            entry = NULL;
        }
        sizeCopied += copy;

        notifyIfMediaRenderingStarted_l();
    }

    notifySeekCompleteIfInSeekPreroll();
    if (mAudioFirstAnchorTimeMediaUs >= 0) {
        int64_t nowUs = ALooper::GetNowUs();
        int64_t nowMediaUs = -1;
        int64_t playedDuration = mAudioSink->getPlayedOutDurationUs(nowUs);
        if (playedDuration >= 0) {
            nowMediaUs = mAudioFirstAnchorTimeMediaUs + playedDuration;
        } else {
            mMediaClock->getMediaTime(nowUs, &nowMediaUs);
        }
        // we don't know how much data we are queueing for offloaded tracks.
        mMediaClock->updateAnchor(nowMediaUs, nowUs, INT64_MAX);
        mAnchorTimeMediaUs = nowMediaUs;
    }

    // for non-offloaded audio, we need to compute the frames written because
    // there is no EVENT_STREAM_END notification. The frames written gives
    // an estimate on the pending played out duration.
    if (!offloadingAudio()) {
        mNumFramesWritten += sizeCopied / mAudioSink->frameSize();
    }

    if (hasEOS) {
        (new AMessage(kWhatStopAudioSink, this))->post();
        // As there is currently no EVENT_STREAM_END callback notification for
        // non-offloaded audio tracks, we need to post the EOS ourselves.
        if (!offloadingAudio()) {
            int64_t postEOSDelayUs = 0;
            if (mAudioSink->needsTrailingPadding()) {
                postEOSDelayUs = getPendingAudioPlayoutDurationUs(ALooper::GetNowUs());
            }
            ALOGV("fillAudioBuffer: notifyEOS_l "
                    "mNumFramesWritten:%u  finalResult:%d  postEOSDelay:%lld",
                    mNumFramesWritten, entry->mFinalResult, (long long)postEOSDelayUs);
            notifyEOS_l(true /* audio */, entry->mFinalResult, postEOSDelayUs);
        }
    }
    return sizeCopied;
}

void NuPlayer::Renderer::drainAudioQueueUntilLastEOS() {
    List<QueueEntry>::iterator it = mAudioQueue.begin(), itEOS = it;
    bool foundEOS = false;
    while (it != mAudioQueue.end()) {
        int32_t eos;
        QueueEntry *entry = &*it++;
        if ((entry->mBuffer == nullptr && entry->mNotifyConsumed == nullptr)
                || (entry->mNotifyConsumed->findInt32("eos", &eos) && eos != 0)) {
            itEOS = it;
            foundEOS = true;
        }
    }

    if (foundEOS) {
        // post all replies before EOS and drop the samples
        for (it = mAudioQueue.begin(); it != itEOS; it++) {
            if (it->mBuffer == nullptr) {
                if (it->mNotifyConsumed == nullptr) {
                    // delay doesn't matter as we don't even have an AudioTrack
                    notifyEOS(true /* audio */, it->mFinalResult);
                } else {
                    // TAG for re-opening audio sink.
                    onChangeAudioFormat(it->mMeta, it->mNotifyConsumed);
                }
            } else {
                it->mNotifyConsumed->post();
            }
        }
        mAudioQueue.erase(mAudioQueue.begin(), itEOS);
    }
}

bool NuPlayer::Renderer::onDrainAudioQueue() {
    // do not drain audio during teardown as queued buffers may be invalid.
    if (mAudioTornDown) {
        return false;
    }
    // TODO: This call to getPosition checks if AudioTrack has been created
    // in AudioSink before draining audio. If AudioTrack doesn't exist, then
    // CHECKs on getPosition will fail.
    // We still need to figure out why AudioTrack is not created when
    // this function is called. One possible reason could be leftover
    // audio. Another possible place is to check whether decoder
    // has received INFO_FORMAT_CHANGED as the first buffer since
    // AudioSink is opened there, and possible interactions with flush
    // immediately after start. Investigate error message
    // "vorbis_dsp_synthesis returned -135", along with RTSP.
    uint32_t numFramesPlayed;
    if (mAudioSink->getPosition(&numFramesPlayed) != OK) {
        // When getPosition fails, renderer will not reschedule the draining
        // unless new samples are queued.
        // If we have pending EOS (or "eos" marker for discontinuities), we need
        // to post these now as NuPlayerDecoder might be waiting for it.
        drainAudioQueueUntilLastEOS();

        ALOGW("onDrainAudioQueue(): audio sink is not ready");
        return false;
    }

#if 0
    ssize_t numFramesAvailableToWrite =
        mAudioSink->frameCount() - (mNumFramesWritten - numFramesPlayed);

    if (numFramesAvailableToWrite == mAudioSink->frameCount()) {
        ALOGI("audio sink underrun");
    } else {
        ALOGV("audio queue has %d frames left to play",
             mAudioSink->frameCount() - numFramesAvailableToWrite);
    }
#endif

    uint32_t prevFramesWritten = mNumFramesWritten;
    while (!mAudioQueue.empty()) {
        QueueEntry *entry = &*mAudioQueue.begin();

        if (entry->mBuffer == NULL) {
            if (entry->mNotifyConsumed != nullptr) {
                // TAG for re-open audio sink.
                onChangeAudioFormat(entry->mMeta, entry->mNotifyConsumed);
                mAudioQueue.erase(mAudioQueue.begin());
                continue;
            }

            // EOS
            if (mPaused) {
                // Do not notify EOS when paused.
                // This is needed to avoid switch to next clip while in pause.
                ALOGV("onDrainAudioQueue(): Do not notify EOS when paused");
                return false;
            }

            int64_t postEOSDelayUs = 0;
            if (mAudioSink->needsTrailingPadding()) {
                postEOSDelayUs = getPendingAudioPlayoutDurationUs(ALooper::GetNowUs());
            }
            notifyEOS(true /* audio */, entry->mFinalResult, postEOSDelayUs);
            mLastAudioMediaTimeUs = getDurationUsIfPlayedAtSampleRate(mNumFramesWritten);

            mAudioQueue.erase(mAudioQueue.begin());
            entry = NULL;
            if (mAudioSink->needsTrailingPadding()) {
                // If we're not in gapless playback (i.e. through setNextPlayer), we
                // need to stop the track here, because that will play out the last
                // little bit at the end of the file. Otherwise short files won't play.
                mAudioSink->stop();
                mNumFramesWritten = 0;
            }
            return false;
        }

        mLastAudioBufferDrained = entry->mBufferOrdinal;

        // ignore 0-sized buffer which could be EOS marker with no data
        if (entry->mOffset == 0 && entry->mBuffer->size() > 0) {
            int64_t mediaTimeUs;
            CHECK(entry->mBuffer->meta()->findInt64("timeUs", &mediaTimeUs));
            ALOGV("onDrainAudioQueue: rendering audio at media time %.2f secs",
                    mediaTimeUs / 1E6);
            onNewAudioMediaTime(mediaTimeUs);
        }

        size_t copy = entry->mBuffer->size() - entry->mOffset;

        ssize_t written = mAudioSink->write(entry->mBuffer->data() + entry->mOffset,
                                            copy, false /* blocking */);
        if (written < 0) {
            // An error in AudioSink write. Perhaps the AudioSink was not properly opened.
            if (written == WOULD_BLOCK) {
                ALOGV("AudioSink write would block when writing %zu bytes", copy);
            } else {
                ALOGE("AudioSink write error(%zd) when writing %zu bytes", written, copy);
                // This can only happen when AudioSink was opened with doNotReconnect flag set to
                // true, in which case the NuPlayer will handle the reconnect.
                notifyAudioTearDown(kDueToError);
            }
            break;
        }

        entry->mOffset += written;
        size_t remainder = entry->mBuffer->size() - entry->mOffset;
        if ((ssize_t)remainder < mAudioSink->frameSize()) {
            if (remainder > 0) {
                ALOGW("Corrupted audio buffer has fractional frames, discarding %zu bytes.",
                        remainder);
                entry->mOffset += remainder;
                copy -= remainder;
            }

            entry->mNotifyConsumed->post();
            mAudioQueue.erase(mAudioQueue.begin());

            entry = NULL;
        }

        size_t copiedFrames = written / mAudioSink->frameSize();
        mNumFramesWritten += copiedFrames;

        {
            Mutex::Autolock autoLock(mLock);
            int64_t maxTimeMedia;
            maxTimeMedia =
                mAnchorTimeMediaUs +
                        (int64_t)(max((long long)mNumFramesWritten - mAnchorNumFramesWritten, 0LL)
                                * 1000LL * mAudioSink->msecsPerFrame());
            mMediaClock->updateMaxTimeMedia(maxTimeMedia);

            notifyIfMediaRenderingStarted_l();
        }

        if (written != (ssize_t)copy) {
            // A short count was received from AudioSink::write()
            //
            // AudioSink write is called in non-blocking mode.
            // It may return with a short count when:
            //
            // 1) Size to be copied is not a multiple of the frame size. Fractional frames are
            //    discarded.
            // 2) The data to be copied exceeds the available buffer in AudioSink.
            // 3) An error occurs and data has been partially copied to the buffer in AudioSink.
            // 4) AudioSink is an AudioCache for data retrieval, and the AudioCache is exceeded.

            // (Case 1)
            // Must be a multiple of the frame size.  If it is not a multiple of a frame size, it
            // needs to fail, as we should not carry over fractional frames between calls.
            CHECK_EQ(copy % mAudioSink->frameSize(), 0u);

            // (Case 2, 3, 4)
            // Return early to the caller.
            // Beware of calling immediately again as this may busy-loop if you are not careful.
            ALOGV("AudioSink write short frame count %zd < %zu", written, copy);
            break;
        }
    }

    // calculate whether we need to reschedule another write.
    bool reschedule = !mAudioQueue.empty()
            && (!mPaused
                || prevFramesWritten != mNumFramesWritten); // permit pause to fill buffers
    //ALOGD("reschedule:%d  empty:%d  mPaused:%d  prevFramesWritten:%u  mNumFramesWritten:%u",
    //        reschedule, mAudioQueue.empty(), mPaused, prevFramesWritten, mNumFramesWritten);
    return reschedule;
}

int64_t NuPlayer::Renderer::getDurationUsIfPlayedAtSampleRate(uint32_t numFrames) {
    int32_t sampleRate = offloadingAudio() ?
            mCurrentOffloadInfo.sample_rate : mCurrentPcmInfo.mSampleRate;
    if (sampleRate == 0) {
        ALOGE("sampleRate is 0 in %s mode", offloadingAudio() ? "offload" : "non-offload");
        return 0;
    }

    return (int64_t)(numFrames * 1000000LL / sampleRate);
}

// Calculate duration of pending samples if played at normal rate (i.e., 1.0).
int64_t NuPlayer::Renderer::getPendingAudioPlayoutDurationUs(int64_t nowUs) {
    int64_t writtenAudioDurationUs = getDurationUsIfPlayedAtSampleRate(mNumFramesWritten);
    if (mUseVirtualAudioSink) {
        int64_t nowUs = ALooper::GetNowUs();
        int64_t mediaUs;
        if (mMediaClock->getMediaTime(nowUs, &mediaUs) != OK) {
            return 0LL;
        } else {
            return writtenAudioDurationUs - (mediaUs - mAudioFirstAnchorTimeMediaUs);
        }
    }

    const int64_t audioSinkPlayedUs = mAudioSink->getPlayedOutDurationUs(nowUs);
    int64_t pendingUs = writtenAudioDurationUs - audioSinkPlayedUs;
    if (pendingUs < 0) {
        // This shouldn't happen unless the timestamp is stale.
        ALOGW("%s: pendingUs %lld < 0, clamping to zero, potential resume after pause "
                "writtenAudioDurationUs: %lld, audioSinkPlayedUs: %lld",
                __func__, (long long)pendingUs,
                (long long)writtenAudioDurationUs, (long long)audioSinkPlayedUs);
        pendingUs = 0;
    }
    return pendingUs;
}

int64_t NuPlayer::Renderer::getRealTimeUs(int64_t mediaTimeUs, int64_t nowUs) {
    int64_t realUs;
    if (mMediaClock->getRealTimeFor(mediaTimeUs, &realUs) != OK) {
        // If failed to get current position, e.g. due to audio clock is
        // not ready, then just play out video immediately without delay.
        return nowUs;
    }
    return realUs;
}

void NuPlayer::Renderer::onNewAudioMediaTime(int64_t mediaTimeUs) {
    Mutex::Autolock autoLock(mLock);
    // TRICKY: vorbis decoder generates multiple frames with the same
    // timestamp, so only update on the first frame with a given timestamp
    if (mAnchorTimeMediaUs > 0 && mediaTimeUs == mAnchorTimeMediaUs) {
        return;
    }
    setAudioFirstAnchorTimeIfNeeded_l(mediaTimeUs);

    notifySeekCompleteIfInSeekPreroll();

    // mNextAudioClockUpdateTimeUs is -1 if we're waiting for audio sink to start
    if (mNextAudioClockUpdateTimeUs == -1) {
        AudioTimestamp ts;
        if (mAudioSink->getTimestamp(ts) == OK && ts.mPosition > 0) {
            mNextAudioClockUpdateTimeUs = 0; // start our clock updates
        }
    }
    int64_t nowUs = ALooper::GetNowUs();
    if (mNextAudioClockUpdateTimeUs >= 0) {
        if (nowUs >= mNextAudioClockUpdateTimeUs) {
            int64_t nowMediaUs = mediaTimeUs - getPendingAudioPlayoutDurationUs(nowUs);
            mMediaClock->updateAnchor(nowMediaUs, nowUs, mediaTimeUs);
            mAnchorTimeMediaUs = mediaTimeUs;
            mAnchorNumFramesWritten = mNumFramesWritten;
            mUseVirtualAudioSink = false;
            mNextAudioClockUpdateTimeUs = nowUs + kMinimumAudioClockUpdatePeriodUs;
        }
    } else {
        int64_t unused;
        if ((mMediaClock->getMediaTime(nowUs, &unused) != OK)
                && (getDurationUsIfPlayedAtSampleRate(mNumFramesWritten)
                        > kMaxAllowedAudioSinkDelayUs)) {
            // Enough data has been sent to AudioSink, but AudioSink has not rendered
            // any data yet. Something is wrong with AudioSink, e.g., the device is not
            // connected to audio out.
            // Switch to system clock. This essentially creates a virtual AudioSink with
            // initial latenty of getDurationUsIfPlayedAtSampleRate(mNumFramesWritten).
            // This virtual AudioSink renders audio data starting from the very first sample
            // and it's paced by system clock.
            ALOGW("AudioSink stuck. ARE YOU CONNECTED TO AUDIO OUT? Switching to system clock.");
            mMediaClock->updateAnchor(mAudioFirstAnchorTimeMediaUs, nowUs, mediaTimeUs);
            mAnchorTimeMediaUs = mediaTimeUs;
            mAnchorNumFramesWritten = mNumFramesWritten;
            mUseVirtualAudioSink = true;
        }
    }
}

// Called without mLock acquired.
void NuPlayer::Renderer::postDrainVideoQueue() {
    if (mDrainVideoQueuePending
            || getSyncQueues()
            || (mPaused && mVideoSampleReceived)) {
        return;
    }

    if (mVideoQueue.empty()) {
        return;
    }

    QueueEntry &entry = *mVideoQueue.begin();

    sp<AMessage> msg = new AMessage(kWhatDrainVideoQueue, this);
    msg->setInt32("drainGeneration", getDrainGeneration(false /* audio */));

    if (entry.mBuffer == NULL) {
        // EOS doesn't carry a timestamp.
        msg->post();
        mDrainVideoQueuePending = true;
        return;
    }

    // notify preroll completed immediately when we are ready to post msg to drain video buf, so that
    // NuPlayer could wake up renderer early to resume AudioSink since audio sink resume has latency
    if (mPaused && !mVideoSampleReceived) {
        sp<AMessage> notify = mNotify->dup();
        notify->setInt32("what", kWhatVideoPrerollComplete);
        ALOGI("NOTE: notifying video preroll complete");
        notify->post();
        mIsPrerollCompleteNotified = true;
    }

    int64_t nowUs = ALooper::GetNowUs();
    if (mFlags & FLAG_REAL_TIME) {
        int64_t realTimeUs;
        CHECK(entry.mBuffer->meta()->findInt64("timeUs", &realTimeUs));

        realTimeUs = mVideoScheduler->schedule(realTimeUs * 1000) / 1000;

        int64_t twoVsyncsUs = 2 * (mVideoScheduler->getVsyncPeriod() / 1000);

        int64_t delayUs = realTimeUs - nowUs;

        ALOGW_IF(delayUs > 500000, "unusually high delayUs: %lld", (long long)delayUs);
        // post 2 display refreshes before rendering is due
        msg->post(delayUs > twoVsyncsUs ? delayUs - twoVsyncsUs : 0);

        mDrainVideoQueuePending = true;
        return;
    }

    int64_t mediaTimeUs;
    CHECK(entry.mBuffer->meta()->findInt64("timeUs", &mediaTimeUs));

    {
        Mutex::Autolock autoLock(mLock);
        if (mNeedVideoClearAnchor && !mHasAudio) {
            mNeedVideoClearAnchor = false;
            clearAnchorTime();
        }
        if (mAnchorTimeMediaUs < 0) {
            if (mPaused && !mVideoSampleReceived && mHasAudio) {

                // this is the first video buffer to be drained, and we know there is audio track
                // exist. sicne audio start has inevitable latency, we wait audio for a while, give
                // audio a chance to update anchor time. video doesn't update anchor this time to
                // alleviate a/v sync issue
                auto audioStartLatency = 1000 * (mAudioSink->latency()
                                - (1000 * mAudioSink->frameCount() / mAudioSink->getSampleRate()));
                ALOGI("NOTE: First video buffer, wait audio for a while due to audio start latency(%zuus)",
                        audioStartLatency);
                // use first buffer ts to update anchor
                msg->setInt64("mediaTimeUs", mediaTimeUs);
                msg->post(audioStartLatency);
                mDrainVideoQueuePending = true;
                return;
            }
            mMediaClock->updateAnchor(mediaTimeUs, nowUs,
                (mHasAudio ? -1 : mediaTimeUs + kDefaultVideoFrameIntervalUs));
            mAnchorTimeMediaUs = mediaTimeUs;
        }
    }
    mNextVideoTimeMediaUs = mediaTimeUs;
    if (!mHasAudio) {
        // smooth out videos >= 10fps
        mMediaClock->updateMaxTimeMedia(mediaTimeUs + kDefaultVideoFrameIntervalUs);
    }

    if (!mVideoSampleReceived || mediaTimeUs < mAudioFirstAnchorTimeMediaUs || getVideoLateByUs() > 40000) {
        msg->post();
    } else {
        int64_t vsyncPeriodUs = mVideoScheduler->getVsyncPeriod() / 1000;
        int64_t preVsyncsUs = vsyncPeriodUs ? (45000 / vsyncPeriodUs) * vsyncPeriodUs : 0ll;

        // post "45 ms / vsyncPeriod" display refreshes before rendering is due
        // (ITU max-allowed video-lead-time is 45 ms)
        mMediaClock->addTimer(msg, mediaTimeUs, -preVsyncsUs);
    }

    mDrainVideoQueuePending = true;
}

void NuPlayer::Renderer::onDrainVideoQueue() {
    if (mVideoQueue.empty()) {
        return;
    }

    QueueEntry *entry = &*mVideoQueue.begin();

    if (entry->mBuffer == NULL) {
        // EOS

        notifyEOS(false /* audio */, entry->mFinalResult);

        mVideoQueue.erase(mVideoQueue.begin());
        entry = NULL;

        setVideoLateByUs(0);
        return;
    }

    int64_t nowUs = ALooper::GetNowUs();
    int64_t realTimeUs;
    int64_t mediaTimeUs = -1;
    if (mFlags & FLAG_REAL_TIME) {
        CHECK(entry->mBuffer->meta()->findInt64("timeUs", &realTimeUs));
    } else {
        CHECK(entry->mBuffer->meta()->findInt64("timeUs", &mediaTimeUs));

        realTimeUs = getRealTimeUs(mediaTimeUs, nowUs);
    }
    realTimeUs = mVideoScheduler->schedule(realTimeUs * 1000) / 1000;

    bool tooLate = false;

    if (!mPaused) {
        setVideoLateByUs(nowUs - realTimeUs);
        tooLate = (mVideoLateByUs > 40000);

        if (tooLate) {
            ALOGV("video late by %lld us (%.2f secs)",
                 (long long)mVideoLateByUs, mVideoLateByUs / 1E6);
        } else {
            int64_t mediaUs = 0;
            mMediaClock->getMediaTime(realTimeUs, &mediaUs);
            ALOGV("rendering video at media time %.2f secs",
                    (mFlags & FLAG_REAL_TIME ? realTimeUs :
                    mediaUs) / 1E6);

            if (!(mFlags & FLAG_REAL_TIME)
                    && mLastAudioMediaTimeUs != -1
                    && mediaTimeUs > mLastAudioMediaTimeUs) {
                // If audio ends before video, video continues to drive media clock.
                // Also smooth out videos >= 10fps.
                mMediaClock->updateMaxTimeMedia(mediaTimeUs + kDefaultVideoFrameIntervalUs);
            }
        }
    } else {
        setVideoLateByUs(0);
        if (!mVideoSampleReceived && !mHasAudio) {
            // This will ensure that the first frame after a flush won't be used as anchor
            // when renderer is in paused state, because resume can happen any time after seek.
            clearAnchorTime();
        }
    }

    // Always render the first video frame while keeping stats on A/V sync.
    if (!mVideoSampleReceived) {
        realTimeUs = nowUs;
        tooLate = false;
    }

    entry->mNotifyConsumed->setInt64("timestampNs", realTimeUs * 1000LL);
    entry->mNotifyConsumed->setInt32("render", !tooLate);
    entry->mNotifyConsumed->post();
    mVideoQueue.erase(mVideoQueue.begin());
    entry = NULL;

    notifySeekCompleteIfInSeekPreroll();
    mVideoSampleReceived = true;

    if (!mPaused) {
        if (!mVideoRenderingStarted) {
            mVideoRenderingStarted = true;
            notifyVideoRenderingStart();
        }
        Mutex::Autolock autoLock(mLock);
        notifyIfMediaRenderingStarted_l();
    }
}

void NuPlayer::Renderer::notifyVideoRenderingStart() {
    sp<AMessage> notify = mNotify->dup();
    notify->setInt32("what", kWhatVideoRenderingStart);
    notify->post();
}

void NuPlayer::Renderer::notifyEOS(bool audio, status_t finalResult, int64_t delayUs) {
    Mutex::Autolock autoLock(mLock);
    notifyEOS_l(audio, finalResult, delayUs);
}

void NuPlayer::Renderer::notifyEOS_l(bool audio, status_t finalResult, int64_t delayUs) {
    if (audio && delayUs > 0) {
        sp<AMessage> msg = new AMessage(kWhatEOS, this);
        msg->setInt32("audioEOSGeneration", mAudioEOSGeneration);
        msg->setInt32("finalResult", finalResult);
        msg->post(delayUs);
        return;
    }
    sp<AMessage> notify = mNotify->dup();
    notify->setInt32("what", kWhatEOS);
    notify->setInt32("audio", static_cast<int32_t>(audio));
    notify->setInt32("finalResult", finalResult);
    notify->post(delayUs);

    if (audio) {
        // Video might outlive audio. Clear anchor to enable video only case.
        mAnchorTimeMediaUs = -1;
        mHasAudio = false;
        if (mNextVideoTimeMediaUs >= 0) {
            int64_t mediaUs = 0;
            int64_t nowUs = ALooper::GetNowUs();
            status_t result = mMediaClock->getMediaTime(nowUs, &mediaUs);
            if (result == OK) {
                if (mNextVideoTimeMediaUs > mediaUs) {
                    mMediaClock->updateMaxTimeMedia(mNextVideoTimeMediaUs);
                }
            } else {
                mMediaClock->updateAnchor(
                        mNextVideoTimeMediaUs, nowUs,
                        mNextVideoTimeMediaUs + kDefaultVideoFrameIntervalUs);
            }

            // calculated media time is smaller than current video actual media time, current
            // kWhatDrainVideoQueue message in MediaClock will be post with delay (in some
            // corner case such as seeking to end of specific clip that audio duration is very
            // short than video duration, the delay will be very large), then will see playback
            // stuck. Need to post kWhatDrainVideoQueue immediately and let video update anchor
            // time to avoid such stuck.
            if (mediaUs < mNextVideoTimeMediaUs - 100000 /* current video buffer media time*/) {
                mNeedVideoClearAnchor = true;
                sp<AMessage> msg = new AMessage(kWhatDrainVideoQueue, this);
                msg->setInt32("drainGeneration", mVideoDrainGeneration);
                msg->post();
            }
        }
    }
}

void NuPlayer::Renderer::notifyAudioTearDown(AudioTearDownReason reason) {
    sp<AMessage> msg = new AMessage(kWhatAudioTearDown, this);
    msg->setInt32("reason", reason);
    msg->post();
}

void NuPlayer::Renderer::notifySeekCompleteIfInSeekPreroll() {
    // don't notify again if msg already post. this reduce reduant logs
    if (!mIsSeekCompleteNotified && !mVideoSampleReceived) {
        mIsSeekCompleteNotified = true;
        sp<AMessage> notify = mNotify->dup();
        notify->setInt32("what", kWhatSeekCompleteFromPreroll);
        ALOGV("NOTE: try to notify NuPlayer seek complete if in seek preroll case"); // mute log
        notify->post();
    }
}

void NuPlayer::Renderer::onQueueBuffer(const sp<AMessage> &msg) {
    int32_t audio;
    CHECK(msg->findInt32("audio", &audio));

    if (dropBufferIfStale(audio, msg)) {
        return;
    }

    if (audio) {
        mHasAudio = true;
    } else {
        mHasVideo = true;
    }


    sp<RefBase> obj;
    CHECK(msg->findObject("buffer", &obj));
    sp<MediaCodecBuffer> buffer = static_cast<MediaCodecBuffer *>(obj.get());

    if (mHasVideo) {
        if (mVideoScheduler == NULL) {
            float renderFps = 0.0f;
            // If the decoder has provided the render fps, use it.
            // Else, use the fps set during onSetVideoFrameRate
            if (buffer->meta()->findFloat("renderFps", &renderFps) && renderFps > 0.0f) {
                mVideoRenderFps = renderFps;
            }
            mVideoScheduler = new VideoFrameScheduler();
            ALOGI("Initializing video frame scheduler with %f fps",  mVideoRenderFps);
            mVideoScheduler->init(mVideoRenderFps);
        }
    }
    sp<AMessage> notifyConsumed;
    CHECK(msg->findMessage("notifyConsumed", &notifyConsumed));

    QueueEntry entry;
    entry.mBuffer = buffer;
    entry.mNotifyConsumed = notifyConsumed;
    entry.mOffset = 0;
    entry.mFinalResult = OK;
    entry.mBufferOrdinal = ++mTotalBuffersQueued;

    if (audio) {
        Mutex::Autolock autoLock(mLock);
        mAudioQueue.push_back(entry);
        postDrainAudioQueue_l();
    } else {
        mVideoQueue.push_back(entry);
        postDrainVideoQueue();
    }

    Mutex::Autolock autoLock(mLock);
    if (!mSyncQueues || mAudioQueue.empty() || mVideoQueue.empty()) {
        return;
    }

    sp<MediaCodecBuffer> firstAudioBuffer = (*mAudioQueue.begin()).mBuffer;
    sp<MediaCodecBuffer> firstVideoBuffer = (*mVideoQueue.begin()).mBuffer;

    if (firstAudioBuffer == NULL || firstVideoBuffer == NULL) {
        // EOS signalled on either queue.
        syncQueuesDone_l();
        return;
    }

    int64_t firstAudioTimeUs;
    int64_t firstVideoTimeUs;
    CHECK(firstAudioBuffer->meta()
            ->findInt64("timeUs", &firstAudioTimeUs));
    CHECK(firstVideoBuffer->meta()
            ->findInt64("timeUs", &firstVideoTimeUs));

    int64_t diff = firstVideoTimeUs - firstAudioTimeUs;

    ALOGV("queueDiff = %.2f secs", diff / 1E6);

    if (diff > 100000LL) {
        // Audio data starts More than 0.1 secs before video.
        // Drop some audio.

        (*mAudioQueue.begin()).mNotifyConsumed->post();
        mAudioQueue.erase(mAudioQueue.begin());
        return;
    }

    syncQueuesDone_l();
}

void NuPlayer::Renderer::syncQueuesDone_l() {
    if (!mSyncQueues) {
        return;
    }

    mSyncQueues = false;

    if (!mAudioQueue.empty()) {
        postDrainAudioQueue_l();
    }

    if (!mVideoQueue.empty()) {
        mLock.unlock();
        postDrainVideoQueue();
        mLock.lock();
    }
}

void NuPlayer::Renderer::onQueueEOS(const sp<AMessage> &msg) {
    int32_t audio;
    CHECK(msg->findInt32("audio", &audio));

    if (dropBufferIfStale(audio, msg)) {
        return;
    }

    int32_t finalResult;
    CHECK(msg->findInt32("finalResult", &finalResult));

    QueueEntry entry;
    entry.mOffset = 0;
    entry.mFinalResult = finalResult;

    if (audio) {
        Mutex::Autolock autoLock(mLock);
        if (mAudioQueue.empty() && mSyncQueues) {
            syncQueuesDone_l();
        }
        mAudioQueue.push_back(entry);
        postDrainAudioQueue_l();
    } else {
        if (mVideoQueue.empty() && getSyncQueues()) {
            Mutex::Autolock autoLock(mLock);
            syncQueuesDone_l();
        }
        mVideoQueue.push_back(entry);
        postDrainVideoQueue();
    }
}

void NuPlayer::Renderer::onFlush(const sp<AMessage> &msg) {
    int32_t audio, notifyComplete;
    CHECK(msg->findInt32("audio", &audio));

    {
        Mutex::Autolock autoLock(mLock);
        if (audio) {
            notifyComplete = mNotifyCompleteAudio;
            mNotifyCompleteAudio = false;
            mLastAudioMediaTimeUs = -1;

            mHasAudio = false;
            if (mNextVideoTimeMediaUs >= 0) {
                int64_t nowUs = ALooper::GetNowUs();
                mMediaClock->updateAnchor(
                        mNextVideoTimeMediaUs, nowUs,
                        mNextVideoTimeMediaUs + kDefaultVideoFrameIntervalUs);
            }
        } else {
            notifyComplete = mNotifyCompleteVideo;
            mNotifyCompleteVideo = false;
        }

        // If we're currently syncing the queues, i.e. dropping audio while
        // aligning the first audio/video buffer times and only one of the
        // two queues has data, we may starve that queue by not requesting
        // more buffers from the decoder. If the other source then encounters
        // a discontinuity that leads to flushing, we'll never find the
        // corresponding discontinuity on the other queue.
        // Therefore we'll stop syncing the queues if at least one of them
        // is flushed.
        syncQueuesDone_l();
    }

    if (audio && mHasVideo) {
        // Audio should not clear anchor(MediaClock) directly, because video
        // postDrainVideoQueue sets msg kWhatDrainVideoQueue into MediaClock
        // timer, clear anchor without update immediately may block msg posting.
        // So, postpone clear action to video to ensure anchor can be updated
        // immediately after clear
        mNeedVideoClearAnchor = true;
    } else {
        clearAnchorTime();
    }

    ALOGV("flushing %s", audio ? "audio" : "video");
    if (audio) {
        {
            Mutex::Autolock autoLock(mLock);
            flushQueue(&mAudioQueue);

            ++mAudioDrainGeneration;
            ++mAudioEOSGeneration;
            prepareForMediaRenderingStart_l();

            // the frame count will be reset after flush.
            clearAudioFirstAnchorTime_l();
        }

        mDrainAudioQueuePending = false;

        if (offloadingAudio()) {
            mAudioSink->pause();
            mAudioSink->flush();
            if (!mPaused) {
                mAudioSink->start();
            }
        } else {
            mAudioSink->pause();
            mAudioSink->flush();
            // Call stop() to signal to the AudioSink to completely fill the
            // internal buffer before resuming playback.
            // FIXME: this is ignored after flush().
            mAudioSink->stop();
            if (!mPaused) {
                mAudioSink->start();
            }
            mNumFramesWritten = 0;
        }
        mNextAudioClockUpdateTimeUs = -1;
    } else {
        flushQueue(&mVideoQueue);

        mDrainVideoQueuePending = false;

        if (mVideoScheduler != NULL) {
            mVideoScheduler->restart();
        }

        Mutex::Autolock autoLock(mLock);
        ++mVideoDrainGeneration;
        prepareForMediaRenderingStart_l();
    }

    mVideoSampleReceived = false;
    mIsPrerollCompleteNotified = false;

    if (notifyComplete) {
        notifyFlushComplete(audio);
    }
}

void NuPlayer::Renderer::flushQueue(List<QueueEntry> *queue) {
    while (!queue->empty()) {
        QueueEntry *entry = &*queue->begin();

        if (entry->mBuffer != NULL) {
            entry->mNotifyConsumed->post();
        } else if (entry->mNotifyConsumed != nullptr) {
            // Is it needed to open audio sink now?
            onChangeAudioFormat(entry->mMeta, entry->mNotifyConsumed);
        }

        queue->erase(queue->begin());
        entry = NULL;
    }
}

void NuPlayer::Renderer::notifyFlushComplete(bool audio) {
    sp<AMessage> notify = mNotify->dup();
    notify->setInt32("what", kWhatFlushComplete);
    notify->setInt32("audio", static_cast<int32_t>(audio));
    notify->post();
}

bool NuPlayer::Renderer::dropBufferIfStale(
        bool audio, const sp<AMessage> &msg) {
    int32_t queueGeneration;
    CHECK(msg->findInt32("queueGeneration", &queueGeneration));

    if (queueGeneration == getQueueGeneration(audio)) {
        return false;
    }

    sp<AMessage> notifyConsumed;
    if (msg->findMessage("notifyConsumed", &notifyConsumed)) {
        notifyConsumed->post();
    }

    return true;
}

void NuPlayer::Renderer::onAudioSinkChanged() {
    if (offloadingAudio()) {
        return;
    }
    CHECK(!mDrainAudioQueuePending);
    mNumFramesWritten = 0;
    mAnchorNumFramesWritten = -1;
    uint32_t written;
    if (mAudioSink->getFramesWritten(&written) == OK) {
        mNumFramesWritten = written;
    }
}

void NuPlayer::Renderer::onDisableOffloadAudio() {
    Mutex::Autolock autoLock(mLock);
    mFlags &= ~FLAG_OFFLOAD_AUDIO;
    ++mAudioDrainGeneration;
    if (mAudioRenderingStartGeneration != -1) {
        prepareForMediaRenderingStart_l();
        // PauseTimeout is applied to offload mode only. Cancel pending timer.
        cancelAudioOffloadPauseTimeout();
    }
}

void NuPlayer::Renderer::onEnableOffloadAudio() {
    Mutex::Autolock autoLock(mLock);
    mFlags |= FLAG_OFFLOAD_AUDIO;
    ++mAudioDrainGeneration;
    if (mAudioRenderingStartGeneration != -1) {
        prepareForMediaRenderingStart_l();
    }
}

void NuPlayer::Renderer::onPause() {
    if (mPaused) {
        return;
    }

    mIsPrerollCompleteNotified = false;
    {
        Mutex::Autolock autoLock(mLock);
        // we do not increment audio drain generation so that we fill audio buffer during pause.
        ++mVideoDrainGeneration;
        prepareForMediaRenderingStart_l();
        mPaused = true;
        mMediaClock->setPlaybackRate(0.0);
    }

    mDrainAudioQueuePending = false;
    mDrainVideoQueuePending = false;
    mVideoRenderingStarted = false; // force-notify NOTE_INFO MEDIA_INFO_RENDERING_START after resume
    mIsSeekCompleteNotified = false; // let NuPlayer to check if it is seek preroll

    // Note: audio data may not have been decoded, and the AudioSink may not be opened.
    mAudioSink->pause();
    startAudioOffloadPauseTimeout();

    ALOGV("now paused audio queue has %zu entries, video has %zu entries",
          mAudioQueue.size(), mVideoQueue.size());
}

void NuPlayer::Renderer::onResume() {
    if (!mPaused) {
        return;
    }

    // Note: audio data may not have been decoded, and the AudioSink may not be opened.
    cancelAudioOffloadPauseTimeout();
    if (mAudioSink->ready()) {
        status_t err = mAudioSink->start();
        if (err != OK) {
            ALOGE("cannot start AudioSink err %d", err);
            notifyAudioTearDown(kDueToError);
        } else {
            // Update anchor time after resuming playback.
            // Anchor time has to be updated onResume
            // to adjust for AV sync after multiple pause/resumes
            if (offloadingAudio()) {
                int64_t nowUs = ALooper::GetNowUs();
                int64_t nowMediaUs = mAudioSink->getPlayedOutDurationUs(nowUs);
                if (nowMediaUs >= 0) {
                    nowMediaUs += mAudioFirstAnchorTimeMediaUs;
                    mMediaClock->updateAnchor(nowMediaUs, nowUs, INT64_MAX);
                }
            }
        }
    }

    {
        Mutex::Autolock autoLock(mLock);
        mPaused = false;
        // rendering started message may have been delayed if we were paused.
        if (mRenderingDataDelivered) {
            notifyIfMediaRenderingStarted_l();
        }
        // configure audiosink as we did not do it when pausing
        if (mAudioSink != NULL && mAudioSink->ready()) {
            mAudioSink->setPlaybackRate(mPlaybackSettings);
        }

        mMediaClock->setPlaybackRate(mPlaybackRate);

        if (!mAudioQueue.empty()) {
            postDrainAudioQueue_l();
        }
    }

    if (!mVideoQueue.empty()) {
        postDrainVideoQueue();
    }
}

void NuPlayer::Renderer::onSetVideoFrameRate(float fps) {
    mVideoRenderFps = fps;
}

int32_t NuPlayer::Renderer::getQueueGeneration(bool audio) {
    Mutex::Autolock autoLock(mLock);
    return (audio ? mAudioQueueGeneration : mVideoQueueGeneration);
}

int32_t NuPlayer::Renderer::getDrainGeneration(bool audio) {
    Mutex::Autolock autoLock(mLock);
    return (audio ? mAudioDrainGeneration : mVideoDrainGeneration);
}

bool NuPlayer::Renderer::getSyncQueues() {
    Mutex::Autolock autoLock(mLock);
    return mSyncQueues;
}

void NuPlayer::Renderer::onAudioTearDown(AudioTearDownReason reason) {
    if (mAudioTornDown) {
        return;
    }

    // TimeoutWhenPaused is only for offload mode.
    if (reason == kDueToTimeout && !offloadingAudio()) {
        return;
    }

    mAudioTornDown = true;

    int64_t currentPositionUs;
    sp<AMessage> notify = mNotify->dup();
    if (getCurrentPosition(&currentPositionUs) == OK) {
        notify->setInt64("positionUs", currentPositionUs);
    }

    mAudioSink->stop();
    mAudioSink->flush();

    notify->setInt32("what", kWhatAudioTearDown);
    notify->setInt32("reason", reason);
    notify->post();
}

void NuPlayer::Renderer::startAudioOffloadPauseTimeout() {
    if (offloadingAudio()) {
        int64_t pauseTimeOutDuration = property_get_int64(
            "audio.sys.offload.pstimeout.secs",(kOffloadPauseMaxUs/1000000)/*default*/);
        mWakeLock->acquire();
        sp<AMessage> msg = new AMessage(kWhatAudioOffloadPauseTimeout, this);
        msg->setInt32("drainGeneration", mAudioOffloadPauseTimeoutGeneration);
        msg->post(pauseTimeOutDuration*1000000);
    }
}

void NuPlayer::Renderer::cancelAudioOffloadPauseTimeout() {
    // We may have called startAudioOffloadPauseTimeout() without
    // the AudioSink open and with offloadingAudio enabled.
    //
    // When we cancel, it may be that offloadingAudio is subsequently disabled, so regardless
    // we always release the wakelock and increment the pause timeout generation.
    //
    // Note: The acquired wakelock prevents the device from suspending
    // immediately after offload pause (in case a resume happens shortly thereafter).
    mWakeLock->release(true);
    ++mAudioOffloadPauseTimeoutGeneration;
}

status_t NuPlayer::Renderer::onOpenAudioSink(
        const sp<AMessage> &format,
        bool offloadOnly,
        bool hasVideo,
        uint32_t flags,
        bool isStreaming) {
    ALOGV("openAudioSink: offloadOnly(%d) offloadingAudio(%d)",
            offloadOnly, offloadingAudio());
    bool audioSinkChanged = false;

    int32_t numChannels;
    CHECK(format->findInt32("channel-count", &numChannels));

    int32_t channelMask;
    if (!format->findInt32("channel-mask", &channelMask)) {
        // signal to the AudioSink to derive the mask from count.
        channelMask = CHANNEL_MASK_USE_CHANNEL_ORDER;
    }

    int32_t sampleRate;
    CHECK(format->findInt32("sample-rate", &sampleRate));

    // read pcm encoding from MediaCodec output format, if available
    int32_t pcmEncoding;
    audio_format_t audioFormat =
            format->findInt32(KEY_PCM_ENCODING, &pcmEncoding) ?
                    audioFormatFromEncoding(pcmEncoding) : AUDIO_FORMAT_PCM_16_BIT;

    if (offloadingAudio()) {
        AString mime;
        CHECK(format->findString("mime", &mime));
        status_t err = mapMimeToAudioFormat(audioFormat, mime.c_str());

        if (err != OK) {
            ALOGE("Couldn't map mime \"%s\" to a valid "
                    "audio_format", mime.c_str());
            onDisableOffloadAudio();
        } else {
            int32_t bitWidth = 16;
            ALOGV("Mime \"%s\" mapped to audio_format 0x%x",
                    mime.c_str(), audioFormat);

            audioFormat = AVUtils::get()->updateAudioFormat(audioFormat, format);
            bitWidth = AVUtils::get()->getAudioSampleBits(format);
            int avgBitRate = -1;
            format->findInt32("bitrate", &avgBitRate);

            int32_t aacProfile = -1;
            if (audioFormat == AUDIO_FORMAT_AAC
                    && format->findInt32("aac-profile", &aacProfile)) {
                // Redefine AAC format as per aac profile
                int32_t isADTSSupported;
                isADTSSupported = AVUtils::get()->mapAACProfileToAudioFormat(format,
                        audioFormat,
                        aacProfile);
                if (!isADTSSupported) {
                    mapAACProfileToAudioFormat(audioFormat,
                            aacProfile);
                } else {
                    ALOGV("Format is AAC ADTS\n");
                }
            }

            int32_t offloadBufferSize =
                                    AVUtils::get()->getAudioMaxInputBufferSize(
                                                   audioFormat,
                                                   format);
            audio_offload_info_t offloadInfo = AUDIO_INFO_INITIALIZER;
            offloadInfo.duration_us = -1;
            format->findInt64(
                    "durationUs", &offloadInfo.duration_us);
            offloadInfo.sample_rate = sampleRate;
            offloadInfo.channel_mask = channelMask;
            offloadInfo.format = audioFormat;
            offloadInfo.bit_width = bitWidth;
            offloadInfo.stream_type = AUDIO_STREAM_MUSIC;
            offloadInfo.bit_rate = avgBitRate;
            offloadInfo.has_video = hasVideo;
            offloadInfo.offload_buffer_size = offloadBufferSize;
            offloadInfo.is_streaming = isStreaming;

            if (memcmp(&mCurrentOffloadInfo, &offloadInfo, sizeof(offloadInfo)) == 0) {
                ALOGV("openAudioSink: no change in offload mode");
                // no change from previous configuration, everything ok.
                return OK;
            }
            mCurrentPcmInfo = AUDIO_PCMINFO_INITIALIZER;

            ALOGV("openAudioSink: try to open AudioSink in offload mode");
            uint32_t offloadFlags = flags;
            offloadFlags |= AUDIO_OUTPUT_FLAG_COMPRESS_OFFLOAD;
            offloadFlags &= ~AUDIO_OUTPUT_FLAG_DEEP_BUFFER;
            audioSinkChanged = true;
            mAudioSink->close();

            err = mAudioSink->open(
                    sampleRate,
                    numChannels,
                    (audio_channel_mask_t)channelMask,
                    audioFormat,
                    0 /* bufferCount - unused */,
                    &NuPlayer::Renderer::AudioSinkCallback,
                    this,
                    (audio_output_flags_t)offloadFlags,
                    &offloadInfo);

            if (err == OK) {
                err = mAudioSink->setPlaybackRate(mPlaybackSettings);
            }

            if (err == OK) {
                // If the playback is offloaded to h/w, we pass
                // the HAL some metadata information.
                // We don't want to do this for PCM because it
                // will be going through the AudioFlinger mixer
                // before reaching the hardware.
                // TODO
                mCurrentOffloadInfo = offloadInfo;
                if (!mPaused) { // for preview mode, don't start if paused
                    err = mAudioSink->start();
                }
                ALOGV_IF(err == OK, "openAudioSink: offload succeeded");
            }
            if (err != OK) {
                // Clean up, fall back to non offload mode.
                mAudioSink->close();
                onDisableOffloadAudio();
                mCurrentOffloadInfo = AUDIO_INFO_INITIALIZER;
                ALOGV("openAudioSink: offload failed");
                if (offloadOnly) {
                    notifyAudioTearDown(kForceNonOffload);
                }
            } else {
                mUseAudioCallback = true;  // offload mode transfers data through callback
                ++mAudioDrainGeneration;  // discard pending kWhatDrainAudioQueue message.
            }
        }
    }
    if (!offloadOnly && !offloadingAudio()) {
        ALOGV("openAudioSink: open AudioSink in NON-offload mode");
        uint32_t pcmFlags = flags;
        pcmFlags &= ~AUDIO_OUTPUT_FLAG_COMPRESS_OFFLOAD;

        const PcmInfo info = {
                (audio_channel_mask_t)channelMask,
                (audio_output_flags_t)pcmFlags,
                audioFormat,
                numChannels,
                sampleRate
        };
        if (memcmp(&mCurrentPcmInfo, &info, sizeof(info)) == 0) {
            ALOGV("openAudioSink: no change in pcm mode");
            // no change from previous configuration, everything ok.
            return OK;
        }

        audioSinkChanged = true;
        mAudioSink->close();
        mCurrentOffloadInfo = AUDIO_INFO_INITIALIZER;
        // Note: It is possible to set up the callback, but not use it to send audio data.
        // This requires a fix in AudioSink to explicitly specify the transfer mode.
        mUseAudioCallback = getUseAudioCallbackSetting();
        if (mUseAudioCallback) {
            ++mAudioDrainGeneration;  // discard pending kWhatDrainAudioQueue message.
        }

        // Compute the desired buffer size.
        // For callback mode, the amount of time before wakeup is about half the buffer size.
        const uint32_t frameCount =
                (unsigned long long)sampleRate * getAudioSinkPcmMsSetting() / 1000;

        // The doNotReconnect means AudioSink will signal back and let NuPlayer to re-construct
        // AudioSink. We don't want this when there's video because it will cause a video seek to
        // the previous I frame. But we do want this when there's only audio because it will give
        // NuPlayer a chance to switch from non-offload mode to offload mode.
        // So we only set doNotReconnect when there's no video.
        const bool doNotReconnect = !hasVideo;

        // We should always be able to set our playback settings if the sink is closed.
        LOG_ALWAYS_FATAL_IF(mAudioSink->setPlaybackRate(mPlaybackSettings) != OK,
                "onOpenAudioSink: can't set playback rate on closed sink");
        status_t err = mAudioSink->open(
                    sampleRate,
                    numChannels,
                    (audio_channel_mask_t)channelMask,
                    audioFormat,
                    0 /* bufferCount - unused */,
                    mUseAudioCallback ? &NuPlayer::Renderer::AudioSinkCallback : NULL,
                    mUseAudioCallback ? this : NULL,
                    (audio_output_flags_t)pcmFlags,
                    NULL,
                    doNotReconnect,
                    frameCount);
        if (err != OK) {
            ALOGW("openAudioSink: non offloaded open failed status: %d", err);
            mAudioSink->close();
            mCurrentPcmInfo = AUDIO_PCMINFO_INITIALIZER;
            return err;
        }
        mCurrentPcmInfo = info;
        if (!mPaused) { // for preview mode, don't start if paused
            mAudioSink->start();
        }
    }
    if (audioSinkChanged) {
        onAudioSinkChanged();
    }
    mAudioTornDown = false;
    return OK;
}

void NuPlayer::Renderer::onCloseAudioSink() {
    mAudioSink->close();
    mCurrentOffloadInfo = AUDIO_INFO_INITIALIZER;
    mCurrentPcmInfo = AUDIO_PCMINFO_INITIALIZER;
}

void NuPlayer::Renderer::onChangeAudioFormat(
        const sp<AMessage> &meta, const sp<AMessage> &notify) {
    sp<AMessage> format;
    CHECK(meta->findMessage("format", &format));

    int32_t offloadOnly;
    CHECK(meta->findInt32("offload-only", &offloadOnly));

    int32_t hasVideo;
    CHECK(meta->findInt32("has-video", &hasVideo));

    uint32_t flags;
    CHECK(meta->findInt32("flags", (int32_t *)&flags));

    uint32_t isStreaming;
    CHECK(meta->findInt32("isStreaming", (int32_t *)&isStreaming));

    status_t err = onOpenAudioSink(format, offloadOnly, hasVideo, flags, isStreaming);

    if (err != OK) {
        notify->setInt32("err", err);
    }
    notify->post();
}

bool NuPlayer::Renderer::isVideoPrerollCompleted() const {
    // preroll completed or no need preroll (preroll isn't triggered)
    return mVideoSampleReceived || !mPaused || mIsPrerollCompleteNotified;
}

bool NuPlayer::Renderer::isVideoSampleReceived() const {
    return mVideoSampleReceived;
}

}  // namespace android<|MERGE_RESOLUTION|>--- conflicted
+++ resolved
@@ -162,12 +162,8 @@
       mWakeLock(new AWakeLock()),
       mNeedVideoClearAnchor(false),
       mIsSeekCompleteNotified(false),
-<<<<<<< HEAD
-      mIsPrerollCompleteNotified(false) {
-=======
       mIsPrerollCompleteNotified(false),
       mVideoRenderFps(0.0f) {
->>>>>>> 20bf7400
     CHECK(mediaClock != NULL);
     mPlaybackRate = mPlaybackSettings.mSpeed;
     mMediaClock->setPlaybackRate(mPlaybackRate);
