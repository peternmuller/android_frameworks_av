/*
 * Copyright (C) 2010 The Android Open Source Project
 *
 * Licensed under the Apache License, Version 2.0 (the "License");
 * you may not use this file except in compliance with the License.
 * You may obtain a copy of the License at
 *
 *      http://www.apache.org/licenses/LICENSE-2.0
 *
 * Unless required by applicable law or agreed to in writing, software
 * distributed under the License is distributed on an "AS IS" BASIS,
 * WITHOUT WARRANTIES OR CONDITIONS OF ANY KIND, either express or implied.
 * See the License for the specific language governing permissions and
 * limitations under the License.
 */

//#define LOG_NDEBUG 0
#define LOG_TAG "RTSPSource"
#include <utils/Log.h>

#include "RTSPSource.h"

#include "AnotherPacketSource.h"
#include "MyHandler.h"
#include "SDPLoader.h"

#include <cutils/properties.h>
#include <media/IMediaHTTPService.h>
#include <media/stagefright/MediaDefs.h>
#include <media/stagefright/MetaData.h>
#include <mediaplayerservice/AVMediaServiceExtensions.h>

namespace android {

const int64_t kNearEOSTimeoutUs = 2000000LL; // 2 secs
<<<<<<< HEAD
const uint32_t kMaxNumKeepDamagedAccessUnits = 30;
=======
>>>>>>> c1aabf30

// Default Buffer Underflow/Prepare/StartServer/Overflow Marks
static const int kUnderflowMarkMs   =  1000;  // 1 second
static const int kPrepareMarkMs     =  3000;  // 3 seconds
//static const int kStartServerMarkMs =  5000;
static const int kOverflowMarkMs    = 10000;  // 10 seconds

NuPlayer::RTSPSource::RTSPSource(
        const sp<AMessage> &notify,
        const sp<IMediaHTTPService> &httpService,
        const char *url,
        const KeyedVector<String8, String8> *headers,
        bool uidValid,
        uid_t uid,
        bool isSDP)
    : Source(notify),
      mHTTPService(httpService),
      mURL(url),
      mUIDValid(uidValid),
      mUID(uid),
      mFlags(0),
      mIsSDP(isSDP),
      mState(DISCONNECTED),
      mFinalResult(OK),
      mDisconnectReplyID(0),
      mBuffering(false),
      mInPreparationPhase(true),
      mEOSPending(false),
      mSeekGeneration(0),
      mEOSTimeoutAudio(0),
      mEOSTimeoutVideo(0),
      mVideoTrackIndex(-1),
      mKeepDamagedAccessUnits(false),
      mNumKeepDamagedAccessUnits(0)  {
    mBufferingSettings.mInitialMarkMs = kPrepareMarkMs;
    mBufferingSettings.mResumePlaybackMarkMs = kOverflowMarkMs;
    if (headers) {
        mExtraHeaders = *headers;

        ssize_t index =
            mExtraHeaders.indexOfKey(String8("x-hide-urls-from-log"));

        if (index >= 0) {
            mFlags |= kFlagIncognito;

            mExtraHeaders.removeItemsAt(index);
        }
    }
}

NuPlayer::RTSPSource::~RTSPSource() {
    if (mLooper != NULL) {
        mLooper->unregisterHandler(id());
        mLooper->stop();
    }
}

status_t NuPlayer::RTSPSource::getBufferingSettings(
            BufferingSettings* buffering /* nonnull */) {
    Mutex::Autolock _l(mBufferingSettingsLock);
    *buffering = mBufferingSettings;
    return OK;
}

status_t NuPlayer::RTSPSource::setBufferingSettings(const BufferingSettings& buffering) {
    Mutex::Autolock _l(mBufferingSettingsLock);
    mBufferingSettings = buffering;
    return OK;
}

void NuPlayer::RTSPSource::prepareAsync() {
    if (mIsSDP && mHTTPService == NULL) {
        notifyPrepared(BAD_VALUE);
        return;
    }

    if (mLooper == NULL) {
        mLooper = new ALooper;
        mLooper->setName("rtsp");
        mLooper->start();

        mLooper->registerHandler(this);
    }

    CHECK(mHandler == NULL);
    CHECK(mSDPLoader == NULL);

    sp<AMessage> notify = new AMessage(kWhatNotify, this);

    CHECK_EQ(mState, (int)DISCONNECTED);
    mState = CONNECTING;

    if (mIsSDP) {
        mSDPLoader = new SDPLoader(notify,
                (mFlags & kFlagIncognito) ? SDPLoader::kFlagIncognito : 0,
                mHTTPService);

        mSDPLoader->load(
                mURL.c_str(), mExtraHeaders.isEmpty() ? NULL : &mExtraHeaders);
    } else {
        mHandler = new MyHandler(mURL.c_str(), notify, mUIDValid, mUID);
        mLooper->registerHandler(mHandler);

        mHandler->connect();
    }

    startBufferingIfNecessary();
}

void NuPlayer::RTSPSource::start() {
}

void NuPlayer::RTSPSource::stop() {
    if (mLooper == NULL) {
        return;
    }

    // Close socket before posting message to RTSPSource message handler.
    close(mHandler->getARTSPConnection()->getSocket());

    sp<AMessage> msg = new AMessage(kWhatDisconnect, this);

    sp<AMessage> dummy;
    msg->postAndAwaitResponse(&dummy);
}

status_t NuPlayer::RTSPSource::feedMoreTSData() {
    Mutex::Autolock _l(mBufferingLock);
    return mFinalResult;
}

sp<MetaData> NuPlayer::RTSPSource::getFormatMeta(bool audio) {
    sp<AnotherPacketSource> source = getSource(audio);

    if (source == NULL) {
        return NULL;
    }

    return source->getFormat();
}

bool NuPlayer::RTSPSource::haveSufficientDataOnAllTracks() {
    // We're going to buffer at least 2 secs worth data on all tracks before
    // starting playback (both at startup and after a seek).

    static const int64_t kMinDurationUs = 2000000LL;

    int64_t mediaDurationUs = 0;
    getDuration(&mediaDurationUs);
    if ((mAudioTrack != NULL && mAudioTrack->isFinished(mediaDurationUs))
            || (mVideoTrack != NULL && mVideoTrack->isFinished(mediaDurationUs))) {
        return true;
    }

    status_t err;
    int64_t durationUs;
    if (mAudioTrack != NULL
            && (durationUs = mAudioTrack->getBufferedDurationUs(&err))
                    < kMinDurationUs
            && err == OK) {
        ALOGV("audio track doesn't have enough data yet. (%.2f secs buffered)",
              durationUs / 1E6);
        return false;
    }

    if (mVideoTrack != NULL
            && (durationUs = mVideoTrack->getBufferedDurationUs(&err))
                    < kMinDurationUs
            && err == OK) {
        ALOGV("video track doesn't have enough data yet. (%.2f secs buffered)",
              durationUs / 1E6);
        return false;
    }

    return true;
}

status_t NuPlayer::RTSPSource::dequeueAccessUnit(
        bool audio, sp<ABuffer> *accessUnit) {
    if (!stopBufferingIfNecessary()) {
        return -EWOULDBLOCK;
    }

    sp<AnotherPacketSource> source = getSource(audio);

    if (source == NULL) {
        return -EWOULDBLOCK;
    }

    status_t finalResult;
    if (!source->hasBufferAvailable(&finalResult)) {
        if (finalResult == OK) {

            // If other source already signaled EOS, this source should also return EOS
            if (sourceReachedEOS(!audio)) {
                return ERROR_END_OF_STREAM;
            }

            // If this source has detected near end, give it some time to retrieve more
            // data before returning EOS
            int64_t mediaDurationUs = 0;
            getDuration(&mediaDurationUs);
            if (source->isFinished(mediaDurationUs)) {
                int64_t eosTimeout = audio ? mEOSTimeoutAudio : mEOSTimeoutVideo;
                if (eosTimeout == 0) {
                    setEOSTimeout(audio, ALooper::GetNowUs());
                } else if ((ALooper::GetNowUs() - eosTimeout) > kNearEOSTimeoutUs) {
                    setEOSTimeout(audio, 0);
                    return ERROR_END_OF_STREAM;
                }
                return -EWOULDBLOCK;
            }

            if (!sourceNearEOS(!audio)) {
                // We should not enter buffering mode
                // if any of the sources already have detected EOS.
                startBufferingIfNecessary();
            }

            return -EWOULDBLOCK;
        }
        return finalResult;
    }

    setEOSTimeout(audio, 0);

    return source->dequeueAccessUnit(accessUnit);
}

sp<AnotherPacketSource> NuPlayer::RTSPSource::getSource(bool audio) {
    if (mTSParser != NULL) {
        sp<MediaSource> source = mTSParser->getSource(
                audio ? ATSParser::AUDIO : ATSParser::VIDEO);

        return static_cast<AnotherPacketSource *>(source.get());
    }

    return audio ? mAudioTrack : mVideoTrack;
}

void NuPlayer::RTSPSource::setEOSTimeout(bool audio, int64_t timeout) {
    if (audio) {
        mEOSTimeoutAudio = timeout;
    } else {
        mEOSTimeoutVideo = timeout;
    }
}

status_t NuPlayer::RTSPSource::getDuration(int64_t *durationUs) {
    *durationUs = -1LL;

    int64_t audioDurationUs;
    if (mAudioTrack != NULL
            && mAudioTrack->getFormat()->findInt64(
                kKeyDuration, &audioDurationUs)
            && audioDurationUs > *durationUs) {
        *durationUs = audioDurationUs;
    }

    int64_t videoDurationUs;
    if (mVideoTrack != NULL
            && mVideoTrack->getFormat()->findInt64(
                kKeyDuration, &videoDurationUs)
            && videoDurationUs > *durationUs) {
        *durationUs = videoDurationUs;
    }

    return OK;
}

status_t NuPlayer::RTSPSource::seekTo(int64_t seekTimeUs, MediaPlayerSeekMode mode) {
    sp<AMessage> msg = new AMessage(kWhatPerformSeek, this);
    msg->setInt32("generation", ++mSeekGeneration);
    msg->setInt64("timeUs", seekTimeUs);
    msg->setInt32("mode", mode);

    sp<AMessage> response;
    status_t err = msg->postAndAwaitResponse(&response);
    if (err == OK && response != NULL) {
        CHECK(response->findInt32("err", &err));
    }

    return err;
}

void NuPlayer::RTSPSource::performSeek(int64_t seekTimeUs) {
    if (mState != CONNECTED) {
        finishSeek(INVALID_OPERATION);
        return;
    }

    mState = SEEKING;
    mHandler->seek(seekTimeUs);
    mEOSPending = false;
}

void NuPlayer::RTSPSource::schedulePollBuffering() {
    sp<AMessage> msg = new AMessage(kWhatPollBuffering, this);
    msg->post(1000000LL); // 1 second intervals
}

void NuPlayer::RTSPSource::checkBuffering(
        bool *prepared, bool *underflow, bool *overflow, bool *startServer, bool *finished) {
    size_t numTracks = mTracks.size();
    size_t preparedCount, underflowCount, overflowCount, startCount, finishedCount;
    preparedCount = underflowCount = overflowCount = startCount = finishedCount = 0;

    size_t count = numTracks;
    for (size_t i = 0; i < count; ++i) {
        status_t finalResult;
        TrackInfo *info = &mTracks.editItemAt(i);
        sp<AnotherPacketSource> src = info->mSource;
        if (src == NULL) {
            --numTracks;
            continue;
        }
        int64_t bufferedDurationUs = src->getBufferedDurationUs(&finalResult);

        int64_t initialMarkUs;
        int64_t maxRebufferingMarkUs;
        {
            Mutex::Autolock _l(mBufferingSettingsLock);
            initialMarkUs = mBufferingSettings.mInitialMarkMs * 1000LL;
            // TODO: maxRebufferingMarkUs could be larger than
            // mBufferingSettings.mResumePlaybackMarkMs * 1000ll.
            maxRebufferingMarkUs = mBufferingSettings.mResumePlaybackMarkMs * 1000LL;
        }
        // isFinished when duration is 0 checks for EOS result only
        if (bufferedDurationUs > initialMarkUs
                || src->isFinished(/* duration */ 0)) {
            ++preparedCount;
        }

        if (src->isFinished(/* duration */ 0)) {
            ++overflowCount;
            ++finishedCount;
        } else {
            // TODO: redefine kUnderflowMarkMs to a fair value,
            if (bufferedDurationUs < kUnderflowMarkMs * 1000) {
                ++underflowCount;
            }
            if (bufferedDurationUs > maxRebufferingMarkUs) {
                ++overflowCount;
            }
            int64_t startServerMarkUs =
                    (kUnderflowMarkMs * 1000LL + maxRebufferingMarkUs) / 2;
            if (bufferedDurationUs < startServerMarkUs) {
                ++startCount;
            }
        }
    }

    *prepared    = (preparedCount == numTracks);
    *underflow   = (underflowCount > 0);
    *overflow    = (overflowCount == numTracks);
    *startServer = (startCount > 0);
    *finished    = (finishedCount > 0);
}

void NuPlayer::RTSPSource::onPollBuffering() {
    bool prepared, underflow, overflow, startServer, finished;
    checkBuffering(&prepared, &underflow, &overflow, &startServer, &finished);

    if (prepared && mInPreparationPhase) {
        mInPreparationPhase = false;
        notifyPrepared();
    }

    if (!mInPreparationPhase && underflow) {
        startBufferingIfNecessary();
    }

    if (haveSufficientDataOnAllTracks()) {
        stopBufferingIfNecessary();
    }

    if (overflow && mHandler != NULL) {
        mHandler->pause();
    }

    if (startServer && mHandler != NULL) {
        mHandler->resume();
    }

    if (finished && mHandler != NULL) {
        mHandler->cancelAccessUnitTimeoutCheck();
    }

    schedulePollBuffering();
}

void NuPlayer::RTSPSource::signalSourceEOS(status_t result) {
    const bool audio = true;
    const bool video = false;

    sp<AnotherPacketSource> source = getSource(audio);
    if (source != NULL) {
        source->signalEOS(result);
    }

    source = getSource(video);
    if (source != NULL) {
        source->signalEOS(result);
    }
}

bool NuPlayer::RTSPSource::sourceReachedEOS(bool audio) {
    sp<AnotherPacketSource> source = getSource(audio);
    status_t finalResult;
    return (source != NULL &&
            !source->hasBufferAvailable(&finalResult) &&
            finalResult == ERROR_END_OF_STREAM);
}

bool NuPlayer::RTSPSource::sourceNearEOS(bool audio) {
    sp<AnotherPacketSource> source = getSource(audio);
    int64_t mediaDurationUs = 0;
    getDuration(&mediaDurationUs);
    return (source != NULL && source->isFinished(mediaDurationUs));
}

void NuPlayer::RTSPSource::onSignalEOS(const sp<AMessage> &msg) {
    int32_t generation;
    CHECK(msg->findInt32("generation", &generation));

    if (generation != mSeekGeneration) {
        return;
    }

    if (mEOSPending) {
        signalSourceEOS(ERROR_END_OF_STREAM);
        mEOSPending = false;
    }
}

void NuPlayer::RTSPSource::postSourceEOSIfNecessary() {
    const bool audio = true;
    const bool video = false;
    // If a source has detected near end, give it some time to retrieve more
    // data before signaling EOS
    if (sourceNearEOS(audio) || sourceNearEOS(video)) {
        if (!mEOSPending) {
            sp<AMessage> msg = new AMessage(kWhatSignalEOS, this);
            msg->setInt32("generation", mSeekGeneration);
            msg->post(kNearEOSTimeoutUs);
            mEOSPending = true;
        }
    }
}

void NuPlayer::RTSPSource::onMessageReceived(const sp<AMessage> &msg) {
    if (msg->what() == kWhatDisconnect) {
        sp<AReplyToken> replyID;
        CHECK(msg->senderAwaitsResponse(&replyID));

        mDisconnectReplyID = replyID;
        finishDisconnectIfPossible();
        return;
    } else if (msg->what() == kWhatPerformSeek) {
        int32_t generation;
        CHECK(msg->findInt32("generation", &generation));
        CHECK(msg->senderAwaitsResponse(&mSeekReplyID));

        if (generation != mSeekGeneration) {
            // obsolete.
            finishSeek(OK);
            return;
        }

        int64_t seekTimeUs;
        int32_t mode;
        CHECK(msg->findInt64("timeUs", &seekTimeUs));
        CHECK(msg->findInt32("mode", &mode));

        // TODO: add "mode" to performSeek.
        performSeek(seekTimeUs/*, (MediaPlayerSeekMode)mode */);
        return;
    } else if (msg->what() == kWhatPollBuffering) {
        onPollBuffering();
        return;
    } else if (msg->what() == kWhatSignalEOS) {
        onSignalEOS(msg);
        return;
    }

    CHECK_EQ(msg->what(), kWhatNotify);

    int32_t what;
    CHECK(msg->findInt32("what", &what));

    switch (what) {
        case MyHandler::kWhatConnected:
        {
            onConnected();

            notifyVideoSizeChanged();

            uint32_t flags = 0;

            if (mHandler->isSeekable()) {
                flags = FLAG_CAN_PAUSE
                        | FLAG_CAN_SEEK
                        | FLAG_CAN_SEEK_BACKWARD
                        | FLAG_CAN_SEEK_FORWARD;
            }

            notifyFlagsChanged(flags);
            schedulePollBuffering();
            break;
        }

        case MyHandler::kWhatDisconnected:
        {
            onDisconnected(msg);
            break;
        }

        case MyHandler::kWhatSeekDone:
        {
            mState = CONNECTED;
            // Unblock seekTo here in case we attempted to seek in a live stream
            finishSeek(OK);
            break;
        }

        case MyHandler::kWhatSeekPaused:
        {
            sp<AnotherPacketSource> source = getSource(true /* audio */);
            if (source != NULL) {
                source->queueDiscontinuity(ATSParser::DISCONTINUITY_NONE,
                        /* extra */ NULL,
                        /* discard */ true);
            }
            source = getSource(false /* video */);
            if (source != NULL) {
                source->queueDiscontinuity(ATSParser::DISCONTINUITY_NONE,
                        /* extra */ NULL,
                        /* discard */ true);
            };

            status_t err = OK;
            msg->findInt32("err", &err);

            if (err == OK) {
                int64_t timeUs;
                CHECK(msg->findInt64("time", &timeUs));
                mHandler->continueSeekAfterPause(timeUs);
            } else {
                finishSeek(err);
            }
            break;
        }

        case MyHandler::kWhatAccessUnit:
        {
            size_t trackIndex;
            CHECK(msg->findSize("trackIndex", &trackIndex));

            if (mTSParser == NULL) {
                CHECK_LT(trackIndex, mTracks.size());
            } else {
                CHECK_EQ(trackIndex, 0u);
            }

            sp<ABuffer> accessUnit;
            CHECK(msg->findBuffer("accessUnit", &accessUnit));

            bool isVideo = trackIndex == (size_t)mVideoTrackIndex;
            int32_t damaged;
            if (accessUnit->meta()->findInt32("damaged", &damaged)
                    && damaged) {
                if (isVideo && mKeepDamagedAccessUnits
                        && mNumKeepDamagedAccessUnits < kMaxNumKeepDamagedAccessUnits) {
                    ALOGI("keep a damaged access unit.");
                    ++mNumKeepDamagedAccessUnits;
                } else {
                    ALOGI("dropping damaged access unit.");
                    break;
                }
            } else {
                if (isVideo) {
                    mNumKeepDamagedAccessUnits = 0;
                }
            }

            if (mTSParser != NULL) {
                size_t offset = 0;
                status_t err = OK;
                while (offset + 188 <= accessUnit->size()) {
                    err = mTSParser->feedTSPacket(
                            accessUnit->data() + offset, 188);
                    if (err != OK) {
                        break;
                    }

                    offset += 188;
                }

                if (offset < accessUnit->size()) {
                    err = ERROR_MALFORMED;
                }

                if (err != OK) {
                    signalSourceEOS(err);
                }

                postSourceEOSIfNecessary();
                break;
            }

            TrackInfo *info = &mTracks.editItemAt(trackIndex);

            sp<AnotherPacketSource> source = info->mSource;
            if (source != NULL) {
                uint32_t rtpTime;
                CHECK(accessUnit->meta()->findInt32("rtp-time", (int32_t *)&rtpTime));

                if (!info->mNPTMappingValid) {
                    // This is a live stream, we didn't receive any normal
                    // playtime mapping. We won't map to npt time.
                    if (!AVMediaServiceUtils::get()->checkNPTMapping(&info->mRTPTime,
                            &info->mNormalPlaytimeUs, &info->mNPTMappingValid, rtpTime)) {
                        source->queueAccessUnit(accessUnit);
                        break;
                    }
                }

                int64_t nptUs =
                    ((double)rtpTime - (double)info->mRTPTime)
                        / info->mTimeScale
                        * 1000000LL
                        + info->mNormalPlaytimeUs;

                accessUnit->meta()->setInt64("timeUs", nptUs);

                source->queueAccessUnit(accessUnit);
            }
            postSourceEOSIfNecessary();
            break;
        }

        case MyHandler::kWhatEOS:
        {
            int32_t finalResult;
            CHECK(msg->findInt32("finalResult", &finalResult));
            CHECK_NE(finalResult, (status_t)OK);

            if (mTSParser != NULL) {
                signalSourceEOS(finalResult);
            }

            size_t trackIndex;
            CHECK(msg->findSize("trackIndex", &trackIndex));
            CHECK_LT(trackIndex, mTracks.size());

            TrackInfo *info = &mTracks.editItemAt(trackIndex);
            sp<AnotherPacketSource> source = info->mSource;
            if (source != NULL) {
                source->signalEOS(finalResult);
            }

            break;
        }

        case MyHandler::kWhatSeekDiscontinuity:
        {
            size_t trackIndex;
            CHECK(msg->findSize("trackIndex", &trackIndex));
            CHECK_LT(trackIndex, mTracks.size());

            TrackInfo *info = &mTracks.editItemAt(trackIndex);
            sp<AnotherPacketSource> source = info->mSource;
            if (source != NULL) {
                source->queueDiscontinuity(
                        ATSParser::DISCONTINUITY_TIME,
                        NULL,
                        true /* discard */);
            }

            break;
        }

        case MyHandler::kWhatNormalPlayTimeMapping:
        {
            size_t trackIndex;
            CHECK(msg->findSize("trackIndex", &trackIndex));
            CHECK_LT(trackIndex, mTracks.size());

            uint32_t rtpTime;
            CHECK(msg->findInt32("rtpTime", (int32_t *)&rtpTime));

            int64_t nptUs;
            CHECK(msg->findInt64("nptUs", &nptUs));

            TrackInfo *info = &mTracks.editItemAt(trackIndex);
            info->mRTPTime = rtpTime;
            info->mNormalPlaytimeUs = nptUs;
            info->mNPTMappingValid = true;
            break;
        }

        case MyHandler::kWhatByeReceived:
        {
            sp<AMessage> msg = dupNotify();
            msg->setInt32("what", kWhatRTCPByeReceived);
            msg->post();
            break;
        }

        case SDPLoader::kWhatSDPLoaded:
        {
            onSDPLoaded(msg);
            break;
        }

        default:
            TRESPASS();
    }
}

void NuPlayer::RTSPSource::onConnected() {
    CHECK(mAudioTrack == NULL);
    CHECK(mVideoTrack == NULL);

    size_t numTracks = mHandler->countTracks();
    for (size_t i = 0; i < numTracks; ++i) {
        int32_t timeScale;
        sp<MetaData> format = mHandler->getTrackFormat(i, &timeScale);

        const char *mime;
        CHECK(format->findCString(kKeyMIMEType, &mime));

        if (!strcasecmp(mime, MEDIA_MIMETYPE_CONTAINER_MPEG2TS)) {
            // Very special case for MPEG2 Transport Streams.
            CHECK_EQ(numTracks, 1u);

            mTSParser = new ATSParser;
            return;
        }

        bool isAudio = !strncasecmp(mime, "audio/", 6);
        bool isVideo = !strncasecmp(mime, "video/", 6);

        if (isVideo) {
            mVideoTrackIndex = i;
            char value[PROPERTY_VALUE_MAX];
            if (property_get("rtsp.video.keep-damaged-aus", value, NULL)
                    && !strcasecmp(mime, value)) {
                ALOGV("enable to keep damaged access unit for %s", mime);
                mKeepDamagedAccessUnits = true;
            }
        }

        TrackInfo info;
        info.mTimeScale = timeScale;
        info.mRTPTime = 0;
        info.mNormalPlaytimeUs = 0LL;
        info.mNPTMappingValid = false;

        if ((isAudio && mAudioTrack == NULL)
                || (isVideo && mVideoTrack == NULL)) {
            sp<AnotherPacketSource> source = new AnotherPacketSource(format);

            if (isAudio) {
                mAudioTrack = source;
            } else {
                mVideoTrack = source;
            }

            info.mSource = source;
        }

        mTracks.push(info);
    }

    mState = CONNECTED;
}

void NuPlayer::RTSPSource::onSDPLoaded(const sp<AMessage> &msg) {
    status_t err;
    CHECK(msg->findInt32("result", &err));

    mSDPLoader.clear();

    if (mDisconnectReplyID != 0) {
        err = UNKNOWN_ERROR;
    }

    if (err == OK) {
        sp<ASessionDescription> desc;
        sp<RefBase> obj;
        CHECK(msg->findObject("description", &obj));
        desc = static_cast<ASessionDescription *>(obj.get());

        AString rtspUri;
        if (!desc->findAttribute(0, "a=control", &rtspUri)) {
            ALOGE("Unable to find url in SDP");
            err = UNKNOWN_ERROR;
        } else {
            sp<AMessage> notify = new AMessage(kWhatNotify, this);

            mHandler = new MyHandler(rtspUri.c_str(), notify, mUIDValid, mUID);
            mLooper->registerHandler(mHandler);

            mHandler->loadSDP(desc);
        }
    }

    if (err != OK) {
        if (mState == CONNECTING) {
            // We're still in the preparation phase, signal that it
            // failed.
            notifyPrepared(err);
        }

        mState = DISCONNECTED;
        setError(err);

        if (mDisconnectReplyID != 0) {
            finishDisconnectIfPossible();
        }
    }
}

void NuPlayer::RTSPSource::onDisconnected(const sp<AMessage> &msg) {
    if (mState == DISCONNECTED) {
        return;
    }

    status_t err;
    CHECK(msg->findInt32("result", &err));
    CHECK_NE(err, (status_t)OK);

    mLooper->unregisterHandler(mHandler->id());
    mHandler.clear();

    if (mState == CONNECTING) {
        // We're still in the preparation phase, signal that it
        // failed.
        notifyPrepared(err);
    }

    mState = DISCONNECTED;
    setError(err);

    if (mDisconnectReplyID != 0) {
        finishDisconnectIfPossible();
    }
}

void NuPlayer::RTSPSource::finishDisconnectIfPossible() {
    if (mState != DISCONNECTED) {
        if (mHandler != NULL) {
            mHandler->disconnect();
        } else if (mSDPLoader != NULL) {
            mSDPLoader->cancel();
        }
        return;
    }

    (new AMessage)->postReply(mDisconnectReplyID);
    mDisconnectReplyID = 0;
}

void NuPlayer::RTSPSource::setError(status_t err) {
    Mutex::Autolock _l(mBufferingLock);
    mFinalResult = err;
}

void NuPlayer::RTSPSource::startBufferingIfNecessary() {
    Mutex::Autolock _l(mBufferingLock);

    if (!mBuffering) {
        mBuffering = true;

        sp<AMessage> notify = dupNotify();
        notify->setInt32("what", kWhatPauseOnBufferingStart);
        notify->post();
    }
}

bool NuPlayer::RTSPSource::stopBufferingIfNecessary() {
    Mutex::Autolock _l(mBufferingLock);

    if (mBuffering) {
        if (!haveSufficientDataOnAllTracks()) {
            return false;
        }

        mBuffering = false;

        sp<AMessage> notify = dupNotify();
        notify->setInt32("what", kWhatResumeOnBufferingEnd);
        notify->post();
    }

    return true;
}

void NuPlayer::RTSPSource::finishSeek(status_t err) {
    if (mSeekReplyID == NULL) {
        return;
    }
    sp<AMessage> seekReply = new AMessage;
    seekReply->setInt32("err", err);
    seekReply->postReply(mSeekReplyID);
    mSeekReplyID = NULL;
}

}  // namespace android<|MERGE_RESOLUTION|>--- conflicted
+++ resolved
@@ -33,10 +33,7 @@
 namespace android {
 
 const int64_t kNearEOSTimeoutUs = 2000000LL; // 2 secs
-<<<<<<< HEAD
 const uint32_t kMaxNumKeepDamagedAccessUnits = 30;
-=======
->>>>>>> c1aabf30
 
 // Default Buffer Underflow/Prepare/StartServer/Overflow Marks
 static const int kUnderflowMarkMs   =  1000;  // 1 second
