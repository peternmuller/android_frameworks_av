/*
 * Copyright (C) 2010 The Android Open Source Project
 *
 * Licensed under the Apache License, Version 2.0 (the "License");
 * you may not use this file except in compliance with the License.
 * You may obtain a copy of the License at
 *
 *      http://www.apache.org/licenses/LICENSE-2.0
 *
 * Unless required by applicable law or agreed to in writing, software
 * distributed under the License is distributed on an "AS IS" BASIS,
 * WITHOUT WARRANTIES OR CONDITIONS OF ANY KIND, either express or implied.
 * See the License for the specific language governing permissions and
 * limitations under the License.
 */

//#define LOG_NDEBUG 0
#define LOG_TAG "RTSPSource"
#include <utils/Log.h>

#include "RTSPSource.h"

#include "AnotherPacketSource.h"
#include "MyHandler.h"
#include "SDPLoader.h"

#include <cutils/properties.h>
#include <media/IMediaHTTPService.h>
#include <media/stagefright/MediaDefs.h>
#include <media/stagefright/MetaData.h>
#include <mediaplayerservice/AVMediaServiceExtensions.h>

namespace android {

<<<<<<< HEAD
const int64_t kNearEOSTimeoutUs = 2000000ll; // 2 secs
const uint32_t kMaxNumKeepDamagedAccessUnits = 30;
=======
const int64_t kNearEOSTimeoutUs = 2000000LL; // 2 secs
>>>>>>> 4fcae3a3

// Default Buffer Underflow/Prepare/StartServer/Overflow Marks
static const int kUnderflowMarkMs   =  1000;  // 1 second
static const int kPrepareMarkMs     =  3000;  // 3 seconds
//static const int kStartServerMarkMs =  5000;
static const int kOverflowMarkMs    = 10000;  // 10 seconds

NuPlayer::RTSPSource::RTSPSource(
        const sp<AMessage> &notify,
        const sp<IMediaHTTPService> &httpService,
        const char *url,
        const KeyedVector<String8, String8> *headers,
        bool uidValid,
        uid_t uid,
        bool isSDP)
    : Source(notify),
      mHTTPService(httpService),
      mURL(url),
      mUIDValid(uidValid),
      mUID(uid),
      mFlags(0),
      mIsSDP(isSDP),
      mState(DISCONNECTED),
      mFinalResult(OK),
      mDisconnectReplyID(0),
      mBuffering(false),
      mInPreparationPhase(true),
      mEOSPending(false),
      mSeekGeneration(0),
      mEOSTimeoutAudio(0),
      mEOSTimeoutVideo(0),
      mVideoTrackIndex(-1),
      mKeepDamagedAccessUnits(false),
      mNumKeepDamagedAccessUnits(0)  {
    mBufferingSettings.mInitialMarkMs = kPrepareMarkMs;
    mBufferingSettings.mResumePlaybackMarkMs = kOverflowMarkMs;
    if (headers) {
        mExtraHeaders = *headers;

        ssize_t index =
            mExtraHeaders.indexOfKey(String8("x-hide-urls-from-log"));

        if (index >= 0) {
            mFlags |= kFlagIncognito;

            mExtraHeaders.removeItemsAt(index);
        }
    }
}

NuPlayer::RTSPSource::~RTSPSource() {
    if (mLooper != NULL) {
        mLooper->unregisterHandler(id());
        mLooper->stop();
    }
}

status_t NuPlayer::RTSPSource::getBufferingSettings(
            BufferingSettings* buffering /* nonnull */) {
    Mutex::Autolock _l(mBufferingSettingsLock);
    *buffering = mBufferingSettings;
    return OK;
}

status_t NuPlayer::RTSPSource::setBufferingSettings(const BufferingSettings& buffering) {
    Mutex::Autolock _l(mBufferingSettingsLock);
    mBufferingSettings = buffering;
    return OK;
}

void NuPlayer::RTSPSource::prepareAsync() {
    if (mIsSDP && mHTTPService == NULL) {
        notifyPrepared(BAD_VALUE);
        return;
    }

    if (mLooper == NULL) {
        mLooper = new ALooper;
        mLooper->setName("rtsp");
        mLooper->start();

        mLooper->registerHandler(this);
    }

    CHECK(mHandler == NULL);
    CHECK(mSDPLoader == NULL);

    sp<AMessage> notify = new AMessage(kWhatNotify, this);

    CHECK_EQ(mState, (int)DISCONNECTED);
    mState = CONNECTING;

    if (mIsSDP) {
        mSDPLoader = new SDPLoader(notify,
                (mFlags & kFlagIncognito) ? SDPLoader::kFlagIncognito : 0,
                mHTTPService);

        mSDPLoader->load(
                mURL.c_str(), mExtraHeaders.isEmpty() ? NULL : &mExtraHeaders);
    } else {
        mHandler = new MyHandler(mURL.c_str(), notify, mUIDValid, mUID);
        mLooper->registerHandler(mHandler);

        mHandler->connect();
    }

    startBufferingIfNecessary();
}

void NuPlayer::RTSPSource::start() {
}

void NuPlayer::RTSPSource::stop() {
    if (mLooper == NULL) {
        return;
    }
    sp<AMessage> msg = new AMessage(kWhatDisconnect, this);

    sp<AMessage> dummy;
    msg->postAndAwaitResponse(&dummy);
}

status_t NuPlayer::RTSPSource::feedMoreTSData() {
    Mutex::Autolock _l(mBufferingLock);
    return mFinalResult;
}

sp<MetaData> NuPlayer::RTSPSource::getFormatMeta(bool audio) {
    sp<AnotherPacketSource> source = getSource(audio);

    if (source == NULL) {
        return NULL;
    }

    return source->getFormat();
}

bool NuPlayer::RTSPSource::haveSufficientDataOnAllTracks() {
    // We're going to buffer at least 2 secs worth data on all tracks before
    // starting playback (both at startup and after a seek).

    static const int64_t kMinDurationUs = 2000000LL;

    int64_t mediaDurationUs = 0;
    getDuration(&mediaDurationUs);
    if ((mAudioTrack != NULL && mAudioTrack->isFinished(mediaDurationUs))
            || (mVideoTrack != NULL && mVideoTrack->isFinished(mediaDurationUs))) {
        return true;
    }

    status_t err;
    int64_t durationUs;
    if (mAudioTrack != NULL
            && (durationUs = mAudioTrack->getBufferedDurationUs(&err))
                    < kMinDurationUs
            && err == OK) {
        ALOGV("audio track doesn't have enough data yet. (%.2f secs buffered)",
              durationUs / 1E6);
        return false;
    }

    if (mVideoTrack != NULL
            && (durationUs = mVideoTrack->getBufferedDurationUs(&err))
                    < kMinDurationUs
            && err == OK) {
        ALOGV("video track doesn't have enough data yet. (%.2f secs buffered)",
              durationUs / 1E6);
        return false;
    }

    return true;
}

status_t NuPlayer::RTSPSource::dequeueAccessUnit(
        bool audio, sp<ABuffer> *accessUnit) {
    if (!stopBufferingIfNecessary()) {
        return -EWOULDBLOCK;
    }

    sp<AnotherPacketSource> source = getSource(audio);

    if (source == NULL) {
        return -EWOULDBLOCK;
    }

    status_t finalResult;
    if (!source->hasBufferAvailable(&finalResult)) {
        if (finalResult == OK) {

            // If other source already signaled EOS, this source should also return EOS
            if (sourceReachedEOS(!audio)) {
                return ERROR_END_OF_STREAM;
            }

            // If this source has detected near end, give it some time to retrieve more
            // data before returning EOS
            int64_t mediaDurationUs = 0;
            getDuration(&mediaDurationUs);
            if (source->isFinished(mediaDurationUs)) {
                int64_t eosTimeout = audio ? mEOSTimeoutAudio : mEOSTimeoutVideo;
                if (eosTimeout == 0) {
                    setEOSTimeout(audio, ALooper::GetNowUs());
                } else if ((ALooper::GetNowUs() - eosTimeout) > kNearEOSTimeoutUs) {
                    setEOSTimeout(audio, 0);
                    return ERROR_END_OF_STREAM;
                }
                return -EWOULDBLOCK;
            }

            if (!sourceNearEOS(!audio)) {
                // We should not enter buffering mode
                // if any of the sources already have detected EOS.
                startBufferingIfNecessary();
            }

            return -EWOULDBLOCK;
        }
        return finalResult;
    }

    setEOSTimeout(audio, 0);

    return source->dequeueAccessUnit(accessUnit);
}

sp<AnotherPacketSource> NuPlayer::RTSPSource::getSource(bool audio) {
    if (mTSParser != NULL) {
        sp<MediaSource> source = mTSParser->getSource(
                audio ? ATSParser::AUDIO : ATSParser::VIDEO);

        return static_cast<AnotherPacketSource *>(source.get());
    }

    return audio ? mAudioTrack : mVideoTrack;
}

void NuPlayer::RTSPSource::setEOSTimeout(bool audio, int64_t timeout) {
    if (audio) {
        mEOSTimeoutAudio = timeout;
    } else {
        mEOSTimeoutVideo = timeout;
    }
}

status_t NuPlayer::RTSPSource::getDuration(int64_t *durationUs) {
    *durationUs = -1LL;

    int64_t audioDurationUs;
    if (mAudioTrack != NULL
            && mAudioTrack->getFormat()->findInt64(
                kKeyDuration, &audioDurationUs)
            && audioDurationUs > *durationUs) {
        *durationUs = audioDurationUs;
    }

    int64_t videoDurationUs;
    if (mVideoTrack != NULL
            && mVideoTrack->getFormat()->findInt64(
                kKeyDuration, &videoDurationUs)
            && videoDurationUs > *durationUs) {
        *durationUs = videoDurationUs;
    }

    return OK;
}

status_t NuPlayer::RTSPSource::seekTo(int64_t seekTimeUs, MediaPlayerSeekMode mode) {
    sp<AMessage> msg = new AMessage(kWhatPerformSeek, this);
    msg->setInt32("generation", ++mSeekGeneration);
    msg->setInt64("timeUs", seekTimeUs);
    msg->setInt32("mode", mode);

    sp<AMessage> response;
    status_t err = msg->postAndAwaitResponse(&response);
    if (err == OK && response != NULL) {
        CHECK(response->findInt32("err", &err));
    }

    return err;
}

void NuPlayer::RTSPSource::performSeek(int64_t seekTimeUs) {
    if (mState != CONNECTED) {
        finishSeek(INVALID_OPERATION);
        return;
    }

    mState = SEEKING;
    mHandler->seek(seekTimeUs);
    mEOSPending = false;
}

void NuPlayer::RTSPSource::schedulePollBuffering() {
    sp<AMessage> msg = new AMessage(kWhatPollBuffering, this);
    msg->post(1000000LL); // 1 second intervals
}

void NuPlayer::RTSPSource::checkBuffering(
        bool *prepared, bool *underflow, bool *overflow, bool *startServer, bool *finished) {
    size_t numTracks = mTracks.size();
    size_t preparedCount, underflowCount, overflowCount, startCount, finishedCount;
    preparedCount = underflowCount = overflowCount = startCount = finishedCount = 0;

    size_t count = numTracks;
    for (size_t i = 0; i < count; ++i) {
        status_t finalResult;
        TrackInfo *info = &mTracks.editItemAt(i);
        sp<AnotherPacketSource> src = info->mSource;
        if (src == NULL) {
            --numTracks;
            continue;
        }
        int64_t bufferedDurationUs = src->getBufferedDurationUs(&finalResult);

        int64_t initialMarkUs;
        int64_t maxRebufferingMarkUs;
        {
            Mutex::Autolock _l(mBufferingSettingsLock);
            initialMarkUs = mBufferingSettings.mInitialMarkMs * 1000LL;
            // TODO: maxRebufferingMarkUs could be larger than
            // mBufferingSettings.mResumePlaybackMarkMs * 1000ll.
            maxRebufferingMarkUs = mBufferingSettings.mResumePlaybackMarkMs * 1000LL;
        }
        // isFinished when duration is 0 checks for EOS result only
        if (bufferedDurationUs > initialMarkUs
                || src->isFinished(/* duration */ 0)) {
            ++preparedCount;
        }

        if (src->isFinished(/* duration */ 0)) {
            ++overflowCount;
            ++finishedCount;
        } else {
            // TODO: redefine kUnderflowMarkMs to a fair value,
            if (bufferedDurationUs < kUnderflowMarkMs * 1000) {
                ++underflowCount;
            }
            if (bufferedDurationUs > maxRebufferingMarkUs) {
                ++overflowCount;
            }
            int64_t startServerMarkUs =
                    (kUnderflowMarkMs * 1000LL + maxRebufferingMarkUs) / 2;
            if (bufferedDurationUs < startServerMarkUs) {
                ++startCount;
            }
        }
    }

    *prepared    = (preparedCount == numTracks);
    *underflow   = (underflowCount > 0);
    *overflow    = (overflowCount == numTracks);
    *startServer = (startCount > 0);
    *finished    = (finishedCount > 0);
}

void NuPlayer::RTSPSource::onPollBuffering() {
    bool prepared, underflow, overflow, startServer, finished;
    checkBuffering(&prepared, &underflow, &overflow, &startServer, &finished);

    if (prepared && mInPreparationPhase) {
        mInPreparationPhase = false;
        notifyPrepared();
    }

    if (!mInPreparationPhase && underflow) {
        startBufferingIfNecessary();
    }

    if (haveSufficientDataOnAllTracks()) {
        stopBufferingIfNecessary();
    }

    if (overflow && mHandler != NULL) {
        mHandler->pause();
    }

    if (startServer && mHandler != NULL) {
        mHandler->resume();
    }

    if (finished && mHandler != NULL) {
        mHandler->cancelAccessUnitTimeoutCheck();
    }

    schedulePollBuffering();
}

void NuPlayer::RTSPSource::signalSourceEOS(status_t result) {
    const bool audio = true;
    const bool video = false;

    sp<AnotherPacketSource> source = getSource(audio);
    if (source != NULL) {
        source->signalEOS(result);
    }

    source = getSource(video);
    if (source != NULL) {
        source->signalEOS(result);
    }
}

bool NuPlayer::RTSPSource::sourceReachedEOS(bool audio) {
    sp<AnotherPacketSource> source = getSource(audio);
    status_t finalResult;
    return (source != NULL &&
            !source->hasBufferAvailable(&finalResult) &&
            finalResult == ERROR_END_OF_STREAM);
}

bool NuPlayer::RTSPSource::sourceNearEOS(bool audio) {
    sp<AnotherPacketSource> source = getSource(audio);
    int64_t mediaDurationUs = 0;
    getDuration(&mediaDurationUs);
    return (source != NULL && source->isFinished(mediaDurationUs));
}

void NuPlayer::RTSPSource::onSignalEOS(const sp<AMessage> &msg) {
    int32_t generation;
    CHECK(msg->findInt32("generation", &generation));

    if (generation != mSeekGeneration) {
        return;
    }

    if (mEOSPending) {
        signalSourceEOS(ERROR_END_OF_STREAM);
        mEOSPending = false;
    }
}

void NuPlayer::RTSPSource::postSourceEOSIfNecessary() {
    const bool audio = true;
    const bool video = false;
    // If a source has detected near end, give it some time to retrieve more
    // data before signaling EOS
    if (sourceNearEOS(audio) || sourceNearEOS(video)) {
        if (!mEOSPending) {
            sp<AMessage> msg = new AMessage(kWhatSignalEOS, this);
            msg->setInt32("generation", mSeekGeneration);
            msg->post(kNearEOSTimeoutUs);
            mEOSPending = true;
        }
    }
}

void NuPlayer::RTSPSource::onMessageReceived(const sp<AMessage> &msg) {
    if (msg->what() == kWhatDisconnect) {
        sp<AReplyToken> replyID;
        CHECK(msg->senderAwaitsResponse(&replyID));

        mDisconnectReplyID = replyID;
        finishDisconnectIfPossible();
        return;
    } else if (msg->what() == kWhatPerformSeek) {
        int32_t generation;
        CHECK(msg->findInt32("generation", &generation));
        CHECK(msg->senderAwaitsResponse(&mSeekReplyID));

        if (generation != mSeekGeneration) {
            // obsolete.
            finishSeek(OK);
            return;
        }

        int64_t seekTimeUs;
        int32_t mode;
        CHECK(msg->findInt64("timeUs", &seekTimeUs));
        CHECK(msg->findInt32("mode", &mode));

        // TODO: add "mode" to performSeek.
        performSeek(seekTimeUs/*, (MediaPlayerSeekMode)mode */);
        return;
    } else if (msg->what() == kWhatPollBuffering) {
        onPollBuffering();
        return;
    } else if (msg->what() == kWhatSignalEOS) {
        onSignalEOS(msg);
        return;
    }

    CHECK_EQ(msg->what(), kWhatNotify);

    int32_t what;
    CHECK(msg->findInt32("what", &what));

    switch (what) {
        case MyHandler::kWhatConnected:
        {
            onConnected();

            notifyVideoSizeChanged();

            uint32_t flags = 0;

            if (mHandler->isSeekable()) {
                flags = FLAG_CAN_PAUSE
                        | FLAG_CAN_SEEK
                        | FLAG_CAN_SEEK_BACKWARD
                        | FLAG_CAN_SEEK_FORWARD;
            }

            notifyFlagsChanged(flags);
            schedulePollBuffering();
            break;
        }

        case MyHandler::kWhatDisconnected:
        {
            onDisconnected(msg);
            break;
        }

        case MyHandler::kWhatSeekDone:
        {
            mState = CONNECTED;
            // Unblock seekTo here in case we attempted to seek in a live stream
            finishSeek(OK);
            break;
        }

        case MyHandler::kWhatSeekPaused:
        {
            sp<AnotherPacketSource> source = getSource(true /* audio */);
            if (source != NULL) {
                source->queueDiscontinuity(ATSParser::DISCONTINUITY_NONE,
                        /* extra */ NULL,
                        /* discard */ true);
            }
            source = getSource(false /* video */);
            if (source != NULL) {
                source->queueDiscontinuity(ATSParser::DISCONTINUITY_NONE,
                        /* extra */ NULL,
                        /* discard */ true);
            };

            status_t err = OK;
            msg->findInt32("err", &err);

            if (err == OK) {
                int64_t timeUs;
                CHECK(msg->findInt64("time", &timeUs));
                mHandler->continueSeekAfterPause(timeUs);
            } else {
                finishSeek(err);
            }
            break;
        }

        case MyHandler::kWhatAccessUnit:
        {
            size_t trackIndex;
            CHECK(msg->findSize("trackIndex", &trackIndex));

            if (mTSParser == NULL) {
                CHECK_LT(trackIndex, mTracks.size());
            } else {
                CHECK_EQ(trackIndex, 0u);
            }

            sp<ABuffer> accessUnit;
            CHECK(msg->findBuffer("accessUnit", &accessUnit));

            bool isVideo = trackIndex == (size_t)mVideoTrackIndex;
            int32_t damaged;
            if (accessUnit->meta()->findInt32("damaged", &damaged)
                    && damaged) {
                if (isVideo && mKeepDamagedAccessUnits
                        && mNumKeepDamagedAccessUnits < kMaxNumKeepDamagedAccessUnits) {
                    ALOGI("keep a damaged access unit.");
                    ++mNumKeepDamagedAccessUnits;
                } else {
                    ALOGI("dropping damaged access unit.");
                    break;
                }
            } else {
                if (isVideo) {
                    mNumKeepDamagedAccessUnits = 0;
                }
            }

            if (mTSParser != NULL) {
                size_t offset = 0;
                status_t err = OK;
                while (offset + 188 <= accessUnit->size()) {
                    err = mTSParser->feedTSPacket(
                            accessUnit->data() + offset, 188);
                    if (err != OK) {
                        break;
                    }

                    offset += 188;
                }

                if (offset < accessUnit->size()) {
                    err = ERROR_MALFORMED;
                }

                if (err != OK) {
                    signalSourceEOS(err);
                }

                postSourceEOSIfNecessary();
                break;
            }

            TrackInfo *info = &mTracks.editItemAt(trackIndex);

            sp<AnotherPacketSource> source = info->mSource;
            if (source != NULL) {
                uint32_t rtpTime;
                CHECK(accessUnit->meta()->findInt32("rtp-time", (int32_t *)&rtpTime));

                if (!info->mNPTMappingValid) {
                    // This is a live stream, we didn't receive any normal
                    // playtime mapping. We won't map to npt time.
                    if (!AVMediaServiceUtils::get()->checkNPTMapping(&info->mRTPTime,
                            &info->mNormalPlaytimeUs, &info->mNPTMappingValid, rtpTime)) {
                        source->queueAccessUnit(accessUnit);
                        break;
                    }
                }

                int64_t nptUs =
                    ((double)rtpTime - (double)info->mRTPTime)
                        / info->mTimeScale
                        * 1000000LL
                        + info->mNormalPlaytimeUs;

                accessUnit->meta()->setInt64("timeUs", nptUs);

                source->queueAccessUnit(accessUnit);
            }
            postSourceEOSIfNecessary();
            break;
        }

        case MyHandler::kWhatEOS:
        {
            int32_t finalResult;
            CHECK(msg->findInt32("finalResult", &finalResult));
            CHECK_NE(finalResult, (status_t)OK);

            if (mTSParser != NULL) {
                signalSourceEOS(finalResult);
            }

            size_t trackIndex;
            CHECK(msg->findSize("trackIndex", &trackIndex));
            CHECK_LT(trackIndex, mTracks.size());

            TrackInfo *info = &mTracks.editItemAt(trackIndex);
            sp<AnotherPacketSource> source = info->mSource;
            if (source != NULL) {
                source->signalEOS(finalResult);
            }

            break;
        }

        case MyHandler::kWhatSeekDiscontinuity:
        {
            size_t trackIndex;
            CHECK(msg->findSize("trackIndex", &trackIndex));
            CHECK_LT(trackIndex, mTracks.size());

            TrackInfo *info = &mTracks.editItemAt(trackIndex);
            sp<AnotherPacketSource> source = info->mSource;
            if (source != NULL) {
                source->queueDiscontinuity(
                        ATSParser::DISCONTINUITY_TIME,
                        NULL,
                        true /* discard */);
            }

            break;
        }

        case MyHandler::kWhatNormalPlayTimeMapping:
        {
            size_t trackIndex;
            CHECK(msg->findSize("trackIndex", &trackIndex));
            CHECK_LT(trackIndex, mTracks.size());

            uint32_t rtpTime;
            CHECK(msg->findInt32("rtpTime", (int32_t *)&rtpTime));

            int64_t nptUs;
            CHECK(msg->findInt64("nptUs", &nptUs));

            TrackInfo *info = &mTracks.editItemAt(trackIndex);
            info->mRTPTime = rtpTime;
            info->mNormalPlaytimeUs = nptUs;
            info->mNPTMappingValid = true;
            break;
        }

        case MyHandler::kWhatByeReceived:
        {
            sp<AMessage> msg = dupNotify();
            msg->setInt32("what", kWhatRTCPByeReceived);
            msg->post();
            break;
        }

        case SDPLoader::kWhatSDPLoaded:
        {
            onSDPLoaded(msg);
            break;
        }

        default:
            TRESPASS();
    }
}

void NuPlayer::RTSPSource::onConnected() {
    CHECK(mAudioTrack == NULL);
    CHECK(mVideoTrack == NULL);

    size_t numTracks = mHandler->countTracks();
    for (size_t i = 0; i < numTracks; ++i) {
        int32_t timeScale;
        sp<MetaData> format = mHandler->getTrackFormat(i, &timeScale);

        const char *mime;
        CHECK(format->findCString(kKeyMIMEType, &mime));

        if (!strcasecmp(mime, MEDIA_MIMETYPE_CONTAINER_MPEG2TS)) {
            // Very special case for MPEG2 Transport Streams.
            CHECK_EQ(numTracks, 1u);

            mTSParser = new ATSParser;
            return;
        }

        bool isAudio = !strncasecmp(mime, "audio/", 6);
        bool isVideo = !strncasecmp(mime, "video/", 6);

        if (isVideo) {
            mVideoTrackIndex = i;
            char value[PROPERTY_VALUE_MAX];
            if (property_get("rtsp.video.keep-damaged-aus", value, NULL)
                    && !strcasecmp(mime, value)) {
                ALOGV("enable to keep damaged access unit for %s", mime);
                mKeepDamagedAccessUnits = true;
            }
        }

        TrackInfo info;
        info.mTimeScale = timeScale;
        info.mRTPTime = 0;
        info.mNormalPlaytimeUs = 0LL;
        info.mNPTMappingValid = false;

        if ((isAudio && mAudioTrack == NULL)
                || (isVideo && mVideoTrack == NULL)) {
            sp<AnotherPacketSource> source = new AnotherPacketSource(format);

            if (isAudio) {
                mAudioTrack = source;
            } else {
                mVideoTrack = source;
            }

            info.mSource = source;
        }

        mTracks.push(info);
    }

    mState = CONNECTED;
}

void NuPlayer::RTSPSource::onSDPLoaded(const sp<AMessage> &msg) {
    status_t err;
    CHECK(msg->findInt32("result", &err));

    mSDPLoader.clear();

    if (mDisconnectReplyID != 0) {
        err = UNKNOWN_ERROR;
    }

    if (err == OK) {
        sp<ASessionDescription> desc;
        sp<RefBase> obj;
        CHECK(msg->findObject("description", &obj));
        desc = static_cast<ASessionDescription *>(obj.get());

        AString rtspUri;
        if (!desc->findAttribute(0, "a=control", &rtspUri)) {
            ALOGE("Unable to find url in SDP");
            err = UNKNOWN_ERROR;
        } else {
            sp<AMessage> notify = new AMessage(kWhatNotify, this);

            mHandler = new MyHandler(rtspUri.c_str(), notify, mUIDValid, mUID);
            mLooper->registerHandler(mHandler);

            mHandler->loadSDP(desc);
        }
    }

    if (err != OK) {
        if (mState == CONNECTING) {
            // We're still in the preparation phase, signal that it
            // failed.
            notifyPrepared(err);
        }

        mState = DISCONNECTED;
        setError(err);

        if (mDisconnectReplyID != 0) {
            finishDisconnectIfPossible();
        }
    }
}

void NuPlayer::RTSPSource::onDisconnected(const sp<AMessage> &msg) {
    if (mState == DISCONNECTED) {
        return;
    }

    status_t err;
    CHECK(msg->findInt32("result", &err));
    CHECK_NE(err, (status_t)OK);

    mLooper->unregisterHandler(mHandler->id());
    mHandler.clear();

    if (mState == CONNECTING) {
        // We're still in the preparation phase, signal that it
        // failed.
        notifyPrepared(err);
    }

    mState = DISCONNECTED;
    setError(err);

    if (mDisconnectReplyID != 0) {
        finishDisconnectIfPossible();
    }
}

void NuPlayer::RTSPSource::finishDisconnectIfPossible() {
    if (mState != DISCONNECTED) {
        if (mHandler != NULL) {
            mHandler->disconnect();
        } else if (mSDPLoader != NULL) {
            mSDPLoader->cancel();
        }
        return;
    }

    (new AMessage)->postReply(mDisconnectReplyID);
    mDisconnectReplyID = 0;
}

void NuPlayer::RTSPSource::setError(status_t err) {
    Mutex::Autolock _l(mBufferingLock);
    mFinalResult = err;
}

void NuPlayer::RTSPSource::startBufferingIfNecessary() {
    Mutex::Autolock _l(mBufferingLock);

    if (!mBuffering) {
        mBuffering = true;

        sp<AMessage> notify = dupNotify();
        notify->setInt32("what", kWhatPauseOnBufferingStart);
        notify->post();
    }
}

bool NuPlayer::RTSPSource::stopBufferingIfNecessary() {
    Mutex::Autolock _l(mBufferingLock);

    if (mBuffering) {
        if (!haveSufficientDataOnAllTracks()) {
            return false;
        }

        mBuffering = false;

        sp<AMessage> notify = dupNotify();
        notify->setInt32("what", kWhatResumeOnBufferingEnd);
        notify->post();
    }

    return true;
}

void NuPlayer::RTSPSource::finishSeek(status_t err) {
    if (mSeekReplyID == NULL) {
        return;
    }
    sp<AMessage> seekReply = new AMessage;
    seekReply->setInt32("err", err);
    seekReply->postReply(mSeekReplyID);
    mSeekReplyID = NULL;
}

}  // namespace android<|MERGE_RESOLUTION|>--- conflicted
+++ resolved
@@ -32,12 +32,8 @@
 
 namespace android {
 
-<<<<<<< HEAD
-const int64_t kNearEOSTimeoutUs = 2000000ll; // 2 secs
+const int64_t kNearEOSTimeoutUs = 2000000LL; // 2 secs
 const uint32_t kMaxNumKeepDamagedAccessUnits = 30;
-=======
-const int64_t kNearEOSTimeoutUs = 2000000LL; // 2 secs
->>>>>>> 4fcae3a3
 
 // Default Buffer Underflow/Prepare/StartServer/Overflow Marks
 static const int kUnderflowMarkMs   =  1000;  // 1 second
