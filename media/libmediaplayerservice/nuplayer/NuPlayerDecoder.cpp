/*
 * Copyright 2014 The Android Open Source Project
 *
 * Licensed under the Apache License, Version 2.0 (the "License");
 * you may not use this file except in compliance with the License.
 * You may obtain a copy of the License at
 *
 *      http://www.apache.org/licenses/LICENSE-2.0
 *
 * Unless required by applicable law or agreed to in writing, software
 * distributed under the License is distributed on an "AS IS" BASIS,
 * WITHOUT WARRANTIES OR CONDITIONS OF ANY KIND, either express or implied.
 * See the License for the specific language governing permissions and
 * limitations under the License.
 *
 * This file was modified by Dolby Laboratories, Inc. The portions of the
 * code that are surrounded by "DOLBY..." are copyrighted and
 * licensed separately, as follows:
 *
 *  (C) 2014-2016 Dolby Laboratories, Inc.
 *
 * Licensed under the Apache License, Version 2.0 (the "License");
 * you may not use this file except in compliance with the License.
 * You may obtain a copy of the License at
 *
 *    http://www.apache.org/licenses/LICENSE-2.0
 *
 * Unless required by applicable law or agreed to in writing, software
 * distributed under the License is distributed on an "AS IS" BASIS,
 * WITHOUT WARRANTIES OR CONDITIONS OF ANY KIND, either express or implied.
 * See the License for the specific language governing permissions and
 * limitations under the License.
 *
 */

//#define LOG_NDEBUG 0
#define LOG_TAG "NuPlayerDecoder"
#include <utils/Log.h>
#include <inttypes.h>

#include <algorithm>

#include "NuPlayerCCDecoder.h"
#include "NuPlayerDecoder.h"
#include "NuPlayerRenderer.h"
#include "NuPlayerSource.h"

#include <cutils/properties.h>
#include <media/ICrypto.h>
#include <media/stagefright/foundation/ABuffer.h>
#include <media/stagefright/foundation/ADebug.h>
#include <media/stagefright/foundation/AMessage.h>
#include <media/stagefright/MediaBuffer.h>
#include <media/stagefright/MediaCodec.h>
#include <media/stagefright/MediaDefs.h>
#include <media/stagefright/MediaErrors.h>

#include <stagefright/AVExtensions.h>
#include "mediaplayerservice/AVNuExtensions.h"
#include <gui/Surface.h>

#include "avc_utils.h"
#include "ATSParser.h"
#ifdef DOLBY_ENABLE
#include "DolbyNuPlayerDecoderExtImpl.h"
#endif // DOLBY_END

namespace android {

static float kDisplayRefreshingRate = 60.f; // TODO: get this from the display

// The default total video frame rate of a stream when that info is not available from
// the source.
static float kDefaultVideoFrameRateTotal = 30.f;

static inline bool getAudioDeepBufferSetting() {
    return property_get_bool("media.stagefright.audio.deep", false /* default_value */);
}

NuPlayer::Decoder::Decoder(
        const sp<AMessage> &notify,
        const sp<Source> &source,
        pid_t pid,
        const sp<Renderer> &renderer,
        const sp<Surface> &surface,
        const sp<CCDecoder> &ccDecoder)
    : DecoderBase(notify),
      mSurface(surface),
      mSource(source),
      mRenderer(renderer),
      mCCDecoder(ccDecoder),
      mPid(pid),
      mSkipRenderingUntilMediaTimeUs(-1ll),
      mNumFramesTotal(0ll),
      mNumInputFramesDropped(0ll),
      mNumOutputFramesDropped(0ll),
      mVideoWidth(0),
      mVideoHeight(0),
      mIsAudio(true),
      mIsVideoAVC(false),
      mIsSecure(false),
      mFormatChangePending(false),
      mTimeChangePending(false),
<<<<<<< HEAD
=======
      mFrameRateTotal(kDefaultVideoFrameRateTotal),
      mPlaybackSpeed(1.0f),
      mNumVideoTemporalLayerTotal(1), // decode all layers
      mNumVideoTemporalLayerAllowed(1),
      mCurrentMaxVideoTemporalLayerId(0),
>>>>>>> e720117e
      mResumePending(false),
      mComponentName("decoder") {
    mCodecLooper = new ALooper;
    mCodecLooper->setName("NPDecoder-CL");
    mCodecLooper->start(false, false, ANDROID_PRIORITY_AUDIO);
    mVideoTemporalLayerAggregateFps[0] = mFrameRateTotal;
}

NuPlayer::Decoder::~Decoder() {
    mCodec->release();
    releaseAndResetMediaBuffers();
}

sp<AMessage> NuPlayer::Decoder::getStats() const {
    mStats->setInt64("frames-total", mNumFramesTotal);
    mStats->setInt64("frames-dropped-input", mNumInputFramesDropped);
    mStats->setInt64("frames-dropped-output", mNumOutputFramesDropped);
    return mStats;
}

status_t NuPlayer::Decoder::setVideoSurface(const sp<Surface> &surface) {
    if (surface == NULL || ADebug::isExperimentEnabled("legacy-setsurface")) {
        return BAD_VALUE;
    }

    sp<AMessage> msg = new AMessage(kWhatSetVideoSurface, this);

    msg->setObject("surface", surface);
    sp<AMessage> response;
    status_t err = msg->postAndAwaitResponse(&response);
    if (err == OK && response != NULL) {
        CHECK(response->findInt32("err", &err));
    }
    return err;
}

void NuPlayer::Decoder::onMessageReceived(const sp<AMessage> &msg) {
    ALOGV("[%s] onMessage: %s", mComponentName.c_str(), msg->debugString().c_str());

    switch (msg->what()) {
        case kWhatCodecNotify:
        {
            int32_t cbID;
            CHECK(msg->findInt32("callbackID", &cbID));

            ALOGV("[%s] kWhatCodecNotify: cbID = %d, paused = %d",
                    mIsAudio ? "audio" : "video", cbID, mPaused);

            if (mPaused) {
                break;
            }

            switch (cbID) {
                case MediaCodec::CB_INPUT_AVAILABLE:
                {
                    int32_t index;
                    CHECK(msg->findInt32("index", &index));

                    handleAnInputBuffer(index);
                    break;
                }

                case MediaCodec::CB_OUTPUT_AVAILABLE:
                {
                    int32_t index;
                    size_t offset;
                    size_t size;
                    int64_t timeUs;
                    int32_t flags;

                    CHECK(msg->findInt32("index", &index));
                    CHECK(msg->findSize("offset", &offset));
                    CHECK(msg->findSize("size", &size));
                    CHECK(msg->findInt64("timeUs", &timeUs));
                    CHECK(msg->findInt32("flags", &flags));

                    handleAnOutputBuffer(index, offset, size, timeUs, flags);
                    break;
                }

                case MediaCodec::CB_OUTPUT_FORMAT_CHANGED:
                {
                    sp<AMessage> format;
                    CHECK(msg->findMessage("format", &format));

                    handleOutputFormatChange(format);
                    break;
                }

                case MediaCodec::CB_ERROR:
                {
                    status_t err;
                    CHECK(msg->findInt32("err", &err));
                    ALOGE("Decoder (%s) reported error : 0x%x",
                            mIsAudio ? "audio" : "video", err);

                    handleError(err);
                    break;
                }

                default:
                {
                    TRESPASS();
                    break;
                }
            }

            break;
        }

        case kWhatRenderBuffer:
        {
            if (!isStaleReply(msg)) {
                onRenderBuffer(msg);
            }
            break;
        }

        case kWhatSetVideoSurface:
        {
            sp<AReplyToken> replyID;
            CHECK(msg->senderAwaitsResponse(&replyID));

            sp<RefBase> obj;
            CHECK(msg->findObject("surface", &obj));
            sp<Surface> surface = static_cast<Surface *>(obj.get()); // non-null
            int32_t err = INVALID_OPERATION;
            // NOTE: in practice mSurface is always non-null, but checking here for completeness
            if (mCodec != NULL && mSurface != NULL) {
                // TODO: once AwesomePlayer is removed, remove this automatic connecting
                // to the surface by MediaPlayerService.
                //
                // at this point MediaPlayerService::client has already connected to the
                // surface, which MediaCodec does not expect
                err = native_window_api_disconnect(surface.get(), NATIVE_WINDOW_API_MEDIA);
                if (err == OK) {
                    err = mCodec->setSurface(surface);
                    ALOGI_IF(err, "codec setSurface returned: %d", err);
                    if (err == OK) {
                        // reconnect to the old surface as MPS::Client will expect to
                        // be able to disconnect from it.
                        (void)native_window_api_connect(mSurface.get(), NATIVE_WINDOW_API_MEDIA);
                        mSurface = surface;
                    }
                }
                if (err != OK) {
                    // reconnect to the new surface on error as MPS::Client will expect to
                    // be able to disconnect from it.
                    (void)native_window_api_connect(surface.get(), NATIVE_WINDOW_API_MEDIA);
                }
            }

            sp<AMessage> response = new AMessage;
            response->setInt32("err", err);
            response->postReply(replyID);
            break;
        }

        default:
            DecoderBase::onMessageReceived(msg);
            break;
    }
}

void NuPlayer::Decoder::onConfigure(const sp<AMessage> &format) {
    CHECK(mCodec == NULL);

    mFormatChangePending = false;
    mTimeChangePending = false;

    ++mBufferGeneration;

    AString mime;
    CHECK(format->findString("mime", &mime));

    mIsAudio = !strncasecmp("audio/", mime.c_str(), 6);
    mIsVideoAVC = !strcasecmp(MEDIA_MIMETYPE_VIDEO_AVC, mime.c_str());

    mComponentName = mime;
    mComponentName.append(" decoder");
    ALOGV("[%s] onConfigure (surface=%p)", mComponentName.c_str(), mSurface.get());

    mCodec = AVUtils::get()->createCustomComponentByName(mCodecLooper, mime.c_str(), false /* encoder */, format);
    if (mCodec == NULL) {
    mCodec = MediaCodec::CreateByType(
            mCodecLooper, mime.c_str(), false /* encoder */, NULL /* err */, mPid);
    }
    int32_t secure = 0;
    if (format->findInt32("secure", &secure) && secure != 0) {
        if (mCodec != NULL) {
            mCodec->getName(&mComponentName);
            mComponentName.append(".secure");
            mCodec->release();
            ALOGI("[%s] creating", mComponentName.c_str());
            mCodec = MediaCodec::CreateByComponentName(
                    mCodecLooper, mComponentName.c_str(), NULL /* err */, mPid);
        }
    }
    if (mCodec == NULL) {
        ALOGE("Failed to create %s%s decoder",
                (secure ? "secure " : ""), mime.c_str());
        handleError(UNKNOWN_ERROR);
        return;
    }
    mIsSecure = secure;

    mCodec->getName(&mComponentName);

    status_t err;
    if (mSurface != NULL) {
        // disconnect from surface as MediaCodec will reconnect
        err = native_window_api_disconnect(
                mSurface.get(), NATIVE_WINDOW_API_MEDIA);
        // We treat this as a warning, as this is a preparatory step.
        // Codec will try to connect to the surface, which is where
        // any error signaling will occur.
        ALOGW_IF(err != OK, "failed to disconnect from surface: %d", err);
    }
    err = mCodec->configure(
            format, mSurface, NULL /* crypto */, 0 /* flags */);
    if (err != OK) {
        ALOGE("Failed to configure %s decoder (err=%d)", mComponentName.c_str(), err);
        mCodec->release();
        mCodec.clear();
        handleError(err);
        return;
    }
    rememberCodecSpecificData(format);

    // the following should work in configured state
    CHECK_EQ((status_t)OK, mCodec->getOutputFormat(&mOutputFormat));
    CHECK_EQ((status_t)OK, mCodec->getInputFormat(&mInputFormat));

    mStats->setString("mime", mime.c_str());
    mStats->setString("component-name", mComponentName.c_str());

    if (!mIsAudio) {
        int32_t width, height;
        if (mOutputFormat->findInt32("width", &width)
                && mOutputFormat->findInt32("height", &height)) {
            mStats->setInt32("width", width);
            mStats->setInt32("height", height);
        }
    }

    sp<AMessage> reply = new AMessage(kWhatCodecNotify, this);
    mCodec->setCallback(reply);

#ifdef DOLBY_ENABLE
    setDolbyMessage();
#endif // DOLBY_END
    err = mCodec->start();
    if (err != OK) {
        ALOGE("Failed to start %s decoder (err=%d)", mComponentName.c_str(), err);
        mCodec->release();
        mCodec.clear();
        handleError(err);
        return;
    }

    releaseAndResetMediaBuffers();

    mPaused = false;
    mResumePending = false;
}

void NuPlayer::Decoder::onSetParameters(const sp<AMessage> &params) {
    bool needAdjustLayers = false;
    float frameRateTotal;
    if (params->findFloat("frame-rate-total", &frameRateTotal)
            && mFrameRateTotal != frameRateTotal) {
        needAdjustLayers = true;
        mFrameRateTotal = frameRateTotal;
    }
<<<<<<< HEAD
    mCodec->setParameters(params);
=======

    int32_t numVideoTemporalLayerTotal;
    if (params->findInt32("temporal-layer-count", &numVideoTemporalLayerTotal)
            && numVideoTemporalLayerTotal >= 0
            && numVideoTemporalLayerTotal <= kMaxNumVideoTemporalLayers
            && mNumVideoTemporalLayerTotal != numVideoTemporalLayerTotal) {
        needAdjustLayers = true;
        mNumVideoTemporalLayerTotal = std::max(numVideoTemporalLayerTotal, 1);
    }

    if (needAdjustLayers && mNumVideoTemporalLayerTotal > 1) {
        // TODO: For now, layer fps is calculated for some specific architectures.
        // But it really should be extracted from the stream.
        mVideoTemporalLayerAggregateFps[0] =
            mFrameRateTotal / (float)(1ll << (mNumVideoTemporalLayerTotal - 1));
        for (int32_t i = 1; i < mNumVideoTemporalLayerTotal; ++i) {
            mVideoTemporalLayerAggregateFps[i] =
                mFrameRateTotal / (float)(1ll << (mNumVideoTemporalLayerTotal - i))
                + mVideoTemporalLayerAggregateFps[i - 1];
        }
    }

    float playbackSpeed;
    if (params->findFloat("playback-speed", &playbackSpeed)
            && mPlaybackSpeed != playbackSpeed) {
        needAdjustLayers = true;
        mPlaybackSpeed = playbackSpeed;
    }

    if (needAdjustLayers) {
        float decodeFrameRate = mFrameRateTotal;
        // enable temporal layering optimization only if we know the layering depth
        if (mNumVideoTemporalLayerTotal > 1) {
            int32_t layerId;
            for (layerId = 0; layerId < mNumVideoTemporalLayerTotal - 1; ++layerId) {
                if (mVideoTemporalLayerAggregateFps[layerId] * mPlaybackSpeed
                        >= kDisplayRefreshingRate * 0.9) {
                    break;
                }
            }
            mNumVideoTemporalLayerAllowed = layerId + 1;
            decodeFrameRate = mVideoTemporalLayerAggregateFps[layerId];
        }
        ALOGV("onSetParameters: allowed layers=%d, decodeFps=%g",
                mNumVideoTemporalLayerAllowed, decodeFrameRate);

        if (mCodec == NULL) {
            ALOGW("onSetParameters called before codec is created.");
            return;
        }

        sp<AMessage> codecParams = new AMessage();
        codecParams->setFloat("operating-rate", decodeFrameRate * mPlaybackSpeed);
        mCodec->setParameters(codecParams);
    }
>>>>>>> e720117e
}

void NuPlayer::Decoder::onSetRenderer(const sp<Renderer> &renderer) {
    bool hadNoRenderer = (mRenderer == NULL);
    mRenderer = renderer;
    if (hadNoRenderer && mRenderer != NULL) {
        // this means that the widevine legacy source is ready
        onRequestInputBuffers();
    }
}

void NuPlayer::Decoder::onGetInputBuffers(
        Vector<sp<ABuffer> > *dstBuffers) {
    CHECK_EQ((status_t)OK, mCodec->getWidevineLegacyBuffers(dstBuffers));
}

void NuPlayer::Decoder::onResume(bool notifyComplete) {
    mPaused = false;

    if (notifyComplete) {
        mResumePending = true;
    }
    mCodec->start();
}

void NuPlayer::Decoder::doFlush(bool notifyComplete) {
    if (mCCDecoder != NULL) {
        mCCDecoder->flush();
    }

    if (mRenderer != NULL) {
        mRenderer->flush(mIsAudio, notifyComplete);
        mRenderer->signalTimeDiscontinuity();
    }

    status_t err = OK;
    if (mCodec != NULL) {
        err = mCodec->flush();
        mCSDsToSubmit = mCSDsForCurrentFormat; // copy operator
        ++mBufferGeneration;
    }

    if (err != OK) {
        ALOGE("failed to flush %s (err=%d)", mComponentName.c_str(), err);
        handleError(err);
        // finish with posting kWhatFlushCompleted.
        // we attempt to release the buffers even if flush fails.
    }
    releaseAndResetMediaBuffers();
    mPaused = true;
}


void NuPlayer::Decoder::onFlush() {
    doFlush(true);

    if (isDiscontinuityPending()) {
        // This could happen if the client starts seeking/shutdown
        // after we queued an EOS for discontinuities.
        // We can consider discontinuity handled.
        finishHandleDiscontinuity(false /* flushOnTimeChange */);
    }

    sp<AMessage> notify = mNotify->dup();
    notify->setInt32("what", kWhatFlushCompleted);
    notify->post();
}

void NuPlayer::Decoder::onShutdown(bool notifyComplete) {
    status_t err = OK;

    // if there is a pending resume request, notify complete now
    notifyResumeCompleteIfNecessary();

    if (mCodec != NULL) {
        err = mCodec->release();
        mCodec = NULL;
        ++mBufferGeneration;

        if (mSurface != NULL) {
            // reconnect to surface as MediaCodec disconnected from it
            status_t error =
                    native_window_api_connect(mSurface.get(), NATIVE_WINDOW_API_MEDIA);
            ALOGW_IF(error != NO_ERROR,
                    "[%s] failed to connect to native window, error=%d",
                    mComponentName.c_str(), error);
        }
        mComponentName = "decoder";
    }

    releaseAndResetMediaBuffers();

    if (err != OK) {
        ALOGE("failed to release %s (err=%d)", mComponentName.c_str(), err);
        handleError(err);
        // finish with posting kWhatShutdownCompleted.
    }

    if (notifyComplete) {
        sp<AMessage> notify = mNotify->dup();
        notify->setInt32("what", kWhatShutdownCompleted);
        notify->post();
        mPaused = true;
    }
}

/*
 * returns true if we should request more data
 */
bool NuPlayer::Decoder::doRequestBuffers() {
    // mRenderer is only NULL if we have a legacy widevine source that
    // is not yet ready. In this case we must not fetch input.
    if (isDiscontinuityPending() || mRenderer == NULL) {
        return false;
    }
    status_t err = OK;
    while (err == OK && !mDequeuedInputBuffers.empty()) {
        size_t bufferIx = *mDequeuedInputBuffers.begin();
        sp<AMessage> msg = new AMessage();
        msg->setSize("buffer-ix", bufferIx);
        err = fetchInputData(msg);
        if (err != OK && err != ERROR_END_OF_STREAM) {
            // if EOS, need to queue EOS buffer
            break;
        }
        mDequeuedInputBuffers.erase(mDequeuedInputBuffers.begin());

        if (!mPendingInputMessages.empty()
                || !onInputBufferFetched(msg)) {
            mPendingInputMessages.push_back(msg);
        }
    }

    return err == -EWOULDBLOCK
            && mSource->feedMoreTSData() == OK;
}

void NuPlayer::Decoder::handleError(int32_t err)
{
    // We cannot immediately release the codec due to buffers still outstanding
    // in the renderer.  We signal to the player the error so it can shutdown/release the
    // decoder after flushing and increment the generation to discard unnecessary messages.

    ++mBufferGeneration;

    sp<AMessage> notify = mNotify->dup();
    notify->setInt32("what", kWhatError);
    notify->setInt32("err", err);
    notify->post();
}

bool NuPlayer::Decoder::handleAnInputBuffer(size_t index) {
    if (isDiscontinuityPending()) {
        return false;
    }

    sp<ABuffer> buffer;
    mCodec->getInputBuffer(index, &buffer);

    if (buffer == NULL) {
        handleError(UNKNOWN_ERROR);
        return false;
    }

    if (index >= mInputBuffers.size()) {
        for (size_t i = mInputBuffers.size(); i <= index; ++i) {
            mInputBuffers.add();
            mMediaBuffers.add();
            mInputBufferIsDequeued.add();
            mMediaBuffers.editItemAt(i) = NULL;
            mInputBufferIsDequeued.editItemAt(i) = false;
        }
    }
    mInputBuffers.editItemAt(index) = buffer;

    //CHECK_LT(bufferIx, mInputBuffers.size());

    if (mMediaBuffers[index] != NULL) {
        mMediaBuffers[index]->release();
        mMediaBuffers.editItemAt(index) = NULL;
    }
    mInputBufferIsDequeued.editItemAt(index) = true;

    if (!mCSDsToSubmit.isEmpty()) {
        sp<AMessage> msg = new AMessage();
        msg->setSize("buffer-ix", index);

        sp<ABuffer> buffer = mCSDsToSubmit.itemAt(0);
        ALOGI("[%s] resubmitting CSD", mComponentName.c_str());
        msg->setBuffer("buffer", buffer);
        mCSDsToSubmit.removeAt(0);
        if (!onInputBufferFetched(msg)) {
            handleError(UNKNOWN_ERROR);
            return false;
        }
        return true;
    }

    while (!mPendingInputMessages.empty()) {
        sp<AMessage> msg = *mPendingInputMessages.begin();
        if (!onInputBufferFetched(msg)) {
            break;
        }
        mPendingInputMessages.erase(mPendingInputMessages.begin());
    }

    if (!mInputBufferIsDequeued.editItemAt(index)) {
        return true;
    }

    mDequeuedInputBuffers.push_back(index);

    onRequestInputBuffers();
    return true;
}

bool NuPlayer::Decoder::handleAnOutputBuffer(
        size_t index,
        size_t offset,
        size_t size,
        int64_t timeUs,
        int32_t flags) {
//    CHECK_LT(bufferIx, mOutputBuffers.size());
    sp<ABuffer> buffer;
    mCodec->getOutputBuffer(index, &buffer);

    if (buffer == NULL) {
        handleError(UNKNOWN_ERROR);
        return false;
    }

    if (index >= mOutputBuffers.size()) {
        for (size_t i = mOutputBuffers.size(); i <= index; ++i) {
            mOutputBuffers.add();
        }
    }

    mOutputBuffers.editItemAt(index) = buffer;

    buffer->setRange(offset, size);
    buffer->meta()->clear();
    buffer->meta()->setInt64("timeUs", timeUs);

    bool eos = flags & MediaCodec::BUFFER_FLAG_EOS;
    // we do not expect CODECCONFIG or SYNCFRAME for decoder

    sp<AMessage> reply = new AMessage(kWhatRenderBuffer, this);
    reply->setSize("buffer-ix", index);
    reply->setInt32("generation", mBufferGeneration);

    if (eos) {
        ALOGI("[%s] saw output EOS", mIsAudio ? "audio" : "video");

        buffer->meta()->setInt32("eos", true);
        reply->setInt32("eos", true);
    } else if (mSkipRenderingUntilMediaTimeUs >= 0) {
        if (timeUs < mSkipRenderingUntilMediaTimeUs) {
            ALOGV("[%s] dropping buffer at time %lld as requested.",
                     mComponentName.c_str(), (long long)timeUs);

            reply->post();
            return true;
        }

        mSkipRenderingUntilMediaTimeUs = -1;
    } else if ((flags & MediaCodec::BUFFER_FLAG_DATACORRUPT) &&
            AVNuUtils::get()->dropCorruptFrame()) {
        ALOGV("[%s] dropping corrupt buffer at time %lld as requested.",
                     mComponentName.c_str(), (long long)timeUs);
        reply->post();
        return true;
    }

    mNumFramesTotal += !mIsAudio;

    // wait until 1st frame comes out to signal resume complete
    notifyResumeCompleteIfNecessary();

    if (mRenderer != NULL) {
        // send the buffer to renderer.
        mRenderer->queueBuffer(mIsAudio, buffer, reply);
        if (eos && !isDiscontinuityPending()) {
            mRenderer->queueEOS(mIsAudio, ERROR_END_OF_STREAM);
        }
    }

    return true;
}

void NuPlayer::Decoder::handleOutputFormatChange(const sp<AMessage> &format) {
    if (!mIsAudio) {
        int32_t width, height;
        if (format->findInt32("width", &width)
                && format->findInt32("height", &height)) {
            mStats->setInt32("width", width);
            mStats->setInt32("height", height);
        }
        sp<AMessage> notify = mNotify->dup();
        notify->setInt32("what", kWhatVideoSizeChanged);
        notify->setMessage("format", format);
        notify->post();
    } else if (mRenderer != NULL) {
        uint32_t flags;
        int64_t durationUs;
        bool hasVideo = (mSource->getFormat(false /* audio */) != NULL);
        if (getAudioDeepBufferSetting() // override regardless of source duration
                || (!hasVideo
                        && mSource->getDuration(&durationUs) == OK
                        && durationUs > AUDIO_SINK_MIN_DEEP_BUFFER_DURATION_US)) {
            flags = AUDIO_OUTPUT_FLAG_DEEP_BUFFER;
        } else {
            flags = AUDIO_OUTPUT_FLAG_NONE;
        }

        status_t err = mRenderer->openAudioSink(
                format, false /* offloadOnly */, hasVideo, flags, NULL /* isOffloaed */, mSource->isStreaming());
        if (err != OK) {
            handleError(err);
        }
    }
}

void NuPlayer::Decoder::releaseAndResetMediaBuffers() {
    for (size_t i = 0; i < mMediaBuffers.size(); i++) {
        if (mMediaBuffers[i] != NULL) {
            mMediaBuffers[i]->release();
            mMediaBuffers.editItemAt(i) = NULL;
        }
    }
    mMediaBuffers.resize(mInputBuffers.size());
    for (size_t i = 0; i < mMediaBuffers.size(); i++) {
        mMediaBuffers.editItemAt(i) = NULL;
    }
    mInputBufferIsDequeued.clear();
    mInputBufferIsDequeued.resize(mInputBuffers.size());
    for (size_t i = 0; i < mInputBufferIsDequeued.size(); i++) {
        mInputBufferIsDequeued.editItemAt(i) = false;
    }

    mPendingInputMessages.clear();
    mDequeuedInputBuffers.clear();
    mSkipRenderingUntilMediaTimeUs = -1;
}

void NuPlayer::Decoder::requestCodecNotification() {
    if (mCodec != NULL) {
        sp<AMessage> reply = new AMessage(kWhatCodecNotify, this);
        reply->setInt32("generation", mBufferGeneration);
        mCodec->requestActivityNotification(reply);
    }
}

bool NuPlayer::Decoder::isStaleReply(const sp<AMessage> &msg) {
    int32_t generation;
    CHECK(msg->findInt32("generation", &generation));
    return generation != mBufferGeneration;
}

status_t NuPlayer::Decoder::fetchInputData(sp<AMessage> &reply) {
    sp<ABuffer> accessUnit;
    bool dropAccessUnit = true;
    do {
        status_t err = mSource->dequeueAccessUnit(mIsAudio, &accessUnit);

        if (err == -EWOULDBLOCK) {
            return err;
        } else if (err != OK) {
            if (err == INFO_DISCONTINUITY) {
                int32_t type;
                CHECK(accessUnit->meta()->findInt32("discontinuity", &type));

                bool formatChange =
                    (mIsAudio &&
                     (type & ATSParser::DISCONTINUITY_AUDIO_FORMAT))
                    || (!mIsAudio &&
                            (type & ATSParser::DISCONTINUITY_VIDEO_FORMAT));

                bool timeChange = (type & ATSParser::DISCONTINUITY_TIME) != 0;

                ALOGI("%s discontinuity (format=%d, time=%d)",
                        mIsAudio ? "audio" : "video", formatChange, timeChange);

                bool seamlessFormatChange = false;
                sp<AMessage> newFormat = mSource->getFormat(mIsAudio);
                if (formatChange) {
                    seamlessFormatChange =
                        supportsSeamlessFormatChange(newFormat);
                    // treat seamless format change separately
                    formatChange = !seamlessFormatChange;
                }
                AVNuUtils::get()->checkFormatChange(&formatChange, accessUnit);

                // For format or time change, return EOS to queue EOS input,
                // then wait for EOS on output.
                if (formatChange /* not seamless */) {
                    mFormatChangePending = true;
                    err = ERROR_END_OF_STREAM;
                } else if (timeChange) {
                    rememberCodecSpecificData(newFormat);
                    mTimeChangePending = true;
                    err = ERROR_END_OF_STREAM;
                } else if (seamlessFormatChange) {
                    // reuse existing decoder and don't flush
                    rememberCodecSpecificData(newFormat);
                    continue;
                } else {
                    // This stream is unaffected by the discontinuity
                    return -EWOULDBLOCK;
                }
            }

            // reply should only be returned without a buffer set
            // when there is an error (including EOS)
            CHECK(err != OK);

            reply->setInt32("err", err);
            return ERROR_END_OF_STREAM;
        }

        dropAccessUnit = false;
<<<<<<< HEAD
        if (!mIsAudio
                && !mIsSecure
                && mRenderer->getVideoLateByUs() > 100000ll
                && mIsVideoAVC
                && !IsAVCReferenceFrame(accessUnit)) {
            dropAccessUnit = true;
            ++mNumInputFramesDropped;
=======
        if (!mIsAudio && !mIsSecure) {
            int32_t layerId = 0;
            bool haveLayerId = accessUnit->meta()->findInt32("temporal-layer-id", &layerId);
            if (mRenderer->getVideoLateByUs() > 100000ll
                    && mIsVideoAVC
                    && !IsAVCReferenceFrame(accessUnit)) {
                dropAccessUnit = true;
            } else if (haveLayerId && mNumVideoTemporalLayerTotal > 1) {
                // Add only one layer each time.
                if (layerId > mCurrentMaxVideoTemporalLayerId + 1
                        || layerId >= mNumVideoTemporalLayerAllowed) {
                    dropAccessUnit = true;
                    ALOGV("dropping layer(%d), speed=%g, allowed layer count=%d, max layerId=%d",
                            layerId, mPlaybackSpeed, mNumVideoTemporalLayerAllowed,
                            mCurrentMaxVideoTemporalLayerId);
                } else if (layerId > mCurrentMaxVideoTemporalLayerId) {
                    mCurrentMaxVideoTemporalLayerId = layerId;
                } else if (layerId == 0 && mNumVideoTemporalLayerTotal > 1 && IsIDR(accessUnit)) {
                    mCurrentMaxVideoTemporalLayerId = mNumVideoTemporalLayerTotal - 1;
                }
            }
            if (dropAccessUnit) {
                if (layerId <= mCurrentMaxVideoTemporalLayerId && layerId > 0) {
                    mCurrentMaxVideoTemporalLayerId = layerId - 1;
                }
                ++mNumInputFramesDropped;
            }
>>>>>>> e720117e
        }
    } while (dropAccessUnit);

    // ALOGV("returned a valid buffer of %s data", mIsAudio ? "mIsAudio" : "video");
#if 0
    int64_t mediaTimeUs;
    CHECK(accessUnit->meta()->findInt64("timeUs", &mediaTimeUs));
    ALOGV("[%s] feeding input buffer at media time %.3f",
         mIsAudio ? "audio" : "video",
         mediaTimeUs / 1E6);
#endif

    if (mCCDecoder != NULL) {
        mCCDecoder->decode(accessUnit);
    }

    reply->setBuffer("buffer", accessUnit);

    return OK;
}

bool NuPlayer::Decoder::onInputBufferFetched(const sp<AMessage> &msg) {
    size_t bufferIx;
    CHECK(msg->findSize("buffer-ix", &bufferIx));
    CHECK_LT(bufferIx, mInputBuffers.size());
    sp<ABuffer> codecBuffer = mInputBuffers[bufferIx];

    sp<ABuffer> buffer;
    bool hasBuffer = msg->findBuffer("buffer", &buffer);

    // handle widevine classic source - that fills an arbitrary input buffer
    MediaBuffer *mediaBuffer = NULL;
    if (hasBuffer) {
        mediaBuffer = (MediaBuffer *)(buffer->getMediaBufferBase());
        if (mediaBuffer != NULL) {
            // likely filled another buffer than we requested: adjust buffer index
            size_t ix;
            for (ix = 0; ix < mInputBuffers.size(); ix++) {
                const sp<ABuffer> &buf = mInputBuffers[ix];
                if (buf->data() == mediaBuffer->data()) {
                    // all input buffers are dequeued on start, hence the check
                    if (!mInputBufferIsDequeued[ix]) {
                        ALOGV("[%s] received MediaBuffer for #%zu instead of #%zu",
                                mComponentName.c_str(), ix, bufferIx);
                        mediaBuffer->release();
                        return false;
                    }

                    // TRICKY: need buffer for the metadata, so instead, set
                    // codecBuffer to the same (though incorrect) buffer to
                    // avoid a memcpy into the codecBuffer
                    codecBuffer = buffer;
                    codecBuffer->setRange(
                            mediaBuffer->range_offset(),
                            mediaBuffer->range_length());
                    bufferIx = ix;
                    break;
                }
            }
            CHECK(ix < mInputBuffers.size());
        }
    }

    if (buffer == NULL /* includes !hasBuffer */) {
        int32_t streamErr = ERROR_END_OF_STREAM;
        CHECK(msg->findInt32("err", &streamErr) || !hasBuffer);

        CHECK(streamErr != OK);

        // attempt to queue EOS
        status_t err = mCodec->queueInputBuffer(
                bufferIx,
                0,
                0,
                0,
                MediaCodec::BUFFER_FLAG_EOS);
        if (err == OK) {
            mInputBufferIsDequeued.editItemAt(bufferIx) = false;
        } else if (streamErr == ERROR_END_OF_STREAM) {
            streamErr = err;
            // err will not be ERROR_END_OF_STREAM
        }

        if (streamErr != ERROR_END_OF_STREAM) {
            ALOGE("Stream error for %s (err=%d), EOS %s queued",
                    mComponentName.c_str(),
                    streamErr,
                    err == OK ? "successfully" : "unsuccessfully");
            handleError(streamErr);
        }
    } else {
        sp<AMessage> extra;
        if (buffer->meta()->findMessage("extra", &extra) && extra != NULL) {
            int64_t resumeAtMediaTimeUs;
            if (extra->findInt64(
                        "resume-at-mediaTimeUs", &resumeAtMediaTimeUs)) {
                ALOGI("[%s] suppressing rendering until %lld us",
                        mComponentName.c_str(), (long long)resumeAtMediaTimeUs);
                mSkipRenderingUntilMediaTimeUs = resumeAtMediaTimeUs;
            }
        }

        int64_t timeUs = 0;
        uint32_t flags = 0;
        CHECK(buffer->meta()->findInt64("timeUs", &timeUs));

        int32_t eos, csd;
        // we do not expect SYNCFRAME for decoder
        if (buffer->meta()->findInt32("eos", &eos) && eos) {
            flags |= MediaCodec::BUFFER_FLAG_EOS;
        } else if (buffer->meta()->findInt32("csd", &csd) && csd) {
            flags |= MediaCodec::BUFFER_FLAG_CODECCONFIG;
        }

        // copy into codec buffer
        if (buffer != codecBuffer) {
            if (buffer->size() > codecBuffer->capacity()) {
                handleError(ERROR_BUFFER_TOO_SMALL);
                mDequeuedInputBuffers.push_back(bufferIx);
                return false;
            }
            codecBuffer->setRange(0, buffer->size());
            memcpy(codecBuffer->data(), buffer->data(), buffer->size());
        }

        status_t err = mCodec->queueInputBuffer(
                        bufferIx,
                        codecBuffer->offset(),
                        codecBuffer->size(),
                        timeUs,
                        flags);
        if (err != OK) {
            if (mediaBuffer != NULL) {
                mediaBuffer->release();
            }
            ALOGE("Failed to queue input buffer for %s (err=%d)",
                    mComponentName.c_str(), err);
            handleError(err);
        } else {
            mInputBufferIsDequeued.editItemAt(bufferIx) = false;
            if (mediaBuffer != NULL) {
                CHECK(mMediaBuffers[bufferIx] == NULL);
                mMediaBuffers.editItemAt(bufferIx) = mediaBuffer;
            }
        }
    }
    return true;
}

void NuPlayer::Decoder::onRenderBuffer(const sp<AMessage> &msg) {
    status_t err;
    int32_t render;
    size_t bufferIx;
    int32_t eos;
    CHECK(msg->findSize("buffer-ix", &bufferIx));

    if (!mIsAudio) {
        int64_t timeUs;
        sp<ABuffer> buffer = mOutputBuffers[bufferIx];
        buffer->meta()->findInt64("timeUs", &timeUs);

        if (mCCDecoder != NULL && mCCDecoder->isSelected()) {
            mCCDecoder->display(timeUs);
        }
    }

    if (msg->findInt32("render", &render) && render) {
        int64_t timestampNs;
        CHECK(msg->findInt64("timestampNs", &timestampNs));
        err = mCodec->renderOutputBufferAndRelease(bufferIx, timestampNs);
    } else {
        mNumOutputFramesDropped += !mIsAudio;
        err = mCodec->releaseOutputBuffer(bufferIx);
    }
    if (err != OK) {
        ALOGE("failed to release output buffer for %s (err=%d)",
                mComponentName.c_str(), err);
        handleError(err);
    }
    if (msg->findInt32("eos", &eos) && eos
            && isDiscontinuityPending()) {
        finishHandleDiscontinuity(true /* flushOnTimeChange */);
    }
}

bool NuPlayer::Decoder::isDiscontinuityPending() const {
    return mFormatChangePending || mTimeChangePending;
}

void NuPlayer::Decoder::finishHandleDiscontinuity(bool flushOnTimeChange) {
    ALOGV("finishHandleDiscontinuity: format %d, time %d, flush %d",
            mFormatChangePending, mTimeChangePending, flushOnTimeChange);

    // If we have format change, pause and wait to be killed;
    // If we have time change only, flush and restart fetching.

    if (mFormatChangePending) {
        mPaused = true;
    } else if (mTimeChangePending) {
        if (flushOnTimeChange) {
            doFlush(false /* notifyComplete */);
            signalResume(false /* notifyComplete */);
        }
    }

    // Notify NuPlayer to either shutdown decoder, or rescan sources
    sp<AMessage> msg = mNotify->dup();
    msg->setInt32("what", kWhatInputDiscontinuity);
    msg->setInt32("formatChange", mFormatChangePending);
    msg->post();

    mFormatChangePending = false;
    mTimeChangePending = false;
}

bool NuPlayer::Decoder::supportsSeamlessAudioFormatChange(
        const sp<AMessage> &targetFormat) const {
    if (targetFormat == NULL) {
        return true;
    }

    AString mime;
    if (!targetFormat->findString("mime", &mime)) {
        return false;
    }

    if (!strcasecmp(mime.c_str(), MEDIA_MIMETYPE_AUDIO_AAC)) {
        // field-by-field comparison
        const char * keys[] = { "channel-count", "sample-rate", "is-adts" };
        for (unsigned int i = 0; i < sizeof(keys) / sizeof(keys[0]); i++) {
            int32_t oldVal, newVal;
            if (!mInputFormat->findInt32(keys[i], &oldVal) ||
                    !targetFormat->findInt32(keys[i], &newVal) ||
                    oldVal != newVal) {
                return false;
            }
        }

        sp<ABuffer> oldBuf, newBuf;
        if (mInputFormat->findBuffer("csd-0", &oldBuf) &&
                targetFormat->findBuffer("csd-0", &newBuf)) {
            if (oldBuf->size() != newBuf->size()) {
                return false;
            }
            return !memcmp(oldBuf->data(), newBuf->data(), oldBuf->size());
        }
    }
    return false;
}

bool NuPlayer::Decoder::supportsSeamlessFormatChange(const sp<AMessage> &targetFormat) const {
    if (mInputFormat == NULL) {
        return false;
    }

    if (targetFormat == NULL) {
        return true;
    }

    AString oldMime, newMime;
    if (!mInputFormat->findString("mime", &oldMime)
            || !targetFormat->findString("mime", &newMime)
            || !(oldMime == newMime)) {
        return false;
    }

    bool audio = !strncasecmp(oldMime.c_str(), "audio/", strlen("audio/"));
    bool seamless;
    if (audio) {
        seamless = supportsSeamlessAudioFormatChange(targetFormat);
    } else {
        int32_t isAdaptive;
        seamless = (mCodec != NULL &&
                mInputFormat->findInt32("adaptive-playback", &isAdaptive) &&
                isAdaptive);
    }

    ALOGV("%s seamless support for %s", seamless ? "yes" : "no", oldMime.c_str());
    return seamless;
}

void NuPlayer::Decoder::rememberCodecSpecificData(const sp<AMessage> &format) {
    if (format == NULL) {
        return;
    }
    mCSDsForCurrentFormat.clear();
    for (int32_t i = 0; ; ++i) {
        AString tag = "csd-";
        tag.append(i);
        sp<ABuffer> buffer;
        if (!format->findBuffer(tag.c_str(), &buffer)) {
            break;
        }
        mCSDsForCurrentFormat.push(buffer);
    }
}

void NuPlayer::Decoder::notifyResumeCompleteIfNecessary() {
    if (mResumePending) {
        mResumePending = false;

        sp<AMessage> notify = mNotify->dup();
        notify->setInt32("what", kWhatResumeCompleted);
        notify->post();
    }
}

}  // namespace android
<|MERGE_RESOLUTION|>--- conflicted
+++ resolved
@@ -101,14 +101,11 @@
       mIsSecure(false),
       mFormatChangePending(false),
       mTimeChangePending(false),
-<<<<<<< HEAD
-=======
       mFrameRateTotal(kDefaultVideoFrameRateTotal),
       mPlaybackSpeed(1.0f),
       mNumVideoTemporalLayerTotal(1), // decode all layers
       mNumVideoTemporalLayerAllowed(1),
       mCurrentMaxVideoTemporalLayerId(0),
->>>>>>> e720117e
       mResumePending(false),
       mComponentName("decoder") {
     mCodecLooper = new ALooper;
@@ -383,9 +380,6 @@
         needAdjustLayers = true;
         mFrameRateTotal = frameRateTotal;
     }
-<<<<<<< HEAD
-    mCodec->setParameters(params);
-=======
 
     int32_t numVideoTemporalLayerTotal;
     if (params->findInt32("temporal-layer-count", &numVideoTemporalLayerTotal)
@@ -441,7 +435,6 @@
         codecParams->setFloat("operating-rate", decodeFrameRate * mPlaybackSpeed);
         mCodec->setParameters(codecParams);
     }
->>>>>>> e720117e
 }
 
 void NuPlayer::Decoder::onSetRenderer(const sp<Renderer> &renderer) {
@@ -862,15 +855,6 @@
         }
 
         dropAccessUnit = false;
-<<<<<<< HEAD
-        if (!mIsAudio
-                && !mIsSecure
-                && mRenderer->getVideoLateByUs() > 100000ll
-                && mIsVideoAVC
-                && !IsAVCReferenceFrame(accessUnit)) {
-            dropAccessUnit = true;
-            ++mNumInputFramesDropped;
-=======
         if (!mIsAudio && !mIsSecure) {
             int32_t layerId = 0;
             bool haveLayerId = accessUnit->meta()->findInt32("temporal-layer-id", &layerId);
@@ -898,7 +882,6 @@
                 }
                 ++mNumInputFramesDropped;
             }
->>>>>>> e720117e
         }
     } while (dropAccessUnit);
 
