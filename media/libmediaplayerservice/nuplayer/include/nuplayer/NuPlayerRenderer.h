/*
 * Copyright (C) 2010 The Android Open Source Project
 *
 * Licensed under the Apache License, Version 2.0 (the "License");
 * you may not use this file except in compliance with the License.
 * You may obtain a copy of the License at
 *
 *      http://www.apache.org/licenses/LICENSE-2.0
 *
 * Unless required by applicable law or agreed to in writing, software
 * distributed under the License is distributed on an "AS IS" BASIS,
 * WITHOUT WARRANTIES OR CONDITIONS OF ANY KIND, either express or implied.
 * See the License for the specific language governing permissions and
 * limitations under the License.
 */

#ifndef NUPLAYER_RENDERER_H_

#define NUPLAYER_RENDERER_H_

#include <atomic>

#include <media/AudioResamplerPublic.h>
#include <media/AVSyncSettings.h>

#include "NuPlayer.h"

namespace android {

class  AWakeLock;
struct MediaClock;
class MediaCodecBuffer;
struct VideoFrameSchedulerBase;

struct NuPlayer::Renderer : public AHandler {
    enum Flags {
        FLAG_REAL_TIME = 1,
        FLAG_OFFLOAD_AUDIO = 2,
    };
    Renderer(const sp<MediaPlayerBase::AudioSink> &sink,
             const sp<MediaClock> &mediaClock,
             const sp<AMessage> &notify,
             uint32_t flags = 0);

    static size_t AudioSinkCallback(
            MediaPlayerBase::AudioSink *audioSink,
            void *data, size_t size, void *me,
            MediaPlayerBase::AudioSink::cb_event_t event);

    void queueBuffer(
            bool audio,
            const sp<MediaCodecBuffer> &buffer,
            const sp<AMessage> &notifyConsumed);

    void queueEOS(bool audio, status_t finalResult);

    status_t setPlaybackSettings(const AudioPlaybackRate &rate /* sanitized */);
    status_t getPlaybackSettings(AudioPlaybackRate *rate /* nonnull */);
    status_t setSyncSettings(const AVSyncSettings &sync, float videoFpsHint);
    status_t getSyncSettings(AVSyncSettings *sync /* nonnull */, float *videoFps /* nonnull */);

    void flush(bool audio, bool notifyComplete);

    void signalTimeDiscontinuity();

    void signalDisableOffloadAudio();
    void signalEnableOffloadAudio();

    void pause();
    void resume();

    void setVideoFrameRate(float fps);
    void setIsSeekonPause();

    status_t getCurrentPosition(int64_t *mediaUs);
    int64_t getVideoLateByUs();

    bool isVideoPrerollCompleted() const;
    bool isVideoSampleReceived() const;

    status_t openAudioSink(
            const sp<AMessage> &format,
            bool offloadOnly,
            bool hasVideo,
            uint32_t flags,
            bool *isOffloaded,
            bool isStreaming);
    void closeAudioSink();

    // re-open audio sink after all pending audio buffers played.
    void changeAudioFormat(
            const sp<AMessage> &format,
            bool offloadOnly,
            bool hasVideo,
            uint32_t flags,
            bool isStreaming,
            const sp<AMessage> &notify);

    enum {
        kWhatEOS                      = 'eos ',
        kWhatFlushComplete            = 'fluC',
        kWhatPosition                 = 'posi',
        kWhatVideoRenderingStart      = 'vdrd',
        kWhatMediaRenderingStart      = 'mdrd',
        kWhatAudioTearDown            = 'adTD',
        kWhatAudioOffloadPauseTimeout = 'aOPT',
<<<<<<< HEAD
        kWhatVideoPrerollComplete     = 'vdpC',
=======
        kWhatReleaseWakeLock          = 'adRL',
>>>>>>> d7c7465f
    };

    enum AudioTearDownReason {
        kDueToError = 0,   // Could restart with either offload or non-offload.
        kDueToTimeout,
        kForceNonOffload,  // Restart only with non-offload.
    };

protected:
    virtual ~Renderer();

    virtual void onMessageReceived(const sp<AMessage> &msg);

    enum {
        kWhatDrainAudioQueue     = 'draA',
        kWhatDrainVideoQueue     = 'draV',
        kWhatPostDrainVideoQueue = 'pDVQ',
        kWhatQueueBuffer         = 'queB',
        kWhatQueueEOS            = 'qEOS',
        kWhatConfigPlayback      = 'cfPB',
        kWhatConfigSync          = 'cfSy',
        kWhatGetPlaybackSettings = 'gPbS',
        kWhatGetSyncSettings     = 'gSyS',
        kWhatFlush               = 'flus',
        kWhatPause               = 'paus',
        kWhatResume              = 'resm',
        kWhatOpenAudioSink       = 'opnA',
        kWhatCloseAudioSink      = 'clsA',
        kWhatChangeAudioFormat   = 'chgA',
        kWhatStopAudioSink       = 'stpA',
        kWhatDisableOffloadAudio = 'noOA',
        kWhatEnableOffloadAudio  = 'enOA',
        kWhatSetVideoFrameRate   = 'sVFR',
    };

    // if mBuffer != nullptr, it's a buffer containing real data.
    // else if mNotifyConsumed == nullptr, it's EOS.
    // else it's a tag for re-opening audio sink in different format.
    struct QueueEntry {
        sp<MediaCodecBuffer> mBuffer;
        sp<AMessage> mMeta;
        sp<AMessage> mNotifyConsumed;
        size_t mOffset;
        status_t mFinalResult;
        int32_t mBufferOrdinal;
    };

    static const int64_t kMinPositionUpdateDelayUs;

    sp<MediaPlayerBase::AudioSink> mAudioSink;
    bool mUseVirtualAudioSink;
    sp<AMessage> mNotify;
    Mutex mLock;
    uint32_t mFlags;
    List<QueueEntry> mAudioQueue;
    List<QueueEntry> mVideoQueue;
    uint32_t mNumFramesWritten;
    sp<VideoFrameSchedulerBase> mVideoScheduler;

    bool mDrainAudioQueuePending;
    bool mDrainVideoQueuePending;
    int32_t mAudioQueueGeneration;
    int32_t mVideoQueueGeneration;
    int32_t mAudioDrainGeneration;
    int32_t mVideoDrainGeneration;
    int32_t mAudioEOSGeneration;

    const sp<MediaClock> mMediaClock;
    float mPlaybackRate; // audio track rate

    AudioPlaybackRate mPlaybackSettings;
    AVSyncSettings mSyncSettings;
    float mVideoFpsHint;

    int64_t mAudioFirstAnchorTimeMediaUs;
    int64_t mAnchorTimeMediaUs;
    int64_t mAnchorNumFramesWritten;
    int64_t mVideoLateByUs;
    int64_t mNextVideoTimeMediaUs;
    bool mHasAudio;
    bool mHasVideo;

    bool mNotifyCompleteAudio;
    bool mNotifyCompleteVideo;

    bool mSyncQueues;

    // modified on only renderer's thread.
    bool mPaused;
    int64_t mPauseDrainAudioAllowedUs; // time when we can drain/deliver audio in pause mode.

    bool mVideoSampleReceived;
    bool mVideoRenderingStarted;
    int32_t mVideoRenderingStartGeneration;
    int32_t mAudioRenderingStartGeneration;
    bool mRenderingDataDelivered;

    int64_t mNextAudioClockUpdateTimeUs;
    // the media timestamp of last audio sample right before EOS.
    int64_t mLastAudioMediaTimeUs;

    int32_t mAudioOffloadPauseTimeoutGeneration;
    bool mAudioTornDown;
    audio_offload_info_t mCurrentOffloadInfo;

    struct PcmInfo {
        audio_channel_mask_t mChannelMask;
        audio_output_flags_t mFlags;
        audio_format_t mFormat;
        int32_t mNumChannels;
        int32_t mSampleRate;
    };
    PcmInfo mCurrentPcmInfo;
    static const PcmInfo AUDIO_PCMINFO_INITIALIZER;

    int32_t mTotalBuffersQueued;
    int32_t mLastAudioBufferDrained;
    bool mUseAudioCallback;

    sp<AWakeLock> mWakeLock;

    std::atomic_flag mSyncFlag = ATOMIC_FLAG_INIT;
    Mutex mSyncLock;
    Condition mSyncCondition;
    int64_t mSyncCount{0};

    status_t getCurrentPositionOnLooper(int64_t *mediaUs);
    status_t getCurrentPositionOnLooper(
            int64_t *mediaUs, int64_t nowUs, bool allowPastQueuedVideo = false);
    bool getCurrentPositionIfPaused_l(int64_t *mediaUs);
    status_t getCurrentPositionFromAnchor(
            int64_t *mediaUs, int64_t nowUs, bool allowPastQueuedVideo = false);

    void notifyEOSCallback();
    size_t fillAudioBuffer(void *buffer, size_t size);

    bool onDrainAudioQueue();
    void drainAudioQueueUntilLastEOS();
    int64_t getPendingAudioPlayoutDurationUs(int64_t nowUs);
    void postDrainAudioQueue_l(int64_t delayUs = 0);

    void clearAnchorTime();
    void clearAudioFirstAnchorTime_l();
    void setAudioFirstAnchorTimeIfNeeded_l(int64_t mediaUs);
    void setVideoLateByUs(int64_t lateUs);

    void onNewAudioMediaTime(int64_t mediaTimeUs);
    int64_t getRealTimeUs(int64_t mediaTimeUs, int64_t nowUs);

    void onDrainVideoQueue();
    void postDrainVideoQueue();

    void prepareForMediaRenderingStart_l();
    void notifyIfMediaRenderingStarted_l();

    void onQueueBuffer(const sp<AMessage> &msg);
    void onQueueEOS(const sp<AMessage> &msg);
    void onFlush(const sp<AMessage> &msg);
    void onAudioSinkChanged();
    void onDisableOffloadAudio();
    void onEnableOffloadAudio();
    status_t onConfigPlayback(const AudioPlaybackRate &rate /* sanitized */);
    status_t onGetPlaybackSettings(AudioPlaybackRate *rate /* nonnull */);
    status_t onConfigSync(const AVSyncSettings &sync, float videoFpsHint);
    status_t onGetSyncSettings(AVSyncSettings *sync /* nonnull */, float *videoFps /* nonnull */);

    void onPause();
    void onResume();
    void onSetVideoFrameRate(float fps);
    int32_t getQueueGeneration(bool audio);
    int32_t getDrainGeneration(bool audio);
    bool getSyncQueues();
    void onAudioTearDown(AudioTearDownReason reason);
    virtual status_t onOpenAudioSink(
            const sp<AMessage> &format,
            bool offloadOnly,
            bool hasVideo,
            uint32_t flags,
            bool isStreaming);
    void onCloseAudioSink();
    void onChangeAudioFormat(const sp<AMessage> &meta, const sp<AMessage> &notify);

    void notifyEOS(bool audio, status_t finalResult, int64_t delayUs = 0);
    void notifyEOS_l(bool audio, status_t finalResult, int64_t delayUs = 0);
    void notifyFlushComplete(bool audio);
    void notifyPosition();
    void notifyVideoLateBy(int64_t lateByUs);
    void notifyVideoRenderingStart();
    void notifyAudioTearDown(AudioTearDownReason reason);

    void flushQueue(List<QueueEntry> *queue);
    bool dropBufferIfStale(bool audio, const sp<AMessage> &msg);
    void syncQueuesDone_l();

    bool offloadingAudio() const { return (mFlags & FLAG_OFFLOAD_AUDIO) != 0; }

    void startAudioOffloadPauseTimeout();
    void cancelAudioOffloadPauseTimeout();

    int64_t getDurationUsIfPlayedAtSampleRate(uint32_t numFrames);

    DISALLOW_EVIL_CONSTRUCTORS(Renderer);

private:
    bool mNeedVideoClearAnchor;
    bool mIsSeekonPause;
    float mVideoRenderFps;
};

} // namespace android

#endif  // NUPLAYER_RENDERER_H_<|MERGE_RESOLUTION|>--- conflicted
+++ resolved
@@ -104,11 +104,8 @@
         kWhatMediaRenderingStart      = 'mdrd',
         kWhatAudioTearDown            = 'adTD',
         kWhatAudioOffloadPauseTimeout = 'aOPT',
-<<<<<<< HEAD
         kWhatVideoPrerollComplete     = 'vdpC',
-=======
         kWhatReleaseWakeLock          = 'adRL',
->>>>>>> d7c7465f
     };
 
     enum AudioTearDownReason {
