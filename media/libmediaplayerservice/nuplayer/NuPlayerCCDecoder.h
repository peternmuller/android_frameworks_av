/*
 * Copyright 2014 The Android Open Source Project
 *
 * Licensed under the Apache License, Version 2.0 (the "License");
 * you may not use this file except in compliance with the License.
 * You may obtain a copy of the License at
 *
 *      http://www.apache.org/licenses/LICENSE-2.0
 *
 * Unless required by applicable law or agreed to in writing, software
 * distributed under the License is distributed on an "AS IS" BASIS,
 * WITHOUT WARRANTIES OR CONDITIONS OF ANY KIND, either express or implied.
 * See the License for the specific language governing permissions and
 * limitations under the License.
 */

#ifndef NUPLAYER_CCDECODER_H_

#define NUPLAYER_CCDECODER_H_

#include "NuPlayer.h"

namespace android {

struct NuPlayer::CCDecoder : public RefBase {
    enum {
        kWhatClosedCaptionData,
        kWhatTrackAdded,
    };

<<<<<<< HEAD
    enum {
        kTrackTypeCEA608,
        kTrackTypeCEA708,
    };

    CCDecoder(const sp<AMessage> &notify);
=======
    explicit CCDecoder(const sp<AMessage> &notify);
>>>>>>> fd923e7f

    size_t getTrackCount() const;
    sp<AMessage> getTrackInfo(size_t index) const;
    status_t selectTrack(size_t index, bool select);
    bool isSelected() const;
    void decode(const sp<ABuffer> &accessUnit);
    void display(int64_t timeUs);
    void flush();

private:
    // CC track identifier.
    struct CCTrack {
        CCTrack() : mTrackType(0), mTrackChannel(0) { }

        CCTrack(const int32_t trackType, const size_t trackChannel)
            : mTrackType(trackType), mTrackChannel(trackChannel) { }

        int32_t mTrackType;
        size_t mTrackChannel;

        // The ordering of CCTracks is to build a map of track to index.
        // It is necessary to find the index of the matched CCTrack when CC data comes.
        int compare(const NuPlayer::CCDecoder::CCTrack& rhs) const;
        inline bool operator<(const NuPlayer::CCDecoder::CCTrack& rhs) const;
        inline bool operator==(const NuPlayer::CCDecoder::CCTrack& rhs) const;
        inline bool operator!=(const NuPlayer::CCDecoder::CCTrack& rhs) const;
    };

    sp<AMessage> mNotify;
    KeyedVector<int64_t, sp<ABuffer> > mCCMap;
    ssize_t mSelectedTrack;
    KeyedVector<CCTrack, size_t> mTrackIndices;
    Vector<CCTrack> mTracks;

    // CEA-608 closed caption
    size_t mLine21Channels[2]; // The current channels of NTSC_CC_FIELD_{1, 2}

    // CEA-708 closed caption
    sp<ABuffer> mDTVCCPacket;

    bool isTrackValid(size_t index) const;
    size_t getTrackIndex(int32_t trackType, size_t channel, bool *trackAdded);

    // Extract from H.264 SEIs
    bool extractFromSEI(const sp<ABuffer> &accessUnit);
    bool parseSEINalUnit(int64_t timeUs, const uint8_t *data, size_t size);

    // Extract from MPEG user data
    bool extractFromMPEGUserData(const sp<ABuffer> &accessUnit);
    bool parseMPEGUserDataUnit(int64_t timeUs, const uint8_t *data, size_t size);

    // Extract CC tracks from MPEG_cc_data
    bool parseMPEGCCData(int64_t timeUs, const uint8_t *data, size_t size);
    bool parseDTVCCPacket(int64_t timeUs, const uint8_t *data, size_t size);

    DISALLOW_EVIL_CONSTRUCTORS(CCDecoder);
};

}  // namespace android

#endif  // NUPLAYER_CCDECODER_H_<|MERGE_RESOLUTION|>--- conflicted
+++ resolved
@@ -28,16 +28,12 @@
         kWhatTrackAdded,
     };
 
-<<<<<<< HEAD
     enum {
         kTrackTypeCEA608,
         kTrackTypeCEA708,
     };
 
-    CCDecoder(const sp<AMessage> &notify);
-=======
     explicit CCDecoder(const sp<AMessage> &notify);
->>>>>>> fd923e7f
 
     size_t getTrackCount() const;
     sp<AMessage> getTrackInfo(size_t index) const;
