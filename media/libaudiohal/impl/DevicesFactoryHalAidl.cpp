/*
 * Copyright (C) 2022 The Android Open Source Project
 *
 * Licensed under the Apache License, Version 2.0 (the "License");
 * you may not use this file except in compliance with the License.
 * You may obtain a copy of the License at
 *
 *      http://www.apache.org/licenses/LICENSE-2.0
 *
 * Unless required by applicable law or agreed to in writing, software
 * distributed under the License is distributed on an "AS IS" BASIS,
 * WITHOUT WARRANTIES OR CONDITIONS OF ANY KIND, either express or implied.
 * See the License for the specific language governing permissions and
 * limitations under the License.
 */

#include <algorithm>
#include <map>
#include <memory>
#include <mutex>
#include <string>

#define LOG_TAG "DevicesFactoryHalAidl"
//#define LOG_NDEBUG 0


#include <aidl/android/hardware/audio/core/IModule.h>
#include <aidl/android/media/audio/BnHalAdapterVendorExtension.h>
#include <android/binder_manager.h>
#include <cutils/properties.h>
#include <media/AidlConversionNdkCpp.h>
#include <media/AidlConversionUtil.h>
#include <qti-audio-core/HalAdapterVendorExtension.h>
#include <utils/Log.h>

#include "DeviceHalAidl.h"
#include "DevicesFactoryHalAidl.h"

using aidl::android::aidl_utils::statusTFromBinderStatus;
using aidl::android::hardware::audio::core::IConfig;
using aidl::android::hardware::audio::core::IModule;
using aidl::android::hardware::audio::core::SurroundSoundConfig;
using aidl::android::hardware::audio::core::VendorParameter;
using aidl::android::media::audio::common::AudioHalEngineConfig;
using aidl::android::media::audio::IHalAdapterVendorExtension;
using android::detail::AudioHalVersionInfo;

namespace android {

namespace {

ConversionResult<media::SurroundSoundConfig::SurroundFormatFamily>
ndk2cpp_SurroundSoundConfigFormatFamily(const SurroundSoundConfig::SurroundFormatFamily& ndk) {
    media::SurroundSoundConfig::SurroundFormatFamily cpp;
    cpp.primaryFormat = VALUE_OR_RETURN(ndk2cpp_AudioFormatDescription(ndk.primaryFormat));
    cpp.subFormats = VALUE_OR_RETURN(::aidl::android::convertContainer<std::vector<
            media::audio::common::AudioFormatDescription>>(ndk.subFormats,
                    ndk2cpp_AudioFormatDescription));
    return cpp;
}

ConversionResult<media::SurroundSoundConfig>
ndk2cpp_SurroundSoundConfig(const SurroundSoundConfig& ndk) {
    media::SurroundSoundConfig cpp;
    cpp.formatFamilies = VALUE_OR_RETURN(::aidl::android::convertContainer<std::vector<
            media::SurroundSoundConfig::SurroundFormatFamily>>(ndk.formatFamilies,
                    ndk2cpp_SurroundSoundConfigFormatFamily));
    return cpp;
}

class HalAdapterVendorExtensionWrapper :
            public ::aidl::android::media::audio::BnHalAdapterVendorExtension {
  private:
    template<typename F>
    ndk::ScopedAStatus callWithRetryOnCrash(F method) {
        ndk::ScopedAStatus status = ndk::ScopedAStatus::ok();
        for (auto service = getService(); service != nullptr; service = getService(true)) {
            status = method(service);
            if (status.getStatus() != STATUS_DEAD_OBJECT) break;
        }
        return status;
    }

    ndk::ScopedAStatus parseVendorParameterIds(ParameterScope in_scope,
                                               const std::string& in_rawKeys,
                                               std::vector<std::string>* _aidl_return) override {
        return callWithRetryOnCrash([&](auto service) {
            return service->parseVendorParameterIds(in_scope, in_rawKeys, _aidl_return);
        });
    }

    ndk::ScopedAStatus parseVendorParameters(
            ParameterScope in_scope, const std::string& in_rawKeysAndValues,
            std::vector<VendorParameter>* out_syncParameters,
            std::vector<VendorParameter>* out_asyncParameters) override {
        return callWithRetryOnCrash([&](auto service) {
            return service->parseVendorParameters(in_scope, in_rawKeysAndValues,
                    out_syncParameters, out_asyncParameters);
        });
    }

    ndk::ScopedAStatus parseBluetoothA2dpReconfigureOffload(
            const std::string& in_rawValue, std::vector<VendorParameter>* _aidl_return) override {
        return callWithRetryOnCrash([&](auto service) {
            return service->parseBluetoothA2dpReconfigureOffload(in_rawValue, _aidl_return);
        });
    }

    ndk::ScopedAStatus parseBluetoothLeReconfigureOffload(const std::string& in_rawValue,
            std::vector<VendorParameter>* _aidl_return) override {
        return callWithRetryOnCrash([&](auto service) {
            return service->parseBluetoothLeReconfigureOffload(in_rawValue, _aidl_return);
        });
    }

    ndk::ScopedAStatus processVendorParameters(ParameterScope in_scope,
                                               const std::vector<VendorParameter>& in_parameters,
                                               std::string* _aidl_return) override {
        return callWithRetryOnCrash([&](auto service) {
            return service->processVendorParameters(in_scope, in_parameters, _aidl_return);
        });
    }

    std::shared_ptr<IHalAdapterVendorExtension> getService(bool reset = false) {
        std::lock_guard l(mLock);
        if (reset || !mVendorExt.has_value()) {
            if (property_get_bool("ro.audio.ihaladaptervendorextension_enabled", false)) {
                auto serviceName = std::string(IHalAdapterVendorExtension::descriptor) + "/default";
                mVendorExt = std::shared_ptr<IHalAdapterVendorExtension>(
                        IHalAdapterVendorExtension::fromBinder(ndk::SpAIBinder(
                                        AServiceManager_waitForService(serviceName.c_str()))));
            } else {
                mVendorExt = nullptr;
            }
        }
        return mVendorExt.value();
    }

    std::mutex mLock;
    std::optional<std::shared_ptr<::aidl::android::media::audio::IHalAdapterVendorExtension>>
            mVendorExt GUARDED_BY(mLock);
};

}  // namespace

DevicesFactoryHalAidl::DevicesFactoryHalAidl(std::shared_ptr<IConfig> config)
        : mConfig(std::move(config)),
          mVendorExt(ndk::SharedRefBase::make<HalAdapterVendorExtensionWrapper>()) {
}

status_t DevicesFactoryHalAidl::getDeviceNames(std::vector<std::string> *names) {
    if (names == nullptr) {
        return BAD_VALUE;
    }
    AServiceManager_forEachDeclaredInstance(IModule::descriptor, static_cast<void*>(names),
            [](const char* instance, void* context) {
                if (strcmp(instance, "default") == 0) instance = "primary";
                static_cast<decltype(names)>(context)->push_back(instance);
            });
    std::sort(names->begin(), names->end(), [](const std::string& lhs,
                    const std::string& rhs) {
        // This order corresponds to the canonical order of modules as specified in
        // the reference 'audio_policy_configuration_7_0.xml' file.
        static const std::map<std::string, int> kPriorities{
            { "primary", 0 }, { "a2dp", 1 }, { "usb", 2 }, { "r_submix", 3 },
            { "bluetooth", 4 }, { "hearing_aid", 5 }, { "msd", 6 }, { "stub", 7 }
        };
        auto lhsIt = kPriorities.find(lhs);
        auto rhsIt = kPriorities.find(rhs);
        if (lhsIt != kPriorities.end() && rhsIt != kPriorities.end()) {
            return lhsIt->second < rhsIt->second;
        }
        return lhsIt != kPriorities.end();
    });
    return OK;
}

// Opens a device with the specified name. To close the device, it is
// necessary to release references to the returned object.
status_t DevicesFactoryHalAidl::openDevice(const char *name, sp<DeviceHalInterface> *device) {
    if (name == nullptr || device == nullptr) {
        return BAD_VALUE;
    }
    std::shared_ptr<IModule> service;
    if (strcmp(name, "primary") == 0) name = "default";
    auto serviceName = std::string(IModule::descriptor) + "/" + name;
    service = IModule::fromBinder(
            ndk::SpAIBinder(AServiceManager_waitForService(serviceName.c_str())));
    if (service == nullptr) {
        ALOGE("%s fromBinder %s failed", __func__, serviceName.c_str());
        return NO_INIT;
    }
    *device = sp<DeviceHalAidl>::make(name, service, mVendorExt);
    return OK;
}

status_t DevicesFactoryHalAidl::setCallbackOnce(sp<DevicesFactoryHalCallback> callback) {
    // Dynamic registration of module instances is not supported. The functionality
    // in the audio server which is related to this callback can be removed together
    // with HIDL support.
    ALOG_ASSERT(callback != nullptr);
    if (callback != nullptr) {
        callback->onNewDevicesAvailable();
    }
    return NO_ERROR;
}

AudioHalVersionInfo DevicesFactoryHalAidl::getHalVersion() const {
    int32_t versionNumber = 0;
    if (ndk::ScopedAStatus status = mConfig->getInterfaceVersion(&versionNumber); !status.isOk()) {
        ALOGE("%s getInterfaceVersion failed: %s", __func__, status.getDescription().c_str());
    }
    // AIDL does not have minor version, fill 0 for all versions
    return AudioHalVersionInfo(AudioHalVersionInfo::Type::AIDL, versionNumber);
}

status_t DevicesFactoryHalAidl::getSurroundSoundConfig(media::SurroundSoundConfig *config) {
    SurroundSoundConfig ndkConfig;
    RETURN_STATUS_IF_ERROR(statusTFromBinderStatus(mConfig->getSurroundSoundConfig(&ndkConfig)));
    *config = VALUE_OR_RETURN_STATUS(ndk2cpp_SurroundSoundConfig(ndkConfig));
    return OK;
}

status_t DevicesFactoryHalAidl::getEngineConfig(
        media::audio::common::AudioHalEngineConfig *config) {
    AudioHalEngineConfig ndkConfig;
    RETURN_STATUS_IF_ERROR(statusTFromBinderStatus(mConfig->getEngineConfig(&ndkConfig)));
    *config = VALUE_OR_RETURN_STATUS(ndk2cpp_AudioHalEngineConfig(ndkConfig));
    return OK;
}

<<<<<<< HEAD
std::shared_ptr<IHalAdapterVendorExtension> DevicesFactoryHalAidl::getVendorExtension() {
    if (!mVendorExt.has_value()) {
        auto serviceName = std::string(IHalAdapterVendorExtension::descriptor) + "/default";
        if (AServiceManager_isDeclared(serviceName.c_str())) {
            mVendorExt = std::shared_ptr<IHalAdapterVendorExtension>(
                    IHalAdapterVendorExtension::fromBinder(ndk::SpAIBinder(
                                    AServiceManager_waitForService(serviceName.c_str()))));
            ALOGD("%s: fetched from service manager: %s", __func__, serviceName.c_str());
        } else {
            mVendorExt = ndk::SharedRefBase::make<::qti::audio::core::HalAdapterVendorExtension>();
            ALOGD("%s: created local instance: %s", __func__, serviceName.c_str());
        }
    }
    return mVendorExt.value();
}

=======
>>>>>>> ecb1f7ba
// Main entry-point to the shared library.
extern "C" __attribute__((visibility("default"))) void* createIDevicesFactoryImpl() {
    auto serviceName = std::string(IConfig::descriptor) + "/default";
    auto service = IConfig::fromBinder(
            ndk::SpAIBinder(AServiceManager_waitForService(serviceName.c_str())));
    if (!service) {
        ALOGE("%s binder service %s not exist", __func__, serviceName.c_str());
        return nullptr;
    }
    return new DevicesFactoryHalAidl(service);
}

} // namespace android<|MERGE_RESOLUTION|>--- conflicted
+++ resolved
@@ -23,14 +23,12 @@
 #define LOG_TAG "DevicesFactoryHalAidl"
 //#define LOG_NDEBUG 0
 
-
 #include <aidl/android/hardware/audio/core/IModule.h>
 #include <aidl/android/media/audio/BnHalAdapterVendorExtension.h>
 #include <android/binder_manager.h>
 #include <cutils/properties.h>
 #include <media/AidlConversionNdkCpp.h>
 #include <media/AidlConversionUtil.h>
-#include <qti-audio-core/HalAdapterVendorExtension.h>
 #include <utils/Log.h>
 
 #include "DeviceHalAidl.h"
@@ -229,25 +227,6 @@
     return OK;
 }
 
-<<<<<<< HEAD
-std::shared_ptr<IHalAdapterVendorExtension> DevicesFactoryHalAidl::getVendorExtension() {
-    if (!mVendorExt.has_value()) {
-        auto serviceName = std::string(IHalAdapterVendorExtension::descriptor) + "/default";
-        if (AServiceManager_isDeclared(serviceName.c_str())) {
-            mVendorExt = std::shared_ptr<IHalAdapterVendorExtension>(
-                    IHalAdapterVendorExtension::fromBinder(ndk::SpAIBinder(
-                                    AServiceManager_waitForService(serviceName.c_str()))));
-            ALOGD("%s: fetched from service manager: %s", __func__, serviceName.c_str());
-        } else {
-            mVendorExt = ndk::SharedRefBase::make<::qti::audio::core::HalAdapterVendorExtension>();
-            ALOGD("%s: created local instance: %s", __func__, serviceName.c_str());
-        }
-    }
-    return mVendorExt.value();
-}
-
-=======
->>>>>>> ecb1f7ba
 // Main entry-point to the shared library.
 extern "C" __attribute__((visibility("default"))) void* createIDevicesFactoryImpl() {
     auto serviceName = std::string(IConfig::descriptor) + "/default";
