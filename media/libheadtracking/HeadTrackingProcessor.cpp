/*
 * Copyright (C) 2021 The Android Open Source Project
 *
 * Licensed under the Apache License, Version 2.0 (the "License"){}
 * you may not use this file except in compliance with the License.
 * You may obtain a copy of the License at
 *
 *      http://www.apache.org/licenses/LICENSE-2.0
 *
 * Unless required by applicable law or agreed to in writing, software
 * distributed under the License is distributed on an "AS IS" BASIS,
 * WITHOUT WARRANTIES OR CONDITIONS OF ANY KIND, either express or implied.
 * See the License for the specific language governing permissions and
 * limitations under the License.
 */
#include <inttypes.h>

#include <android-base/stringprintf.h>
#include <audio_utils/SimpleLog.h>
#include "media/HeadTrackingProcessor.h"

#include "ModeSelector.h"
#include "PoseBias.h"
#include "QuaternionUtil.h"
#include "ScreenHeadFusion.h"
#include "StillnessDetector.h"

namespace android {
namespace media {
namespace {

using android::base::StringAppendF;
using Eigen::Quaternionf;
using Eigen::Vector3f;

class HeadTrackingProcessorImpl : public HeadTrackingProcessor {
  public:
    HeadTrackingProcessorImpl(const Options& options, HeadTrackingMode initialMode)
        : mOptions(options),
          mHeadStillnessDetector(StillnessDetector::Options{
                  .defaultValue = false,
                  .windowDuration = options.autoRecenterWindowDuration,
                  .translationalThreshold = options.autoRecenterTranslationalThreshold,
                  .rotationalThreshold = options.autoRecenterRotationalThreshold,
          }),
          mScreenStillnessDetector(StillnessDetector::Options{
                  .defaultValue = true,
                  .windowDuration = options.screenStillnessWindowDuration,
                  .translationalThreshold = options.screenStillnessTranslationalThreshold,
                  .rotationalThreshold = options.screenStillnessRotationalThreshold,
          }),
          mModeSelector(ModeSelector::Options{.freshnessTimeout = options.freshnessTimeout},
                        initialMode),
          mRateLimiter(PoseRateLimiter::Options{
                  .maxTranslationalVelocity = options.maxTranslationalVelocity,
                  .maxRotationalVelocity = options.maxRotationalVelocity}) {}

    void setDesiredMode(HeadTrackingMode mode) override { mModeSelector.setDesiredMode(mode); }

    void setWorldToHeadPose(int64_t timestamp, const Pose3f& worldToHead,
                            const Twist3f& headTwist) override {
        Pose3f predictedWorldToHead =
                worldToHead * integrate(headTwist, mOptions.predictionDuration);
        mHeadPoseBias.setInput(predictedWorldToHead);
        mHeadStillnessDetector.setInput(timestamp, predictedWorldToHead);
        mWorldToHeadTimestamp = timestamp;
    }

    void setWorldToScreenPose(int64_t timestamp, const Pose3f& worldToScreen) override {
        if (mPhysicalToLogicalAngle != mPendingPhysicalToLogicalAngle) {
            // We're introducing an artificial discontinuity. Enable the rate limiter.
            mRateLimiter.enable();
            mPhysicalToLogicalAngle = mPendingPhysicalToLogicalAngle;
        }

        Pose3f worldToLogicalScreen = worldToScreen * Pose3f(rotateY(-mPhysicalToLogicalAngle));
        mScreenPoseBias.setInput(worldToLogicalScreen);
        mScreenStillnessDetector.setInput(timestamp, worldToLogicalScreen);
        mWorldToScreenTimestamp = timestamp;
    }

    void setScreenToStagePose(const Pose3f& screenToStage) override {
        mModeSelector.setScreenToStagePose(screenToStage);
    }

    void setDisplayOrientation(float physicalToLogicalAngle) override {
        mPendingPhysicalToLogicalAngle = physicalToLogicalAngle;
    }

    void calculate(int64_t timestamp) override {
        bool screenStable = true;

        // Handle the screen first, since it might: trigger a recentering of the head.
        if (mWorldToScreenTimestamp.has_value()) {
            const Pose3f worldToLogicalScreen = mScreenPoseBias.getOutput();
            screenStable = mScreenStillnessDetector.calculate(timestamp);
            mModeSelector.setScreenStable(mWorldToScreenTimestamp.value(), screenStable);
            // Whenever the screen is unstable, recenter the head pose.
            if (!screenStable) {
                recenter(true, false);
            }
            mScreenHeadFusion.setWorldToScreenPose(mWorldToScreenTimestamp.value(),
                                                   worldToLogicalScreen);
        }

        // Handle head.
        if (mWorldToHeadTimestamp.has_value()) {
            Pose3f worldToHead = mHeadPoseBias.getOutput();
            // Auto-recenter.
            bool headStable = mHeadStillnessDetector.calculate(timestamp);
            if (headStable || !screenStable) {
                recenter(true, false);
                worldToHead = mHeadPoseBias.getOutput();
            }

            mScreenHeadFusion.setWorldToHeadPose(mWorldToHeadTimestamp.value(), worldToHead);
            mModeSelector.setWorldToHeadPose(mWorldToHeadTimestamp.value(), worldToHead);
        }

        auto maybeScreenToHead = mScreenHeadFusion.calculate();
        if (maybeScreenToHead.has_value()) {
            mModeSelector.setScreenToHeadPose(maybeScreenToHead->timestamp,
                                              maybeScreenToHead->pose);
        } else {
            mModeSelector.setScreenToHeadPose(timestamp, std::nullopt);
        }

        HeadTrackingMode prevMode = mModeSelector.getActualMode();
        mModeSelector.calculate(timestamp);
        if (mModeSelector.getActualMode() != prevMode) {
            // Mode has changed, enable rate limiting.
            mRateLimiter.enable();
        }
        mRateLimiter.setTarget(mModeSelector.getHeadToStagePose());
        mHeadToStagePose = mRateLimiter.calculatePose(timestamp);
    }

    Pose3f getHeadToStagePose() const override { return mHeadToStagePose; }

    HeadTrackingMode getActualMode() const override { return mModeSelector.getActualMode(); }

    void recenter(bool recenterHead, bool recenterScreen) override {
        if (recenterHead) {
            mHeadPoseBias.recenter();
            mHeadStillnessDetector.reset();
            mLocalLog.log("recenter Head");
        }
        if (recenterScreen) {
            mScreenPoseBias.recenter();
            mScreenStillnessDetector.reset();
            mLocalLog.log("recenter Screen");
        }

        // If a sensor being recentered is included in the current mode, apply rate limiting to
        // avoid discontinuities.
        HeadTrackingMode mode = mModeSelector.getActualMode();
        if ((recenterHead && (mode == HeadTrackingMode::WORLD_RELATIVE ||
                              mode == HeadTrackingMode::SCREEN_RELATIVE)) ||
            (recenterScreen && mode == HeadTrackingMode::SCREEN_RELATIVE)) {
            mRateLimiter.enable();
        }
    }

    std::string toString_l(unsigned level) const override {
        std::string prefixSpace(level, ' ');
        std::string ss = prefixSpace + "HeadTrackingProcessor:\n";
<<<<<<< HEAD
        StringAppendF(&ss, "%smaxTranslationalVelocity: %f\n", prefixSpace.c_str(),
                      mOptions.maxTranslationalVelocity);
        StringAppendF(&ss, "%smaxRotationalVelocity: %f\n", prefixSpace.c_str(),
                      mOptions.maxRotationalVelocity);
        StringAppendF(&ss, "%sfreshnessTimeout: %" PRId64 "\n", prefixSpace.c_str(),
                      mOptions.freshnessTimeout);
        StringAppendF(&ss, "%spredictionDuration: %f\n", prefixSpace.c_str(),
                      mOptions.predictionDuration);
        StringAppendF(&ss, "%sautoRecenterWindowDuration: %" PRId64 "\n", prefixSpace.c_str(),
                      mOptions.autoRecenterWindowDuration);
        StringAppendF(&ss, "%sautoRecenterTranslationalThreshold: %f\n", prefixSpace.c_str(),
                      mOptions.autoRecenterTranslationalThreshold);
        StringAppendF(&ss, "%sautoRecenterRotationalThreshold: %f\n", prefixSpace.c_str(),
                      mOptions.autoRecenterRotationalThreshold);
        StringAppendF(&ss, "%sscreenStillnessWindowDuration: %" PRId64 "\n", prefixSpace.c_str(),
                      mOptions.screenStillnessWindowDuration);
        StringAppendF(&ss, "%sscreenStillnessTranslationalThreshold: %f\n", prefixSpace.c_str(),
                      mOptions.screenStillnessTranslationalThreshold);
        StringAppendF(&ss, "%sscreenStillnessRotationalThreshold: %f\n", prefixSpace.c_str(),
                      mOptions.screenStillnessRotationalThreshold);
        ss.append(prefixSpace + "ReCenterHistory:\n");
        ss += mLocalLog.dumpToString((prefixSpace + " ").c_str(), mMaxLocalLogLine);
        // TODO: 233092747 add string from PoseRateLimiter/PoseRateLimiter etc...
=======
        StringAppendF(&ss, "%s maxTranslationalVelocity: %f meter/second\n", prefixSpace.c_str(),
                      mOptions.maxTranslationalVelocity);
        StringAppendF(&ss, "%s maxRotationalVelocity: %f rad/second\n", prefixSpace.c_str(),
                      mOptions.maxRotationalVelocity);
        StringAppendF(&ss, "%s freshnessTimeout: %0.4f ms\n", prefixSpace.c_str(),
                      media::nsToFloatMs(mOptions.freshnessTimeout));
        StringAppendF(&ss, "%s predictionDuration: %0.4f ms\n", prefixSpace.c_str(),
                      media::nsToFloatMs(mOptions.predictionDuration));
        StringAppendF(&ss, "%s autoRecenterWindowDuration: %0.4f ms\n", prefixSpace.c_str(),
                      media::nsToFloatMs(mOptions.autoRecenterWindowDuration));
        StringAppendF(&ss, "%s autoRecenterTranslationalThreshold: %f meter\n", prefixSpace.c_str(),
                      mOptions.autoRecenterTranslationalThreshold);
        StringAppendF(&ss, "%s autoRecenterRotationalThreshold: %f radians\n", prefixSpace.c_str(),
                      mOptions.autoRecenterRotationalThreshold);
        StringAppendF(&ss, "%s screenStillnessWindowDuration: %0.4f ms\n", prefixSpace.c_str(),
                      media::nsToFloatMs(mOptions.screenStillnessWindowDuration));
        StringAppendF(&ss, "%s screenStillnessTranslationalThreshold: %f meter\n",
                      prefixSpace.c_str(), mOptions.screenStillnessTranslationalThreshold);
        StringAppendF(&ss, "%s screenStillnessRotationalThreshold: %f radians\n",
                      prefixSpace.c_str(), mOptions.screenStillnessRotationalThreshold);
        ss += mModeSelector.toString(level + 1);
        ss += mRateLimiter.toString(level + 1);
        ss.append(prefixSpace + "ReCenterHistory:\n");
        ss += mLocalLog.dumpToString((prefixSpace + " ").c_str(), mMaxLocalLogLine);
>>>>>>> 2154c872
        return ss;
    }

  private:
    const Options mOptions;
    float mPhysicalToLogicalAngle = 0;
    // We store the physical to logical angle as "pending" until the next world-to-screen sample it
    // applies to arrives.
    float mPendingPhysicalToLogicalAngle = 0;
    std::optional<int64_t> mWorldToHeadTimestamp;
    std::optional<int64_t> mWorldToScreenTimestamp;
    Pose3f mHeadToStagePose;
    PoseBias mHeadPoseBias;
    PoseBias mScreenPoseBias;
    StillnessDetector mHeadStillnessDetector;
    StillnessDetector mScreenStillnessDetector;
    ScreenHeadFusion mScreenHeadFusion;
    ModeSelector mModeSelector;
    PoseRateLimiter mRateLimiter;
    static constexpr std::size_t mMaxLocalLogLine = 10;
    SimpleLog mLocalLog{mMaxLocalLogLine};
};

}  // namespace

std::unique_ptr<HeadTrackingProcessor> createHeadTrackingProcessor(
        const HeadTrackingProcessor::Options& options, HeadTrackingMode initialMode) {
    return std::make_unique<HeadTrackingProcessorImpl>(options, initialMode);
}

std::string toString(HeadTrackingMode mode) {
    switch (mode) {
        case HeadTrackingMode::STATIC:
            return "STATIC";
        case HeadTrackingMode::WORLD_RELATIVE:
            return "WORLD_RELATIVE";
        case HeadTrackingMode::SCREEN_RELATIVE:
            return "SCREEN_RELATIVE";
    }
    return "EnumNotImplemented";
};

}  // namespace media
}  // namespace android<|MERGE_RESOLUTION|>--- conflicted
+++ resolved
@@ -164,31 +164,6 @@
     std::string toString_l(unsigned level) const override {
         std::string prefixSpace(level, ' ');
         std::string ss = prefixSpace + "HeadTrackingProcessor:\n";
-<<<<<<< HEAD
-        StringAppendF(&ss, "%smaxTranslationalVelocity: %f\n", prefixSpace.c_str(),
-                      mOptions.maxTranslationalVelocity);
-        StringAppendF(&ss, "%smaxRotationalVelocity: %f\n", prefixSpace.c_str(),
-                      mOptions.maxRotationalVelocity);
-        StringAppendF(&ss, "%sfreshnessTimeout: %" PRId64 "\n", prefixSpace.c_str(),
-                      mOptions.freshnessTimeout);
-        StringAppendF(&ss, "%spredictionDuration: %f\n", prefixSpace.c_str(),
-                      mOptions.predictionDuration);
-        StringAppendF(&ss, "%sautoRecenterWindowDuration: %" PRId64 "\n", prefixSpace.c_str(),
-                      mOptions.autoRecenterWindowDuration);
-        StringAppendF(&ss, "%sautoRecenterTranslationalThreshold: %f\n", prefixSpace.c_str(),
-                      mOptions.autoRecenterTranslationalThreshold);
-        StringAppendF(&ss, "%sautoRecenterRotationalThreshold: %f\n", prefixSpace.c_str(),
-                      mOptions.autoRecenterRotationalThreshold);
-        StringAppendF(&ss, "%sscreenStillnessWindowDuration: %" PRId64 "\n", prefixSpace.c_str(),
-                      mOptions.screenStillnessWindowDuration);
-        StringAppendF(&ss, "%sscreenStillnessTranslationalThreshold: %f\n", prefixSpace.c_str(),
-                      mOptions.screenStillnessTranslationalThreshold);
-        StringAppendF(&ss, "%sscreenStillnessRotationalThreshold: %f\n", prefixSpace.c_str(),
-                      mOptions.screenStillnessRotationalThreshold);
-        ss.append(prefixSpace + "ReCenterHistory:\n");
-        ss += mLocalLog.dumpToString((prefixSpace + " ").c_str(), mMaxLocalLogLine);
-        // TODO: 233092747 add string from PoseRateLimiter/PoseRateLimiter etc...
-=======
         StringAppendF(&ss, "%s maxTranslationalVelocity: %f meter/second\n", prefixSpace.c_str(),
                       mOptions.maxTranslationalVelocity);
         StringAppendF(&ss, "%s maxRotationalVelocity: %f rad/second\n", prefixSpace.c_str(),
@@ -213,7 +188,6 @@
         ss += mRateLimiter.toString(level + 1);
         ss.append(prefixSpace + "ReCenterHistory:\n");
         ss += mLocalLog.dumpToString((prefixSpace + " ").c_str(), mMaxLocalLogLine);
->>>>>>> 2154c872
         return ss;
     }
 
