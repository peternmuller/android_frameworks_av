--- conflicted
+++ resolved
@@ -270,12 +270,8 @@
         initFinished(true);
 
         while (!mQuit) {
-<<<<<<< HEAD
-            int ret = mLooper->pollOnce(-1 /* no timeout */, nullptr, nullptr, nullptr);
-=======
             const int ret = mLooper->pollOnce(-1 /* no timeout */, nullptr /* outFd */,
                     nullptr /* outEvents */, nullptr /* outData */);
->>>>>>> 594b9644
 
             switch (ret) {
                 case ALOOPER_POLL_WAKE:
