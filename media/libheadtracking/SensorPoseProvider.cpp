--- conflicted
+++ resolved
@@ -177,16 +177,11 @@
         StringAppendF(&ss, "%sSensors total number %zu:\n", prefixSpace.c_str(),
                       mEnabledSensorsExtra.size());
         for (auto sensor : mEnabledSensorsExtra) {
-<<<<<<< HEAD
-            StringAppendF(&ss, "%s[Handle: 0x%08x, Format %s", prefixSpace.c_str(), sensor.first,
-                          toString(sensor.second.format).c_str());
-=======
             StringAppendF(&ss,
                           "%s[Handle: 0x%08x, Format %s Period (set %d max %0.4f min %0.4f) ms",
                           prefixSpace.c_str(), sensor.first, toString(sensor.second.format).c_str(),
                           sensor.second.samplingPeriod, media::nsToFloatMs(sensor.second.maxPeriod),
                           media::nsToFloatMs(sensor.second.minPeriod));
->>>>>>> 2154c872
             if (sensor.second.discontinuityCount.has_value()) {
                 StringAppendF(&ss, ", DiscontinuityCount: %d",
                               sensor.second.discontinuityCount.value());
@@ -407,11 +402,7 @@
         }
     }
 
-<<<<<<< HEAD
-    const std::string toString(DataFormat format) {
-=======
     const static std::string toString(DataFormat format) {
->>>>>>> 2154c872
         switch (format) {
             case DataFormat::kUnknown:
                 return "kUnknown";
