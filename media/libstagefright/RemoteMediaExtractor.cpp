/*
 * Copyright 2017, The Android Open Source Project
 *
 * Licensed under the Apache License, Version 2.0 (the "License");
 * you may not use this file except in compliance with the License.
 * You may obtain a copy of the License at
 *
 *     http://www.apache.org/licenses/LICENSE-2.0
 *
 * Unless required by applicable law or agreed to in writing, software
 * distributed under the License is distributed on an "AS IS" BASIS,
 * WITHOUT WARRANTIES OR CONDITIONS OF ANY KIND, either express or implied.
 * See the License for the specific language governing permissions and
 * limitations under the License.
 */

//#define LOG_NDEBUG 0
#define LOG_TAG "RemoteMediaExtractor"

#include <list>
#include <pthread.h>
#include <condition_variable>
#include <mutex>

#include <utils/Log.h>

#include <binder/IPCThreadState.h>
#include <cutils/properties.h>
#include <media/stagefright/InterfaceUtils.h>
#include <media/MediaMetricsItem.h>
#include <media/stagefright/MediaSource.h>
#include <media/stagefright/RemoteMediaExtractor.h>

// still doing some on/off toggling here.
#define MEDIA_LOG       1

namespace android {

// key for media statistics
static const char *kKeyExtractor = "extractor";

// attrs for media statistics
// NB: these are matched with public Java API constants defined
// in frameworks/base/media/java/android/media/MediaExtractor.java
// These must be kept synchronized with the constants there.
static const char *kExtractorFormat = "android.media.mediaextractor.fmt";
static const char *kExtractorMime = "android.media.mediaextractor.mime";
static const char *kExtractorTracks = "android.media.mediaextractor.ntrk";

// The following are not available in frameworks/base/media/java/android/media/MediaExtractor.java
// because they are not applicable or useful to that API.
static const char *kExtractorEntryPoint = "android.media.mediaextractor.entry";
static const char *kExtractorLogSessionId = "android.media.mediaextractor.logSessionId";

static const char *kEntryPointSdk = "sdk";
static const char *kEntryPointWithJvm = "ndk-with-jvm";
static const char *kEntryPointNoJvm = "ndk-no-jvm";
static const char *kEntryPointOther = "other";

RemoteMediaExtractor::RemoteMediaExtractor(
        MediaExtractor *extractor,
        const sp<DataSource> &source,
        const sp<RefBase> &plugin)
    :mExtractor(extractor),
     mSource(source),
     mExtractorPlugin(plugin) {

    mMetricsItem = nullptr;
    if (MEDIA_LOG) {
        mMetricsItem = mediametrics::Item::create(kKeyExtractor);

        // we're in the extractor service, we want to attribute to the app
        // that invoked us.
        int uid = IPCThreadState::self()->getCallingUid();
        mMetricsItem->setUid(uid);

        // track the container format (mpeg, aac, wvm, etc)
        size_t ntracks = extractor->countTracks();
        mMetricsItem->setCString(kExtractorFormat, extractor->name());
        // tracks (size_t)
        mMetricsItem->setInt32(kExtractorTracks, ntracks);
        // metadata
        MetaDataBase pMetaData;
        if (extractor->getMetaData(pMetaData) == OK) {
            String8 xx = pMetaData.toString();
            // 'titl' -- but this verges into PII
            // 'mime'
            const char *mime = nullptr;
            if (pMetaData.findCString(kKeyMIMEType, &mime)) {
                mMetricsItem->setCString(kExtractorMime,  mime);
            }
            // what else is interesting and not already available?
        }
        // By default, we set the entry point to be "other". Clients of this
        // class will override this value by calling setEntryPoint.
        mMetricsItem->setCString(kExtractorEntryPoint, kEntryPointOther);
    }
}

static pthread_t myThread;
static std::list<sp<DataSource>> pending;
static std::mutex pending_mutex;
static std::condition_variable pending_added;

<<<<<<< HEAD
static void* closing_thread_func(void *arg) {
=======
static void* closingThreadWorker(void *arg) {
    // simplifies debugging to name the thread
    if (pthread_setname_np(pthread_self(), "mediaCloser")) {
        ALOGW("Failed to set thread name on thread for closing data sources");
    }

>>>>>>> 58061c88
    while (true) {
        sp<DataSource> ds = nullptr;
        std::unique_lock _lk(pending_mutex);
        pending_added.wait(_lk, []{return !pending.empty();});
        ALOGV("worker thread wake up with %zu entries", pending.size());
        if (!pending.empty()) {
            ds = pending.front();
            (void) pending.pop_front();
        }
        _lk.unlock();       // unique_lock is not scoped
        if (ds != nullptr) {
            ds->close();
        }
    }

    ALOGE("[unexpected] worker thread quit");
    return arg;
}

// this can be '&ds' as long as the pending.push_back() bumps the
// reference counts to ensure the object lives long enough
<<<<<<< HEAD
static void start_close_thread(sp<DataSource> &ds) {
=======
static void asyncDataSourceClose(sp<DataSource> &ds) {
>>>>>>> 58061c88

    // make sure we have our (single) worker thread
    static std::once_flag sCheckOnce;
    std::call_once(sCheckOnce, [&](){
        pthread_attr_t attr;
        pthread_attr_init(&attr);
        pthread_attr_setdetachstate(&attr, PTHREAD_CREATE_JOINABLE);
<<<<<<< HEAD
        pthread_create(&myThread, &attr, closing_thread_func, nullptr);
=======
        pthread_create(&myThread, &attr, closingThreadWorker, nullptr);
>>>>>>> 58061c88
        pthread_attr_destroy(&attr);
    });

    {
        std::lock_guard _lm(pending_mutex);     // scoped, no explicit unlock
        pending.push_back(ds);
    }
    pending_added.notify_one();     // get the worker thread going
}

RemoteMediaExtractor::~RemoteMediaExtractor() {
    delete mExtractor;
    // TODO(287851984) hook for changing behavior this dynamically, drop after testing
    int8_t new_scheme = property_get_bool("debug.mediaextractor.delayedclose", 1);
    if (new_scheme != 0) {
        ALOGV("deferred close()");
<<<<<<< HEAD
        start_close_thread(mSource);
=======
        asyncDataSourceClose(mSource);
>>>>>>> 58061c88
        mSource.clear();
    } else {
        ALOGV("immediate close()");
        mSource->close();
        mSource.clear();
    }
    mExtractorPlugin = nullptr;
    // log the current record, provided it has some information worth recording
    if (MEDIA_LOG) {
        if (mMetricsItem != nullptr) {
            if (mMetricsItem->count() > 0) {
                mMetricsItem->selfrecord();
            }
        }
    }
    if (mMetricsItem != nullptr) {
        delete mMetricsItem;
        mMetricsItem = nullptr;
    }
}

size_t RemoteMediaExtractor::countTracks() {
    return mExtractor->countTracks();
}

sp<IMediaSource> RemoteMediaExtractor::getTrack(size_t index) {
    MediaTrack *source = mExtractor->getTrack(index);
    return (source == nullptr)
            ? nullptr : CreateIMediaSourceFromMediaSourceBase(this, source, mExtractorPlugin);
}

sp<MetaData> RemoteMediaExtractor::getTrackMetaData(size_t index, uint32_t flags) {
    sp<MetaData> meta = new MetaData();
    if (mExtractor->getTrackMetaData(*meta.get(), index, flags) == OK) {
        return meta;
    }
    return nullptr;
}

sp<MetaData> RemoteMediaExtractor::getMetaData() {
    sp<MetaData> meta = new MetaData();
    if (mExtractor->getMetaData(*meta.get()) == OK) {
        return meta;
    }
    return nullptr;
}

status_t RemoteMediaExtractor::getMetrics(Parcel *reply) {
    if (mMetricsItem == nullptr || reply == nullptr) {
        return UNKNOWN_ERROR;
    }

    mMetricsItem->writeToParcel(reply);
    return OK;
}

uint32_t RemoteMediaExtractor::flags() const {
    return mExtractor->flags();
}

status_t RemoteMediaExtractor::setMediaCas(const HInterfaceToken &casToken) {
    return mExtractor->setMediaCas((uint8_t*)casToken.data(), casToken.size());
}

String8 RemoteMediaExtractor::name() {
    return String8(mExtractor->name());
}

status_t RemoteMediaExtractor::setEntryPoint(EntryPoint entryPoint) {
    const char* entryPointString;
    switch (entryPoint) {
      case EntryPoint::SDK:
            entryPointString = kEntryPointSdk;
            break;
        case EntryPoint::NDK_WITH_JVM:
            entryPointString = kEntryPointWithJvm;
            break;
        case EntryPoint::NDK_NO_JVM:
            entryPointString = kEntryPointNoJvm;
            break;
        case EntryPoint::OTHER:
            entryPointString = kEntryPointOther;
            break;
        default:
            return BAD_VALUE;
    }
    mMetricsItem->setCString(kExtractorEntryPoint, entryPointString);
    return OK;
}

status_t RemoteMediaExtractor::setLogSessionId(const String8& logSessionId) {
    mMetricsItem->setCString(kExtractorLogSessionId, logSessionId.c_str());
    return OK;
}

////////////////////////////////////////////////////////////////////////////////

// static
sp<IMediaExtractor> RemoteMediaExtractor::wrap(
        MediaExtractor *extractor,
        const sp<DataSource> &source,
        const sp<RefBase> &plugin) {
    if (extractor == nullptr) {
        return nullptr;
    }
    return new RemoteMediaExtractor(extractor, source, plugin);
}

}  // namespace android<|MERGE_RESOLUTION|>--- conflicted
+++ resolved
@@ -102,16 +102,12 @@
 static std::mutex pending_mutex;
 static std::condition_variable pending_added;
 
-<<<<<<< HEAD
-static void* closing_thread_func(void *arg) {
-=======
 static void* closingThreadWorker(void *arg) {
     // simplifies debugging to name the thread
     if (pthread_setname_np(pthread_self(), "mediaCloser")) {
         ALOGW("Failed to set thread name on thread for closing data sources");
     }
 
->>>>>>> 58061c88
     while (true) {
         sp<DataSource> ds = nullptr;
         std::unique_lock _lk(pending_mutex);
@@ -133,11 +129,7 @@
 
 // this can be '&ds' as long as the pending.push_back() bumps the
 // reference counts to ensure the object lives long enough
-<<<<<<< HEAD
-static void start_close_thread(sp<DataSource> &ds) {
-=======
 static void asyncDataSourceClose(sp<DataSource> &ds) {
->>>>>>> 58061c88
 
     // make sure we have our (single) worker thread
     static std::once_flag sCheckOnce;
@@ -145,11 +137,7 @@
         pthread_attr_t attr;
         pthread_attr_init(&attr);
         pthread_attr_setdetachstate(&attr, PTHREAD_CREATE_JOINABLE);
-<<<<<<< HEAD
-        pthread_create(&myThread, &attr, closing_thread_func, nullptr);
-=======
         pthread_create(&myThread, &attr, closingThreadWorker, nullptr);
->>>>>>> 58061c88
         pthread_attr_destroy(&attr);
     });
 
@@ -166,11 +154,7 @@
     int8_t new_scheme = property_get_bool("debug.mediaextractor.delayedclose", 1);
     if (new_scheme != 0) {
         ALOGV("deferred close()");
-<<<<<<< HEAD
-        start_close_thread(mSource);
-=======
         asyncDataSourceClose(mSource);
->>>>>>> 58061c88
         mSource.clear();
     } else {
         ALOGV("immediate close()");
