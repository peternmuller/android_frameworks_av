/*
 * Copyright 2012, The Android Open Source Project
 *
 * Licensed under the Apache License, Version 2.0 (the "License");
 * you may not use this file except in compliance with the License.
 * You may obtain a copy of the License at
 *
 *     http://www.apache.org/licenses/LICENSE-2.0
 *
 * Unless required by applicable law or agreed to in writing, software
 * distributed under the License is distributed on an "AS IS" BASIS,
 * WITHOUT WARRANTIES OR CONDITIONS OF ANY KIND, either express or implied.
 * See the License for the specific language governing permissions and
 * limitations under the License.
 */

//#define LOG_NDEBUG 0
#include "hidl/HidlSupport.h"
#define LOG_TAG "MediaCodec"
#include <utils/Log.h>

#include <dlfcn.h>
#include <inttypes.h>
#include <future>
#include <random>
#include <set>
#include <string>

#include <C2Buffer.h>

#include "include/SoftwareRenderer.h"

#include <android/api-level.h>
#include <android/content/pm/IPackageManagerNative.h>
#include <android/hardware/cas/native/1.0/IDescrambler.h>
#include <android/hardware/media/omx/1.0/IGraphicBufferSource.h>

#include <aidl/android/media/BnResourceManagerClient.h>
#include <aidl/android/media/IResourceManagerService.h>
#include <android/binder_ibinder.h>
#include <android/binder_manager.h>
#include <android/dlext.h>
#include <android-base/stringprintf.h>
#include <binder/IMemory.h>
#include <binder/IServiceManager.h>
#include <binder/MemoryDealer.h>
#include <cutils/properties.h>
#include <gui/BufferQueue.h>
#include <gui/Surface.h>
#include <hidlmemory/FrameworkUtils.h>
#include <mediadrm/ICrypto.h>
#include <media/IOMX.h>
#include <media/MediaCodecBuffer.h>
#include <media/MediaCodecInfo.h>
#include <media/MediaMetricsItem.h>
#include <media/MediaResource.h>
#include <media/NdkMediaErrorPriv.h>
#include <media/NdkMediaFormat.h>
#include <media/NdkMediaFormatPriv.h>
#include <media/formatshaper/FormatShaper.h>
#include <media/stagefright/foundation/ABuffer.h>
#include <media/stagefright/foundation/ADebug.h>
#include <media/stagefright/foundation/AMessage.h>
#include <media/stagefright/foundation/AString.h>
#include <media/stagefright/foundation/AUtils.h>
#include <media/stagefright/foundation/avc_utils.h>
#include <media/stagefright/foundation/hexdump.h>
#include <media/stagefright/ACodec.h>
#include <media/stagefright/BatteryChecker.h>
#include <media/stagefright/BufferProducerWrapper.h>
#include <media/stagefright/CCodec.h>
#include <media/stagefright/CryptoAsync.h>
#include <media/stagefright/MediaCodec.h>
#include <media/stagefright/MediaCodecConstants.h>
#include <media/stagefright/MediaCodecList.h>
#include <media/stagefright/MediaDefs.h>
#include <media/stagefright/MediaErrors.h>
#include <media/stagefright/OMXClient.h>
#include <media/stagefright/PersistentSurface.h>
#include <media/stagefright/SurfaceUtils.h>
#include <nativeloader/dlext_namespaces.h>
#include <private/android_filesystem_config.h>
#include <server_configurable_flags/get_flags.h>
#include <utils/Singleton.h>
#include <stagefright/AVExtensions.h>

namespace android {

using Status = ::ndk::ScopedAStatus;
using aidl::android::media::BnResourceManagerClient;
using aidl::android::media::IResourceManagerClient;
using aidl::android::media::IResourceManagerService;
using aidl::android::media::ClientInfoParcel;
using FreezeEvent = VideoRenderQualityTracker::FreezeEvent;
using JudderEvent = VideoRenderQualityTracker::JudderEvent;

// key for media statistics
static const char *kCodecKeyName = "codec";
// attrs for media statistics
// NB: these are matched with public Java API constants defined
// in frameworks/base/media/java/android/media/MediaCodec.java
// These must be kept synchronized with the constants there.
static const char *kCodecLogSessionId = "android.media.mediacodec.log-session-id";
static const char *kCodecCodec = "android.media.mediacodec.codec";  /* e.g. OMX.google.aac.decoder */
static const char *kCodecId = "android.media.mediacodec.id";
static const char *kCodecMime = "android.media.mediacodec.mime";    /* e.g. audio/mime */
static const char *kCodecMode = "android.media.mediacodec.mode";    /* audio, video */
static const char *kCodecModeVideo = "video";            /* values returned for kCodecMode */
static const char *kCodecModeAudio = "audio";
static const char *kCodecModeImage = "image";
static const char *kCodecModeUnknown = "unknown";
static const char *kCodecEncoder = "android.media.mediacodec.encoder"; /* 0,1 */
static const char *kCodecHardware = "android.media.mediacodec.hardware"; /* 0,1 */
static const char *kCodecSecure = "android.media.mediacodec.secure";   /* 0, 1 */
static const char *kCodecTunneled = "android.media.mediacodec.tunneled"; /* 0,1 */
static const char *kCodecWidth = "android.media.mediacodec.width";     /* 0..n */
static const char *kCodecHeight = "android.media.mediacodec.height";   /* 0..n */
static const char *kCodecRotation = "android.media.mediacodec.rotation-degrees";  /* 0/90/180/270 */
static const char *kCodecColorFormat = "android.media.mediacodec.color-format";
static const char *kCodecFrameRate = "android.media.mediacodec.frame-rate";
static const char *kCodecCaptureRate = "android.media.mediacodec.capture-rate";
static const char *kCodecOperatingRate = "android.media.mediacodec.operating-rate";
static const char *kCodecPriority = "android.media.mediacodec.priority";

// Min/Max QP before shaping
static const char *kCodecOriginalVideoQPIMin = "android.media.mediacodec.original-video-qp-i-min";
static const char *kCodecOriginalVideoQPIMax = "android.media.mediacodec.original-video-qp-i-max";
static const char *kCodecOriginalVideoQPPMin = "android.media.mediacodec.original-video-qp-p-min";
static const char *kCodecOriginalVideoQPPMax = "android.media.mediacodec.original-video-qp-p-max";
static const char *kCodecOriginalVideoQPBMin = "android.media.mediacodec.original-video-qp-b-min";
static const char *kCodecOriginalVideoQPBMax = "android.media.mediacodec.original-video-qp-b-max";

// Min/Max QP after shaping
static const char *kCodecRequestedVideoQPIMin = "android.media.mediacodec.video-qp-i-min";
static const char *kCodecRequestedVideoQPIMax = "android.media.mediacodec.video-qp-i-max";
static const char *kCodecRequestedVideoQPPMin = "android.media.mediacodec.video-qp-p-min";
static const char *kCodecRequestedVideoQPPMax = "android.media.mediacodec.video-qp-p-max";
static const char *kCodecRequestedVideoQPBMin = "android.media.mediacodec.video-qp-b-min";
static const char *kCodecRequestedVideoQPBMax = "android.media.mediacodec.video-qp-b-max";

// NB: These are not yet exposed as public Java API constants.
static const char *kCodecCrypto = "android.media.mediacodec.crypto";   /* 0,1 */
static const char *kCodecProfile = "android.media.mediacodec.profile";  /* 0..n */
static const char *kCodecLevel = "android.media.mediacodec.level";  /* 0..n */
static const char *kCodecBitrateMode = "android.media.mediacodec.bitrate_mode";  /* CQ/VBR/CBR */
static const char *kCodecBitrate = "android.media.mediacodec.bitrate";  /* 0..n */
static const char *kCodecOriginalBitrate = "android.media.mediacodec.original.bitrate";  /* 0..n */
static const char *kCodecMaxWidth = "android.media.mediacodec.maxwidth";  /* 0..n */
static const char *kCodecMaxHeight = "android.media.mediacodec.maxheight";  /* 0..n */
static const char *kCodecError = "android.media.mediacodec.errcode";
static const char *kCodecLifetimeMs = "android.media.mediacodec.lifetimeMs";   /* 0..n ms*/
static const char *kCodecErrorState = "android.media.mediacodec.errstate";
static const char *kCodecLatencyMax = "android.media.mediacodec.latency.max";   /* in us */
static const char *kCodecLatencyMin = "android.media.mediacodec.latency.min";   /* in us */
static const char *kCodecLatencyAvg = "android.media.mediacodec.latency.avg";   /* in us */
static const char *kCodecLatencyCount = "android.media.mediacodec.latency.n";
static const char *kCodecLatencyHist = "android.media.mediacodec.latency.hist"; /* in us */
static const char *kCodecLatencyUnknown = "android.media.mediacodec.latency.unknown";
static const char *kCodecQueueSecureInputBufferError = "android.media.mediacodec.queueSecureInputBufferError";
static const char *kCodecQueueInputBufferError = "android.media.mediacodec.queueInputBufferError";
static const char *kCodecComponentColorFormat = "android.media.mediacodec.component-color-format";

static const char *kCodecNumLowLatencyModeOn = "android.media.mediacodec.low-latency.on";  /* 0..n */
static const char *kCodecNumLowLatencyModeOff = "android.media.mediacodec.low-latency.off";  /* 0..n */
static const char *kCodecFirstFrameIndexLowLatencyModeOn = "android.media.mediacodec.low-latency.first-frame";  /* 0..n */
static const char *kCodecChannelCount = "android.media.mediacodec.channelCount";
static const char *kCodecSampleRate = "android.media.mediacodec.sampleRate";
static const char *kCodecVideoEncodedBytes = "android.media.mediacodec.vencode.bytes";
static const char *kCodecVideoEncodedFrames = "android.media.mediacodec.vencode.frames";
static const char *kCodecVideoInputBytes = "android.media.mediacodec.video.input.bytes";
static const char *kCodecVideoInputFrames = "android.media.mediacodec.video.input.frames";
static const char *kCodecVideoEncodedDurationUs = "android.media.mediacodec.vencode.durationUs";
// HDR metrics
static const char *kCodecConfigColorStandard = "android.media.mediacodec.config-color-standard";
static const char *kCodecConfigColorRange = "android.media.mediacodec.config-color-range";
static const char *kCodecConfigColorTransfer = "android.media.mediacodec.config-color-transfer";
static const char *kCodecParsedColorStandard = "android.media.mediacodec.parsed-color-standard";
static const char *kCodecParsedColorRange = "android.media.mediacodec.parsed-color-range";
static const char *kCodecParsedColorTransfer = "android.media.mediacodec.parsed-color-transfer";
static const char *kCodecHdrStaticInfo = "android.media.mediacodec.hdr-static-info";
static const char *kCodecHdr10PlusInfo = "android.media.mediacodec.hdr10-plus-info";
static const char *kCodecHdrFormat = "android.media.mediacodec.hdr-format";
// array/sync/async/block modes
static const char *kCodecArrayMode = "android.media.mediacodec.array-mode";
static const char *kCodecOperationMode = "android.media.mediacodec.operation-mode";
static const char *kCodecOutputSurface = "android.media.mediacodec.output-surface";
// max size configured by the app
static const char *kCodecAppMaxInputSize = "android.media.mediacodec.app-max-input-size";
// max size actually used
static const char *kCodecUsedMaxInputSize = "android.media.mediacodec.used-max-input-size";
// max size suggested by the codec
static const char *kCodecCodecMaxInputSize = "android.media.mediacodec.codec-max-input-size";
static const char *kCodecFlushCount = "android.media.mediacodec.flush-count";
static const char *kCodecSetSurfaceCount = "android.media.mediacodec.set-surface-count";
static const char *kCodecResolutionChangeCount = "android.media.mediacodec.resolution-change-count";

// the kCodecRecent* fields appear only in getMetrics() results
static const char *kCodecRecentLatencyMax = "android.media.mediacodec.recent.max";      /* in us */
static const char *kCodecRecentLatencyMin = "android.media.mediacodec.recent.min";      /* in us */
static const char *kCodecRecentLatencyAvg = "android.media.mediacodec.recent.avg";      /* in us */
static const char *kCodecRecentLatencyCount = "android.media.mediacodec.recent.n";
static const char *kCodecRecentLatencyHist = "android.media.mediacodec.recent.hist";    /* in us */

/* -1: shaper disabled
   >=0: number of fields changed */
static const char *kCodecShapingEnhanced = "android.media.mediacodec.shaped";

// Render metrics
static const char *kCodecPlaybackDurationSec = "android.media.mediacodec.playback-duration-sec";
static const char *kCodecFirstRenderTimeUs = "android.media.mediacodec.first-render-time-us";
static const char *kCodecFramesReleased = "android.media.mediacodec.frames-released";
static const char *kCodecFramesRendered = "android.media.mediacodec.frames-rendered";
static const char *kCodecFramesDropped = "android.media.mediacodec.frames-dropped";
static const char *kCodecFramesSkipped = "android.media.mediacodec.frames-skipped";
static const char *kCodecFramerateContent = "android.media.mediacodec.framerate-content";
static const char *kCodecFramerateDesired = "android.media.mediacodec.framerate-desired";
static const char *kCodecFramerateActual = "android.media.mediacodec.framerate-actual";
// Freeze
static const char *kCodecFreezeCount = "android.media.mediacodec.freeze-count";
static const char *kCodecFreezeScore = "android.media.mediacodec.freeze-score";
static const char *kCodecFreezeRate = "android.media.mediacodec.freeze-rate";
static const char *kCodecFreezeDurationMsAvg = "android.media.mediacodec.freeze-duration-ms-avg";
static const char *kCodecFreezeDurationMsMax = "android.media.mediacodec.freeze-duration-ms-max";
static const char *kCodecFreezeDurationMsHistogram =
        "android.media.mediacodec.freeze-duration-ms-histogram";
static const char *kCodecFreezeDurationMsHistogramBuckets =
        "android.media.mediacodec.freeze-duration-ms-histogram-buckets";
static const char *kCodecFreezeDistanceMsAvg = "android.media.mediacodec.freeze-distance-ms-avg";
static const char *kCodecFreezeDistanceMsHistogram =
        "android.media.mediacodec.freeze-distance-ms-histogram";
static const char *kCodecFreezeDistanceMsHistogramBuckets =
        "android.media.mediacodec.freeze-distance-ms-histogram-buckets";
// Judder
static const char *kCodecJudderCount = "android.media.mediacodec.judder-count";
static const char *kCodecJudderScore = "android.media.mediacodec.judder-score";
static const char *kCodecJudderRate = "android.media.mediacodec.judder-rate";
static const char *kCodecJudderScoreAvg = "android.media.mediacodec.judder-score-avg";
static const char *kCodecJudderScoreMax = "android.media.mediacodec.judder-score-max";
static const char *kCodecJudderScoreHistogram = "android.media.mediacodec.judder-score-histogram";
static const char *kCodecJudderScoreHistogramBuckets =
        "android.media.mediacodec.judder-score-histogram-buckets";
// Freeze event
static const char *kCodecFreezeEventCount = "android.media.mediacodec.freeze-event-count";
static const char *kFreezeEventKeyName = "freeze";
static const char *kFreezeEventInitialTimeUs = "android.media.mediacodec.freeze.initial-time-us";
static const char *kFreezeEventDurationMs = "android.media.mediacodec.freeze.duration-ms";
static const char *kFreezeEventCount = "android.media.mediacodec.freeze.count";
static const char *kFreezeEventAvgDurationMs = "android.media.mediacodec.freeze.avg-duration-ms";
static const char *kFreezeEventAvgDistanceMs = "android.media.mediacodec.freeze.avg-distance-ms";
static const char *kFreezeEventDetailsDurationMs =
        "android.media.mediacodec.freeze.details-duration-ms";
static const char *kFreezeEventDetailsDistanceMs =
        "android.media.mediacodec.freeze.details-distance-ms";
// Judder event
static const char *kCodecJudderEventCount = "android.media.mediacodec.judder-event-count";
static const char *kJudderEventKeyName = "judder";
static const char *kJudderEventInitialTimeUs = "android.media.mediacodec.judder.initial-time-us";
static const char *kJudderEventDurationMs = "android.media.mediacodec.judder.duration-ms";
static const char *kJudderEventCount = "android.media.mediacodec.judder.count";
static const char *kJudderEventAvgScore = "android.media.mediacodec.judder.avg-score";
static const char *kJudderEventAvgDistanceMs = "android.media.mediacodec.judder.avg-distance-ms";
static const char *kJudderEventDetailsActualDurationUs =
        "android.media.mediacodec.judder.details-actual-duration-us";
static const char *kJudderEventDetailsContentDurationUs =
        "android.media.mediacodec.judder.details-content-duration-us";
static const char *kJudderEventDetailsDistanceMs =
        "android.media.mediacodec.judder.details-distance-ms";

// XXX suppress until we get our representation right
static bool kEmitHistogram = false;

static int64_t getId(IResourceManagerClient const * client) {
    return (int64_t) client;
}

static int64_t getId(const std::shared_ptr<IResourceManagerClient> &client) {
    return getId(client.get());
}

static bool isResourceError(status_t err) {
    return (err == NO_MEMORY);
}

static const int kMaxRetry = 2;
static const int kMaxReclaimWaitTimeInUs = 500000;  // 0.5s
static const int kNumBuffersAlign = 16;

static const C2MemoryUsage kDefaultReadWriteUsage{
    C2MemoryUsage::CPU_READ, C2MemoryUsage::CPU_WRITE};

////////////////////////////////////////////////////////////////////////////////

/*
 * Implementation of IResourceManagerClient interrface that facilitates
 * MediaCodec reclaim for the ResourceManagerService.
 */
struct ResourceManagerClient : public BnResourceManagerClient {
    explicit ResourceManagerClient(MediaCodec* codec, int32_t pid, int32_t uid) :
            mMediaCodec(codec), mPid(pid), mUid(uid) {}

    Status reclaimResource(bool* _aidl_return) override {
        sp<MediaCodec> codec = mMediaCodec.promote();
        if (codec == NULL) {
            // Codec is already gone, so remove the resources as well
            ::ndk::SpAIBinder binder(AServiceManager_waitForService("media.resource_manager"));
            std::shared_ptr<IResourceManagerService> service =
                    IResourceManagerService::fromBinder(binder);
            if (service == nullptr) {
                ALOGE("MediaCodec::ResourceManagerClient unable to find ResourceManagerService");
                *_aidl_return = false;
                return Status::fromStatus(STATUS_INVALID_OPERATION);
            }
            ClientInfoParcel clientInfo{.pid = static_cast<int32_t>(mPid),
                                .uid = static_cast<int32_t>(mUid),
                                .id = getId(this)};
            service->removeClient(clientInfo);
            *_aidl_return = true;
            return Status::ok();
        }
        status_t err = codec->reclaim();
        if (err == WOULD_BLOCK) {
            ALOGD("Wait for the client to release codec.");
            usleep(kMaxReclaimWaitTimeInUs);
            ALOGD("Try to reclaim again.");
            err = codec->reclaim(true /* force */);
        }
        if (err != OK) {
            ALOGW("ResourceManagerClient failed to release codec with err %d", err);
        }
        *_aidl_return = (err == OK);
        return Status::ok();
    }

    Status getName(::std::string* _aidl_return) override {
        _aidl_return->clear();
        sp<MediaCodec> codec = mMediaCodec.promote();
        if (codec == NULL) {
            // codec is already gone.
            return Status::ok();
        }

        AString name;
        if (codec->getName(&name) == OK) {
            *_aidl_return = name.c_str();
        }
        return Status::ok();
    }

    virtual ~ResourceManagerClient() {}

private:
    wp<MediaCodec> mMediaCodec;
    int32_t mPid;
    int32_t mUid;

    DISALLOW_EVIL_CONSTRUCTORS(ResourceManagerClient);
};

/*
 * Proxy for ResourceManagerService that communicates with the
 * ResourceManagerService for MediaCodec
 */
struct MediaCodec::ResourceManagerServiceProxy :
    public std::enable_shared_from_this<ResourceManagerServiceProxy> {

    // BinderDiedContext defines the cookie that is passed as DeathRecipient.
    // Since this can maintain more context than a raw pointer, we can
    // validate the scope of ResourceManagerServiceProxy,
    // before deferencing it upon the binder death.
    struct BinderDiedContext {
        std::weak_ptr<ResourceManagerServiceProxy> mRMServiceProxy;
    };

    ResourceManagerServiceProxy(pid_t pid, uid_t uid,
            const std::shared_ptr<IResourceManagerClient> &client);
    ~ResourceManagerServiceProxy();
    status_t init();
    void addResource(const MediaResourceParcel &resource);
    void removeResource(const MediaResourceParcel &resource);
    void removeClient();
    void markClientForPendingRemoval();
    bool reclaimResource(const std::vector<MediaResourceParcel> &resources);
    void notifyClientCreated();
    void notifyClientStarted(ClientConfigParcel& clientConfig);
    void notifyClientStopped(ClientConfigParcel& clientConfig);
    void notifyClientConfigChanged(ClientConfigParcel& clientConfig);

    inline void setCodecName(const char* name) {
        mCodecName = name;
    }

private:
    // To get the binder interface to ResourceManagerService.
    void getService() {
        std::scoped_lock lock{mLock};
        getService_l();
    }

    std::shared_ptr<IResourceManagerService> getService_l();

    // To add/register all the resources currently added/registered with
    // the ResourceManagerService.
    // This function will be called right after the death of the Resource
    // Manager to make sure that the newly started ResourceManagerService
    // knows about the current resource usage.
    void reRegisterAllResources_l();

    void deinit() {
        std::scoped_lock lock{mLock};
        // Unregistering from DeathRecipient notification.
        if (mService != nullptr) {
            AIBinder_unlinkToDeath(mService->asBinder().get(), mDeathRecipient.get(), this);
            mService = nullptr;
        }
    }

    // For binder death handling
    static void BinderDiedCallback(void* cookie);
    static void BinderUnlinkedCallback(void* cookie);

    void binderDied() {
        std::scoped_lock lock{mLock};
        ALOGE("ResourceManagerService died.");
        mService = nullptr;
        mBinderDied = true;
        // start an async operation that will reconnect with the RM and
        // re-registers all the resources.
        mGetServiceFuture = std::async(std::launch::async, [this] { getService(); });
    }


private:
    std::mutex mLock;
    pid_t mPid;
    uid_t mUid;
    bool mBinderDied = false;
    std::string mCodecName;
    /**
     * Reconnecting with the ResourceManagerService, after its binder interface dies,
     * is done asynchronously. It will also make sure that, all the resources
     * asssociated with this Proxy (MediaCodec) is added with the new instance
     * of the ResourceManagerService to persist the state of resources.
     * We must store the reference of the furture to guarantee real asynchronous operation.
     */
    std::future<void> mGetServiceFuture;
    // To maintain the list of all the resources currently added/registered with
    // the ResourceManagerService.
    std::set<MediaResourceParcel> mMediaResourceParcel;
    std::shared_ptr<IResourceManagerClient> mClient;
    ::ndk::ScopedAIBinder_DeathRecipient mDeathRecipient;
    std::shared_ptr<IResourceManagerService> mService;
};

MediaCodec::ResourceManagerServiceProxy::ResourceManagerServiceProxy(
        pid_t pid, uid_t uid, const std::shared_ptr<IResourceManagerClient> &client) :
    mPid(pid), mUid(uid), mClient(client),
    mDeathRecipient(::ndk::ScopedAIBinder_DeathRecipient(
            AIBinder_DeathRecipient_new(BinderDiedCallback))) {
    if (mUid == MediaCodec::kNoUid) {
        mUid = AIBinder_getCallingUid();
    }
    if (mPid == MediaCodec::kNoPid) {
        mPid = AIBinder_getCallingPid();
    }
    // Setting callback notification when DeathRecipient gets deleted.
    AIBinder_DeathRecipient_setOnUnlinked(mDeathRecipient.get(), BinderUnlinkedCallback);
}

MediaCodec::ResourceManagerServiceProxy::~ResourceManagerServiceProxy() {
    deinit();
}

status_t MediaCodec::ResourceManagerServiceProxy::init() {
    std::scoped_lock lock{mLock};

    int callerPid = AIBinder_getCallingPid();
    int callerUid = AIBinder_getCallingUid();

    if (mPid != callerPid || mUid != callerUid) {
        // Media processes don't need special permissions to act on behalf of other processes.
        if (callerUid != AID_MEDIA) {
            char const * permission = "android.permission.MEDIA_RESOURCE_OVERRIDE_PID";
            if (!checkCallingPermission(String16(permission))) {
                ALOGW("%s is required to override the caller's PID for media resource management.",
                        permission);
                return PERMISSION_DENIED;
            }
        }
    }

    mService = getService_l();
    if (mService == nullptr) {
        return DEAD_OBJECT;
    }

    // Kill clients pending removal.
    mService->reclaimResourcesFromClientsPendingRemoval(mPid);
    return OK;
}

std::shared_ptr<IResourceManagerService> MediaCodec::ResourceManagerServiceProxy::getService_l() {
    if (mService != nullptr) {
        return mService;
    }

    // Get binder interface to resource manager.
    ::ndk::SpAIBinder binder(AServiceManager_waitForService("media.resource_manager"));
    mService = IResourceManagerService::fromBinder(binder);
    if (mService == nullptr) {
        ALOGE("Failed to get ResourceManagerService");
        return mService;
    }

    // Create the context that is passed as cookie to the binder death notification.
    // The context gets deleted at BinderUnlinkedCallback.
    BinderDiedContext* context = new BinderDiedContext{.mRMServiceProxy = weak_from_this()};
    // Register for the callbacks by linking to death notification.
    AIBinder_linkToDeath(mService->asBinder().get(), mDeathRecipient.get(), context);

    // If the RM was restarted, re-register all the resources.
    if (mBinderDied) {
        reRegisterAllResources_l();
        mBinderDied = false;
    }
    return mService;
}

void MediaCodec::ResourceManagerServiceProxy::reRegisterAllResources_l() {
    if (mMediaResourceParcel.empty()) {
        ALOGV("No resources to add");
        return;
    }

    if (mService == nullptr) {
        ALOGW("Service isn't available");
        return;
    }

    std::vector<MediaResourceParcel> resources;
    std::copy(mMediaResourceParcel.begin(), mMediaResourceParcel.end(),
              std::back_inserter(resources));
    ClientInfoParcel clientInfo{.pid = static_cast<int32_t>(mPid),
                                .uid = static_cast<int32_t>(mUid),
                                .id = getId(mClient),
                                .name = mCodecName};
    mService->addResource(clientInfo, mClient, resources);
}

void MediaCodec::ResourceManagerServiceProxy::BinderDiedCallback(void* cookie) {
    BinderDiedContext* context = reinterpret_cast<BinderDiedContext*>(cookie);

    // Validate the context and check if the ResourceManagerServiceProxy object is still in scope.
    if (context != nullptr) {
        std::shared_ptr<ResourceManagerServiceProxy> thiz = context->mRMServiceProxy.lock();
        if (thiz != nullptr) {
            thiz->binderDied();
        } else {
            ALOGI("ResourceManagerServiceProxy is out of scope already");
        }
    }
}

void MediaCodec::ResourceManagerServiceProxy::BinderUnlinkedCallback(void* cookie) {
    BinderDiedContext* context = reinterpret_cast<BinderDiedContext*>(cookie);
    // Since we don't need the context anymore, we are deleting it now.
    delete context;
}

void MediaCodec::ResourceManagerServiceProxy::addResource(
        const MediaResourceParcel &resource) {
    std::scoped_lock lock{mLock};
    std::shared_ptr<IResourceManagerService> service = getService_l();
    if (service == nullptr) {
        ALOGW("Service isn't available");
        return;
    }
    std::vector<MediaResourceParcel> resources;
    resources.push_back(resource);
    ClientInfoParcel clientInfo{.pid = static_cast<int32_t>(mPid),
                                .uid = static_cast<int32_t>(mUid),
                                .id = getId(mClient),
                                .name = mCodecName};
    service->addResource(clientInfo, mClient, resources);
    mMediaResourceParcel.emplace(resource);
}

void MediaCodec::ResourceManagerServiceProxy::removeResource(
        const MediaResourceParcel &resource) {
    std::scoped_lock lock{mLock};
    std::shared_ptr<IResourceManagerService> service = getService_l();
    if (service == nullptr) {
        ALOGW("Service isn't available");
        return;
    }
    std::vector<MediaResourceParcel> resources;
    resources.push_back(resource);
    ClientInfoParcel clientInfo{.pid = static_cast<int32_t>(mPid),
                                .uid = static_cast<int32_t>(mUid),
                                .id = getId(mClient),
                                .name = mCodecName};
    service->removeResource(clientInfo, resources);
    mMediaResourceParcel.erase(resource);
}

void MediaCodec::ResourceManagerServiceProxy::removeClient() {
    std::scoped_lock lock{mLock};
    std::shared_ptr<IResourceManagerService> service = getService_l();
    if (service == nullptr) {
        ALOGW("Service isn't available");
        return;
    }
    ClientInfoParcel clientInfo{.pid = static_cast<int32_t>(mPid),
                                .uid = static_cast<int32_t>(mUid),
                                .id = getId(mClient),
                                .name = mCodecName};
    service->removeClient(clientInfo);
    mMediaResourceParcel.clear();
}

void MediaCodec::ResourceManagerServiceProxy::markClientForPendingRemoval() {
    std::scoped_lock lock{mLock};
    std::shared_ptr<IResourceManagerService> service = getService_l();
    if (service == nullptr) {
        ALOGW("Service isn't available");
        return;
    }
    ClientInfoParcel clientInfo{.pid = static_cast<int32_t>(mPid),
                                .uid = static_cast<int32_t>(mUid),
                                .id = getId(mClient),
                                .name = mCodecName};
    service->markClientForPendingRemoval(clientInfo);
    mMediaResourceParcel.clear();
}

bool MediaCodec::ResourceManagerServiceProxy::reclaimResource(
        const std::vector<MediaResourceParcel> &resources) {
    std::scoped_lock lock{mLock};
    std::shared_ptr<IResourceManagerService> service = getService_l();
    if (service == nullptr) {
        ALOGW("Service isn't available");
        return false;
    }
    bool success;
    ClientInfoParcel clientInfo{.pid = static_cast<int32_t>(mPid),
                                .uid = static_cast<int32_t>(mUid),
                                .id = getId(mClient),
                                .name = mCodecName};
    Status status = service->reclaimResource(clientInfo, resources, &success);
    return status.isOk() && success;
}

void MediaCodec::ResourceManagerServiceProxy::notifyClientCreated() {
    std::scoped_lock lock{mLock};
    std::shared_ptr<IResourceManagerService> service = getService_l();
    if (service == nullptr) {
        ALOGW("Service isn't available");
        return;
    }
    ClientInfoParcel clientInfo{.pid = static_cast<int32_t>(mPid),
                                .uid = static_cast<int32_t>(mUid),
                                .id = getId(mClient),
                                .name = mCodecName};
<<<<<<< HEAD
    if (service == NULL) {
        return;
    }
=======
>>>>>>> 58061c88
    service->notifyClientCreated(clientInfo);
}

void MediaCodec::ResourceManagerServiceProxy::notifyClientStarted(
        ClientConfigParcel& clientConfig) {
    std::scoped_lock lock{mLock};
    std::shared_ptr<IResourceManagerService> service = getService_l();
    if (service == nullptr) {
        ALOGW("Service isn't available");
        return;
    }
    clientConfig.clientInfo.pid = static_cast<int32_t>(mPid);
    clientConfig.clientInfo.uid = static_cast<int32_t>(mUid);
    clientConfig.clientInfo.id = getId(mClient);
    clientConfig.clientInfo.name = mCodecName;
<<<<<<< HEAD
    if (service == NULL) {
        return;
    }
=======
>>>>>>> 58061c88
    service->notifyClientStarted(clientConfig);
}

void MediaCodec::ResourceManagerServiceProxy::notifyClientStopped(
        ClientConfigParcel& clientConfig) {
    std::scoped_lock lock{mLock};
    std::shared_ptr<IResourceManagerService> service = getService_l();
    if (service == nullptr) {
        ALOGW("Service isn't available");
        return;
    }
    clientConfig.clientInfo.pid = static_cast<int32_t>(mPid);
    clientConfig.clientInfo.uid = static_cast<int32_t>(mUid);
    clientConfig.clientInfo.id = getId(mClient);
    clientConfig.clientInfo.name = mCodecName;
<<<<<<< HEAD
    if (service == NULL) {
        return;
    }
=======
>>>>>>> 58061c88
    service->notifyClientStopped(clientConfig);
}

void MediaCodec::ResourceManagerServiceProxy::notifyClientConfigChanged(
        ClientConfigParcel& clientConfig) {
    std::scoped_lock lock{mLock};
    std::shared_ptr<IResourceManagerService> service = getService_l();
    if (service == nullptr) {
        ALOGW("Service isn't available");
        return;
    }
    clientConfig.clientInfo.pid = static_cast<int32_t>(mPid);
    clientConfig.clientInfo.uid = static_cast<int32_t>(mUid);
    clientConfig.clientInfo.id = getId(mClient);
    clientConfig.clientInfo.name = mCodecName;
<<<<<<< HEAD
    if (service == NULL) {
        return;
    }
=======
>>>>>>> 58061c88
    service->notifyClientConfigChanged(clientConfig);
}

////////////////////////////////////////////////////////////////////////////////

MediaCodec::BufferInfo::BufferInfo() : mOwnedByClient(false) {}

////////////////////////////////////////////////////////////////////////////////

class MediaCodec::ReleaseSurface {
public:
    explicit ReleaseSurface(uint64_t usage) {
        BufferQueue::createBufferQueue(&mProducer, &mConsumer);
        mSurface = new Surface(mProducer, false /* controlledByApp */);
        struct ConsumerListener : public BnConsumerListener {
            ConsumerListener(const sp<IGraphicBufferConsumer> &consumer) {
                mConsumer = consumer;
            }
            void onFrameAvailable(const BufferItem&) override {
                BufferItem buffer;
                // consume buffer
                sp<IGraphicBufferConsumer> consumer = mConsumer.promote();
                if (consumer != nullptr && consumer->acquireBuffer(&buffer, 0) == NO_ERROR) {
                    consumer->releaseBuffer(buffer.mSlot, buffer.mFrameNumber,
                                            EGL_NO_DISPLAY, EGL_NO_SYNC_KHR, buffer.mFence);
                }
            }

            wp<IGraphicBufferConsumer> mConsumer;
            void onBuffersReleased() override {}
            void onSidebandStreamChanged() override {}
        };
        sp<ConsumerListener> listener{new ConsumerListener(mConsumer)};
        mConsumer->consumerConnect(listener, false);
        mConsumer->setConsumerName(String8{"MediaCodec.release"});
        mConsumer->setConsumerUsageBits(usage);
    }

    const sp<Surface> &getSurface() {
        return mSurface;
    }

private:
    sp<IGraphicBufferProducer> mProducer;
    sp<IGraphicBufferConsumer> mConsumer;
    sp<Surface> mSurface;
};

////////////////////////////////////////////////////////////////////////////////

namespace {

enum {
    kWhatFillThisBuffer      = 'fill',
    kWhatDrainThisBuffer     = 'drai',
    kWhatEOS                 = 'eos ',
    kWhatStartCompleted      = 'Scom',
    kWhatStopCompleted       = 'scom',
    kWhatReleaseCompleted    = 'rcom',
    kWhatFlushCompleted      = 'fcom',
    kWhatError               = 'erro',
    kWhatCryptoError         = 'ercp',
    kWhatComponentAllocated  = 'cAll',
    kWhatComponentConfigured = 'cCon',
    kWhatInputSurfaceCreated = 'isfc',
    kWhatInputSurfaceAccepted = 'isfa',
    kWhatSignaledInputEOS    = 'seos',
    kWhatOutputFramesRendered = 'outR',
    kWhatOutputBuffersChanged = 'outC',
    kWhatFirstTunnelFrameReady = 'ftfR',
    kWhatPollForRenderedBuffers = 'plrb',
};

class CryptoAsyncCallback : public CryptoAsync::CryptoAsyncCallback {
public:

    explicit CryptoAsyncCallback(const sp<AMessage> & notify):mNotify(notify) {
    }

    ~CryptoAsyncCallback() {}

    void onDecryptComplete(const sp<AMessage> &result) override {
        (void)result;
    }

    void onDecryptError(const std::list<sp<AMessage>> &errorMsgs) override {
        // This error may be decrypt/queue error.
        status_t errorCode ;
        for (auto &emsg : errorMsgs) {
             sp<AMessage> notify(mNotify->dup());
             if(emsg->findInt32("err", &errorCode)) {
                 if (isCryptoError(errorCode)) {
                     notify->setInt32("what", kWhatCryptoError);
                 } else {
                     notify->setInt32("what", kWhatError);
                 }
                 notify->extend(emsg);
                 notify->post();
             } else {
                 ALOGW("Buffers with no errorCode are not expected");
             }
        }
    }
private:
    const sp<AMessage> mNotify;
};

class BufferCallback : public CodecBase::BufferCallback {
public:
    explicit BufferCallback(const sp<AMessage> &notify);
    virtual ~BufferCallback() = default;

    virtual void onInputBufferAvailable(
            size_t index, const sp<MediaCodecBuffer> &buffer) override;
    virtual void onOutputBufferAvailable(
            size_t index, const sp<MediaCodecBuffer> &buffer) override;
private:
    const sp<AMessage> mNotify;
};

BufferCallback::BufferCallback(const sp<AMessage> &notify)
    : mNotify(notify) {}

void BufferCallback::onInputBufferAvailable(
        size_t index, const sp<MediaCodecBuffer> &buffer) {
    sp<AMessage> notify(mNotify->dup());
    notify->setInt32("what", kWhatFillThisBuffer);
    notify->setSize("index", index);
    notify->setObject("buffer", buffer);
    notify->post();
}

void BufferCallback::onOutputBufferAvailable(
        size_t index, const sp<MediaCodecBuffer> &buffer) {
    sp<AMessage> notify(mNotify->dup());
    notify->setInt32("what", kWhatDrainThisBuffer);
    notify->setSize("index", index);
    notify->setObject("buffer", buffer);
    notify->post();
}

class CodecCallback : public CodecBase::CodecCallback {
public:
    explicit CodecCallback(const sp<AMessage> &notify);
    virtual ~CodecCallback() = default;

    virtual void onEos(status_t err) override;
    virtual void onStartCompleted() override;
    virtual void onStopCompleted() override;
    virtual void onReleaseCompleted() override;
    virtual void onFlushCompleted() override;
    virtual void onError(status_t err, enum ActionCode actionCode) override;
    virtual void onComponentAllocated(const char *componentName) override;
    virtual void onComponentConfigured(
            const sp<AMessage> &inputFormat, const sp<AMessage> &outputFormat) override;
    virtual void onInputSurfaceCreated(
            const sp<AMessage> &inputFormat,
            const sp<AMessage> &outputFormat,
            const sp<BufferProducerWrapper> &inputSurface) override;
    virtual void onInputSurfaceCreationFailed(status_t err) override;
    virtual void onInputSurfaceAccepted(
            const sp<AMessage> &inputFormat,
            const sp<AMessage> &outputFormat) override;
    virtual void onInputSurfaceDeclined(status_t err) override;
    virtual void onSignaledInputEOS(status_t err) override;
    virtual void onOutputFramesRendered(const std::list<FrameRenderTracker::Info> &done) override;
    virtual void onOutputBuffersChanged() override;
    virtual void onFirstTunnelFrameReady() override;
private:
    const sp<AMessage> mNotify;
};

CodecCallback::CodecCallback(const sp<AMessage> &notify) : mNotify(notify) {}

void CodecCallback::onEos(status_t err) {
    sp<AMessage> notify(mNotify->dup());
    notify->setInt32("what", kWhatEOS);
    notify->setInt32("err", err);
    notify->post();
}

void CodecCallback::onStartCompleted() {
    sp<AMessage> notify(mNotify->dup());
    notify->setInt32("what", kWhatStartCompleted);
    notify->post();
}

void CodecCallback::onStopCompleted() {
    sp<AMessage> notify(mNotify->dup());
    notify->setInt32("what", kWhatStopCompleted);
    notify->post();
}

void CodecCallback::onReleaseCompleted() {
    sp<AMessage> notify(mNotify->dup());
    notify->setInt32("what", kWhatReleaseCompleted);
    notify->post();
}

void CodecCallback::onFlushCompleted() {
    sp<AMessage> notify(mNotify->dup());
    notify->setInt32("what", kWhatFlushCompleted);
    notify->post();
}

void CodecCallback::onError(status_t err, enum ActionCode actionCode) {
    sp<AMessage> notify(mNotify->dup());
    notify->setInt32("what", kWhatError);
    notify->setInt32("err", err);
    notify->setInt32("actionCode", actionCode);
    notify->post();
}

void CodecCallback::onComponentAllocated(const char *componentName) {
    sp<AMessage> notify(mNotify->dup());
    notify->setInt32("what", kWhatComponentAllocated);
    notify->setString("componentName", componentName);
    notify->post();
}

void CodecCallback::onComponentConfigured(
        const sp<AMessage> &inputFormat, const sp<AMessage> &outputFormat) {
    sp<AMessage> notify(mNotify->dup());
    notify->setInt32("what", kWhatComponentConfigured);
    notify->setMessage("input-format", inputFormat);
    notify->setMessage("output-format", outputFormat);
    notify->post();
}

void CodecCallback::onInputSurfaceCreated(
        const sp<AMessage> &inputFormat,
        const sp<AMessage> &outputFormat,
        const sp<BufferProducerWrapper> &inputSurface) {
    sp<AMessage> notify(mNotify->dup());
    notify->setInt32("what", kWhatInputSurfaceCreated);
    notify->setMessage("input-format", inputFormat);
    notify->setMessage("output-format", outputFormat);
    notify->setObject("input-surface", inputSurface);
    notify->post();
}

void CodecCallback::onInputSurfaceCreationFailed(status_t err) {
    sp<AMessage> notify(mNotify->dup());
    notify->setInt32("what", kWhatInputSurfaceCreated);
    notify->setInt32("err", err);
    notify->post();
}

void CodecCallback::onInputSurfaceAccepted(
        const sp<AMessage> &inputFormat,
        const sp<AMessage> &outputFormat) {
    sp<AMessage> notify(mNotify->dup());
    notify->setInt32("what", kWhatInputSurfaceAccepted);
    notify->setMessage("input-format", inputFormat);
    notify->setMessage("output-format", outputFormat);
    notify->post();
}

void CodecCallback::onInputSurfaceDeclined(status_t err) {
    sp<AMessage> notify(mNotify->dup());
    notify->setInt32("what", kWhatInputSurfaceAccepted);
    notify->setInt32("err", err);
    notify->post();
}

void CodecCallback::onSignaledInputEOS(status_t err) {
    sp<AMessage> notify(mNotify->dup());
    notify->setInt32("what", kWhatSignaledInputEOS);
    if (err != OK) {
        notify->setInt32("err", err);
    }
    notify->post();
}

void CodecCallback::onOutputFramesRendered(const std::list<FrameRenderTracker::Info> &done) {
    sp<AMessage> notify(mNotify->dup());
    notify->setInt32("what", kWhatOutputFramesRendered);
    if (MediaCodec::CreateFramesRenderedMessage(done, notify)) {
        notify->post();
    }
}

void CodecCallback::onOutputBuffersChanged() {
    sp<AMessage> notify(mNotify->dup());
    notify->setInt32("what", kWhatOutputBuffersChanged);
    notify->post();
}

void CodecCallback::onFirstTunnelFrameReady() {
    sp<AMessage> notify(mNotify->dup());
    notify->setInt32("what", kWhatFirstTunnelFrameReady);
    notify->post();
}

static MediaResourceSubType toMediaResourceSubType(MediaCodec::Domain domain) {
    switch (domain) {
        case MediaCodec::DOMAIN_VIDEO: return MediaResourceSubType::kVideoCodec;
        case MediaCodec::DOMAIN_AUDIO: return MediaResourceSubType::kAudioCodec;
        case MediaCodec::DOMAIN_IMAGE: return MediaResourceSubType::kImageCodec;
        default:                       return MediaResourceSubType::kUnspecifiedSubType;
    }
}

static const char * toCodecMode(MediaCodec::Domain domain) {
    switch (domain) {
        case MediaCodec::DOMAIN_VIDEO: return kCodecModeVideo;
        case MediaCodec::DOMAIN_AUDIO: return kCodecModeAudio;
        case MediaCodec::DOMAIN_IMAGE: return kCodecModeImage;
        default:                       return kCodecModeUnknown;
    }
}

}  // namespace

////////////////////////////////////////////////////////////////////////////////

// static
sp<MediaCodec> MediaCodec::CreateByType(
        const sp<ALooper> &looper, const AString &mime, bool encoder, status_t *err, pid_t pid,
        uid_t uid) {
    sp<AMessage> format;
    return CreateByType(looper, mime, encoder, err, pid, uid, format);
}

sp<MediaCodec> MediaCodec::CreateByType(
        const sp<ALooper> &looper, const AString &mime, bool encoder, status_t *err, pid_t pid,
        uid_t uid, sp<AMessage> format) {
    Vector<AString> matchingCodecs;

    MediaCodecList::findMatchingCodecs(
            mime.c_str(),
            encoder,
            0,
            format,
            &matchingCodecs);

    if (err != NULL) {
        *err = NAME_NOT_FOUND;
    }
    for (size_t i = 0; i < matchingCodecs.size(); ++i) {
        sp<MediaCodec> codec = new MediaCodec(looper, pid, uid);
        AString componentName = matchingCodecs[i];
        status_t ret = codec->init(componentName, true);
        if (err != NULL) {
            *err = ret;
        }
        if (ret == OK) {
            return codec;
        }
        ALOGD("Allocating component '%s' failed (%d), try next one.",
                componentName.c_str(), ret);
    }
    return NULL;
}

// static
sp<MediaCodec> MediaCodec::CreateByComponentName(
        const sp<ALooper> &looper, const AString &name, status_t *err, pid_t pid, uid_t uid) {
    sp<MediaCodec> codec = new MediaCodec(looper, pid, uid);

    const status_t ret = codec->init(name);
    if (err != NULL) {
        *err = ret;
    }
    return ret == OK ? codec : NULL; // NULL deallocates codec.
}

// static
sp<PersistentSurface> MediaCodec::CreatePersistentInputSurface() {
    sp<PersistentSurface> pluginSurface = CCodec::CreateInputSurface();
    if (pluginSurface != nullptr) {
        return pluginSurface;
    }

    OMXClient client;
    if (client.connect() != OK) {
        ALOGE("Failed to connect to OMX to create persistent input surface.");
        return NULL;
    }

    sp<IOMX> omx = client.interface();

    sp<IGraphicBufferProducer> bufferProducer;
    sp<hardware::media::omx::V1_0::IGraphicBufferSource> bufferSource;

    status_t err = omx->createInputSurface(&bufferProducer, &bufferSource);

    if (err != OK) {
        ALOGE("Failed to create persistent input surface.");
        return NULL;
    }

    return new PersistentSurface(bufferProducer, bufferSource);
}

// GenerateCodecId generates a 64bit Random ID for each codec that is created.
// The Codec ID is generated as:
//   - A process-unique random high 32bits
//   - An atomic sequence low 32bits
//
static uint64_t GenerateCodecId() {
    static std::atomic_uint64_t sId = [] {
        std::random_device rd;
        std::mt19937 gen(rd());
        std::uniform_int_distribution<uint32_t> distrib(0, UINT32_MAX);
        uint32_t randomID = distrib(gen);
        uint64_t id = randomID;
        return id << 32;
    }();
    return sId++;
}

MediaCodec::MediaCodec(
        const sp<ALooper> &looper, pid_t pid, uid_t uid,
        std::function<sp<CodecBase>(const AString &, const char *)> getCodecBase,
        std::function<status_t(const AString &, sp<MediaCodecInfo> *)> getCodecInfo)
    : mState(UNINITIALIZED),
      mReleasedByResourceManager(false),
      mLooper(looper),
      mCodec(NULL),
      mReplyID(0),
      mFlags(0),
      mStickyError(OK),
      mSoftRenderer(NULL),
      mDomain(DOMAIN_UNKNOWN),
      mWidth(0),
      mHeight(0),
      mRotationDegrees(0),
      mDequeueInputTimeoutGeneration(0),
      mDequeueInputReplyID(0),
      mDequeueOutputTimeoutGeneration(0),
      mDequeueOutputReplyID(0),
      mTunneledInputWidth(0),
      mTunneledInputHeight(0),
      mTunneled(false),
      mTunnelPeekState(TunnelPeekState::kLegacyMode),
      mHaveInputSurface(false),
      mHavePendingInputBuffers(false),
      mCpuBoostRequested(false),
      mIsSurfaceToDisplay(false),
      mVideoRenderQualityTracker(
              VideoRenderQualityTracker::Configuration::getFromServerConfigurableFlags(
                      server_configurable_flags::GetServerConfigurableFlag)),
      mLatencyUnknown(0),
      mBytesEncoded(0),
      mEarliestEncodedPtsUs(INT64_MAX),
      mLatestEncodedPtsUs(INT64_MIN),
      mFramesEncoded(0),
      mNumLowLatencyEnables(0),
      mNumLowLatencyDisables(0),
      mIsLowLatencyModeOn(false),
      mIndexOfFirstFrameWhenLowLatencyOn(-1),
      mInputBufferCounter(0),
      mGetCodecBase(getCodecBase),
      mGetCodecInfo(getCodecInfo) {
    mCodecId = GenerateCodecId();
    mResourceManagerProxy = std::make_shared<ResourceManagerServiceProxy>(pid, uid,
            ::ndk::SharedRefBase::make<ResourceManagerClient>(this, pid, uid));
    if (!mGetCodecBase) {
        mGetCodecBase = [](const AString &name, const char *owner) {
            return GetCodecBase(name, owner);
        };
    }
    if (!mGetCodecInfo) {
        mGetCodecInfo = [&log = mErrorLog](const AString &name,
                                           sp<MediaCodecInfo> *info) -> status_t {
            *info = nullptr;
            const sp<IMediaCodecList> mcl = MediaCodecList::getInstance();
            if (!mcl) {
                log.log(LOG_TAG, "Fatal error: failed to initialize MediaCodecList");
                return NO_INIT;  // if called from Java should raise IOException
            }
            AString tmp = name;
            if (tmp.endsWith(".secure")) {
                tmp.erase(tmp.size() - 7, 7);
            }
            for (const AString &codecName : { name, tmp }) {
                ssize_t codecIdx = mcl->findCodecByName(codecName.c_str());
                if (codecIdx < 0) {
                    continue;
                }
                *info = mcl->getCodecInfo(codecIdx);
                return OK;
            }
            log.log(LOG_TAG, base::StringPrintf("Codec with name '%s' is not found on the device.",
                                  name.c_str()));
            return NAME_NOT_FOUND;
        };
    }

    // we want an empty metrics record for any early getMetrics() call
    // this should be the *only* initMediametrics() call that's not on the Looper thread
    initMediametrics();
}

MediaCodec::~MediaCodec() {
    CHECK_EQ(mState, UNINITIALIZED);
    mResourceManagerProxy->removeClient();

    flushMediametrics();

    // clean any saved metrics info we stored as part of configure()
    if (mConfigureMsg != nullptr) {
        mediametrics_handle_t metricsHandle;
        if (mConfigureMsg->findInt64("metrics", &metricsHandle)) {
            mediametrics_delete(metricsHandle);
        }
    }
}

// except for in constructor, called from the looper thread (and therefore mutexed)
void MediaCodec::initMediametrics() {
    if (mMetricsHandle == 0) {
        mMetricsHandle = mediametrics_create(kCodecKeyName);
    }

    mLatencyHist.setup(kLatencyHistBuckets, kLatencyHistWidth, kLatencyHistFloor);

    {
        Mutex::Autolock al(mRecentLock);
        for (int i = 0; i<kRecentLatencyFrames; i++) {
            mRecentSamples[i] = kRecentSampleInvalid;
        }
        mRecentHead = 0;
    }

    {
        Mutex::Autolock al(mLatencyLock);
        mBuffersInFlight.clear();
        mNumLowLatencyEnables = 0;
        mNumLowLatencyDisables = 0;
        mIsLowLatencyModeOn = false;
        mIndexOfFirstFrameWhenLowLatencyOn = -1;
        mInputBufferCounter = 0;
    }

    mLifetimeStartNs = systemTime(SYSTEM_TIME_MONOTONIC);
    resetMetricsFields();
}

void MediaCodec::resetMetricsFields() {
    mHdrInfoFlags = 0;

    mApiUsageMetrics = ApiUsageMetrics();
    mReliabilityContextMetrics = ReliabilityContextMetrics();
}

void MediaCodec::updateMediametrics() {
    if (mMetricsHandle == 0) {
        ALOGV("no metrics handle found");
        return;
    }

    Mutex::Autolock _lock(mMetricsLock);

    mediametrics_setInt32(mMetricsHandle, kCodecArrayMode, mApiUsageMetrics.isArrayMode ? 1 : 0);
    mApiUsageMetrics.operationMode = (mFlags & kFlagIsAsync) ?
            ((mFlags & kFlagUseBlockModel) ? ApiUsageMetrics::kBlockMode
                    : ApiUsageMetrics::kAsynchronousMode)
            : ApiUsageMetrics::kSynchronousMode;
    mediametrics_setInt32(mMetricsHandle, kCodecOperationMode, mApiUsageMetrics.operationMode);
    mediametrics_setInt32(mMetricsHandle, kCodecOutputSurface,
            mApiUsageMetrics.isUsingOutputSurface ? 1 : 0);

    mediametrics_setInt32(mMetricsHandle, kCodecAppMaxInputSize,
            mApiUsageMetrics.inputBufferSize.appMax);
    mediametrics_setInt32(mMetricsHandle, kCodecUsedMaxInputSize,
            mApiUsageMetrics.inputBufferSize.usedMax);
    mediametrics_setInt32(mMetricsHandle, kCodecCodecMaxInputSize,
            mApiUsageMetrics.inputBufferSize.codecMax);

    mediametrics_setInt32(mMetricsHandle, kCodecFlushCount, mReliabilityContextMetrics.flushCount);
    mediametrics_setInt32(mMetricsHandle, kCodecSetSurfaceCount,
            mReliabilityContextMetrics.setOutputSurfaceCount);
    mediametrics_setInt32(mMetricsHandle, kCodecResolutionChangeCount,
            mReliabilityContextMetrics.resolutionChangeCount);

    // Video rendering quality metrics
    {
        const VideoRenderQualityMetrics &m = mVideoRenderQualityTracker.getMetrics();
        if (m.frameReleasedCount > 0) {
            mediametrics_setInt64(mMetricsHandle, kCodecFirstRenderTimeUs, m.firstRenderTimeUs);
            mediametrics_setInt64(mMetricsHandle, kCodecFramesReleased, m.frameReleasedCount);
            mediametrics_setInt64(mMetricsHandle, kCodecFramesRendered, m.frameRenderedCount);
            mediametrics_setInt64(mMetricsHandle, kCodecFramesSkipped, m.frameSkippedCount);
            mediametrics_setInt64(mMetricsHandle, kCodecFramesDropped, m.frameDroppedCount);
            mediametrics_setDouble(mMetricsHandle, kCodecFramerateContent, m.contentFrameRate);
            mediametrics_setDouble(mMetricsHandle, kCodecFramerateDesired, m.desiredFrameRate);
            mediametrics_setDouble(mMetricsHandle, kCodecFramerateActual, m.actualFrameRate);
        }
        if (m.freezeDurationMsHistogram.getCount() >= 1) {
            const MediaHistogram<int32_t> &h = m.freezeDurationMsHistogram;
            mediametrics_setInt64(mMetricsHandle, kCodecFreezeScore, m.freezeScore);
            mediametrics_setDouble(mMetricsHandle, kCodecFreezeRate, m.freezeRate);
            mediametrics_setInt64(mMetricsHandle, kCodecFreezeCount, h.getCount());
            mediametrics_setInt32(mMetricsHandle, kCodecFreezeDurationMsAvg, h.getAvg());
            mediametrics_setInt32(mMetricsHandle, kCodecFreezeDurationMsMax, h.getMax());
            mediametrics_setString(mMetricsHandle, kCodecFreezeDurationMsHistogram, h.emit());
            mediametrics_setString(mMetricsHandle, kCodecFreezeDurationMsHistogramBuckets,
                                   h.emitBuckets());
        }
        if (m.freezeDistanceMsHistogram.getCount() >= 1) {
            const MediaHistogram<int32_t> &h = m.freezeDistanceMsHistogram;
            mediametrics_setInt32(mMetricsHandle, kCodecFreezeDistanceMsAvg, h.getAvg());
            mediametrics_setString(mMetricsHandle, kCodecFreezeDistanceMsHistogram, h.emit());
            mediametrics_setString(mMetricsHandle, kCodecFreezeDistanceMsHistogramBuckets,
                                   h.emitBuckets());
        }
        if (m.judderScoreHistogram.getCount() >= 1) {
            const MediaHistogram<int32_t> &h = m.judderScoreHistogram;
            mediametrics_setInt64(mMetricsHandle, kCodecJudderScore, m.judderScore);
            mediametrics_setDouble(mMetricsHandle, kCodecJudderRate, m.judderRate);
            mediametrics_setInt64(mMetricsHandle, kCodecJudderCount, h.getCount());
            mediametrics_setInt32(mMetricsHandle, kCodecJudderScoreAvg, h.getAvg());
            mediametrics_setInt32(mMetricsHandle, kCodecJudderScoreMax, h.getMax());
            mediametrics_setString(mMetricsHandle, kCodecJudderScoreHistogram, h.emit());
            mediametrics_setString(mMetricsHandle, kCodecJudderScoreHistogramBuckets,
                                   h.emitBuckets());
        }
        if (m.freezeEventCount != 0) {
            mediametrics_setInt32(mMetricsHandle, kCodecFreezeEventCount, m.freezeEventCount);
        }
        if (m.judderEventCount != 0) {
            mediametrics_setInt32(mMetricsHandle, kCodecJudderEventCount, m.judderEventCount);
        }
    }

    if (mLatencyHist.getCount() != 0 ) {
        mediametrics_setInt64(mMetricsHandle, kCodecLatencyMax, mLatencyHist.getMax());
        mediametrics_setInt64(mMetricsHandle, kCodecLatencyMin, mLatencyHist.getMin());
        mediametrics_setInt64(mMetricsHandle, kCodecLatencyAvg, mLatencyHist.getAvg());
        mediametrics_setInt64(mMetricsHandle, kCodecLatencyCount, mLatencyHist.getCount());

        if (kEmitHistogram) {
            // and the histogram itself
            std::string hist = mLatencyHist.emit();
            mediametrics_setCString(mMetricsHandle, kCodecLatencyHist, hist.c_str());
        }
    }
    if (mLatencyUnknown > 0) {
        mediametrics_setInt64(mMetricsHandle, kCodecLatencyUnknown, mLatencyUnknown);
    }
    int64_t playbackDurationSec = mPlaybackDurationAccumulator.getDurationInSeconds();
    if (playbackDurationSec > 0) {
        mediametrics_setInt64(mMetricsHandle, kCodecPlaybackDurationSec, playbackDurationSec);
    }
    if (mLifetimeStartNs > 0) {
        nsecs_t lifetime = systemTime(SYSTEM_TIME_MONOTONIC) - mLifetimeStartNs;
        lifetime = lifetime / (1000 * 1000);    // emitted in ms, truncated not rounded
        mediametrics_setInt64(mMetricsHandle, kCodecLifetimeMs, lifetime);
    }

    if (mBytesEncoded) {
        Mutex::Autolock al(mOutputStatsLock);

        mediametrics_setInt64(mMetricsHandle, kCodecVideoEncodedBytes, mBytesEncoded);
        int64_t duration = 0;
        if (mLatestEncodedPtsUs > mEarliestEncodedPtsUs) {
            duration = mLatestEncodedPtsUs - mEarliestEncodedPtsUs;
        }
        mediametrics_setInt64(mMetricsHandle, kCodecVideoEncodedDurationUs, duration);
        mediametrics_setInt64(mMetricsHandle, kCodecVideoEncodedFrames, mFramesEncoded);
        mediametrics_setInt64(mMetricsHandle, kCodecVideoInputFrames, mFramesInput);
        mediametrics_setInt64(mMetricsHandle, kCodecVideoInputBytes, mBytesInput);
    }

    {
        Mutex::Autolock al(mLatencyLock);
        mediametrics_setInt64(mMetricsHandle, kCodecNumLowLatencyModeOn, mNumLowLatencyEnables);
        mediametrics_setInt64(mMetricsHandle, kCodecNumLowLatencyModeOff, mNumLowLatencyDisables);
        mediametrics_setInt64(mMetricsHandle, kCodecFirstFrameIndexLowLatencyModeOn,
                              mIndexOfFirstFrameWhenLowLatencyOn);
    }

#if 0
    // enable for short term, only while debugging
    updateEphemeralMediametrics(mMetricsHandle);
#endif
}

void MediaCodec::updateHdrMetrics(bool isConfig) {
    if ((mDomain != DOMAIN_VIDEO && mDomain != DOMAIN_IMAGE) || mMetricsHandle == 0) {
        return;
    }

    int32_t colorStandard = -1;
    if (mOutputFormat->findInt32(KEY_COLOR_STANDARD, &colorStandard)) {
        mediametrics_setInt32(mMetricsHandle,
                isConfig ? kCodecConfigColorStandard : kCodecParsedColorStandard, colorStandard);
    }
    int32_t colorRange = -1;
    if (mOutputFormat->findInt32(KEY_COLOR_RANGE, &colorRange)) {
        mediametrics_setInt32(mMetricsHandle,
                isConfig ? kCodecConfigColorRange : kCodecParsedColorRange, colorRange);
    }
    int32_t colorTransfer = -1;
    if (mOutputFormat->findInt32(KEY_COLOR_TRANSFER, &colorTransfer)) {
        mediametrics_setInt32(mMetricsHandle,
                isConfig ? kCodecConfigColorTransfer : kCodecParsedColorTransfer, colorTransfer);
    }
    HDRStaticInfo info;
    if (ColorUtils::getHDRStaticInfoFromFormat(mOutputFormat, &info)
            && ColorUtils::isHDRStaticInfoValid(&info)) {
        mHdrInfoFlags |= kFlagHasHdrStaticInfo;
    }
    mediametrics_setInt32(mMetricsHandle, kCodecHdrStaticInfo,
            (mHdrInfoFlags & kFlagHasHdrStaticInfo) ? 1 : 0);
    sp<ABuffer> hdr10PlusInfo;
    if (mOutputFormat->findBuffer("hdr10-plus-info", &hdr10PlusInfo)
            && hdr10PlusInfo != nullptr && hdr10PlusInfo->size() > 0) {
        mHdrInfoFlags |= kFlagHasHdr10PlusInfo;
    }
    mediametrics_setInt32(mMetricsHandle, kCodecHdr10PlusInfo,
            (mHdrInfoFlags & kFlagHasHdr10PlusInfo) ? 1 : 0);

    // hdr format
    sp<AMessage> codedFormat = (mFlags & kFlagIsEncoder) ? mOutputFormat : mInputFormat;

    AString mime;
    int32_t profile = -1;

    if (codedFormat->findString("mime", &mime)
            && codedFormat->findInt32(KEY_PROFILE, &profile)
            && colorTransfer != -1) {
        hdr_format hdrFormat = getHdrFormat(mime, profile, colorTransfer);
        mediametrics_setInt32(mMetricsHandle, kCodecHdrFormat, static_cast<int>(hdrFormat));
    }
}

hdr_format MediaCodec::getHdrFormat(const AString &mime, const int32_t profile,
        const int32_t colorTransfer) {
    return (mFlags & kFlagIsEncoder)
            ? getHdrFormatForEncoder(mime, profile, colorTransfer)
            : getHdrFormatForDecoder(mime, profile, colorTransfer);
}

hdr_format MediaCodec::getHdrFormatForEncoder(const AString &mime, const int32_t profile,
        const int32_t colorTransfer) {
    switch (colorTransfer) {
        case COLOR_TRANSFER_ST2084:
            if (mime.equalsIgnoreCase(MEDIA_MIMETYPE_VIDEO_VP9)) {
                switch (profile) {
                    case VP9Profile2HDR:
                        return HDR_FORMAT_HDR10;
                    case VP9Profile2HDR10Plus:
                        return HDR_FORMAT_HDR10PLUS;
                    default:
                        return HDR_FORMAT_NONE;
                }
            } else if (mime.equalsIgnoreCase(MEDIA_MIMETYPE_VIDEO_AV1)) {
                switch (profile) {
                    case AV1ProfileMain10HDR10:
                        return HDR_FORMAT_HDR10;
                    case AV1ProfileMain10HDR10Plus:
                        return HDR_FORMAT_HDR10PLUS;
                    default:
                        return HDR_FORMAT_NONE;
                }
            } else if (mime.equalsIgnoreCase(MEDIA_MIMETYPE_VIDEO_HEVC)) {
                switch (profile) {
                    case HEVCProfileMain10HDR10:
                        return HDR_FORMAT_HDR10;
                    case HEVCProfileMain10HDR10Plus:
                        return HDR_FORMAT_HDR10PLUS;
                    default:
                        return HDR_FORMAT_NONE;
                }
            } else {
                return HDR_FORMAT_NONE;
            }
        case COLOR_TRANSFER_HLG:
            if (!mime.equalsIgnoreCase(MEDIA_MIMETYPE_VIDEO_DOLBY_VISION)) {
                return HDR_FORMAT_HLG;
            } else {
                // TODO: DOLBY format
                return HDR_FORMAT_NONE;
            }
        default:
            return HDR_FORMAT_NONE;
    }
}

hdr_format MediaCodec::getHdrFormatForDecoder(const AString &mime, const int32_t profile,
        const int32_t colorTransfer) {
    switch (colorTransfer) {
        case COLOR_TRANSFER_ST2084:
            if (!(mHdrInfoFlags & kFlagHasHdrStaticInfo) || !profileSupport10Bits(mime, profile)) {
                return HDR_FORMAT_NONE;
            }
            return mHdrInfoFlags & kFlagHasHdr10PlusInfo ? HDR_FORMAT_HDR10PLUS : HDR_FORMAT_HDR10;
        case COLOR_TRANSFER_HLG:
            if (!mime.equalsIgnoreCase(MEDIA_MIMETYPE_VIDEO_DOLBY_VISION)) {
                return HDR_FORMAT_HLG;
            }
            // TODO: DOLBY format
    }
    return HDR_FORMAT_NONE;
}

bool MediaCodec::profileSupport10Bits(const AString &mime, const int32_t profile) {
    if (mime.equalsIgnoreCase(MEDIA_MIMETYPE_VIDEO_AV1)) {
        return true;
    } else if (mime.equalsIgnoreCase(MEDIA_MIMETYPE_VIDEO_VP9)) {
        switch (profile) {
            case VP9Profile2:
            case VP9Profile3:
            case VP9Profile2HDR:
            case VP9Profile3HDR:
            case VP9Profile2HDR10Plus:
            case VP9Profile3HDR10Plus:
                return true;
        }
    } else if (mime.equalsIgnoreCase(MEDIA_MIMETYPE_VIDEO_HEVC)) {
        switch (profile) {
            case HEVCProfileMain10:
            case HEVCProfileMain10HDR10:
            case HEVCProfileMain10HDR10Plus:
                return true;
        }
    }
    return false;
}


// called to update info being passed back via getMetrics(), which is a
// unique copy for that call, no concurrent access worries.
void MediaCodec::updateEphemeralMediametrics(mediametrics_handle_t item) {
    ALOGD("MediaCodec::updateEphemeralMediametrics()");

    if (item == 0) {
        return;
    }

    // build an empty histogram
    MediaHistogram<int64_t> recentHist;
    recentHist.setup(kLatencyHistBuckets, kLatencyHistWidth, kLatencyHistFloor);

    // stuff it with the samples in the ring buffer
    {
        Mutex::Autolock al(mRecentLock);

        for (int i = 0; i < kRecentLatencyFrames; i++) {
            if (mRecentSamples[i] != kRecentSampleInvalid) {
                recentHist.insert(mRecentSamples[i]);
            }
        }
    }

    // spit the data (if any) into the supplied analytics record
    if (recentHist.getCount() != 0 ) {
        mediametrics_setInt64(item, kCodecRecentLatencyMax, recentHist.getMax());
        mediametrics_setInt64(item, kCodecRecentLatencyMin, recentHist.getMin());
        mediametrics_setInt64(item, kCodecRecentLatencyAvg, recentHist.getAvg());
        mediametrics_setInt64(item, kCodecRecentLatencyCount, recentHist.getCount());

        if (kEmitHistogram) {
            // and the histogram itself
            std::string hist = recentHist.emit();
            mediametrics_setCString(item, kCodecRecentLatencyHist, hist.c_str());
        }
    }
}

static std::string emitVector(std::vector<int32_t> vector) {
    std::ostringstream sstr;
    for (size_t i = 0; i < vector.size(); ++i) {
        if (i != 0) {
            sstr << ',';
        }
        sstr << vector[i];
    }
    return sstr.str();
}

static void reportToMediaMetricsIfValid(const FreezeEvent &e) {
    if (e.valid) {
        mediametrics_handle_t handle = mediametrics_create(kFreezeEventKeyName);
        mediametrics_setInt64(handle, kFreezeEventInitialTimeUs, e.initialTimeUs);
        mediametrics_setInt32(handle, kFreezeEventDurationMs, e.durationMs);
        mediametrics_setInt64(handle, kFreezeEventCount, e.count);
        mediametrics_setInt32(handle, kFreezeEventAvgDurationMs, e.sumDurationMs / e.count);
        mediametrics_setInt32(handle, kFreezeEventAvgDistanceMs, e.sumDistanceMs / e.count);
        mediametrics_setString(handle, kFreezeEventDetailsDurationMs,
                               emitVector(e.details.durationMs));
        mediametrics_setString(handle, kFreezeEventDetailsDistanceMs,
                               emitVector(e.details.distanceMs));
        mediametrics_selfRecord(handle);
        mediametrics_delete(handle);
    }
}

static void reportToMediaMetricsIfValid(const JudderEvent &e) {
    if (e.valid) {
        mediametrics_handle_t handle = mediametrics_create(kJudderEventKeyName);
        mediametrics_setInt64(handle, kJudderEventInitialTimeUs, e.initialTimeUs);
        mediametrics_setInt32(handle, kJudderEventDurationMs, e.durationMs);
        mediametrics_setInt64(handle, kJudderEventCount, e.count);
        mediametrics_setInt32(handle, kJudderEventAvgScore, e.sumScore / e.count);
        mediametrics_setInt32(handle, kJudderEventAvgDistanceMs, e.sumDistanceMs / e.count);
        mediametrics_setString(handle, kJudderEventDetailsActualDurationUs,
                               emitVector(e.details.actualRenderDurationUs));
        mediametrics_setString(handle, kJudderEventDetailsContentDurationUs,
                               emitVector(e.details.contentRenderDurationUs));
        mediametrics_setString(handle, kJudderEventDetailsDistanceMs,
                               emitVector(e.details.distanceMs));
        mediametrics_selfRecord(handle);
        mediametrics_delete(handle);
    }
}

void MediaCodec::flushMediametrics() {
    ALOGV("flushMediametrics");

    // update does its own mutex locking
    updateMediametrics();
    resetMetricsFields();

    // ensure mutex while we do our own work
    Mutex::Autolock _lock(mMetricsLock);
    if (mMetricsHandle != 0) {
        if (mMetricsToUpload && mediametrics_count(mMetricsHandle) > 0) {
            mediametrics_selfRecord(mMetricsHandle);
        }
        mediametrics_delete(mMetricsHandle);
        mMetricsHandle = 0;
    }
    // we no longer have anything pending upload
    mMetricsToUpload = false;

    // Freeze and judder events are reported separately
    reportToMediaMetricsIfValid(mVideoRenderQualityTracker.getAndResetFreezeEvent());
    reportToMediaMetricsIfValid(mVideoRenderQualityTracker.getAndResetJudderEvent());
}

void MediaCodec::updateLowLatency(const sp<AMessage> &msg) {
    int32_t lowLatency = 0;
    if (msg->findInt32("low-latency", &lowLatency)) {
        Mutex::Autolock al(mLatencyLock);
        if (lowLatency > 0) {
            ++mNumLowLatencyEnables;
            // This is just an estimate since low latency mode change happens ONLY at key frame
            mIsLowLatencyModeOn = true;
        } else if (lowLatency == 0) {
            ++mNumLowLatencyDisables;
            // This is just an estimate since low latency mode change happens ONLY at key frame
            mIsLowLatencyModeOn = false;
        }
    }
}

constexpr const char *MediaCodec::asString(TunnelPeekState state, const char *default_string){
    switch(state) {
        case TunnelPeekState::kLegacyMode:
            return "LegacyMode";
        case TunnelPeekState::kEnabledNoBuffer:
            return "EnabledNoBuffer";
        case TunnelPeekState::kDisabledNoBuffer:
            return "DisabledNoBuffer";
        case TunnelPeekState::kBufferDecoded:
            return "BufferDecoded";
        case TunnelPeekState::kBufferRendered:
            return "BufferRendered";
        case TunnelPeekState::kDisabledQueued:
            return "DisabledQueued";
        case TunnelPeekState::kEnabledQueued:
            return "EnabledQueued";
        default:
            return default_string;
    }
}

void MediaCodec::updateTunnelPeek(const sp<AMessage> &msg) {
    int32_t tunnelPeek = 0;
    if (!msg->findInt32("tunnel-peek", &tunnelPeek)){
        return;
    }

    TunnelPeekState previousState = mTunnelPeekState;
    if(tunnelPeek == 0){
        switch (mTunnelPeekState) {
            case TunnelPeekState::kLegacyMode:
                msg->setInt32("android._tunnel-peek-set-legacy", 0);
                [[fallthrough]];
            case TunnelPeekState::kEnabledNoBuffer:
                mTunnelPeekState = TunnelPeekState::kDisabledNoBuffer;
                break;
            case TunnelPeekState::kEnabledQueued:
                mTunnelPeekState = TunnelPeekState::kDisabledQueued;
                break;
            default:
                ALOGV("Ignoring tunnel-peek=%d for %s", tunnelPeek, asString(mTunnelPeekState));
                return;
        }
    } else {
        switch (mTunnelPeekState) {
            case TunnelPeekState::kLegacyMode:
                msg->setInt32("android._tunnel-peek-set-legacy", 0);
                [[fallthrough]];
            case TunnelPeekState::kDisabledNoBuffer:
                mTunnelPeekState = TunnelPeekState::kEnabledNoBuffer;
                break;
            case TunnelPeekState::kDisabledQueued:
                mTunnelPeekState = TunnelPeekState::kEnabledQueued;
                break;
            case TunnelPeekState::kBufferDecoded:
                msg->setInt32("android._trigger-tunnel-peek", 1);
                mTunnelPeekState = TunnelPeekState::kBufferRendered;
                break;
            default:
                ALOGV("Ignoring tunnel-peek=%d for %s", tunnelPeek, asString(mTunnelPeekState));
                return;
        }
    }

    ALOGV("TunnelPeekState: %s -> %s", asString(previousState), asString(mTunnelPeekState));
}

void MediaCodec::processRenderedFrames(const sp<AMessage> &msg) {
    int what = 0;
    msg->findInt32("what", &what);
    if (msg->what() != kWhatCodecNotify && what != kWhatOutputFramesRendered) {
        static bool logged = false;
        if (!logged) {
            logged = true;
            ALOGE("processRenderedFrames: expected kWhatOutputFramesRendered (%d)", msg->what());
        }
        return;
    }
    // Rendered frames only matter if they're being sent to the display
    if (mIsSurfaceToDisplay) {
        int64_t renderTimeNs;
        for (size_t index = 0;
            msg->findInt64(AStringPrintf("%zu-system-nano", index).c_str(), &renderTimeNs);
            index++) {
            // Capture metrics for playback duration
            mPlaybackDurationAccumulator.onFrameRendered(renderTimeNs);
            // Capture metrics for quality
            int64_t mediaTimeUs = 0;
            if (!msg->findInt64(AStringPrintf("%zu-media-time-us", index).c_str(), &mediaTimeUs)) {
                ALOGE("processRenderedFrames: no media time found");
                continue;
            }
            // Tunneled frames use INT64_MAX to indicate end-of-stream, so don't report it as a
            // rendered frame.
            if (!mTunneled || mediaTimeUs != INT64_MAX) {
                FreezeEvent freezeEvent;
                JudderEvent judderEvent;
                mVideoRenderQualityTracker.onFrameRendered(mediaTimeUs, renderTimeNs, &freezeEvent,
                                                           &judderEvent);
                reportToMediaMetricsIfValid(freezeEvent);
                reportToMediaMetricsIfValid(judderEvent);
            }
        }
    }
}

// when we send a buffer to the codec;
void MediaCodec::statsBufferSent(int64_t presentationUs, const sp<MediaCodecBuffer> &buffer) {

    // only enqueue if we have a legitimate time
    if (presentationUs <= 0) {
        ALOGV("presentation time: %" PRId64, presentationUs);
        return;
    }

    if (mBatteryChecker != nullptr) {
        mBatteryChecker->onCodecActivity([this] () {
            mResourceManagerProxy->addResource(MediaResource::VideoBatteryResource());
        });
    }

    if (mDomain == DOMAIN_VIDEO && (mFlags & kFlagIsEncoder)) {
        mBytesInput += buffer->size();
        mFramesInput++;
    }

    const int64_t nowNs = systemTime(SYSTEM_TIME_MONOTONIC);
    BufferFlightTiming_t startdata = { presentationUs, nowNs };

    {
        // mutex access to mBuffersInFlight and other stats
        Mutex::Autolock al(mLatencyLock);


        // XXX: we *could* make sure that the time is later than the end of queue
        // as part of a consistency check...
        mBuffersInFlight.push_back(startdata);

        if (mIsLowLatencyModeOn && mIndexOfFirstFrameWhenLowLatencyOn < 0) {
            mIndexOfFirstFrameWhenLowLatencyOn = mInputBufferCounter;
        }
        ++mInputBufferCounter;
    }
}

// when we get a buffer back from the codec
void MediaCodec::statsBufferReceived(int64_t presentationUs, const sp<MediaCodecBuffer> &buffer) {

    CHECK_NE(mState, UNINITIALIZED);

    if (mDomain == DOMAIN_VIDEO && (mFlags & kFlagIsEncoder)) {
        int32_t flags = 0;
        (void) buffer->meta()->findInt32("flags", &flags);

        // some of these frames, we don't want to count
        // standalone EOS.... has an invalid timestamp
        if ((flags & (BUFFER_FLAG_CODECCONFIG|BUFFER_FLAG_EOS)) == 0) {
            mBytesEncoded += buffer->size();
            mFramesEncoded++;

            Mutex::Autolock al(mOutputStatsLock);
            int64_t timeUs = 0;
            if (buffer->meta()->findInt64("timeUs", &timeUs)) {
                if (timeUs > mLatestEncodedPtsUs) {
                    mLatestEncodedPtsUs = timeUs;
                }
                // can't chain as an else-if or this never triggers
                if (timeUs < mEarliestEncodedPtsUs) {
                    mEarliestEncodedPtsUs = timeUs;
                }
            }
        }
    }

    // mutex access to mBuffersInFlight and other stats
    Mutex::Autolock al(mLatencyLock);

    // how long this buffer took for the round trip through the codec
    // NB: pipelining can/will make these times larger. e.g., if each packet
    // is always 2 msec and we have 3 in flight at any given time, we're going to
    // see "6 msec" as an answer.

    // ignore stuff with no presentation time
    if (presentationUs <= 0) {
        ALOGV("-- returned buffer timestamp %" PRId64 " <= 0, ignore it", presentationUs);
        mLatencyUnknown++;
        return;
    }

    if (mBatteryChecker != nullptr) {
        mBatteryChecker->onCodecActivity([this] () {
            mResourceManagerProxy->addResource(MediaResource::VideoBatteryResource());
        });
    }

    BufferFlightTiming_t startdata;
    bool valid = false;
    while (mBuffersInFlight.size() > 0) {
        startdata = *mBuffersInFlight.begin();
        ALOGV("-- Looking at startdata. presentation %" PRId64 ", start %" PRId64,
              startdata.presentationUs, startdata.startedNs);
        if (startdata.presentationUs == presentationUs) {
            // a match
            ALOGV("-- match entry for %" PRId64 ", hits our frame of %" PRId64,
                  startdata.presentationUs, presentationUs);
            mBuffersInFlight.pop_front();
            valid = true;
            break;
        } else if (startdata.presentationUs < presentationUs) {
            // we must have missed the match for this, drop it and keep looking
            ALOGV("--  drop entry for %" PRId64 ", before our frame of %" PRId64,
                  startdata.presentationUs, presentationUs);
            mBuffersInFlight.pop_front();
            continue;
        } else {
            // head is after, so we don't have a frame for ourselves
            ALOGV("--  found entry for %" PRId64 ", AFTER our frame of %" PRId64
                  " we have nothing to pair with",
                  startdata.presentationUs, presentationUs);
            mLatencyUnknown++;
            return;
        }
    }
    if (!valid) {
        ALOGV("-- empty queue, so ignore that.");
        mLatencyUnknown++;
        return;
    }

    // now start our calculations
    const int64_t nowNs = systemTime(SYSTEM_TIME_MONOTONIC);
    int64_t latencyUs = (nowNs - startdata.startedNs + 500) / 1000;

    mLatencyHist.insert(latencyUs);

    // push into the recent samples
    {
        Mutex::Autolock al(mRecentLock);

        if (mRecentHead >= kRecentLatencyFrames) {
            mRecentHead = 0;
        }
        mRecentSamples[mRecentHead++] = latencyUs;
    }
}

bool MediaCodec::discardDecodeOnlyOutputBuffer(size_t index) {
    Mutex::Autolock al(mBufferLock);
    BufferInfo *info = &mPortBuffers[kPortIndexOutput][index];
    sp<MediaCodecBuffer> buffer = info->mData;
    int32_t flags;
    CHECK(buffer->meta()->findInt32("flags", &flags));
    if (flags & BUFFER_FLAG_DECODE_ONLY) {
        info->mOwnedByClient = false;
        info->mData.clear();
        mBufferChannel->discardBuffer(buffer);
        return true;
    }
    return false;
}

// static
status_t MediaCodec::PostAndAwaitResponse(
        const sp<AMessage> &msg, sp<AMessage> *response) {
    status_t err = msg->postAndAwaitResponse(response);

    if (err != OK) {
        return err;
    }

    if (!(*response)->findInt32("err", &err)) {
        err = OK;
    }

    return err;
}

void MediaCodec::PostReplyWithError(const sp<AMessage> &msg, int32_t err) {
    sp<AReplyToken> replyID;
    CHECK(msg->senderAwaitsResponse(&replyID));
    PostReplyWithError(replyID, err);
}

void MediaCodec::PostReplyWithError(const sp<AReplyToken> &replyID, int32_t err) {
    int32_t finalErr = err;
    if (mReleasedByResourceManager) {
        // override the err code if MediaCodec has been released by ResourceManager.
        finalErr = DEAD_OBJECT;
    }

    sp<AMessage> response = new AMessage;
    response->setInt32("err", finalErr);
    response->postReply(replyID);
}

static CodecBase *CreateCCodec() {
    return new CCodec;
}

//static
sp<CodecBase> MediaCodec::GetCodecBase(const AString &name, const char *owner) {
    if (owner) {
        if (strcmp(owner, "default") == 0) {
            return new ACodec;
        } else if (strncmp(owner, "codec2", 6) == 0) {
            return CreateCCodec();
        }
    }

    if (name.startsWithIgnoreCase("c2.")) {
        return CreateCCodec();
    } else if (name.startsWithIgnoreCase("omx.")) {
        // at this time only ACodec specifies a mime type.
        return new ACodec;
    } else {
        return NULL;
    }
}

struct CodecListCache {
    CodecListCache()
        : mCodecInfoMap{[] {
              const sp<IMediaCodecList> mcl = MediaCodecList::getInstance();
              size_t count = mcl->countCodecs();
              std::map<std::string, sp<MediaCodecInfo>> codecInfoMap;
              for (size_t i = 0; i < count; ++i) {
                  sp<MediaCodecInfo> info = mcl->getCodecInfo(i);
                  codecInfoMap.emplace(info->getCodecName(), info);
              }
              return codecInfoMap;
          }()} {
    }

    const std::map<std::string, sp<MediaCodecInfo>> mCodecInfoMap;
};

static const CodecListCache &GetCodecListCache() {
    static CodecListCache sCache{};
    return sCache;
}

status_t MediaCodec::init(const AString &name, bool nameIsType) {
    status_t err = mResourceManagerProxy->init();
    if (err != OK) {
        mErrorLog.log(LOG_TAG, base::StringPrintf(
                "Fatal error: failed to initialize ResourceManager (err=%d)", err));
        mCodec = NULL; // remove the codec
        return err;
    }

    // save init parameters for reset
    mInitName = name;

    // Current video decoders do not return from OMX_FillThisBuffer
    // quickly, violating the OpenMAX specs, until that is remedied
    // we need to invest in an extra looper to free the main event
    // queue.

    mCodecInfo.clear();

    bool secureCodec = false;
    const char *owner = "";
    if (!name.startsWith("android.filter.")) {
        //make sure if the component name contains qcom/qti, we don't return error
        //as these components are not present in media_codecs.xml and MediaCodecList won't find
        //these component by findCodecByName
        //Video and Flac decoder are present in list so exclude them.
        if ((!(name.find("qcom", 0) > 0 || name.find("qti", 0) > 0 || name.find("filter", 0) > 0)
              || name.find("video", 0) > 0 || name.find("flac", 0) > 0 || name.find("c2.qti", 0) >= 0)
              && !(name.find("tme",0) > 0)) {
            err = mGetCodecInfo(name, &mCodecInfo);
            if (err != OK) {
                mErrorLog.log(LOG_TAG, base::StringPrintf(
                    "Getting codec info with name '%s' failed (err=%d)", name.c_str(), err));
                mCodec = NULL;  // remove the codec.
                return err;
            }

            if (mCodecInfo == nullptr) {
                mErrorLog.log(LOG_TAG, base::StringPrintf(
                    "Getting codec info with name '%s' failed", name.c_str()));
                return NAME_NOT_FOUND;
            }
            secureCodec = name.endsWith(".secure");
            Vector<AString> mediaTypes;
            mCodecInfo->getSupportedMediaTypes(&mediaTypes);
            for (size_t i = 0; i < mediaTypes.size(); ++i) {
                if (mediaTypes[i].startsWith("video/")) {
                mDomain = DOMAIN_VIDEO;
                break;
            } else if (mediaTypes[i].startsWith("audio/")) {
                mDomain = DOMAIN_AUDIO;
                break;
            } else if (mediaTypes[i].startsWith("image/")) {
                mDomain = DOMAIN_IMAGE;
                break;
            }
        }
      }
      owner = (mCodecInfo) ? mCodecInfo->getOwnerName() : "default";
    }

    mCodec = mGetCodecBase(name, owner);
    if (mCodec == NULL) {
        mErrorLog.log(LOG_TAG, base::StringPrintf(
                "Getting codec base with name '%s' (from '%s' HAL) failed", name.c_str(), owner));
        return NAME_NOT_FOUND;
    }

    if (mDomain == DOMAIN_VIDEO) {
        // video codec needs dedicated looper
        if (mCodecLooper == NULL) {
            status_t err = OK;
            mCodecLooper = new ALooper;
            mCodecLooper->setName("CodecLooper");
            err = mCodecLooper->start(false, false, ANDROID_PRIORITY_AUDIO);
            if (OK != err) {
                mErrorLog.log(LOG_TAG, "Fatal error: codec looper failed to start");
                return err;
            }
        }

        mCodecLooper->registerHandler(mCodec);
    } else {
        mLooper->registerHandler(mCodec);
    }

    mLooper->registerHandler(this);

    mCodec->setCallback(
            std::unique_ptr<CodecBase::CodecCallback>(
                    new CodecCallback(new AMessage(kWhatCodecNotify, this))));
    mBufferChannel = mCodec->getBufferChannel();
    mBufferChannel->setCallback(
            std::unique_ptr<CodecBase::BufferCallback>(
                    new BufferCallback(new AMessage(kWhatCodecNotify, this))));
    sp<AMessage> msg = new AMessage(kWhatInit, this);
    msg->setObject("codecInfo", mCodecInfo);
    // name may be different from mCodecInfo->getCodecName() if we stripped
    // ".secure"
    msg->setString("name", name);
    msg->setInt32("nameIsType", nameIsType);

    // initial naming setup covers the period before the first call to ::configure().
    // after that, we manage this through ::configure() and the setup message.
    if (mMetricsHandle != 0) {
        mediametrics_setCString(mMetricsHandle, kCodecCodec, name.c_str());
        mediametrics_setCString(mMetricsHandle, kCodecMode, toCodecMode(mDomain));
    }

    if (mDomain == DOMAIN_VIDEO) {
        mBatteryChecker = new BatteryChecker(new AMessage(kWhatCheckBatteryStats, this));
    }

    std::vector<MediaResourceParcel> resources;
    resources.push_back(MediaResource::CodecResource(secureCodec, toMediaResourceSubType(mDomain)));

    // If the ComponentName is not set yet, use the name passed by the user.
    if (mComponentName.empty()) {
        mResourceManagerProxy->setCodecName(name.c_str());
    }
    for (int i = 0; i <= kMaxRetry; ++i) {
        if (i > 0) {
            // Don't try to reclaim resource for the first time.
            if (!mResourceManagerProxy->reclaimResource(resources)) {
                break;
            }
        }

        sp<AMessage> response;
        err = PostAndAwaitResponse(msg, &response);
        if (!isResourceError(err)) {
            break;
        }
    }

    if (OK == err) {
        // Notify the ResourceManager that, this codec has been created
        // (initialized) successfully.
        mResourceManagerProxy->notifyClientCreated();
    }
    return err;
}

status_t MediaCodec::setCallback(const sp<AMessage> &callback) {
    sp<AMessage> msg = new AMessage(kWhatSetCallback, this);
    msg->setMessage("callback", callback);

    sp<AMessage> response;
    return PostAndAwaitResponse(msg, &response);
}

status_t MediaCodec::setOnFrameRenderedNotification(const sp<AMessage> &notify) {
    sp<AMessage> msg = new AMessage(kWhatSetNotification, this);
    msg->setMessage("on-frame-rendered", notify);
    return msg->post();
}

status_t MediaCodec::setOnFirstTunnelFrameReadyNotification(const sp<AMessage> &notify) {
    sp<AMessage> msg = new AMessage(kWhatSetNotification, this);
    msg->setMessage("first-tunnel-frame-ready", notify);
    return msg->post();
}

/*
 * MediaFormat Shaping forward declarations
 * including the property name we use for control.
 */
static int enableMediaFormatShapingDefault = 1;
static const char enableMediaFormatShapingProperty[] = "debug.stagefright.enableshaping";
static void mapFormat(AString componentName, const sp<AMessage> &format, const char *kind,
                      bool reverse);

status_t MediaCodec::configure(
        const sp<AMessage> &format,
        const sp<Surface> &nativeWindow,
        const sp<ICrypto> &crypto,
        uint32_t flags) {
    return configure(format, nativeWindow, crypto, NULL, flags);
}

status_t MediaCodec::configure(
        const sp<AMessage> &format,
        const sp<Surface> &surface,
        const sp<ICrypto> &crypto,
        const sp<IDescrambler> &descrambler,
        uint32_t flags) {

    sp<AMessage> msg = new AMessage(kWhatConfigure, this);
    mediametrics_handle_t nextMetricsHandle = mediametrics_create(kCodecKeyName);

    // TODO: validity check log-session-id: it should be a 32-hex-digit.
    format->findString("log-session-id", &mLogSessionId);

    if (nextMetricsHandle != 0) {
        mediametrics_setInt64(nextMetricsHandle, kCodecId, mCodecId);
        int32_t profile = 0;
        if (format->findInt32("profile", &profile)) {
            mediametrics_setInt32(nextMetricsHandle, kCodecProfile, profile);
        }
        int32_t level = 0;
        if (format->findInt32("level", &level)) {
            mediametrics_setInt32(nextMetricsHandle, kCodecLevel, level);
        }
        mediametrics_setInt32(nextMetricsHandle, kCodecEncoder,
                              (flags & CONFIGURE_FLAG_ENCODE) ? 1 : 0);

        mediametrics_setCString(nextMetricsHandle, kCodecLogSessionId, mLogSessionId.c_str());

        // moved here from ::init()
        mediametrics_setCString(nextMetricsHandle, kCodecCodec, mInitName.c_str());
        mediametrics_setCString(nextMetricsHandle, kCodecMode, toCodecMode(mDomain));
    }

    if (mDomain == DOMAIN_VIDEO || mDomain == DOMAIN_IMAGE) {
        format->findInt32("width", &mWidth);
        format->findInt32("height", &mHeight);
        if (!format->findInt32("rotation-degrees", &mRotationDegrees)) {
            mRotationDegrees = 0;
        }
        if (nextMetricsHandle != 0) {
            mediametrics_setInt32(nextMetricsHandle, kCodecWidth, mWidth);
            mediametrics_setInt32(nextMetricsHandle, kCodecHeight, mHeight);
            mediametrics_setInt32(nextMetricsHandle, kCodecRotation, mRotationDegrees);
            int32_t maxWidth = 0;
            if (format->findInt32("max-width", &maxWidth)) {
                mediametrics_setInt32(nextMetricsHandle, kCodecMaxWidth, maxWidth);
            }
            int32_t maxHeight = 0;
            if (format->findInt32("max-height", &maxHeight)) {
                mediametrics_setInt32(nextMetricsHandle, kCodecMaxHeight, maxHeight);
            }
            int32_t colorFormat = -1;
            if (format->findInt32("color-format", &colorFormat)) {
                mediametrics_setInt32(nextMetricsHandle, kCodecColorFormat, colorFormat);
            }
            int32_t appMaxInputSize = -1;
            if (format->findInt32(KEY_MAX_INPUT_SIZE, &appMaxInputSize)) {
                mApiUsageMetrics.inputBufferSize.appMax = appMaxInputSize;
            }
            if (mDomain == DOMAIN_VIDEO) {
                float frameRate = -1.0;
                if (format->findFloat("frame-rate", &frameRate)) {
                    mediametrics_setDouble(nextMetricsHandle, kCodecFrameRate, frameRate);
                }
                float captureRate = -1.0;
                if (format->findFloat("capture-rate", &captureRate)) {
                    mediametrics_setDouble(nextMetricsHandle, kCodecCaptureRate, captureRate);
                }
                float operatingRate = -1.0;
                if (format->findFloat("operating-rate", &operatingRate)) {
                    mediametrics_setDouble(nextMetricsHandle, kCodecOperatingRate, operatingRate);
                }
                int32_t priority = -1;
                if (format->findInt32("priority", &priority)) {
                    mediametrics_setInt32(nextMetricsHandle, kCodecPriority, priority);
                }
            }
        }

        // Prevent possible integer overflow in downstream code.
        if (mWidth < 0 || mHeight < 0 ||
               (uint64_t)mWidth * mHeight > (uint64_t)INT32_MAX / 4) {
            mErrorLog.log(LOG_TAG, base::StringPrintf(
                    "Invalid size(s), width=%d, height=%d", mWidth, mHeight));
            mediametrics_delete(nextMetricsHandle);
            return BAD_VALUE;
        }

    } else {
        if (nextMetricsHandle != 0) {
            int32_t channelCount;
            if (format->findInt32(KEY_CHANNEL_COUNT, &channelCount)) {
                mediametrics_setInt32(nextMetricsHandle, kCodecChannelCount, channelCount);
            }
            int32_t sampleRate;
            if (format->findInt32(KEY_SAMPLE_RATE, &sampleRate)) {
                mediametrics_setInt32(nextMetricsHandle, kCodecSampleRate, sampleRate);
            }
        }
    }

    if (flags & CONFIGURE_FLAG_ENCODE) {
        int8_t enableShaping = property_get_bool(enableMediaFormatShapingProperty,
                                                 enableMediaFormatShapingDefault);
        if (!enableShaping) {
            ALOGI("format shaping disabled, property '%s'", enableMediaFormatShapingProperty);
            if (nextMetricsHandle != 0) {
                mediametrics_setInt32(nextMetricsHandle, kCodecShapingEnhanced, -1);
            }
        } else {
            (void) shapeMediaFormat(format, flags, nextMetricsHandle);
            // XXX: do we want to do this regardless of shaping enablement?
            mapFormat(mComponentName, format, nullptr, false);
        }
    }

    // push min/max QP to MediaMetrics after shaping
    if (mDomain == DOMAIN_VIDEO && nextMetricsHandle != 0) {
        int32_t qpIMin = -1;
        if (format->findInt32("video-qp-i-min", &qpIMin)) {
            mediametrics_setInt32(nextMetricsHandle, kCodecRequestedVideoQPIMin, qpIMin);
        }
        int32_t qpIMax = -1;
        if (format->findInt32("video-qp-i-max", &qpIMax)) {
            mediametrics_setInt32(nextMetricsHandle, kCodecRequestedVideoQPIMax, qpIMax);
        }
        int32_t qpPMin = -1;
        if (format->findInt32("video-qp-p-min", &qpPMin)) {
            mediametrics_setInt32(nextMetricsHandle, kCodecRequestedVideoQPPMin, qpPMin);
        }
        int32_t qpPMax = -1;
        if (format->findInt32("video-qp-p-max", &qpPMax)) {
            mediametrics_setInt32(nextMetricsHandle, kCodecRequestedVideoQPPMax, qpPMax);
        }
        int32_t qpBMin = -1;
        if (format->findInt32("video-qp-b-min", &qpBMin)) {
            mediametrics_setInt32(nextMetricsHandle, kCodecRequestedVideoQPBMin, qpBMin);
        }
        int32_t qpBMax = -1;
        if (format->findInt32("video-qp-b-max", &qpBMax)) {
            mediametrics_setInt32(nextMetricsHandle, kCodecRequestedVideoQPBMax, qpBMax);
        }
    }

    updateLowLatency(format);

    msg->setMessage("format", format);
    msg->setInt32("flags", flags);
    msg->setObject("surface", surface);
    if (flags & CONFIGURE_FLAG_ENCODE) {
        msg->setInt32("encoder", 1);
    }

    if (crypto != NULL || descrambler != NULL) {
        if (crypto != NULL) {
            msg->setPointer("crypto", crypto.get());
        } else {
            msg->setPointer("descrambler", descrambler.get());
        }
        if (nextMetricsHandle != 0) {
            mediametrics_setInt32(nextMetricsHandle, kCodecCrypto, 1);
        }
    } else if (mFlags & kFlagIsSecure) {
        ALOGW("Crypto or descrambler should be given for secure codec");
    }

    if (mConfigureMsg != nullptr) {
        // if re-configuring, we have one of these from before.
        // Recover the space before we discard the old mConfigureMsg
        mediametrics_handle_t metricsHandle;
        if (mConfigureMsg->findInt64("metrics", &metricsHandle)) {
            mediametrics_delete(metricsHandle);
        }
    }
    msg->setInt64("metrics", nextMetricsHandle);

    // save msg for reset
    mConfigureMsg = msg;

    sp<AMessage> callback = mCallback;

    status_t err;
    std::vector<MediaResourceParcel> resources;
    resources.push_back(MediaResource::CodecResource(mFlags & kFlagIsSecure,
            toMediaResourceSubType(mDomain)));
    if (mDomain == DOMAIN_VIDEO || mDomain == DOMAIN_IMAGE) {
        // Don't know the buffer size at this point, but it's fine to use 1 because
        // the reclaimResource call doesn't consider the requester's buffer size for now.
        resources.push_back(MediaResource::GraphicMemoryResource(1));
    }
    for (int i = 0; i <= kMaxRetry; ++i) {
        sp<AMessage> response;
        err = PostAndAwaitResponse(msg, &response);
        if (err != OK && err != INVALID_OPERATION) {
            if (isResourceError(err) && !mResourceManagerProxy->reclaimResource(resources)) {
                break;
            }
            // MediaCodec now set state to UNINITIALIZED upon any fatal error.
            // To maintain backward-compatibility, do a reset() to put codec
            // back into INITIALIZED state.
            // But don't reset if the err is INVALID_OPERATION, which means
            // the configure failure is due to wrong state.

            ALOGE("configure failed with err 0x%08x, resetting...", err);
            status_t err2 = reset();
            if (err2 != OK) {
                ALOGE("retrying configure: failed to reset codec (%08x)", err2);
                break;
            }
            if (callback != nullptr) {
                err2 = setCallback(callback);
                if (err2 != OK) {
                    ALOGE("retrying configure: failed to set callback (%08x)", err2);
                    break;
                }
            }
        }
        if (!isResourceError(err)) {
            break;
        }
    }

    return err;
}

// Media Format Shaping support
//

static android::mediaformatshaper::FormatShaperOps_t *sShaperOps = NULL;
static bool sIsHandheld = true;

static bool connectFormatShaper() {
    static std::once_flag sCheckOnce;

    ALOGV("connectFormatShaper...");

    std::call_once(sCheckOnce, [&](){

        void *libHandle = NULL;
        nsecs_t loading_started = systemTime(SYSTEM_TIME_MONOTONIC);

        // prefer any copy in the mainline module
        //
        android_namespace_t *mediaNs = android_get_exported_namespace("com_android_media");
        AString libraryName = "libmediaformatshaper.so";

        if (mediaNs != NULL) {
            static const android_dlextinfo dlextinfo = {
                .flags = ANDROID_DLEXT_USE_NAMESPACE,
                .library_namespace = mediaNs,
            };

            AString libraryMainline = "/apex/com.android.media/";
#if __LP64__
            libraryMainline.append("lib64/");
#else
            libraryMainline.append("lib/");
#endif
            libraryMainline.append(libraryName);

            libHandle = android_dlopen_ext(libraryMainline.c_str(), RTLD_NOW|RTLD_NODELETE,
                                                 &dlextinfo);

            if (libHandle != NULL) {
                sShaperOps = (android::mediaformatshaper::FormatShaperOps_t*)
                                dlsym(libHandle, "shaper_ops");
            } else {
                ALOGW("connectFormatShaper: unable to load mainline formatshaper %s",
                      libraryMainline.c_str());
            }
        } else {
            ALOGV("connectFormatShaper: couldn't find media namespace.");
        }

        // fall back to the system partition, if present.
        //
        if (sShaperOps == NULL) {

            libHandle = dlopen(libraryName.c_str(), RTLD_NOW|RTLD_NODELETE);

            if (libHandle != NULL) {
                sShaperOps = (android::mediaformatshaper::FormatShaperOps_t*)
                                dlsym(libHandle, "shaper_ops");
            } else {
                ALOGW("connectFormatShaper: unable to load formatshaper %s", libraryName.c_str());
            }
        }

        if (sShaperOps != nullptr
            && sShaperOps->version != android::mediaformatshaper::SHAPER_VERSION_V1) {
            ALOGW("connectFormatShaper: unhandled version ShaperOps: %d, DISABLED",
                  sShaperOps->version);
            sShaperOps = nullptr;
        }

        if (sShaperOps != nullptr) {
            ALOGV("connectFormatShaper: connected to library %s", libraryName.c_str());
        }

        nsecs_t loading_finished = systemTime(SYSTEM_TIME_MONOTONIC);
        ALOGV("connectFormatShaper: loaded libraries: %" PRId64 " us",
              (loading_finished - loading_started)/1000);


        // we also want to know whether this is a handheld device
        // start with assumption that the device is handheld.
        sIsHandheld = true;
        sp<IServiceManager> serviceMgr = defaultServiceManager();
        sp<content::pm::IPackageManagerNative> packageMgr;
        if (serviceMgr.get() != nullptr) {
            sp<IBinder> binder = serviceMgr->waitForService(String16("package_native"));
            packageMgr = interface_cast<content::pm::IPackageManagerNative>(binder);
        }
        // if we didn't get serviceMgr, we'll leave packageMgr as default null
        if (packageMgr != nullptr) {

            // MUST have these
            static const String16 featuresNeeded[] = {
                String16("android.hardware.touchscreen")
            };
            // these must be present to be a handheld
            for (::android::String16 required : featuresNeeded) {
                bool hasFeature = false;
                binder::Status status = packageMgr->hasSystemFeature(required, 0, &hasFeature);
                if (!status.isOk()) {
                    ALOGE("%s: hasSystemFeature failed: %s",
                        __func__, status.exceptionMessage().c_str());
                    continue;
                }
                ALOGV("feature %s says %d", String8(required).c_str(), hasFeature);
                if (!hasFeature) {
                    ALOGV("... which means we are not handheld");
                    sIsHandheld = false;
                    break;
                }
            }

            // MUST NOT have these
            static const String16 featuresDisallowed[] = {
                String16("android.hardware.type.automotive"),
                String16("android.hardware.type.television"),
                String16("android.hardware.type.watch")
            };
            // any of these present -- we aren't a handheld
            for (::android::String16 forbidden : featuresDisallowed) {
                bool hasFeature = false;
                binder::Status status = packageMgr->hasSystemFeature(forbidden, 0, &hasFeature);
                if (!status.isOk()) {
                    ALOGE("%s: hasSystemFeature failed: %s",
                        __func__, status.exceptionMessage().c_str());
                    continue;
                }
                ALOGV("feature %s says %d", String8(forbidden).c_str(), hasFeature);
                if (hasFeature) {
                    ALOGV("... which means we are not handheld");
                    sIsHandheld = false;
                    break;
                }
            }
        }

    });

    return true;
}


#if 0
// a construct to force the above dlopen() to run very early.
// goal: so the dlopen() doesn't happen on critical path of latency sensitive apps
// failure of this means that cold start of those apps is slower by the time to dlopen()
// TODO(b/183454066): tradeoffs between memory of early loading vs latency of late loading
//
static bool forceEarlyLoadingShaper = connectFormatShaper();
#endif

// parse the codec's properties: mapping, whether it meets min quality, etc
// and pass them into the video quality code
//
static void loadCodecProperties(mediaformatshaper::shaperHandle_t shaperHandle,
                                  sp<MediaCodecInfo> codecInfo, AString mediaType) {

    sp<MediaCodecInfo::Capabilities> capabilities =
                    codecInfo->getCapabilitiesFor(mediaType.c_str());
    if (capabilities == nullptr) {
        ALOGI("no capabilities as part of the codec?");
    } else {
        const sp<AMessage> &details = capabilities->getDetails();
        AString mapTarget;
        int count = details->countEntries();
        for(int ix = 0; ix < count; ix++) {
            AMessage::Type entryType;
            const char *mapSrc = details->getEntryNameAt(ix, &entryType);
            // XXX: re-use ix from getEntryAt() to avoid additional findXXX() invocation
            //
            static const char *featurePrefix = "feature-";
            static const int featurePrefixLen = strlen(featurePrefix);
            static const char *tuningPrefix = "tuning-";
            static const int tuningPrefixLen = strlen(tuningPrefix);
            static const char *mappingPrefix = "mapping-";
            static const int mappingPrefixLen = strlen(mappingPrefix);

            if (mapSrc == NULL) {
                continue;
            } else if (!strncmp(mapSrc, featurePrefix, featurePrefixLen)) {
                int32_t intValue;
                if (details->findInt32(mapSrc, &intValue)) {
                    ALOGV("-- feature '%s' -> %d", mapSrc, intValue);
                    (void)(sShaperOps->setFeature)(shaperHandle, &mapSrc[featurePrefixLen],
                                                   intValue);
                }
                continue;
            } else if (!strncmp(mapSrc, tuningPrefix, tuningPrefixLen)) {
                AString value;
                if (details->findString(mapSrc, &value)) {
                    ALOGV("-- tuning '%s' -> '%s'", mapSrc, value.c_str());
                    (void)(sShaperOps->setTuning)(shaperHandle, &mapSrc[tuningPrefixLen],
                                                   value.c_str());
                }
                continue;
            } else if (!strncmp(mapSrc, mappingPrefix, mappingPrefixLen)) {
                AString target;
                if (details->findString(mapSrc, &target)) {
                    ALOGV("-- mapping %s: map %s to %s", mapSrc, &mapSrc[mappingPrefixLen],
                          target.c_str());
                    // key is really "kind-key"
                    // separate that, so setMap() sees the triple  kind, key, value
                    const char *kind = &mapSrc[mappingPrefixLen];
                    const char *sep = strchr(kind, '-');
                    const char *key = sep+1;
                    if (sep != NULL) {
                         std::string xkind = std::string(kind, sep-kind);
                        (void)(sShaperOps->setMap)(shaperHandle, xkind.c_str(),
                                                   key, target.c_str());
                    }
                }
            }
        }
    }

    // we also carry in the codec description whether we are on a handheld device.
    // this info is eventually used by both the Codec and the C2 machinery to inform
    // the underlying codec whether to do any shaping.
    //
    if (sIsHandheld) {
        // set if we are indeed a handheld device (or in future 'any eligible device'
        // missing on devices that aren't eligible for minimum quality enforcement.
        (void)(sShaperOps->setFeature)(shaperHandle, "_vq_eligible.device", 1);
        // strictly speaking, it's a tuning, but those are strings and feature stores int
        (void)(sShaperOps->setFeature)(shaperHandle, "_quality.target", 1 /* S_HANDHELD */);
    }
}

status_t MediaCodec::setupFormatShaper(AString mediaType) {
    ALOGV("setupFormatShaper: initializing shaper data for codec %s mediaType %s",
          mComponentName.c_str(), mediaType.c_str());

    nsecs_t mapping_started = systemTime(SYSTEM_TIME_MONOTONIC);

    // someone might have beaten us to it.
    mediaformatshaper::shaperHandle_t shaperHandle;
    shaperHandle = sShaperOps->findShaper(mComponentName.c_str(), mediaType.c_str());
    if (shaperHandle != nullptr) {
        ALOGV("shaperhandle %p -- no initialization needed", shaperHandle);
        return OK;
    }

    // we get to build & register one
    shaperHandle = sShaperOps->createShaper(mComponentName.c_str(), mediaType.c_str());
    if (shaperHandle == nullptr) {
        ALOGW("unable to create a shaper for cocodec %s mediaType %s",
              mComponentName.c_str(), mediaType.c_str());
        return OK;
    }

    (void) loadCodecProperties(shaperHandle, mCodecInfo, mediaType);

    shaperHandle = sShaperOps->registerShaper(shaperHandle,
                                              mComponentName.c_str(), mediaType.c_str());

    nsecs_t mapping_finished = systemTime(SYSTEM_TIME_MONOTONIC);
    ALOGV("setupFormatShaper: populated shaper node for codec %s: %" PRId64 " us",
          mComponentName.c_str(), (mapping_finished - mapping_started)/1000);

    return OK;
}


// Format Shaping
//      Mapping and Manipulation of encoding parameters
//
//      All of these decisions are pushed into the shaper instead of here within MediaCodec.
//      this includes decisions based on whether the codec implements minimum quality bars
//      itself or needs to be shaped outside of the codec.
//      This keeps all those decisions in one place.
//      It also means that we push some extra decision information (is this a handheld device
//      or one that is otherwise eligible for minimum quality manipulation, which generational
//      quality target is in force, etc).  This allows those values to be cached in the
//      per-codec structures that are done 1 time within a process instead of for each
//      codec instantiation.
//

status_t MediaCodec::shapeMediaFormat(
            const sp<AMessage> &format,
            uint32_t flags,
            mediametrics_handle_t metricsHandle) {
    ALOGV("shapeMediaFormat entry");

    if (!(flags & CONFIGURE_FLAG_ENCODE)) {
        ALOGW("shapeMediaFormat: not encoder");
        return OK;
    }
    if (mCodecInfo == NULL) {
        ALOGW("shapeMediaFormat: no codecinfo");
        return OK;
    }

    AString mediaType;
    if (!format->findString("mime", &mediaType)) {
        ALOGW("shapeMediaFormat: no mediaType information");
        return OK;
    }

    // make sure we have the function entry points for the shaper library
    //

    connectFormatShaper();
    if (sShaperOps == nullptr) {
        ALOGW("shapeMediaFormat: no MediaFormatShaper hooks available");
        return OK;
    }

    // find the shaper information for this codec+mediaType pair
    //
    mediaformatshaper::shaperHandle_t shaperHandle;
    shaperHandle = sShaperOps->findShaper(mComponentName.c_str(), mediaType.c_str());
    if (shaperHandle == nullptr)  {
        setupFormatShaper(mediaType);
        shaperHandle = sShaperOps->findShaper(mComponentName.c_str(), mediaType.c_str());
    }
    if (shaperHandle == nullptr) {
        ALOGW("shapeMediaFormat: no handler for codec %s mediatype %s",
              mComponentName.c_str(), mediaType.c_str());
        return OK;
    }

    // run the shaper
    //

    ALOGV("Shaping input: %s", format->debugString(0).c_str());

    sp<AMessage> updatedFormat = format->dup();
    AMediaFormat *updatedNdkFormat = AMediaFormat_fromMsg(&updatedFormat);

    int result = (*sShaperOps->shapeFormat)(shaperHandle, updatedNdkFormat, flags);
    if (result == 0) {
        AMediaFormat_getFormat(updatedNdkFormat, &updatedFormat);

        sp<AMessage> deltas = updatedFormat->changesFrom(format, false /* deep */);
        size_t changeCount = deltas->countEntries();
        ALOGD("shapeMediaFormat: deltas(%zu): %s", changeCount, deltas->debugString(2).c_str());
        if (metricsHandle != 0) {
            mediametrics_setInt32(metricsHandle, kCodecShapingEnhanced, changeCount);
        }
        if (changeCount > 0) {
            if (metricsHandle != 0) {
                // save some old properties before we fold in the new ones
                int32_t bitrate;
                if (format->findInt32(KEY_BIT_RATE, &bitrate)) {
                    mediametrics_setInt32(metricsHandle, kCodecOriginalBitrate, bitrate);
                }
                int32_t qpIMin = -1;
                if (format->findInt32("original-video-qp-i-min", &qpIMin)) {
                    mediametrics_setInt32(metricsHandle, kCodecOriginalVideoQPIMin, qpIMin);
                }
                int32_t qpIMax = -1;
                if (format->findInt32("original-video-qp-i-max", &qpIMax)) {
                    mediametrics_setInt32(metricsHandle, kCodecOriginalVideoQPIMax, qpIMax);
                }
                int32_t qpPMin = -1;
                if (format->findInt32("original-video-qp-p-min", &qpPMin)) {
                    mediametrics_setInt32(metricsHandle, kCodecOriginalVideoQPPMin, qpPMin);
                }
                int32_t qpPMax = -1;
                if (format->findInt32("original-video-qp-p-max", &qpPMax)) {
                    mediametrics_setInt32(metricsHandle, kCodecOriginalVideoQPPMax, qpPMax);
                }
                 int32_t qpBMin = -1;
                if (format->findInt32("original-video-qp-b-min", &qpBMin)) {
                    mediametrics_setInt32(metricsHandle, kCodecOriginalVideoQPBMin, qpBMin);
                }
                int32_t qpBMax = -1;
                if (format->findInt32("original-video-qp-b-max", &qpBMax)) {
                    mediametrics_setInt32(metricsHandle, kCodecOriginalVideoQPBMax, qpBMax);
                }
            }
            // NB: for any field in both format and deltas, the deltas copy wins
            format->extend(deltas);
        }
    }

    AMediaFormat_delete(updatedNdkFormat);
    return OK;
}

static void mapFormat(AString componentName, const sp<AMessage> &format, const char *kind,
                      bool reverse) {
    AString mediaType;
    if (!format->findString("mime", &mediaType)) {
        ALOGV("mapFormat: no mediaType information");
        return;
    }
    ALOGV("mapFormat: codec %s mediatype %s kind %s reverse %d", componentName.c_str(),
          mediaType.c_str(), kind ? kind : "<all>", reverse);

    // make sure we have the function entry points for the shaper library
    //

#if 0
    // let's play the faster "only do mapping if we've already loaded the library
    connectFormatShaper();
#endif
    if (sShaperOps == nullptr) {
        ALOGV("mapFormat: no MediaFormatShaper hooks available");
        return;
    }

    // find the shaper information for this codec+mediaType pair
    //
    mediaformatshaper::shaperHandle_t shaperHandle;
    shaperHandle = sShaperOps->findShaper(componentName.c_str(), mediaType.c_str());
    if (shaperHandle == nullptr) {
        ALOGV("mapFormat: no shaper handle");
        return;
    }

    const char **mappings;
    if (reverse)
        mappings = sShaperOps->getReverseMappings(shaperHandle, kind);
    else
        mappings = sShaperOps->getMappings(shaperHandle, kind);

    if (mappings == nullptr) {
        ALOGV("no mappings returned");
        return;
    }

    ALOGV("Pre-mapping: %s",  format->debugString(2).c_str());
    // do the mapping
    //
    int entries = format->countEntries();
    for (int i = 0; ; i += 2) {
        if (mappings[i] == nullptr) {
            break;
        }

        size_t ix = format->findEntryByName(mappings[i]);
        if (ix < entries) {
            ALOGV("map '%s' to '%s'", mappings[i], mappings[i+1]);
            status_t status = format->setEntryNameAt(ix, mappings[i+1]);
            if (status != OK) {
                ALOGW("Unable to map from '%s' to '%s': status %d",
                      mappings[i], mappings[i+1], status);
            }
        }
    }
    ALOGV("Post-mapping: %s",  format->debugString(2).c_str());


    // reclaim the mapping memory
    for (int i = 0; ; i += 2) {
        if (mappings[i] == nullptr) {
            break;
        }
        free((void*)mappings[i]);
        free((void*)mappings[i + 1]);
    }
    free(mappings);
    mappings = nullptr;
}

//
// end of Format Shaping hooks within MediaCodec
//

status_t MediaCodec::releaseCrypto()
{
    ALOGV("releaseCrypto");

    sp<AMessage> msg = new AMessage(kWhatDrmReleaseCrypto, this);

    sp<AMessage> response;
    status_t status = msg->postAndAwaitResponse(&response);

    if (status == OK && response != NULL) {
        CHECK(response->findInt32("status", &status));
        ALOGV("releaseCrypto ret: %d ", status);
    }
    else {
        ALOGE("releaseCrypto err: %d", status);
    }

    return status;
}

void MediaCodec::onReleaseCrypto(const sp<AMessage>& msg)
{
    status_t status = INVALID_OPERATION;
    if (mCrypto != NULL) {
        ALOGV("onReleaseCrypto: mCrypto: %p (%d)", mCrypto.get(), mCrypto->getStrongCount());
        mBufferChannel->setCrypto(NULL);
        // TODO change to ALOGV
        ALOGD("onReleaseCrypto: [before clear]  mCrypto: %p (%d)",
                mCrypto.get(), mCrypto->getStrongCount());
        mCrypto.clear();

        status = OK;
    }
    else {
        ALOGW("onReleaseCrypto: No mCrypto. err: %d", status);
    }

    sp<AMessage> response = new AMessage;
    response->setInt32("status", status);

    sp<AReplyToken> replyID;
    CHECK(msg->senderAwaitsResponse(&replyID));
    response->postReply(replyID);
}

status_t MediaCodec::setInputSurface(
        const sp<PersistentSurface> &surface) {
    sp<AMessage> msg = new AMessage(kWhatSetInputSurface, this);
    msg->setObject("input-surface", surface.get());

    sp<AMessage> response;
    return PostAndAwaitResponse(msg, &response);
}

status_t MediaCodec::setSurface(const sp<Surface> &surface) {
    sp<AMessage> msg = new AMessage(kWhatSetSurface, this);
    msg->setObject("surface", surface);

    sp<AMessage> response;
    return PostAndAwaitResponse(msg, &response);
}

status_t MediaCodec::createInputSurface(
        sp<IGraphicBufferProducer>* bufferProducer) {
    sp<AMessage> msg = new AMessage(kWhatCreateInputSurface, this);

    sp<AMessage> response;
    status_t err = PostAndAwaitResponse(msg, &response);
    if (err == NO_ERROR) {
        // unwrap the sp<IGraphicBufferProducer>
        sp<RefBase> obj;
        bool found = response->findObject("input-surface", &obj);
        CHECK(found);
        sp<BufferProducerWrapper> wrapper(
                static_cast<BufferProducerWrapper*>(obj.get()));
        *bufferProducer = wrapper->getBufferProducer();
    } else {
        ALOGW("createInputSurface failed, err=%d", err);
    }
    return err;
}

uint64_t MediaCodec::getGraphicBufferSize() {
    if (mDomain != DOMAIN_VIDEO && mDomain != DOMAIN_IMAGE) {
        return 0;
    }

    uint64_t size = 0;
    size_t portNum = sizeof(mPortBuffers) / sizeof((mPortBuffers)[0]);
    for (size_t i = 0; i < portNum; ++i) {
        // TODO: this is just an estimation, we should get the real buffer size from ACodec.
        size += mPortBuffers[i].size() * mWidth * mHeight * 3 / 2;
    }
    return size;
}

status_t MediaCodec::start() {
    sp<AMessage> msg = new AMessage(kWhatStart, this);

    sp<AMessage> callback;

    status_t err;
    std::vector<MediaResourceParcel> resources;
    resources.push_back(MediaResource::CodecResource(mFlags & kFlagIsSecure,
            toMediaResourceSubType(mDomain)));
    if (mDomain == DOMAIN_VIDEO || mDomain == DOMAIN_IMAGE) {
        // Don't know the buffer size at this point, but it's fine to use 1 because
        // the reclaimResource call doesn't consider the requester's buffer size for now.
        resources.push_back(MediaResource::GraphicMemoryResource(1));
    }
    for (int i = 0; i <= kMaxRetry; ++i) {
        if (i > 0) {
            // Don't try to reclaim resource for the first time.
            if (!mResourceManagerProxy->reclaimResource(resources)) {
                break;
            }
            // Recover codec from previous error before retry start.
            err = reset();
            if (err != OK) {
                ALOGE("retrying start: failed to reset codec");
                break;
            }
            sp<AMessage> response;
            err = PostAndAwaitResponse(mConfigureMsg, &response);
            if (err != OK) {
                ALOGE("retrying start: failed to configure codec");
                break;
            }
            if (callback != nullptr) {
                err = setCallback(callback);
                if (err != OK) {
                    ALOGE("retrying start: failed to set callback");
                    break;
                }
                ALOGD("succeed to set callback for reclaim");
            }
        }

        // Keep callback message after the first iteration if necessary.
        if (i == 0 && mCallback != nullptr && mFlags & kFlagIsAsync) {
            callback = mCallback;
            ALOGD("keep callback message for reclaim");
        }

        sp<AMessage> response;
        err = PostAndAwaitResponse(msg, &response);
        if (!isResourceError(err)) {
            break;
        }
    }
    return err;
}

status_t MediaCodec::stop() {
    sp<AMessage> msg = new AMessage(kWhatStop, this);

    sp<AMessage> response;
    return PostAndAwaitResponse(msg, &response);
}

bool MediaCodec::hasPendingBuffer(int portIndex) {
    return std::any_of(
            mPortBuffers[portIndex].begin(), mPortBuffers[portIndex].end(),
            [](const BufferInfo &info) { return info.mOwnedByClient; });
}

bool MediaCodec::hasPendingBuffer() {
    return hasPendingBuffer(kPortIndexInput) || hasPendingBuffer(kPortIndexOutput);
}

status_t MediaCodec::reclaim(bool force) {
    ALOGD("MediaCodec::reclaim(%p) %s", this, mInitName.c_str());
    sp<AMessage> msg = new AMessage(kWhatRelease, this);
    msg->setInt32("reclaimed", 1);
    msg->setInt32("force", force ? 1 : 0);

    sp<AMessage> response;
    status_t ret = PostAndAwaitResponse(msg, &response);
    if (ret == -ENOENT) {
        ALOGD("MediaCodec looper is gone, skip reclaim");
        ret = OK;
    }
    return ret;
}

status_t MediaCodec::release() {
    sp<AMessage> msg = new AMessage(kWhatRelease, this);
    sp<AMessage> response;
    return PostAndAwaitResponse(msg, &response);
}

status_t MediaCodec::releaseAsync(const sp<AMessage> &notify) {
    sp<AMessage> msg = new AMessage(kWhatRelease, this);
    msg->setMessage("async", notify);
    sp<AMessage> response;
    return PostAndAwaitResponse(msg, &response);
}

status_t MediaCodec::reset() {
    /* When external-facing MediaCodec object is created,
       it is already initialized.  Thus, reset is essentially
       release() followed by init(), plus clearing the state */

    status_t err = release();

    // unregister handlers
    if (mCodec != NULL) {
        if (mCodecLooper != NULL) {
            mCodecLooper->unregisterHandler(mCodec->id());
        } else {
            mLooper->unregisterHandler(mCodec->id());
        }
        mCodec = NULL;
    }
    mLooper->unregisterHandler(id());

    mFlags = 0;    // clear all flags
    mStickyError = OK;

    // reset state not reset by setState(UNINITIALIZED)
    mDequeueInputReplyID = 0;
    mDequeueOutputReplyID = 0;
    mDequeueInputTimeoutGeneration = 0;
    mDequeueOutputTimeoutGeneration = 0;
    mHaveInputSurface = false;

    if (err == OK) {
        err = init(mInitName);
    }
    return err;
}

status_t MediaCodec::queueInputBuffer(
        size_t index,
        size_t offset,
        size_t size,
        int64_t presentationTimeUs,
        uint32_t flags,
        AString *errorDetailMsg) {
    if (errorDetailMsg != NULL) {
        errorDetailMsg->clear();
    }

    sp<AMessage> msg = new AMessage(kWhatQueueInputBuffer, this);
    msg->setSize("index", index);
    msg->setSize("offset", offset);
    msg->setSize("size", size);
    msg->setInt64("timeUs", presentationTimeUs);
    msg->setInt32("flags", flags);
    msg->setPointer("errorDetailMsg", errorDetailMsg);

    sp<AMessage> response;
    return PostAndAwaitResponse(msg, &response);
}

status_t MediaCodec::queueSecureInputBuffer(
        size_t index,
        size_t offset,
        const CryptoPlugin::SubSample *subSamples,
        size_t numSubSamples,
        const uint8_t key[16],
        const uint8_t iv[16],
        CryptoPlugin::Mode mode,
        const CryptoPlugin::Pattern &pattern,
        int64_t presentationTimeUs,
        uint32_t flags,
        AString *errorDetailMsg) {
    if (errorDetailMsg != NULL) {
        errorDetailMsg->clear();
    }

    sp<AMessage> msg = new AMessage(kWhatQueueInputBuffer, this);
    msg->setSize("index", index);
    msg->setSize("offset", offset);
    msg->setPointer("subSamples", (void *)subSamples);
    msg->setSize("numSubSamples", numSubSamples);
    msg->setPointer("key", (void *)key);
    msg->setPointer("iv", (void *)iv);
    msg->setInt32("mode", mode);
    msg->setInt32("encryptBlocks", pattern.mEncryptBlocks);
    msg->setInt32("skipBlocks", pattern.mSkipBlocks);
    msg->setInt64("timeUs", presentationTimeUs);
    msg->setInt32("flags", flags);
    msg->setPointer("errorDetailMsg", errorDetailMsg);

    sp<AMessage> response;
    status_t err = PostAndAwaitResponse(msg, &response);

    return err;
}

status_t MediaCodec::queueBuffer(
        size_t index,
        const std::shared_ptr<C2Buffer> &buffer,
        int64_t presentationTimeUs,
        uint32_t flags,
        const sp<AMessage> &tunings,
        AString *errorDetailMsg) {
    if (errorDetailMsg != NULL) {
        errorDetailMsg->clear();
    }

    sp<AMessage> msg = new AMessage(kWhatQueueInputBuffer, this);
    msg->setSize("index", index);
    sp<WrapperObject<std::shared_ptr<C2Buffer>>> obj{
        new WrapperObject<std::shared_ptr<C2Buffer>>{buffer}};
    msg->setObject("c2buffer", obj);
    msg->setInt64("timeUs", presentationTimeUs);
    msg->setInt32("flags", flags);
    if (tunings && tunings->countEntries() > 0) {
        msg->setMessage("tunings", tunings);
    }
    msg->setPointer("errorDetailMsg", errorDetailMsg);

    sp<AMessage> response;
    status_t err = PostAndAwaitResponse(msg, &response);

    return err;
}

status_t MediaCodec::queueEncryptedBuffer(
        size_t index,
        const sp<hardware::HidlMemory> &buffer,
        size_t offset,
        const CryptoPlugin::SubSample *subSamples,
        size_t numSubSamples,
        const uint8_t key[16],
        const uint8_t iv[16],
        CryptoPlugin::Mode mode,
        const CryptoPlugin::Pattern &pattern,
        int64_t presentationTimeUs,
        uint32_t flags,
        const sp<AMessage> &tunings,
        AString *errorDetailMsg) {
    if (errorDetailMsg != NULL) {
        errorDetailMsg->clear();
    }

    sp<AMessage> msg = new AMessage(kWhatQueueInputBuffer, this);
    msg->setSize("index", index);
    sp<WrapperObject<sp<hardware::HidlMemory>>> memory{
        new WrapperObject<sp<hardware::HidlMemory>>{buffer}};
    msg->setObject("memory", memory);
    msg->setSize("offset", offset);
    msg->setPointer("subSamples", (void *)subSamples);
    msg->setSize("numSubSamples", numSubSamples);
    msg->setPointer("key", (void *)key);
    msg->setPointer("iv", (void *)iv);
    msg->setInt32("mode", mode);
    msg->setInt32("encryptBlocks", pattern.mEncryptBlocks);
    msg->setInt32("skipBlocks", pattern.mSkipBlocks);
    msg->setInt64("timeUs", presentationTimeUs);
    msg->setInt32("flags", flags);
    if (tunings && tunings->countEntries() > 0) {
        msg->setMessage("tunings", tunings);
    }
    msg->setPointer("errorDetailMsg", errorDetailMsg);

    sp<AMessage> response;
    status_t err = PostAndAwaitResponse(msg, &response);

    return err;
}

status_t MediaCodec::dequeueInputBuffer(size_t *index, int64_t timeoutUs) {
    sp<AMessage> msg = new AMessage(kWhatDequeueInputBuffer, this);
    msg->setInt64("timeoutUs", timeoutUs);

    sp<AMessage> response;
    status_t err;
    if ((err = PostAndAwaitResponse(msg, &response)) != OK) {
        return err;
    }

    CHECK(response->findSize("index", index));

    return OK;
}

status_t MediaCodec::dequeueOutputBuffer(
        size_t *index,
        size_t *offset,
        size_t *size,
        int64_t *presentationTimeUs,
        uint32_t *flags,
        int64_t timeoutUs) {
    sp<AMessage> msg = new AMessage(kWhatDequeueOutputBuffer, this);
    msg->setInt64("timeoutUs", timeoutUs);

    sp<AMessage> response;
    status_t err;
    if ((err = PostAndAwaitResponse(msg, &response)) != OK) {
        return err;
    }

    CHECK(response->findSize("index", index));
    CHECK(response->findSize("offset", offset));
    CHECK(response->findSize("size", size));
    CHECK(response->findInt64("timeUs", presentationTimeUs));
    CHECK(response->findInt32("flags", (int32_t *)flags));

    return OK;
}

status_t MediaCodec::renderOutputBufferAndRelease(size_t index) {
    sp<AMessage> msg = new AMessage(kWhatReleaseOutputBuffer, this);
    msg->setSize("index", index);
    msg->setInt32("render", true);

    sp<AMessage> response;
    return PostAndAwaitResponse(msg, &response);
}

status_t MediaCodec::renderOutputBufferAndRelease(size_t index, int64_t timestampNs) {
    sp<AMessage> msg = new AMessage(kWhatReleaseOutputBuffer, this);
    msg->setSize("index", index);
    msg->setInt32("render", true);
    msg->setInt64("timestampNs", timestampNs);

    sp<AMessage> response;
    return PostAndAwaitResponse(msg, &response);
}

status_t MediaCodec::releaseOutputBuffer(size_t index) {
    sp<AMessage> msg = new AMessage(kWhatReleaseOutputBuffer, this);
    msg->setSize("index", index);

    sp<AMessage> response;
    return PostAndAwaitResponse(msg, &response);
}

status_t MediaCodec::signalEndOfInputStream() {
    sp<AMessage> msg = new AMessage(kWhatSignalEndOfInputStream, this);

    sp<AMessage> response;
    return PostAndAwaitResponse(msg, &response);
}

status_t MediaCodec::getOutputFormat(sp<AMessage> *format) const {
    sp<AMessage> msg = new AMessage(kWhatGetOutputFormat, this);

    sp<AMessage> response;
    status_t err;
    if ((err = PostAndAwaitResponse(msg, &response)) != OK) {
        return err;
    }

    CHECK(response->findMessage("format", format));

    return OK;
}

status_t MediaCodec::getInputFormat(sp<AMessage> *format) const {
    sp<AMessage> msg = new AMessage(kWhatGetInputFormat, this);

    sp<AMessage> response;
    status_t err;
    if ((err = PostAndAwaitResponse(msg, &response)) != OK) {
        return err;
    }

    CHECK(response->findMessage("format", format));

    return OK;
}

status_t MediaCodec::getName(AString *name) const {
    sp<AMessage> msg = new AMessage(kWhatGetName, this);

    sp<AMessage> response;
    status_t err;
    if ((err = PostAndAwaitResponse(msg, &response)) != OK) {
        return err;
    }

    CHECK(response->findString("name", name));

    return OK;
}

status_t MediaCodec::getCodecInfo(sp<MediaCodecInfo> *codecInfo) const {
    sp<AMessage> msg = new AMessage(kWhatGetCodecInfo, this);

    sp<AMessage> response;
    status_t err;
    if ((err = PostAndAwaitResponse(msg, &response)) != OK) {
        return err;
    }

    sp<RefBase> obj;
    CHECK(response->findObject("codecInfo", &obj));

    if (static_cast<MediaCodecInfo *>(obj.get()) == nullptr) {
        ALOGE("codec info not found");
        return NAME_NOT_FOUND;
    }
    *codecInfo = static_cast<MediaCodecInfo *>(obj.get());

    return OK;
}

// this is the user-callable entry point
status_t MediaCodec::getMetrics(mediametrics_handle_t &reply) {

    reply = 0;

    sp<AMessage> msg = new AMessage(kWhatGetMetrics, this);
    sp<AMessage> response;
    status_t err;
    if ((err = PostAndAwaitResponse(msg, &response)) != OK) {
        return err;
    }

    CHECK(response->findInt64("metrics", &reply));

    return OK;
}

// runs on the looper thread (for mutex purposes)
void MediaCodec::onGetMetrics(const sp<AMessage>& msg) {

    mediametrics_handle_t results = 0;

    sp<AReplyToken> replyID;
    CHECK(msg->senderAwaitsResponse(&replyID));

    if (mMetricsHandle != 0) {
        updateMediametrics();
        results = mediametrics_dup(mMetricsHandle);
        updateEphemeralMediametrics(results);
    } else {
        results = mediametrics_dup(mMetricsHandle);
    }

    sp<AMessage> response = new AMessage;
    response->setInt64("metrics", results);
    response->postReply(replyID);
}

status_t MediaCodec::getInputBuffers(Vector<sp<MediaCodecBuffer> > *buffers) const {
    sp<AMessage> msg = new AMessage(kWhatGetBuffers, this);
    msg->setInt32("portIndex", kPortIndexInput);
    msg->setPointer("buffers", buffers);

    sp<AMessage> response;
    return PostAndAwaitResponse(msg, &response);
}

status_t MediaCodec::getOutputBuffers(Vector<sp<MediaCodecBuffer> > *buffers) const {
    sp<AMessage> msg = new AMessage(kWhatGetBuffers, this);
    msg->setInt32("portIndex", kPortIndexOutput);
    msg->setPointer("buffers", buffers);

    sp<AMessage> response;
    return PostAndAwaitResponse(msg, &response);
}

status_t MediaCodec::getOutputBuffer(size_t index, sp<MediaCodecBuffer> *buffer) {
    sp<AMessage> format;
    return getBufferAndFormat(kPortIndexOutput, index, buffer, &format);
}

status_t MediaCodec::getOutputFormat(size_t index, sp<AMessage> *format) {
    sp<MediaCodecBuffer> buffer;
    return getBufferAndFormat(kPortIndexOutput, index, &buffer, format);
}

status_t MediaCodec::getInputBuffer(size_t index, sp<MediaCodecBuffer> *buffer) {
    sp<AMessage> format;
    return getBufferAndFormat(kPortIndexInput, index, buffer, &format);
}

bool MediaCodec::isExecuting() const {
    return mState == STARTED || mState == FLUSHED;
}

status_t MediaCodec::getBufferAndFormat(
        size_t portIndex, size_t index,
        sp<MediaCodecBuffer> *buffer, sp<AMessage> *format) {
    // use mutex instead of a context switch
    if (mReleasedByResourceManager) {
        mErrorLog.log(LOG_TAG, "resource already released");
        return DEAD_OBJECT;
    }

    if (buffer == NULL) {
        mErrorLog.log(LOG_TAG, "null buffer");
        return INVALID_OPERATION;
    }

    if (format == NULL) {
        mErrorLog.log(LOG_TAG, "null format");
        return INVALID_OPERATION;
    }

    buffer->clear();
    format->clear();

    if (!isExecuting()) {
        mErrorLog.log(LOG_TAG, base::StringPrintf(
                "Invalid to call %s; only valid in Executing states",
                apiStateString().c_str()));
        return INVALID_OPERATION;
    }

    // we do not want mPortBuffers to change during this section
    // we also don't want mOwnedByClient to change during this
    Mutex::Autolock al(mBufferLock);

    std::vector<BufferInfo> &buffers = mPortBuffers[portIndex];
    if (index >= buffers.size()) {
        ALOGE("getBufferAndFormat - trying to get buffer with "
              "bad index (index=%zu buffer_size=%zu)", index, buffers.size());
        mErrorLog.log(LOG_TAG, base::StringPrintf("Bad index (index=%zu)", index));
        return INVALID_OPERATION;
    }

    const BufferInfo &info = buffers[index];
    if (!info.mOwnedByClient) {
        ALOGE("getBufferAndFormat - invalid operation "
              "(the index %zu is not owned by client)", index);
        mErrorLog.log(LOG_TAG, base::StringPrintf("index %zu is not owned by client", index));
        return INVALID_OPERATION;
    }

    *buffer = info.mData;
    *format = info.mData->format();

    return OK;
}

status_t MediaCodec::flush() {
    sp<AMessage> msg = new AMessage(kWhatFlush, this);

    sp<AMessage> response;
    return PostAndAwaitResponse(msg, &response);
}

status_t MediaCodec::requestIDRFrame() {
    (new AMessage(kWhatRequestIDRFrame, this))->post();

    return OK;
}

status_t MediaCodec::querySupportedVendorParameters(std::vector<std::string> *names) {
    return mCodec->querySupportedParameters(names);
}

status_t MediaCodec::describeParameter(const std::string &name, CodecParameterDescriptor *desc) {
    return mCodec->describeParameter(name, desc);
}

status_t MediaCodec::subscribeToVendorParameters(const std::vector<std::string> &names) {
    return mCodec->subscribeToParameters(names);
}

status_t MediaCodec::unsubscribeFromVendorParameters(const std::vector<std::string> &names) {
    return mCodec->unsubscribeFromParameters(names);
}

void MediaCodec::requestActivityNotification(const sp<AMessage> &notify) {
    sp<AMessage> msg = new AMessage(kWhatRequestActivityNotification, this);
    msg->setMessage("notify", notify);
    msg->post();
}

void MediaCodec::requestCpuBoostIfNeeded() {
    if (mCpuBoostRequested) {
        return;
    }
    int32_t colorFormat;
    if (mOutputFormat->contains("hdr-static-info")
            && mOutputFormat->findInt32("color-format", &colorFormat)
            // check format for OMX only, for C2 the format is always opaque since the
            // software rendering doesn't go through client
            && ((mSoftRenderer != NULL && colorFormat == OMX_COLOR_FormatYUV420Planar16)
                    || mOwnerName.equalsIgnoreCase("codec2::software"))) {
        int32_t left, top, right, bottom, width, height;
        int64_t totalPixel = 0;
        if (mOutputFormat->findRect("crop", &left, &top, &right, &bottom)) {
            totalPixel = (right - left + 1) * (bottom - top + 1);
        } else if (mOutputFormat->findInt32("width", &width)
                && mOutputFormat->findInt32("height", &height)) {
            totalPixel = width * height;
        }
        if (totalPixel >= 1920 * 1080) {
            mResourceManagerProxy->addResource(MediaResource::CpuBoostResource());
            mCpuBoostRequested = true;
        }
    }
}

BatteryChecker::BatteryChecker(const sp<AMessage> &msg, int64_t timeoutUs)
    : mTimeoutUs(timeoutUs)
    , mLastActivityTimeUs(-1ll)
    , mBatteryStatNotified(false)
    , mBatteryCheckerGeneration(0)
    , mIsExecuting(false)
    , mBatteryCheckerMsg(msg) {}

void BatteryChecker::onCodecActivity(std::function<void()> batteryOnCb) {
    if (!isExecuting()) {
        // ignore if not executing
        return;
    }
    if (!mBatteryStatNotified) {
        batteryOnCb();
        mBatteryStatNotified = true;
        sp<AMessage> msg = mBatteryCheckerMsg->dup();
        msg->setInt32("generation", mBatteryCheckerGeneration);

        // post checker and clear last activity time
        msg->post(mTimeoutUs);
        mLastActivityTimeUs = -1ll;
    } else {
        // update last activity time
        mLastActivityTimeUs = ALooper::GetNowUs();
    }
}

void BatteryChecker::onCheckBatteryTimer(
        const sp<AMessage> &msg, std::function<void()> batteryOffCb) {
    // ignore if this checker already expired because the client resource was removed
    int32_t generation;
    if (!msg->findInt32("generation", &generation)
            || generation != mBatteryCheckerGeneration) {
        return;
    }

    if (mLastActivityTimeUs < 0ll) {
        // timed out inactive, do not repost checker
        batteryOffCb();
        mBatteryStatNotified = false;
    } else {
        // repost checker and clear last activity time
        msg->post(mTimeoutUs + mLastActivityTimeUs - ALooper::GetNowUs());
        mLastActivityTimeUs = -1ll;
    }
}

void BatteryChecker::onClientRemoved() {
    mBatteryStatNotified = false;
    mBatteryCheckerGeneration++;
}

////////////////////////////////////////////////////////////////////////////////

void MediaCodec::cancelPendingDequeueOperations() {
    if (mFlags & kFlagDequeueInputPending) {
        mErrorLog.log(LOG_TAG, "Pending dequeue input buffer request cancelled");
        PostReplyWithError(mDequeueInputReplyID, INVALID_OPERATION);

        ++mDequeueInputTimeoutGeneration;
        mDequeueInputReplyID = 0;
        mFlags &= ~kFlagDequeueInputPending;
    }

    if (mFlags & kFlagDequeueOutputPending) {
        mErrorLog.log(LOG_TAG, "Pending dequeue output buffer request cancelled");
        PostReplyWithError(mDequeueOutputReplyID, INVALID_OPERATION);

        ++mDequeueOutputTimeoutGeneration;
        mDequeueOutputReplyID = 0;
        mFlags &= ~kFlagDequeueOutputPending;
    }
}

bool MediaCodec::handleDequeueInputBuffer(const sp<AReplyToken> &replyID, bool newRequest) {
    if (!isExecuting()) {
        mErrorLog.log(LOG_TAG, base::StringPrintf(
                "Invalid to call %s; only valid in executing state",
                apiStateString().c_str()));
        PostReplyWithError(replyID, INVALID_OPERATION);
    } else if (mFlags & kFlagIsAsync) {
        mErrorLog.log(LOG_TAG, "Invalid to call in async mode");
        PostReplyWithError(replyID, INVALID_OPERATION);
    } else if (newRequest && (mFlags & kFlagDequeueInputPending)) {
        mErrorLog.log(LOG_TAG, "Invalid to call while another dequeue input request is pending");
        PostReplyWithError(replyID, INVALID_OPERATION);
        return true;
    } else if (mFlags & kFlagStickyError) {
        PostReplyWithError(replyID, getStickyError());
        return true;
    }

    ssize_t index = dequeuePortBuffer(kPortIndexInput);

    if (index < 0) {
        CHECK_EQ(index, -EAGAIN);
        return false;
    }

    sp<AMessage> response = new AMessage;
    response->setSize("index", index);
    response->postReply(replyID);

    return true;
}

MediaCodec::DequeueOutputResult MediaCodec::handleDequeueOutputBuffer(
        const sp<AReplyToken> &replyID, bool newRequest) {
    if (!isExecuting()) {
        mErrorLog.log(LOG_TAG, base::StringPrintf(
                "Invalid to call %s; only valid in executing state",
                apiStateString().c_str()));
        PostReplyWithError(replyID, INVALID_OPERATION);
    } else if (mFlags & kFlagIsAsync) {
        mErrorLog.log(LOG_TAG, "Invalid to call in async mode");
        PostReplyWithError(replyID, INVALID_OPERATION);
    } else if (newRequest && (mFlags & kFlagDequeueOutputPending)) {
        mErrorLog.log(LOG_TAG, "Invalid to call while another dequeue output request is pending");
        PostReplyWithError(replyID, INVALID_OPERATION);
    } else if (mFlags & kFlagStickyError) {
        PostReplyWithError(replyID, getStickyError());
    } else if (mFlags & kFlagOutputBuffersChanged) {
        PostReplyWithError(replyID, INFO_OUTPUT_BUFFERS_CHANGED);
        mFlags &= ~kFlagOutputBuffersChanged;
    } else {
        sp<AMessage> response = new AMessage;
        BufferInfo *info = peekNextPortBuffer(kPortIndexOutput);
        if (!info) {
            return DequeueOutputResult::kNoBuffer;
        }

        // In synchronous mode, output format change should be handled
        // at dequeue to put the event at the correct order.

        const sp<MediaCodecBuffer> &buffer = info->mData;
        handleOutputFormatChangeIfNeeded(buffer);
        if (mFlags & kFlagOutputFormatChanged) {
            PostReplyWithError(replyID, INFO_FORMAT_CHANGED);
            mFlags &= ~kFlagOutputFormatChanged;
            return DequeueOutputResult::kRepliedWithError;
        }

        ssize_t index = dequeuePortBuffer(kPortIndexOutput);
        if (discardDecodeOnlyOutputBuffer(index)) {
            return DequeueOutputResult::kDiscardedBuffer;
        }

        response->setSize("index", index);
        response->setSize("offset", buffer->offset());
        response->setSize("size", buffer->size());

        int64_t timeUs;
        CHECK(buffer->meta()->findInt64("timeUs", &timeUs));

        response->setInt64("timeUs", timeUs);

        int32_t flags;
        CHECK(buffer->meta()->findInt32("flags", &flags));

        response->setInt32("flags", flags);

        statsBufferReceived(timeUs, buffer);

        response->postReply(replyID);
        return DequeueOutputResult::kSuccess;
    }

    return DequeueOutputResult::kRepliedWithError;
}


inline void MediaCodec::initClientConfigParcel(ClientConfigParcel& clientConfig) {
    clientConfig.codecType = toMediaResourceSubType(mDomain);
    clientConfig.isEncoder = mFlags & kFlagIsEncoder;
    clientConfig.isHardware = !MediaCodecList::isSoftwareCodec(mComponentName);
    clientConfig.width = mWidth;
    clientConfig.height = mHeight;
    clientConfig.timeStamp = systemTime(SYSTEM_TIME_MONOTONIC) / 1000LL;
    clientConfig.id = mCodecId;
}

void MediaCodec::onMessageReceived(const sp<AMessage> &msg) {
    switch (msg->what()) {
        case kWhatCodecNotify:
        {
            int32_t what;
            CHECK(msg->findInt32("what", &what));
            AString codecErrorState;
            switch (what) {
                case kWhatError:
                case kWhatCryptoError:
                {
                    int32_t err, actionCode;
                    CHECK(msg->findInt32("err", &err));
                    CHECK(msg->findInt32("actionCode", &actionCode));

                    ALOGE("Codec reported err %#x/%s, actionCode %d, while in state %d/%s",
                                              err, StrMediaError(err).c_str(), actionCode,
                                              mState, stateString(mState).c_str());
                    if (err == DEAD_OBJECT) {
                        mFlags |= kFlagSawMediaServerDie;
                        mFlags &= ~kFlagIsComponentAllocated;
                    }
                    bool sendErrorResponse = true;
                    std::string origin;
                    if (what == kWhatCryptoError) {
                        origin = "kWhatCryptoError:";
                    } else {
                        origin = "kWhatError:";
                        //TODO: add a new error state
                    }
                    codecErrorState = kCodecErrorState;
                    origin += stateString(mState);
                    if (mCryptoAsync) {
                        //TODO: do some book keeping on the buffers
                        mCryptoAsync->stop();
                    }
                    switch (mState) {
                        case INITIALIZING:
                        {
                            setState(UNINITIALIZED);
                            break;
                        }

                        case CONFIGURING:
                        {
                            if (actionCode == ACTION_CODE_FATAL) {
                                mediametrics_setInt32(mMetricsHandle, kCodecError, err);
                                mediametrics_setCString(mMetricsHandle, kCodecErrorState,
                                                        stateString(mState).c_str());
                                flushMediametrics();
                                initMediametrics();
                            }
                            setState(actionCode == ACTION_CODE_FATAL ?
                                    UNINITIALIZED : INITIALIZED);
                            break;
                        }

                        case STARTING:
                        {
                            if (actionCode == ACTION_CODE_FATAL) {
                                mediametrics_setInt32(mMetricsHandle, kCodecError, err);
                                mediametrics_setCString(mMetricsHandle, kCodecErrorState,
                                                        stateString(mState).c_str());
                                flushMediametrics();
                                initMediametrics();
                            }
                            setState(actionCode == ACTION_CODE_FATAL ?
                                    UNINITIALIZED : CONFIGURED);
                            break;
                        }

                        case RELEASING:
                        {
                            // Ignore the error, assuming we'll still get
                            // the shutdown complete notification. If we
                            // don't, we'll timeout and force release.
                            sendErrorResponse = false;
                            FALLTHROUGH_INTENDED;
                        }
                        case STOPPING:
                        {
                            if (mFlags & kFlagSawMediaServerDie) {
                                if (mState == RELEASING && !mReplyID) {
                                    ALOGD("Releasing asynchronously, so nothing to reply here.");
                                }
                                // MediaServer died, there definitely won't
                                // be a shutdown complete notification after
                                // all.

                                // note that we may be directly going from
                                // STOPPING->UNINITIALIZED, instead of the
                                // usual STOPPING->INITIALIZED state.
                                setState(UNINITIALIZED);
                                if (mState == RELEASING) {
                                    mComponentName.clear();
                                }
                                if (mReplyID) {
                                    postPendingRepliesAndDeferredMessages(origin + ":dead");
                                } else {
                                    ALOGD("no pending replies: %s:dead following %s",
                                          origin.c_str(), mLastReplyOrigin.c_str());
                                }
                                sendErrorResponse = false;
                            } else if (!mReplyID) {
                                sendErrorResponse = false;
                            }
                            break;
                        }

                        case FLUSHING:
                        {
                            if (actionCode == ACTION_CODE_FATAL) {
                                mediametrics_setInt32(mMetricsHandle, kCodecError, err);
                                mediametrics_setCString(mMetricsHandle, kCodecErrorState,
                                                        stateString(mState).c_str());
                                flushMediametrics();
                                initMediametrics();

                                setState(UNINITIALIZED);
                            } else {
                                setState((mFlags & kFlagIsAsync) ? FLUSHED : STARTED);
                            }
                            break;
                        }

                        case FLUSHED:
                        case STARTED:
                        {
                            sendErrorResponse = (mReplyID != nullptr);

                            setStickyError(err);
                            postActivityNotificationIfPossible();

                            cancelPendingDequeueOperations();

                            if (mFlags & kFlagIsAsync) {
                                if (what == kWhatError) {
                                    onError(err, actionCode);
                                } else if (what == kWhatCryptoError) {
                                    onCryptoError(msg);
                                }
                            }
                            switch (actionCode) {
                            case ACTION_CODE_TRANSIENT:
                                break;
                            case ACTION_CODE_RECOVERABLE:
                                setState(INITIALIZED);
                                break;
                            default:
                                mediametrics_setInt32(mMetricsHandle, kCodecError, err);
                                mediametrics_setCString(mMetricsHandle, kCodecErrorState,
                                                        stateString(mState).c_str());
                                flushMediametrics();
                                initMediametrics();
                                setState(UNINITIALIZED);
                                break;
                            }
                            break;
                        }

                        default:
                        {
                            sendErrorResponse = (mReplyID != nullptr);

                            setStickyError(err);
                            postActivityNotificationIfPossible();

                            // actionCode in an uninitialized state is always fatal.
                            if (mState == UNINITIALIZED) {
                                actionCode = ACTION_CODE_FATAL;
                            }
                            if (mFlags & kFlagIsAsync) {
                                if (what == kWhatError) {
                                    onError(err, actionCode);
                                } else if (what == kWhatCryptoError) {
                                    onCryptoError(msg);
                                }
                            }
                            switch (actionCode) {
                            case ACTION_CODE_TRANSIENT:
                                break;
                            case ACTION_CODE_RECOVERABLE:
                                setState(INITIALIZED);
                                break;
                            default:
                                setState(UNINITIALIZED);
                                break;
                            }
                            break;
                        }
                    }

                    if (sendErrorResponse) {
                        // TRICKY: replicate PostReplyWithError logic for
                        //         err code override
                        int32_t finalErr = err;
                        if (mReleasedByResourceManager) {
                            // override the err code if MediaCodec has been
                            // released by ResourceManager.
                            finalErr = DEAD_OBJECT;
                        }
                        postPendingRepliesAndDeferredMessages(origin, finalErr);
                    }
                    break;
                }

                case kWhatComponentAllocated:
                {
                    if (mState == RELEASING || mState == UNINITIALIZED) {
                        // In case a kWhatError or kWhatRelease message came in and replied,
                        // we log a warning and ignore.
                        ALOGW("allocate interrupted by error or release, current state %d/%s",
                              mState, stateString(mState).c_str());
                        break;
                    }
                    CHECK_EQ(mState, INITIALIZING);
                    setState(INITIALIZED);
                    mFlags |= kFlagIsComponentAllocated;

                    CHECK(msg->findString("componentName", &mComponentName));

                    if (mComponentName.c_str()) {
                        mediametrics_setCString(mMetricsHandle, kCodecCodec,
                                                mComponentName.c_str());
                        // Update the codec name.
                        mResourceManagerProxy->setCodecName(mComponentName.c_str());
                    }

                    const char *owner = mCodecInfo ? mCodecInfo->getOwnerName() : "";
                    if (mComponentName.startsWith("OMX.google.")
                            && strncmp(owner, "default", 8) == 0) {
                        mFlags |= kFlagUsesSoftwareRenderer;
                    } else {
                        mFlags &= ~kFlagUsesSoftwareRenderer;
                    }
                    mOwnerName = owner;

                    if (mComponentName.endsWith(".secure")) {
                        mFlags |= kFlagIsSecure;
                        mediametrics_setInt32(mMetricsHandle, kCodecSecure, 1);
                    } else {
                        mFlags &= ~kFlagIsSecure;
                        mediametrics_setInt32(mMetricsHandle, kCodecSecure, 0);
                    }

                    mediametrics_setInt32(mMetricsHandle, kCodecHardware,
                                          MediaCodecList::isSoftwareCodec(mComponentName) ? 0 : 1);

                    mResourceManagerProxy->addResource(MediaResource::CodecResource(
                            mFlags & kFlagIsSecure, toMediaResourceSubType(mDomain)));

                    postPendingRepliesAndDeferredMessages("kWhatComponentAllocated");
                    break;
                }

                case kWhatComponentConfigured:
                {
                    if (mState == RELEASING || mState == UNINITIALIZED || mState == INITIALIZED) {
                        // In case a kWhatError or kWhatRelease message came in and replied,
                        // we log a warning and ignore.
                        ALOGW("configure interrupted by error or release, current state %d/%s",
                              mState, stateString(mState).c_str());
                        break;
                    }
                    CHECK_EQ(mState, CONFIGURING);

                    // reset input surface flag
                    mHaveInputSurface = false;

                    CHECK(msg->findMessage("input-format", &mInputFormat));
                    CHECK(msg->findMessage("output-format", &mOutputFormat));

                    // limit to confirming the opt-in behavior to minimize any behavioral change
                    if (mSurface != nullptr && !mAllowFrameDroppingBySurface) {
                        // signal frame dropping mode in the input format as this may also be
                        // meaningful and confusing for an encoder in a transcoder scenario
                        mInputFormat->setInt32(KEY_ALLOW_FRAME_DROP, mAllowFrameDroppingBySurface);
                    }
                    sp<AMessage> interestingFormat =
                            (mFlags & kFlagIsEncoder) ? mOutputFormat : mInputFormat;
                    ALOGV("[%s] configured as input format: %s, output format: %s",
                            mComponentName.c_str(),
                            mInputFormat->debugString(4).c_str(),
                            mOutputFormat->debugString(4).c_str());
                    int32_t usingSwRenderer;
                    if (mOutputFormat->findInt32("using-sw-renderer", &usingSwRenderer)
                            && usingSwRenderer) {
                        mFlags |= kFlagUsesSoftwareRenderer;
                    }
                    setState(CONFIGURED);
                    postPendingRepliesAndDeferredMessages("kWhatComponentConfigured");

                    // augment our media metrics info, now that we know more things
                    // such as what the codec extracted from any CSD passed in.
                    if (mMetricsHandle != 0) {
                        sp<AMessage> format;
                        if (mConfigureMsg != NULL &&
                            mConfigureMsg->findMessage("format", &format)) {
                                // format includes: mime
                                AString mime;
                                if (format->findString("mime", &mime)) {
                                    mediametrics_setCString(mMetricsHandle, kCodecMime,
                                                            mime.c_str());
                                }
                            }
                        // perhaps video only?
                        int32_t profile = 0;
                        if (interestingFormat->findInt32("profile", &profile)) {
                            mediametrics_setInt32(mMetricsHandle, kCodecProfile, profile);
                        }
                        int32_t level = 0;
                        if (interestingFormat->findInt32("level", &level)) {
                            mediametrics_setInt32(mMetricsHandle, kCodecLevel, level);
                        }
                        sp<AMessage> uncompressedFormat =
                                (mFlags & kFlagIsEncoder) ? mInputFormat : mOutputFormat;
                        int32_t componentColorFormat  = -1;
                        if (uncompressedFormat->findInt32("android._color-format",
                                &componentColorFormat)) {
                            mediametrics_setInt32(mMetricsHandle,
                                    kCodecComponentColorFormat, componentColorFormat);
                        }
                        updateHdrMetrics(true /* isConfig */);
                        int32_t codecMaxInputSize = -1;
                        if (mInputFormat->findInt32(KEY_MAX_INPUT_SIZE, &codecMaxInputSize)) {
                            mApiUsageMetrics.inputBufferSize.codecMax = codecMaxInputSize;
                        }
                        // bitrate and bitrate mode, encoder only
                        if (mFlags & kFlagIsEncoder) {
                            // encoder specific values
                            int32_t bitrate_mode = -1;
                            if (mOutputFormat->findInt32(KEY_BITRATE_MODE, &bitrate_mode)) {
                                    mediametrics_setCString(mMetricsHandle, kCodecBitrateMode,
                                          asString_BitrateMode(bitrate_mode));
                            }
                            int32_t bitrate = -1;
                            if (mOutputFormat->findInt32(KEY_BIT_RATE, &bitrate)) {
                                    mediametrics_setInt32(mMetricsHandle, kCodecBitrate, bitrate);
                            }
                        } else {
                            // decoder specific values
                        }
                    }
                    break;
                }

                case kWhatInputSurfaceCreated:
                {
                    if (mState != CONFIGURED) {
                        // state transitioned unexpectedly; we should have replied already.
                        ALOGD("received kWhatInputSurfaceCreated message in state %s",
                                stateString(mState).c_str());
                        break;
                    }
                    // response to initiateCreateInputSurface()
                    status_t err = NO_ERROR;
                    sp<AMessage> response = new AMessage;
                    if (!msg->findInt32("err", &err)) {
                        sp<RefBase> obj;
                        msg->findObject("input-surface", &obj);
                        CHECK(msg->findMessage("input-format", &mInputFormat));
                        CHECK(msg->findMessage("output-format", &mOutputFormat));
                        ALOGV("[%s] input surface created as input format: %s, output format: %s",
                                mComponentName.c_str(),
                                mInputFormat->debugString(4).c_str(),
                                mOutputFormat->debugString(4).c_str());
                        CHECK(obj != NULL);
                        response->setObject("input-surface", obj);
                        mHaveInputSurface = true;
                    } else {
                        response->setInt32("err", err);
                    }
                    postPendingRepliesAndDeferredMessages("kWhatInputSurfaceCreated", response);
                    break;
                }

                case kWhatInputSurfaceAccepted:
                {
                    if (mState != CONFIGURED) {
                        // state transitioned unexpectedly; we should have replied already.
                        ALOGD("received kWhatInputSurfaceAccepted message in state %s",
                                stateString(mState).c_str());
                        break;
                    }
                    // response to initiateSetInputSurface()
                    status_t err = NO_ERROR;
                    sp<AMessage> response = new AMessage();
                    if (!msg->findInt32("err", &err)) {
                        CHECK(msg->findMessage("input-format", &mInputFormat));
                        CHECK(msg->findMessage("output-format", &mOutputFormat));
                        mHaveInputSurface = true;
                    } else {
                        response->setInt32("err", err);
                    }
                    postPendingRepliesAndDeferredMessages("kWhatInputSurfaceAccepted", response);
                    break;
                }

                case kWhatSignaledInputEOS:
                {
                    if (!isExecuting()) {
                        // state transitioned unexpectedly; we should have replied already.
                        ALOGD("received kWhatSignaledInputEOS message in state %s",
                                stateString(mState).c_str());
                        break;
                    }
                    // response to signalEndOfInputStream()
                    sp<AMessage> response = new AMessage;
                    status_t err;
                    if (msg->findInt32("err", &err)) {
                        response->setInt32("err", err);
                    }
                    postPendingRepliesAndDeferredMessages("kWhatSignaledInputEOS", response);
                    break;
                }

                case kWhatStartCompleted:
                {
                    if (mState == RELEASING || mState == UNINITIALIZED) {
                        // In case a kWhatRelease message came in and replied,
                        // we log a warning and ignore.
                        ALOGW("start interrupted by release, current state %d/%s",
                              mState, stateString(mState).c_str());
                        break;
                    }

                    CHECK_EQ(mState, STARTING);
                    if (mDomain == DOMAIN_VIDEO || mDomain == DOMAIN_IMAGE) {
                        mResourceManagerProxy->addResource(
                                MediaResource::GraphicMemoryResource(getGraphicBufferSize()));
                    }
                    // Notify the RM that the codec is in use (has been started).
                    ClientConfigParcel clientConfig;
                    initClientConfigParcel(clientConfig);
                    mResourceManagerProxy->notifyClientStarted(clientConfig);

                    setState(STARTED);
                    postPendingRepliesAndDeferredMessages("kWhatStartCompleted");

                    // Now that the codec has started, configure, by default, the peek behavior to
                    // be undefined for backwards compatibility with older releases. Later, if an
                    // app explicitly enables or disables peek, the parameter will be turned off and
                    // the legacy undefined behavior is disallowed.
                    // See updateTunnelPeek called in onSetParameters for more details.
                    if (mTunneled && mTunnelPeekState == TunnelPeekState::kLegacyMode) {
                        sp<AMessage> params = new AMessage;
                        params->setInt32("android._tunnel-peek-set-legacy", 1);
                        mCodec->signalSetParameters(params);
                    }
                    break;
                }

                case kWhatOutputBuffersChanged:
                {
                    mFlags |= kFlagOutputBuffersChanged;
                    postActivityNotificationIfPossible();
                    break;
                }

                case kWhatOutputFramesRendered:
                {
                    // ignore these in all states except running
                    if (mState != STARTED) {
                        break;
                    }
                    TunnelPeekState previousState = mTunnelPeekState;
                    if (mTunnelPeekState != TunnelPeekState::kLegacyMode) {
                        mTunnelPeekState = TunnelPeekState::kBufferRendered;
                        ALOGV("TunnelPeekState: %s -> %s",
                                asString(previousState),
                                asString(TunnelPeekState::kBufferRendered));
                    }
                    processRenderedFrames(msg);
                    // check that we have a notification set
                    if (mOnFrameRenderedNotification != NULL) {
                        sp<AMessage> notify = mOnFrameRenderedNotification->dup();
                        notify->setMessage("data", msg);
                        notify->post();
                    }
                    break;
                }

                case kWhatFirstTunnelFrameReady:
                {
                    if (mState != STARTED) {
                        break;
                    }
                    TunnelPeekState previousState = mTunnelPeekState;
                    switch(mTunnelPeekState) {
                        case TunnelPeekState::kDisabledNoBuffer:
                        case TunnelPeekState::kDisabledQueued:
                            mTunnelPeekState = TunnelPeekState::kBufferDecoded;
                            ALOGV("First tunnel frame ready");
                            ALOGV("TunnelPeekState: %s -> %s",
                                  asString(previousState),
                                  asString(mTunnelPeekState));
                            break;
                        case TunnelPeekState::kEnabledNoBuffer:
                        case TunnelPeekState::kEnabledQueued:
                            {
                                sp<AMessage> parameters = new AMessage();
                                parameters->setInt32("android._trigger-tunnel-peek", 1);
                                mCodec->signalSetParameters(parameters);
                            }
                            mTunnelPeekState = TunnelPeekState::kBufferRendered;
                            ALOGV("First tunnel frame ready");
                            ALOGV("TunnelPeekState: %s -> %s",
                                  asString(previousState),
                                  asString(mTunnelPeekState));
                            break;
                        default:
                            ALOGV("Ignoring first tunnel frame ready, TunnelPeekState: %s",
                                  asString(mTunnelPeekState));
                            break;
                    }

                    if (mOnFirstTunnelFrameReadyNotification != nullptr) {
                        sp<AMessage> notify = mOnFirstTunnelFrameReadyNotification->dup();
                        notify->setMessage("data", msg);
                        notify->post();
                    }
                    break;
                }

                case kWhatFillThisBuffer:
                {
                    /* size_t index = */updateBuffers(kPortIndexInput, msg);

                    if (mState == FLUSHING
                            || mState == STOPPING
                            || mState == RELEASING) {
                        returnBuffersToCodecOnPort(kPortIndexInput);
                        break;
                    }

                    if (!mCSD.empty()) {
                        ssize_t index = dequeuePortBuffer(kPortIndexInput);
                        CHECK_GE(index, 0);

                        // If codec specific data had been specified as
                        // part of the format in the call to configure and
                        // if there's more csd left, we submit it here
                        // clients only get access to input buffers once
                        // this data has been exhausted.

                        status_t err = queueCSDInputBuffer(index);

                        if (err != OK) {
                            ALOGE("queueCSDInputBuffer failed w/ error %d",
                                  err);

                            setStickyError(err);
                            postActivityNotificationIfPossible();

                            cancelPendingDequeueOperations();
                        }
                        break;
                    }
                    if (!mLeftover.empty()) {
                        ssize_t index = dequeuePortBuffer(kPortIndexInput);
                        CHECK_GE(index, 0);

                        status_t err = handleLeftover(index);
                        if (err != OK) {
                            setStickyError(err);
                            postActivityNotificationIfPossible();
                            cancelPendingDequeueOperations();
                        }
                        break;
                    }

                    if (mFlags & kFlagIsAsync) {
                        if (!mHaveInputSurface) {
                            if (mState == FLUSHED) {
                                mHavePendingInputBuffers = true;
                            } else {
                                onInputBufferAvailable();
                            }
                        }
                    } else if (mFlags & kFlagDequeueInputPending) {
                        CHECK(handleDequeueInputBuffer(mDequeueInputReplyID));

                        ++mDequeueInputTimeoutGeneration;
                        mFlags &= ~kFlagDequeueInputPending;
                        mDequeueInputReplyID = 0;
                    } else {
                        postActivityNotificationIfPossible();
                    }
                    break;
                }

                case kWhatDrainThisBuffer:
                {
                    if ((mFlags & kFlagUseBlockModel) == 0 && mTunneled) {
                        sp<RefBase> obj;
                        CHECK(msg->findObject("buffer", &obj));
                        sp<MediaCodecBuffer> buffer = static_cast<MediaCodecBuffer *>(obj.get());
                        if (mFlags & kFlagIsAsync) {
                            // In asynchronous mode, output format change is processed immediately.
                            handleOutputFormatChangeIfNeeded(buffer);
                        } else {
                            postActivityNotificationIfPossible();
                        }
                        mBufferChannel->discardBuffer(buffer);
                        break;
                    }

                    /* size_t index = */updateBuffers(kPortIndexOutput, msg);

                    if (mState == FLUSHING
                            || mState == STOPPING
                            || mState == RELEASING) {
                        returnBuffersToCodecOnPort(kPortIndexOutput);
                        break;
                    }

                    if (mFlags & kFlagIsAsync) {
                        sp<RefBase> obj;
                        CHECK(msg->findObject("buffer", &obj));
                        sp<MediaCodecBuffer> buffer = static_cast<MediaCodecBuffer *>(obj.get());

                        // In asynchronous mode, output format change is processed immediately.
                        handleOutputFormatChangeIfNeeded(buffer);
                        onOutputBufferAvailable();
                    } else if (mFlags & kFlagDequeueOutputPending) {
                        DequeueOutputResult dequeueResult =
                            handleDequeueOutputBuffer(mDequeueOutputReplyID);
                        switch (dequeueResult) {
                            case DequeueOutputResult::kNoBuffer:
                                TRESPASS();
                                break;
                            case DequeueOutputResult::kDiscardedBuffer:
                                break;
                            case DequeueOutputResult::kRepliedWithError:
                                [[fallthrough]];
                            case DequeueOutputResult::kSuccess:
                            {
                                ++mDequeueOutputTimeoutGeneration;
                                mFlags &= ~kFlagDequeueOutputPending;
                                mDequeueOutputReplyID = 0;
                                break;
                            }
                            default:
                                TRESPASS();
                        }
                    } else {
                        postActivityNotificationIfPossible();
                    }

                    break;
                }

                case kWhatEOS:
                {
                    // We already notify the client of this by using the
                    // corresponding flag in "onOutputBufferReady".
                    break;
                }

                case kWhatStopCompleted:
                {
                    if (mState != STOPPING) {
                        ALOGW("Received kWhatStopCompleted in state %d/%s",
                              mState, stateString(mState).c_str());
                        break;
                    }

                    if (mIsSurfaceToDisplay) {
                        mVideoRenderQualityTracker.resetForDiscontinuity();
                    }

                    // Notify the RM that the codec has been stopped.
                    ClientConfigParcel clientConfig;
                    initClientConfigParcel(clientConfig);
                    mResourceManagerProxy->notifyClientStopped(clientConfig);

                    setState(INITIALIZED);
                    if (mReplyID) {
                        postPendingRepliesAndDeferredMessages("kWhatStopCompleted");
                    } else {
                        ALOGW("kWhatStopCompleted: presumably an error occurred earlier, "
                              "but the operation completed anyway. (last reply origin=%s)",
                              mLastReplyOrigin.c_str());
                    }
                    break;
                }

                case kWhatReleaseCompleted:
                {
                    if (mState != RELEASING) {
                        ALOGW("Received kWhatReleaseCompleted in state %d/%s",
                              mState, stateString(mState).c_str());
                        break;
                    }
                    setState(UNINITIALIZED);
                    mComponentName.clear();

                    mFlags &= ~kFlagIsComponentAllocated;

                    // off since we're removing all resources including the battery on
                    if (mBatteryChecker != nullptr) {
                        mBatteryChecker->onClientRemoved();
                    }

                    mResourceManagerProxy->removeClient();
                    mReleaseSurface.reset();

                    if (mReplyID != nullptr) {
                        postPendingRepliesAndDeferredMessages("kWhatReleaseCompleted");
                    }
                    if (mAsyncReleaseCompleteNotification != nullptr) {
                        flushMediametrics();
                        mAsyncReleaseCompleteNotification->post();
                        mAsyncReleaseCompleteNotification.clear();
                    }
                    break;
                }

                case kWhatFlushCompleted:
                {
                    if (mState != FLUSHING) {
                        ALOGW("received FlushCompleted message in state %d/%s",
                                mState, stateString(mState).c_str());
                        break;
                    }

                    if (mIsSurfaceToDisplay) {
                        mVideoRenderQualityTracker.resetForDiscontinuity();
                    }

                    if (mFlags & kFlagIsAsync) {
                        setState(FLUSHED);
                    } else {
                        setState(STARTED);
                        mCodec->signalResume();
                    }
                    mReliabilityContextMetrics.flushCount++;

                    postPendingRepliesAndDeferredMessages("kWhatFlushCompleted");
                    break;
                }

                default:
                    TRESPASS();
            }
            break;
        }

        case kWhatInit:
        {
            if (mState != UNINITIALIZED) {
                PostReplyWithError(msg, INVALID_OPERATION);
                break;
            }

            if (mReplyID) {
                mDeferredMessages.push_back(msg);
                break;
            }
            sp<AReplyToken> replyID;
            CHECK(msg->senderAwaitsResponse(&replyID));

            mReplyID = replyID;
            setState(INITIALIZING);

            sp<RefBase> codecInfo;
            (void)msg->findObject("codecInfo", &codecInfo);
            AString name;
            CHECK(msg->findString("name", &name));
            int32_t nameIsType;
            msg->findInt32("nameIsType", &nameIsType);

            sp<AMessage> format = new AMessage;
            format->setObject("codecInfo", codecInfo);
            format->setString("componentName", name);
            format->setInt32("nameIsType", nameIsType);

            mCodec->initiateAllocateComponent(format);
            break;
        }

        case kWhatSetNotification:
        {
            sp<AMessage> notify;
            if (msg->findMessage("on-frame-rendered", &notify)) {
                mOnFrameRenderedNotification = notify;
            }
            if (msg->findMessage("first-tunnel-frame-ready", &notify)) {
                mOnFirstTunnelFrameReadyNotification = notify;
            }
            break;
        }

        case kWhatSetCallback:
        {
            sp<AReplyToken> replyID;
            CHECK(msg->senderAwaitsResponse(&replyID));

            if (mState == UNINITIALIZED
                    || mState == INITIALIZING
                    || isExecuting()) {
                // callback can't be set after codec is executing,
                // or before it's initialized (as the callback
                // will be cleared when it goes to INITIALIZED)
                mErrorLog.log(LOG_TAG, base::StringPrintf(
                        "Invalid to call %s; only valid at Initialized state",
                        apiStateString().c_str()));
                PostReplyWithError(replyID, INVALID_OPERATION);
                break;
            }

            sp<AMessage> callback;
            CHECK(msg->findMessage("callback", &callback));

            mCallback = callback;

            if (mCallback != NULL) {
                ALOGI("MediaCodec will operate in async mode");
                mFlags |= kFlagIsAsync;
            } else {
                mFlags &= ~kFlagIsAsync;
            }

            sp<AMessage> response = new AMessage;
            response->postReply(replyID);
            break;
        }

        case kWhatGetMetrics:
        {
            onGetMetrics(msg);
            break;
        }


        case kWhatConfigure:
        {
            if (mState != INITIALIZED) {
                mErrorLog.log(LOG_TAG, base::StringPrintf(
                        "configure() is valid only at Initialized state; currently %s",
                        apiStateString().c_str()));
                PostReplyWithError(msg, INVALID_OPERATION);
                break;
            }

            if (mReplyID) {
                mDeferredMessages.push_back(msg);
                break;
            }
            sp<AReplyToken> replyID;
            CHECK(msg->senderAwaitsResponse(&replyID));

            sp<RefBase> obj;
            CHECK(msg->findObject("surface", &obj));

            sp<AMessage> format;
            CHECK(msg->findMessage("format", &format));

            // start with a copy of the passed metrics info for use in this run
            mediametrics_handle_t handle;
            CHECK(msg->findInt64("metrics", &handle));
            if (handle != 0) {
                if (mMetricsHandle != 0) {
                    flushMediametrics();
                }
                mMetricsHandle = mediametrics_dup(handle);
                // and set some additional metrics values
                initMediametrics();
            }

            // from this point forward, in this configure/use/release lifecycle, we want to
            // upload our data
            mMetricsToUpload = true;

            int32_t push;
            if (msg->findInt32("push-blank-buffers-on-shutdown", &push) && push != 0) {
                mFlags |= kFlagPushBlankBuffersOnShutdown;
            }

            if (obj != NULL) {
                if (!format->findInt32(KEY_ALLOW_FRAME_DROP, &mAllowFrameDroppingBySurface)) {
                    // allow frame dropping by surface by default
                    mAllowFrameDroppingBySurface = true;
                }

                format->setObject("native-window", obj);
                status_t err = handleSetSurface(static_cast<Surface *>(obj.get()));
                if (err != OK) {
                    PostReplyWithError(replyID, err);
                    break;
                }
            } else {
                // we are not using surface so this variable is not used, but initialize sensibly anyway
                mAllowFrameDroppingBySurface = false;

                handleSetSurface(NULL);
            }

            mApiUsageMetrics.isUsingOutputSurface = true;

            uint32_t flags;
            CHECK(msg->findInt32("flags", (int32_t *)&flags));
            if (flags & CONFIGURE_FLAG_USE_BLOCK_MODEL ||
                flags & CONFIGURE_FLAG_USE_CRYPTO_ASYNC) {
                if (!(mFlags & kFlagIsAsync)) {
                    mErrorLog.log(
                            LOG_TAG, "Block model is only valid with callback set (async mode)");
                    PostReplyWithError(replyID, INVALID_OPERATION);
                    break;
                }
                if (flags & CONFIGURE_FLAG_USE_BLOCK_MODEL) {
                    mFlags |= kFlagUseBlockModel;
                }
                if (flags & CONFIGURE_FLAG_USE_CRYPTO_ASYNC) {
                    mFlags |= kFlagUseCryptoAsync;
                    if ((mFlags & kFlagUseBlockModel)) {
                        ALOGW("CrytoAsync not yet enabled for block model,\
                                falling back to normal");
                    }
                }
            }
            mReplyID = replyID;
            setState(CONFIGURING);

            void *crypto;
            if (!msg->findPointer("crypto", &crypto)) {
                crypto = NULL;
            }

            ALOGV("kWhatConfigure: Old mCrypto: %p (%d)",
                    mCrypto.get(), (mCrypto != NULL ? mCrypto->getStrongCount() : 0));

            mCrypto = static_cast<ICrypto *>(crypto);
            mBufferChannel->setCrypto(mCrypto);

            ALOGV("kWhatConfigure: New mCrypto: %p (%d)",
                    mCrypto.get(), (mCrypto != NULL ? mCrypto->getStrongCount() : 0));

            void *descrambler;
            if (!msg->findPointer("descrambler", &descrambler)) {
                descrambler = NULL;
            }

            mDescrambler = static_cast<IDescrambler *>(descrambler);
            mBufferChannel->setDescrambler(mDescrambler);
            if ((mFlags & kFlagUseCryptoAsync) &&
                mCrypto  && (mDomain == DOMAIN_VIDEO)) {
                // set kFlagUseCryptoAsync but do-not use this for block model
                // this is to propagate the error in onCryptoError()
                // TODO (b/274628160): Enable Use of CONFIG_FLAG_USE_CRYPTO_ASYNC
                //                     with CONFIGURE_FLAG_USE_BLOCK_MODEL)
                if (!(mFlags & kFlagUseBlockModel)) {
                    mCryptoAsync = new CryptoAsync(mBufferChannel);
                    mCryptoAsync->setCallback(
                    std::make_unique<CryptoAsyncCallback>(new AMessage(kWhatCodecNotify, this)));
                    mCryptoLooper = new ALooper();
                    mCryptoLooper->setName("CryptoAsyncLooper");
                    mCryptoLooper->registerHandler(mCryptoAsync);
                    status_t err = mCryptoLooper->start();
                    if (err != OK) {
                        ALOGE("Crypto Looper failed to start");
                        mCryptoAsync = nullptr;
                        mCryptoLooper = nullptr;
                    }
                }
            }

            format->setInt32("flags", flags);
            if (flags & CONFIGURE_FLAG_ENCODE) {
                format->setInt32("encoder", true);
                mFlags |= kFlagIsEncoder;
            }

            extractCSD(format);

            int32_t tunneled;
            if (format->findInt32("feature-tunneled-playback", &tunneled) && tunneled != 0) {
                ALOGI("Configuring TUNNELED video playback.");
                mTunneled = true;
            } else {
                mTunneled = false;
            }
            mediametrics_setInt32(mMetricsHandle, kCodecTunneled, mTunneled ? 1 : 0);

            int32_t background = 0;
            if (format->findInt32("android._background-mode", &background) && background) {
                androidSetThreadPriority(gettid(), ANDROID_PRIORITY_BACKGROUND);
            }

            mCodec->initiateConfigureComponent(format);
            break;
        }

        case kWhatSetSurface:
        {
            sp<AReplyToken> replyID;
            CHECK(msg->senderAwaitsResponse(&replyID));

            status_t err = OK;

            switch (mState) {
                case CONFIGURED:
                case STARTED:
                case FLUSHED:
                {
                    sp<RefBase> obj;
                    (void)msg->findObject("surface", &obj);
                    sp<Surface> surface = static_cast<Surface *>(obj.get());
                    if (mSurface == NULL) {
                        // do not support setting surface if it was not set
                        mErrorLog.log(LOG_TAG,
                                      "Cannot set surface if the codec is not configured with "
                                      "a surface already");
                        err = INVALID_OPERATION;
                    } else if (obj == NULL) {
                        // do not support unsetting surface
                        mErrorLog.log(LOG_TAG, "Unsetting surface is not supported");
                        err = BAD_VALUE;
                    } else {
                        err = connectToSurface(surface);
                        if (err == ALREADY_EXISTS) {
                            // reconnecting to same surface
                            err = OK;
                        } else {
                            if (err == OK) {
                                if (mFlags & kFlagUsesSoftwareRenderer) {
                                    if (mSoftRenderer != NULL
                                            && (mFlags & kFlagPushBlankBuffersOnShutdown)) {
                                        pushBlankBuffersToNativeWindow(mSurface.get());
                                    }
                                    surface->setDequeueTimeout(-1);
                                    mSoftRenderer = new SoftwareRenderer(surface);
                                    // TODO: check if this was successful
                                } else {
                                    err = mCodec->setSurface(surface);
                                }
                            }
                            if (err == OK) {
                                (void)disconnectFromSurface();
                                mSurface = surface;
                            }
                            mReliabilityContextMetrics.setOutputSurfaceCount++;
                        }
                    }
                    break;
                }

                default:
                    mErrorLog.log(LOG_TAG, base::StringPrintf(
                            "setSurface() is valid only at Executing states; currently %s",
                            apiStateString().c_str()));
                    err = INVALID_OPERATION;
                    break;
            }

            PostReplyWithError(replyID, err);
            break;
        }

        case kWhatCreateInputSurface:
        case kWhatSetInputSurface:
        {
            // Must be configured, but can't have been started yet.
            if (mState != CONFIGURED) {
                mErrorLog.log(LOG_TAG, base::StringPrintf(
                        "setInputSurface() is valid only at Configured state; currently %s",
                        apiStateString().c_str()));
                PostReplyWithError(msg, INVALID_OPERATION);
                break;
            }

            if (mReplyID) {
                mDeferredMessages.push_back(msg);
                break;
            }
            sp<AReplyToken> replyID;
            CHECK(msg->senderAwaitsResponse(&replyID));

            mReplyID = replyID;
            if (msg->what() == kWhatCreateInputSurface) {
                mCodec->initiateCreateInputSurface();
            } else {
                sp<RefBase> obj;
                CHECK(msg->findObject("input-surface", &obj));

                mCodec->initiateSetInputSurface(
                        static_cast<PersistentSurface *>(obj.get()));
            }
            break;
        }
        case kWhatStart:
        {
            if (mState == FLUSHED) {
                setState(STARTED);
                if (mHavePendingInputBuffers) {
                    onInputBufferAvailable();
                    mHavePendingInputBuffers = false;
                }
                mCodec->signalResume();
                PostReplyWithError(msg, OK);
                break;
            } else if (mState != CONFIGURED) {
                mErrorLog.log(LOG_TAG, base::StringPrintf(
                        "start() is valid only at Configured state; currently %s",
                        apiStateString().c_str()));
                PostReplyWithError(msg, INVALID_OPERATION);
                break;
            }

            if (mReplyID) {
                mDeferredMessages.push_back(msg);
                break;
            }
            sp<AReplyToken> replyID;
            CHECK(msg->senderAwaitsResponse(&replyID));
            TunnelPeekState previousState = mTunnelPeekState;
            if (previousState != TunnelPeekState::kLegacyMode) {
                mTunnelPeekState = TunnelPeekState::kEnabledNoBuffer;
                ALOGV("TunnelPeekState: %s -> %s",
                        asString(previousState),
                        asString(TunnelPeekState::kEnabledNoBuffer));
            }

            mReplyID = replyID;
            setState(STARTING);

            mCodec->initiateStart();
            break;
        }

        case kWhatStop: {
            if (mReplyID) {
                mDeferredMessages.push_back(msg);
                break;
            }
            [[fallthrough]];
        }
        case kWhatRelease:
        {
            State targetState =
                (msg->what() == kWhatStop) ? INITIALIZED : UNINITIALIZED;

            if ((mState == RELEASING && targetState == UNINITIALIZED)
                    || (mState == STOPPING && targetState == INITIALIZED)) {
                mDeferredMessages.push_back(msg);
                break;
            }

            sp<AReplyToken> replyID;
            CHECK(msg->senderAwaitsResponse(&replyID));
            if (mCryptoAsync) {
                mCryptoAsync->stop();
            }
            sp<AMessage> asyncNotify;
            (void)msg->findMessage("async", &asyncNotify);
            // post asyncNotify if going out of scope.
            struct AsyncNotifyPost {
                AsyncNotifyPost(const sp<AMessage> &asyncNotify) : mAsyncNotify(asyncNotify) {}
                ~AsyncNotifyPost() {
                    if (mAsyncNotify) {
                        mAsyncNotify->post();
                    }
                }
                void clear() { mAsyncNotify.clear(); }
            private:
                sp<AMessage> mAsyncNotify;
            } asyncNotifyPost{asyncNotify};

            // already stopped/released
            if (mState == UNINITIALIZED && mReleasedByResourceManager) {
                sp<AMessage> response = new AMessage;
                response->setInt32("err", OK);
                response->postReply(replyID);
                break;
            }

            int32_t reclaimed = 0;
            msg->findInt32("reclaimed", &reclaimed);
            if (reclaimed) {
                if (!mReleasedByResourceManager) {
                    // notify the async client
                    if (mFlags & kFlagIsAsync) {
                        onError(DEAD_OBJECT, ACTION_CODE_FATAL);
                    }
                    mErrorLog.log(LOG_TAG, "Released by resource manager");
                    mReleasedByResourceManager = true;
                }

                int32_t force = 0;
                msg->findInt32("force", &force);
                if (!force && hasPendingBuffer()) {
                    ALOGW("Can't reclaim codec right now due to pending buffers.");

                    // return WOULD_BLOCK to ask resource manager to retry later.
                    sp<AMessage> response = new AMessage;
                    response->setInt32("err", WOULD_BLOCK);
                    response->postReply(replyID);

                    break;
                }
            }

            bool isReleasingAllocatedComponent =
                    (mFlags & kFlagIsComponentAllocated) && targetState == UNINITIALIZED;
            if (!isReleasingAllocatedComponent // See 1
                    && mState != INITIALIZED
                    && mState != CONFIGURED && !isExecuting()) {
                // 1) Permit release to shut down the component if allocated.
                //
                // 2) We may be in "UNINITIALIZED" state already and
                // also shutdown the encoder/decoder without the
                // client being aware of this if media server died while
                // we were being stopped. The client would assume that
                // after stop() returned, it would be safe to call release()
                // and it should be in this case, no harm to allow a release()
                // if we're already uninitialized.
                sp<AMessage> response = new AMessage;
                // TODO: we shouldn't throw an exception for stop/release. Change this to wait until
                // the previous stop/release completes and then reply with OK.
                status_t err = mState == targetState ? OK : INVALID_OPERATION;
                response->setInt32("err", err);
                // TODO: mErrorLog
                if (err == OK && targetState == UNINITIALIZED) {
                    mComponentName.clear();
                }
                response->postReply(replyID);
                break;
            }

            // If we're flushing, configuring or starting  but
            // received a release request, post the reply for the pending call
            // first, and consider it done. The reply token will be replaced
            // after this, and we'll no longer be able to reply.
            if (mState == FLUSHING || mState == CONFIGURING || mState == STARTING) {
                // mReply is always set if in these states.
                postPendingRepliesAndDeferredMessages(
                        std::string("kWhatRelease:") + stateString(mState));
            }
            // If we're stopping but received a release request, post the reply
            // for the pending call if necessary. Note that the reply may have been
            // already posted due to an error.
            if (mState == STOPPING && mReplyID) {
                postPendingRepliesAndDeferredMessages("kWhatRelease:STOPPING");
            }

            if (mFlags & kFlagSawMediaServerDie) {
                // It's dead, Jim. Don't expect initiateShutdown to yield
                // any useful results now...
                // Any pending reply would have been handled at kWhatError.
                setState(UNINITIALIZED);
                if (targetState == UNINITIALIZED) {
                    mComponentName.clear();
                }
                (new AMessage)->postReply(replyID);
                break;
            }

            // If we already have an error, component may not be able to
            // complete the shutdown properly. If we're stopping, post the
            // reply now with an error to unblock the client, client can
            // release after the failure (instead of ANR).
            if (msg->what() == kWhatStop && (mFlags & kFlagStickyError)) {
                // Any pending reply would have been handled at kWhatError.
                PostReplyWithError(replyID, getStickyError());
                break;
            }

            bool forceSync = false;
            if (asyncNotify != nullptr && mSurface != NULL) {
                if (!mReleaseSurface) {
                    uint64_t usage = 0;
                    if (mSurface->getConsumerUsage(&usage) != OK) {
                        usage = 0;
                    }
                    mReleaseSurface.reset(new ReleaseSurface(usage));
                }
                if (mSurface != mReleaseSurface->getSurface()) {
                    status_t err = connectToSurface(mReleaseSurface->getSurface());
                    ALOGW_IF(err != OK, "error connecting to release surface: err = %d", err);
                    if (err == OK && !(mFlags & kFlagUsesSoftwareRenderer)) {
                        err = mCodec->setSurface(mReleaseSurface->getSurface());
                        ALOGW_IF(err != OK, "error setting release surface: err = %d", err);
                    }
                    if (err == OK) {
                        (void)disconnectFromSurface();
                        mSurface = mReleaseSurface->getSurface();
                    } else {
                        // We were not able to switch the surface, so force
                        // synchronous release.
                        forceSync = true;
                    }
                }
            }

            if (mReplyID) {
                // State transition replies are handled above, so this reply
                // would not be related to state transition. As we are
                // shutting down the component, just fail the operation.
                postPendingRepliesAndDeferredMessages("kWhatRelease:reply", UNKNOWN_ERROR);
            }
            mReplyID = replyID;
            setState(msg->what() == kWhatStop ? STOPPING : RELEASING);

            mCodec->initiateShutdown(
                    msg->what() == kWhatStop /* keepComponentAllocated */);

            returnBuffersToCodec(reclaimed);

            if (mSoftRenderer != NULL && (mFlags & kFlagPushBlankBuffersOnShutdown)) {
                pushBlankBuffersToNativeWindow(mSurface.get());
            }

            if (asyncNotify != nullptr) {
                if (!forceSync) {
                    mResourceManagerProxy->markClientForPendingRemoval();
                    postPendingRepliesAndDeferredMessages("kWhatRelease:async");
                }
                asyncNotifyPost.clear();
                mAsyncReleaseCompleteNotification = asyncNotify;
            }

            break;
        }

        case kWhatDequeueInputBuffer:
        {
            sp<AReplyToken> replyID;
            CHECK(msg->senderAwaitsResponse(&replyID));

            if (mFlags & kFlagIsAsync) {
                mErrorLog.log(LOG_TAG, "dequeueInputBuffer can't be used in async mode");
                PostReplyWithError(replyID, INVALID_OPERATION);
                break;
            }

            if (mHaveInputSurface) {
                mErrorLog.log(LOG_TAG, "dequeueInputBuffer can't be used with input surface");
                PostReplyWithError(replyID, INVALID_OPERATION);
                break;
            }

            if (handleDequeueInputBuffer(replyID, true /* new request */)) {
                break;
            }

            int64_t timeoutUs;
            CHECK(msg->findInt64("timeoutUs", &timeoutUs));

            if (timeoutUs == 0LL) {
                PostReplyWithError(replyID, -EAGAIN);
                break;
            }

            mFlags |= kFlagDequeueInputPending;
            mDequeueInputReplyID = replyID;

            if (timeoutUs > 0LL) {
                sp<AMessage> timeoutMsg =
                    new AMessage(kWhatDequeueInputTimedOut, this);
                timeoutMsg->setInt32(
                        "generation", ++mDequeueInputTimeoutGeneration);
                timeoutMsg->post(timeoutUs);
            }
            break;
        }

        case kWhatDequeueInputTimedOut:
        {
            int32_t generation;
            CHECK(msg->findInt32("generation", &generation));

            if (generation != mDequeueInputTimeoutGeneration) {
                // Obsolete
                break;
            }

            CHECK(mFlags & kFlagDequeueInputPending);

            PostReplyWithError(mDequeueInputReplyID, -EAGAIN);

            mFlags &= ~kFlagDequeueInputPending;
            mDequeueInputReplyID = 0;
            break;
        }

        case kWhatQueueInputBuffer:
        {
            sp<AReplyToken> replyID;
            CHECK(msg->senderAwaitsResponse(&replyID));

            if (!isExecuting()) {
                mErrorLog.log(LOG_TAG, base::StringPrintf(
                        "queueInputBuffer() is valid only at Executing states; currently %s",
                        apiStateString().c_str()));
                PostReplyWithError(replyID, INVALID_OPERATION);
                break;
            } else if (mFlags & kFlagStickyError) {
                PostReplyWithError(replyID, getStickyError());
                break;
            }

            status_t err = UNKNOWN_ERROR;
            if (!mLeftover.empty()) {
                mLeftover.push_back(msg);
                size_t index;
                msg->findSize("index", &index);
                err = handleLeftover(index);
            } else {
                err = onQueueInputBuffer(msg);
            }

            PostReplyWithError(replyID, err);
            break;
        }

        case kWhatDequeueOutputBuffer:
        {
            sp<AReplyToken> replyID;
            CHECK(msg->senderAwaitsResponse(&replyID));

            if (mFlags & kFlagIsAsync) {
                mErrorLog.log(LOG_TAG, "dequeueOutputBuffer can't be used in async mode");
                PostReplyWithError(replyID, INVALID_OPERATION);
                break;
            }

            DequeueOutputResult dequeueResult =
                handleDequeueOutputBuffer(replyID, true /* new request */);
            switch (dequeueResult) {
                case DequeueOutputResult::kNoBuffer:
                    [[fallthrough]];
                case DequeueOutputResult::kDiscardedBuffer:
                {
                    int64_t timeoutUs;
                    CHECK(msg->findInt64("timeoutUs", &timeoutUs));

                    if (timeoutUs == 0LL) {
                        PostReplyWithError(replyID, -EAGAIN);
                        break;
                    }

                    mFlags |= kFlagDequeueOutputPending;
                    mDequeueOutputReplyID = replyID;

                    if (timeoutUs > 0LL) {
                        sp<AMessage> timeoutMsg =
                            new AMessage(kWhatDequeueOutputTimedOut, this);
                        timeoutMsg->setInt32(
                                "generation", ++mDequeueOutputTimeoutGeneration);
                        timeoutMsg->post(timeoutUs);
                    }
                    break;
                }
                case DequeueOutputResult::kRepliedWithError:
                    [[fallthrough]];
                case DequeueOutputResult::kSuccess:
                    break;
                default:
                    TRESPASS();
            }
            break;
        }

        case kWhatDequeueOutputTimedOut:
        {
            int32_t generation;
            CHECK(msg->findInt32("generation", &generation));

            if (generation != mDequeueOutputTimeoutGeneration) {
                // Obsolete
                break;
            }

            CHECK(mFlags & kFlagDequeueOutputPending);

            PostReplyWithError(mDequeueOutputReplyID, -EAGAIN);

            mFlags &= ~kFlagDequeueOutputPending;
            mDequeueOutputReplyID = 0;
            break;
        }

        case kWhatReleaseOutputBuffer:
        {
            sp<AReplyToken> replyID;
            CHECK(msg->senderAwaitsResponse(&replyID));

            if (!isExecuting()) {
                mErrorLog.log(LOG_TAG, base::StringPrintf(
                        "releaseOutputBuffer() is valid only at Executing states; currently %s",
                        apiStateString().c_str()));
                PostReplyWithError(replyID, INVALID_OPERATION);
                break;
            } else if (mFlags & kFlagStickyError) {
                PostReplyWithError(replyID, getStickyError());
                break;
            }

            status_t err = onReleaseOutputBuffer(msg);

            PostReplyWithError(replyID, err);
            break;
        }

        case kWhatPollForRenderedBuffers:
        {
            if (isExecuting()) {
                mBufferChannel->pollForRenderedBuffers();
            }
            break;
        }

        case kWhatSignalEndOfInputStream:
        {
            if (!isExecuting()) {
                mErrorLog.log(LOG_TAG, base::StringPrintf(
                        "signalEndOfInputStream() is valid only at Executing states; currently %s",
                        apiStateString().c_str()));
                PostReplyWithError(msg, INVALID_OPERATION);
                break;
            } else if (!mHaveInputSurface) {
                mErrorLog.log(
                        LOG_TAG, "signalEndOfInputStream() called without an input surface set");
                PostReplyWithError(msg, INVALID_OPERATION);
                break;
            } else if (mFlags & kFlagStickyError) {
                PostReplyWithError(msg, getStickyError());
                break;
            }

            if (mReplyID) {
                mDeferredMessages.push_back(msg);
                break;
            }
            sp<AReplyToken> replyID;
            CHECK(msg->senderAwaitsResponse(&replyID));

            mReplyID = replyID;
            mCodec->signalEndOfInputStream();
            break;
        }

        case kWhatGetBuffers:
        {
            sp<AReplyToken> replyID;
            CHECK(msg->senderAwaitsResponse(&replyID));
            if (!isExecuting()) {
                mErrorLog.log(LOG_TAG, base::StringPrintf(
                        "getInput/OutputBuffers() is valid only at Executing states; currently %s",
                        apiStateString().c_str()));
                PostReplyWithError(replyID, INVALID_OPERATION);
                break;
            } else if (mFlags & kFlagIsAsync) {
                mErrorLog.log(LOG_TAG, "getInput/OutputBuffers() is not supported with callbacks");
                PostReplyWithError(replyID, INVALID_OPERATION);
                break;
            } else if (mFlags & kFlagStickyError) {
                PostReplyWithError(replyID, getStickyError());
                break;
            }

            int32_t portIndex;
            CHECK(msg->findInt32("portIndex", &portIndex));

            Vector<sp<MediaCodecBuffer> > *dstBuffers;
            CHECK(msg->findPointer("buffers", (void **)&dstBuffers));

            dstBuffers->clear();
            // If we're using input surface (either non-persistent created by
            // createInputSurface(), or persistent set by setInputSurface()),
            // give the client an empty input buffers array.
            if (portIndex != kPortIndexInput || !mHaveInputSurface) {
                if (portIndex == kPortIndexInput) {
                    mBufferChannel->getInputBufferArray(dstBuffers);
                } else {
                    mBufferChannel->getOutputBufferArray(dstBuffers);
                }
            }

            mApiUsageMetrics.isArrayMode = true;

            (new AMessage)->postReply(replyID);
            break;
        }

        case kWhatFlush:
        {
            if (!isExecuting()) {
                mErrorLog.log(LOG_TAG, base::StringPrintf(
                        "flush() is valid only at Executing states; currently %s",
                        apiStateString().c_str()));
                PostReplyWithError(msg, INVALID_OPERATION);
                break;
            } else if (mFlags & kFlagStickyError) {
                PostReplyWithError(msg, getStickyError());
                break;
            }

            if (mReplyID) {
                mDeferredMessages.push_back(msg);
                break;
            }
            sp<AReplyToken> replyID;
            CHECK(msg->senderAwaitsResponse(&replyID));

            mReplyID = replyID;
            // TODO: skip flushing if already FLUSHED
            setState(FLUSHING);
            if (mCryptoAsync) {
                std::list<sp<AMessage>> pendingBuffers;
                mCryptoAsync->stop(&pendingBuffers);
                //TODO: do something with these buffers
            }
            mCodec->signalFlush();
            returnBuffersToCodec();
            TunnelPeekState previousState = mTunnelPeekState;
            if (previousState != TunnelPeekState::kLegacyMode) {
                mTunnelPeekState = TunnelPeekState::kEnabledNoBuffer;
                ALOGV("TunnelPeekState: %s -> %s",
                        asString(previousState),
                        asString(TunnelPeekState::kEnabledNoBuffer));
            }
            break;
        }

        case kWhatGetInputFormat:
        case kWhatGetOutputFormat:
        {
            sp<AMessage> format =
                (msg->what() == kWhatGetOutputFormat ? mOutputFormat : mInputFormat);

            sp<AReplyToken> replyID;
            CHECK(msg->senderAwaitsResponse(&replyID));

            if (mState != CONFIGURED && mState != STARTING &&
                    mState != STARTED && mState != FLUSHING &&
                    mState != FLUSHED) {
                mErrorLog.log(LOG_TAG, base::StringPrintf(
                        "getInput/OutputFormat() is valid at Executing states "
                        "and Configured state; currently %s",
                        apiStateString().c_str()));
                PostReplyWithError(replyID, INVALID_OPERATION);
                break;
            } else if (format == NULL) {
                mErrorLog.log(LOG_TAG, "Fatal error: format is not initialized");
                PostReplyWithError(replyID, INVALID_OPERATION);
                break;
            } else if (mFlags & kFlagStickyError) {
                PostReplyWithError(replyID, getStickyError());
                break;
            }

            sp<AMessage> response = new AMessage;
            response->setMessage("format", format);
            response->postReply(replyID);
            break;
        }

        case kWhatRequestIDRFrame:
        {
            mCodec->signalRequestIDRFrame();
            break;
        }

        case kWhatRequestActivityNotification:
        {
            CHECK(mActivityNotify == NULL);
            CHECK(msg->findMessage("notify", &mActivityNotify));

            postActivityNotificationIfPossible();
            break;
        }

        case kWhatGetName:
        {
            sp<AReplyToken> replyID;
            CHECK(msg->senderAwaitsResponse(&replyID));

            if (mComponentName.empty()) {
                mErrorLog.log(LOG_TAG, "Fatal error: name is not set");
                PostReplyWithError(replyID, INVALID_OPERATION);
                break;
            }

            sp<AMessage> response = new AMessage;
            response->setString("name", mComponentName.c_str());
            response->postReply(replyID);
            break;
        }

        case kWhatGetCodecInfo:
        {
            sp<AReplyToken> replyID;
            CHECK(msg->senderAwaitsResponse(&replyID));

            sp<AMessage> response = new AMessage;
            response->setObject("codecInfo", mCodecInfo);
            response->postReply(replyID);
            break;
        }

        case kWhatSetParameters:
        {
            sp<AReplyToken> replyID;
            CHECK(msg->senderAwaitsResponse(&replyID));

            sp<AMessage> params;
            CHECK(msg->findMessage("params", &params));

            status_t err = onSetParameters(params);

            PostReplyWithError(replyID, err);
            break;
        }

        case kWhatDrmReleaseCrypto:
        {
            onReleaseCrypto(msg);
            break;
        }

        case kWhatCheckBatteryStats:
        {
            if (mBatteryChecker != nullptr) {
                mBatteryChecker->onCheckBatteryTimer(msg, [this] () {
                    mResourceManagerProxy->removeResource(
                            MediaResource::VideoBatteryResource());
                });
            }
            break;
        }

        default:
            TRESPASS();
    }
}

void MediaCodec::handleOutputFormatChangeIfNeeded(const sp<MediaCodecBuffer> &buffer) {
    sp<AMessage> format = buffer->format();
    if (mOutputFormat == format) {
        return;
    }
    if (mFlags & kFlagUseBlockModel) {
        sp<AMessage> diff1 = mOutputFormat->changesFrom(format);
        sp<AMessage> diff2 = format->changesFrom(mOutputFormat);
        std::set<std::string> keys;
        size_t numEntries = diff1->countEntries();
        AMessage::Type type;
        for (size_t i = 0; i < numEntries; ++i) {
            keys.emplace(diff1->getEntryNameAt(i, &type));
        }
        numEntries = diff2->countEntries();
        for (size_t i = 0; i < numEntries; ++i) {
            keys.emplace(diff2->getEntryNameAt(i, &type));
        }
        sp<WrapperObject<std::set<std::string>>> changedKeys{
            new WrapperObject<std::set<std::string>>{std::move(keys)}};
        buffer->meta()->setObject("changedKeys", changedKeys);
    }
    mOutputFormat = format;
    mapFormat(mComponentName, format, nullptr, true);
    ALOGV("[%s] output format changed to: %s",
            mComponentName.c_str(), mOutputFormat->debugString(4).c_str());

    if (mSoftRenderer == NULL &&
            mSurface != NULL &&
            (mFlags & kFlagUsesSoftwareRenderer)) {
        AString mime;
        CHECK(mOutputFormat->findString("mime", &mime));

        // TODO: propagate color aspects to software renderer to allow better
        // color conversion to RGB. For now, just mark dataspace for YUV
        // rendering.
        int32_t dataSpace;
        if (mOutputFormat->findInt32("android._dataspace", &dataSpace)) {
            ALOGD("[%s] setting dataspace on output surface to %#x",
                    mComponentName.c_str(), dataSpace);
            int err = native_window_set_buffers_data_space(
                    mSurface.get(), (android_dataspace)dataSpace);
            ALOGW_IF(err != 0, "failed to set dataspace on surface (%d)", err);
        }
        if (mOutputFormat->contains("hdr-static-info")) {
            HDRStaticInfo info;
            if (ColorUtils::getHDRStaticInfoFromFormat(mOutputFormat, &info)) {
                setNativeWindowHdrMetadata(mSurface.get(), &info);
            }
        }

        sp<ABuffer> hdr10PlusInfo;
        if (mOutputFormat->findBuffer("hdr10-plus-info", &hdr10PlusInfo)
                && hdr10PlusInfo != nullptr && hdr10PlusInfo->size() > 0) {
            native_window_set_buffers_hdr10_plus_metadata(mSurface.get(),
                    hdr10PlusInfo->size(), hdr10PlusInfo->data());
        }

        if (mime.startsWithIgnoreCase("video/")) {
            mSurface->setDequeueTimeout(-1);
            mSoftRenderer = new SoftwareRenderer(mSurface, mRotationDegrees);
        }
    }

    requestCpuBoostIfNeeded();

    if (mFlags & kFlagIsEncoder) {
        // Before we announce the format change we should
        // collect codec specific data and amend the output
        // format as necessary.
        int32_t flags = 0;
        (void) buffer->meta()->findInt32("flags", &flags);
        if ((flags & BUFFER_FLAG_CODECCONFIG) && !(mFlags & kFlagIsSecure)
                && !mOwnerName.startsWith("codec2::")) {
            status_t err =
                amendOutputFormatWithCodecSpecificData(buffer);

            if (err != OK) {
                ALOGE("Codec spit out malformed codec "
                      "specific data!");
            }
        }
    }
    if (mFlags & kFlagIsAsync) {
        onOutputFormatChanged();
    } else {
        mFlags |= kFlagOutputFormatChanged;
        postActivityNotificationIfPossible();
    }

    // Update the width and the height.
    int32_t left = 0, top = 0, right = 0, bottom = 0, width = 0, height = 0;
    bool resolutionChanged = false;
    if (mOutputFormat->findRect("crop", &left, &top, &right, &bottom)) {
        mWidth = right - left + 1;
        mHeight = bottom - top + 1;
        resolutionChanged = true;
    } else if (mOutputFormat->findInt32("width", &width) &&
               mOutputFormat->findInt32("height", &height)) {
        mWidth = width;
        mHeight = height;
        resolutionChanged = true;
    }

    // Notify mCrypto and the RM of video resolution changes
    if (resolutionChanged) {
        if (mCrypto != NULL) {
            mCrypto->notifyResolution(mWidth, mHeight);
        }
        ClientConfigParcel clientConfig;
        initClientConfigParcel(clientConfig);
        mResourceManagerProxy->notifyClientConfigChanged(clientConfig);
        mReliabilityContextMetrics.resolutionChangeCount++;
    }

    updateHdrMetrics(false /* isConfig */);
 }

void MediaCodec::extractCSD(const sp<AMessage> &format) {
    mCSD.clear();

    size_t i = 0;
    for (;;) {
        sp<ABuffer> csd;
        if (!format->findBuffer(base::StringPrintf("csd-%zu", i).c_str(), &csd)) {
            break;
        }
        if (csd->size() == 0) {
            ALOGW("csd-%zu size is 0", i);
        }

        mCSD.push_back(csd);
        ++i;
    }

    ALOGV("Found %zu pieces of codec specific data.", mCSD.size());
}

status_t MediaCodec::queueCSDInputBuffer(size_t bufferIndex) {
    CHECK(!mCSD.empty());

    sp<ABuffer> csd = *mCSD.begin();
    mCSD.erase(mCSD.begin());
    std::shared_ptr<C2Buffer> c2Buffer;
    sp<hardware::HidlMemory> memory;

    if (mFlags & kFlagUseBlockModel) {
        if (hasCryptoOrDescrambler()) {
            constexpr size_t kInitialDealerCapacity = 1048576;  // 1MB
            thread_local sp<MemoryDealer> sDealer = new MemoryDealer(
                    kInitialDealerCapacity, "CSD(1MB)");
            sp<IMemory> mem = sDealer->allocate(csd->size());
            if (mem == nullptr) {
                size_t newDealerCapacity = sDealer->getMemoryHeap()->getSize() * 2;
                while (csd->size() * 2 > newDealerCapacity) {
                    newDealerCapacity *= 2;
                }
                sDealer = new MemoryDealer(
                        newDealerCapacity,
                        base::StringPrintf("CSD(%zuMB)", newDealerCapacity / 1048576).c_str());
                mem = sDealer->allocate(csd->size());
            }
            memcpy(mem->unsecurePointer(), csd->data(), csd->size());
            ssize_t heapOffset;
            memory = hardware::fromHeap(mem->getMemory(&heapOffset, nullptr));
        } else {
            std::shared_ptr<C2LinearBlock> block =
                FetchLinearBlock(csd->size(), {std::string{mComponentName.c_str()}});
            C2WriteView view{block->map().get()};
            if (view.error() != C2_OK) {
                mErrorLog.log(LOG_TAG, "Fatal error: failed to allocate and map a block");
                return -EINVAL;
            }
            if (csd->size() > view.capacity()) {
                mErrorLog.log(LOG_TAG, base::StringPrintf(
                        "Fatal error: allocated block is too small "
                        "(csd size %zu; block cap %u)",
                        csd->size(), view.capacity()));
                return -EINVAL;
            }
            memcpy(view.base(), csd->data(), csd->size());
            c2Buffer = C2Buffer::CreateLinearBuffer(block->share(0, csd->size(), C2Fence{}));
        }
    } else {
        const BufferInfo &info = mPortBuffers[kPortIndexInput][bufferIndex];
        const sp<MediaCodecBuffer> &codecInputData = info.mData;

        if (csd->size() > codecInputData->capacity()) {
            mErrorLog.log(LOG_TAG, base::StringPrintf(
                    "CSD is too large to fit in input buffer "
                    "(csd size %zu; buffer cap %zu)",
                    csd->size(), codecInputData->capacity()));
            return -EINVAL;
        }
        if (codecInputData->data() == NULL) {
            ALOGV("Input buffer %zu is not properly allocated", bufferIndex);
            mErrorLog.log(LOG_TAG, base::StringPrintf(
                    "Fatal error: input buffer %zu is not properly allocated", bufferIndex));
            return -EINVAL;
        }

        memcpy(codecInputData->data(), csd->data(), csd->size());
    }

    AString errorDetailMsg;

    sp<AMessage> msg = new AMessage(kWhatQueueInputBuffer, this);
    msg->setSize("index", bufferIndex);
    msg->setSize("offset", 0);
    msg->setSize("size", csd->size());
    msg->setInt64("timeUs", 0LL);
    msg->setInt32("flags", BUFFER_FLAG_CODECCONFIG);
    msg->setPointer("errorDetailMsg", &errorDetailMsg);
    if (c2Buffer) {
        sp<WrapperObject<std::shared_ptr<C2Buffer>>> obj{
            new WrapperObject<std::shared_ptr<C2Buffer>>{c2Buffer}};
        msg->setObject("c2buffer", obj);
    } else if (memory) {
        sp<WrapperObject<sp<hardware::HidlMemory>>> obj{
            new WrapperObject<sp<hardware::HidlMemory>>{memory}};
        msg->setObject("memory", obj);
    }

    return onQueueInputBuffer(msg);
}

void MediaCodec::setState(State newState) {
    if (newState == INITIALIZED || newState == UNINITIALIZED) {
        delete mSoftRenderer;
        mSoftRenderer = NULL;

        if ( mCrypto != NULL ) {
            ALOGV("setState: ~mCrypto: %p (%d)",
                    mCrypto.get(), (mCrypto != NULL ? mCrypto->getStrongCount() : 0));
        }
        mCrypto.clear();
        mDescrambler.clear();
        handleSetSurface(NULL);

        mInputFormat.clear();
        mOutputFormat.clear();
        mFlags &= ~kFlagOutputFormatChanged;
        mFlags &= ~kFlagOutputBuffersChanged;
        mFlags &= ~kFlagStickyError;
        mFlags &= ~kFlagIsEncoder;
        mFlags &= ~kFlagIsAsync;
        mStickyError = OK;

        mActivityNotify.clear();
        mCallback.clear();
        mErrorLog.clear();
    }

    if (newState == UNINITIALIZED) {
        // return any straggling buffers, e.g. if we got here on an error
        returnBuffersToCodec();

        // The component is gone, mediaserver's probably back up already
        // but should definitely be back up should we try to instantiate
        // another component.. and the cycle continues.
        mFlags &= ~kFlagSawMediaServerDie;
    }

    mState = newState;

    if (mBatteryChecker != nullptr) {
        mBatteryChecker->setExecuting(isExecuting());
    }

    cancelPendingDequeueOperations();
}

void MediaCodec::returnBuffersToCodec(bool isReclaim) {
    returnBuffersToCodecOnPort(kPortIndexInput, isReclaim);
    returnBuffersToCodecOnPort(kPortIndexOutput, isReclaim);
}

void MediaCodec::returnBuffersToCodecOnPort(int32_t portIndex, bool isReclaim) {
    CHECK(portIndex == kPortIndexInput || portIndex == kPortIndexOutput);
    Mutex::Autolock al(mBufferLock);

    if (portIndex == kPortIndexInput) {
        mLeftover.clear();
    }
    for (size_t i = 0; i < mPortBuffers[portIndex].size(); ++i) {
        BufferInfo *info = &mPortBuffers[portIndex][i];

        if (info->mData != nullptr) {
            sp<MediaCodecBuffer> buffer = info->mData;
            if (isReclaim && info->mOwnedByClient) {
                ALOGD("port %d buffer %zu still owned by client when codec is reclaimed",
                        portIndex, i);
            } else {
                info->mOwnedByClient = false;
                info->mData.clear();
            }
            mBufferChannel->discardBuffer(buffer);
        }
    }

    mAvailPortBuffers[portIndex].clear();
}

size_t MediaCodec::updateBuffers(
        int32_t portIndex, const sp<AMessage> &msg) {
    CHECK(portIndex == kPortIndexInput || portIndex == kPortIndexOutput);
    size_t index;
    CHECK(msg->findSize("index", &index));
    sp<RefBase> obj;
    CHECK(msg->findObject("buffer", &obj));
    sp<MediaCodecBuffer> buffer = static_cast<MediaCodecBuffer *>(obj.get());

    {
        Mutex::Autolock al(mBufferLock);
        if (mPortBuffers[portIndex].size() <= index) {
            mPortBuffers[portIndex].resize(align(index + 1, kNumBuffersAlign));
        }
        mPortBuffers[portIndex][index].mData = buffer;
    }
    mAvailPortBuffers[portIndex].push_back(index);

    return index;
}

status_t MediaCodec::onQueueInputBuffer(const sp<AMessage> &msg) {
    size_t index;
    size_t offset;
    size_t size;
    int64_t timeUs;
    uint32_t flags;
    CHECK(msg->findSize("index", &index));
    CHECK(msg->findInt64("timeUs", &timeUs));
    CHECK(msg->findInt32("flags", (int32_t *)&flags));
    std::shared_ptr<C2Buffer> c2Buffer;
    sp<hardware::HidlMemory> memory;
    sp<RefBase> obj;
    if (msg->findObject("c2buffer", &obj)) {
        CHECK(obj);
        c2Buffer = static_cast<WrapperObject<std::shared_ptr<C2Buffer>> *>(obj.get())->value;
    } else if (msg->findObject("memory", &obj)) {
        CHECK(obj);
        memory = static_cast<WrapperObject<sp<hardware::HidlMemory>> *>(obj.get())->value;
        CHECK(msg->findSize("offset", &offset));
    } else {
        CHECK(msg->findSize("offset", &offset));
    }
    const CryptoPlugin::SubSample *subSamples;
    size_t numSubSamples = 0;
    const uint8_t *key = NULL;
    const uint8_t *iv = NULL;
    CryptoPlugin::Mode mode = CryptoPlugin::kMode_Unencrypted;

    // We allow the simpler queueInputBuffer API to be used even in
    // secure mode, by fabricating a single unencrypted subSample.
    CryptoPlugin::SubSample ss;
    CryptoPlugin::Pattern pattern;

    if (msg->findSize("size", &size)) {
        if (hasCryptoOrDescrambler()) {
            ss.mNumBytesOfClearData = size;
            ss.mNumBytesOfEncryptedData = 0;

            subSamples = &ss;
            numSubSamples = 1;
            pattern.mEncryptBlocks = 0;
            pattern.mSkipBlocks = 0;
        }
    } else if (!c2Buffer) {
        if (!hasCryptoOrDescrambler()) {
            ALOGE("[%s] queuing secure buffer without mCrypto or mDescrambler!",
                    mComponentName.c_str());
            mErrorLog.log(LOG_TAG, "queuing secure buffer without mCrypto or mDescrambler!");
            return -EINVAL;
        }
        CHECK(msg->findPointer("subSamples", (void **)&subSamples));
        CHECK(msg->findSize("numSubSamples", &numSubSamples));
        CHECK(msg->findPointer("key", (void **)&key));
        CHECK(msg->findPointer("iv", (void **)&iv));
        CHECK(msg->findInt32("encryptBlocks", (int32_t *)&pattern.mEncryptBlocks));
        CHECK(msg->findInt32("skipBlocks", (int32_t *)&pattern.mSkipBlocks));

        int32_t tmp;
        CHECK(msg->findInt32("mode", &tmp));

        mode = (CryptoPlugin::Mode)tmp;

        size = 0;
        for (size_t i = 0; i < numSubSamples; ++i) {
            size += subSamples[i].mNumBytesOfClearData;
            size += subSamples[i].mNumBytesOfEncryptedData;
        }
    }

    if (index >= mPortBuffers[kPortIndexInput].size()) {
        mErrorLog.log(LOG_TAG, base::StringPrintf(
                "index out of range (index=%zu)", mPortBuffers[kPortIndexInput].size()));
        return -ERANGE;
    }

    BufferInfo *info = &mPortBuffers[kPortIndexInput][index];
    sp<MediaCodecBuffer> buffer = info->mData;
    if (buffer == nullptr) {
        mErrorLog.log(LOG_TAG, base::StringPrintf(
                "Fatal error: failed to fetch buffer for index %zu", index));
        return -EACCES;
    }
    if (!info->mOwnedByClient) {
        mErrorLog.log(LOG_TAG, base::StringPrintf(
                "client does not own the buffer #%zu", index));
        return -EACCES;
    }
    auto setInputBufferParams = [this, &buffer]
        (int64_t timeUs, uint32_t flags = 0) -> status_t {
        status_t err = OK;
        buffer->meta()->setInt64("timeUs", timeUs);
        if (flags & BUFFER_FLAG_EOS) {
            buffer->meta()->setInt32("eos", true);
        }

        if (flags & BUFFER_FLAG_CODECCONFIG) {
            buffer->meta()->setInt32("csd", true);
        }
        bool isBufferDecodeOnly = ((flags & BUFFER_FLAG_DECODE_ONLY) != 0);
        if (isBufferDecodeOnly) {
            buffer->meta()->setInt32("decode-only", true);
        }
        if (mTunneled && !isBufferDecodeOnly) {
            TunnelPeekState previousState = mTunnelPeekState;
            switch(mTunnelPeekState){
                case TunnelPeekState::kEnabledNoBuffer:
                    buffer->meta()->setInt32("tunnel-first-frame", 1);
                    mTunnelPeekState = TunnelPeekState::kEnabledQueued;
                    ALOGV("TunnelPeekState: %s -> %s",
                        asString(previousState),
                        asString(mTunnelPeekState));
                break;
                case TunnelPeekState::kDisabledNoBuffer:
                    buffer->meta()->setInt32("tunnel-first-frame", 1);
                    mTunnelPeekState = TunnelPeekState::kDisabledQueued;
                    ALOGV("TunnelPeekState: %s -> %s",
                        asString(previousState),
                        asString(mTunnelPeekState));
                break;
            default:
                break;
           }
        }
     return err;
    };
    auto buildCryptoInfoAMessage = [&](const sp<AMessage> & cryptoInfo, int32_t action) {
        size_t key_len = (key != nullptr)? 16 : 0;
        size_t iv_len = (iv != nullptr)? 16 : 0;
        sp<ABuffer> shared_key;
        sp<ABuffer> shared_iv;
        if (key_len > 0) {
            shared_key = ABuffer::CreateAsCopy((void*)key, key_len);
        }
        if (iv_len > 0) {
            shared_iv = ABuffer::CreateAsCopy((void*)iv, iv_len);
        }
        sp<ABuffer> subSamples_buffer =
            new ABuffer(sizeof(CryptoPlugin::SubSample) * numSubSamples);
        CryptoPlugin::SubSample * samples =
           (CryptoPlugin::SubSample *)(subSamples_buffer.get()->data());
        for (int s = 0 ; s < numSubSamples ; s++) {
            samples[s].mNumBytesOfClearData = subSamples[s].mNumBytesOfClearData;
            samples[s].mNumBytesOfEncryptedData = subSamples[s].mNumBytesOfEncryptedData;
        }
        // set decrypt Action
        cryptoInfo->setInt32("action", action);
        cryptoInfo->setObject("buffer", buffer);
        cryptoInfo->setInt32("secure", mFlags & kFlagIsSecure);
        cryptoInfo->setBuffer("key", shared_key);
        cryptoInfo->setBuffer("iv", shared_iv);
        cryptoInfo->setInt32("mode", (int)mode);
        cryptoInfo->setInt32("encryptBlocks", pattern.mEncryptBlocks);
        cryptoInfo->setInt32("skipBlocks", pattern.mSkipBlocks);
        cryptoInfo->setBuffer("subSamples", subSamples_buffer);
        cryptoInfo->setSize("numSubSamples", numSubSamples);
    };
    if (c2Buffer || memory) {
        sp<AMessage> tunings = NULL;
        if (msg->findMessage("tunings", &tunings) && tunings != NULL) {
            onSetParameters(tunings);
        }
        status_t err = OK;
        if (c2Buffer) {
            err = mBufferChannel->attachBuffer(c2Buffer, buffer);
        } else if (memory) {
            AString errorDetailMsg;
            err = mBufferChannel->attachEncryptedBuffer(
                    memory, (mFlags & kFlagIsSecure), key, iv, mode, pattern,
                    offset, subSamples, numSubSamples, buffer, &errorDetailMsg);
            if (err != OK && hasCryptoOrDescrambler()
                    && (mFlags & kFlagUseCryptoAsync)) {
                // create error detail
                AString errorDetailMsg;
                sp<AMessage> cryptoErrorInfo = new AMessage();
                buildCryptoInfoAMessage(cryptoErrorInfo, CryptoAsync::kActionDecrypt);
                cryptoErrorInfo->setInt32("err", err);
                cryptoErrorInfo->setInt32("actionCode", ACTION_CODE_FATAL);
                cryptoErrorInfo->setString("errorDetail", errorDetailMsg);
                onCryptoError(cryptoErrorInfo);
                // we want cryptoError to be in the callback
                // but Codec IllegalStateException to be triggered.
                err = INVALID_OPERATION;
            }
        } else {
            mErrorLog.log(LOG_TAG, "Fatal error: invalid queue request without a buffer");
            err = UNKNOWN_ERROR;
        }
        if (err == OK && !buffer->asC2Buffer()
                && c2Buffer && c2Buffer->data().type() == C2BufferData::LINEAR) {
            C2ConstLinearBlock block{c2Buffer->data().linearBlocks().front()};
            if (block.size() > buffer->size()) {
                C2ConstLinearBlock leftover = block.subBlock(
                        block.offset() + buffer->size(), block.size() - buffer->size());
                sp<WrapperObject<std::shared_ptr<C2Buffer>>> obj{
                    new WrapperObject<std::shared_ptr<C2Buffer>>{
                        C2Buffer::CreateLinearBuffer(leftover)}};
                msg->setObject("c2buffer", obj);
                mLeftover.push_front(msg);
                // Not sending EOS if we have leftovers
                flags &= ~BUFFER_FLAG_EOS;
            }
        }
        offset = buffer->offset();
        size = buffer->size();
        if (err != OK) {
            ALOGE("block model buffer attach failed: err = %s (%d)",
                  StrMediaError(err).c_str(), err);
            return err;
        }
    }

    if (offset + size > buffer->capacity()) {
        if ( ((int)size < 0) && !(flags & BUFFER_FLAG_EOS)) {
            size = 0;
            ALOGD("EOS, reset size to zero");
        } else {
            mErrorLog.log(LOG_TAG, base::StringPrintf(
                "buffer offset and size goes beyond the capacity: "
                "offset=%zu, size=%zu, cap=%zu",
                offset, size, buffer->capacity()));
            return -EINVAL;
        }
    }
    buffer->setRange(offset, size);
    status_t err = OK;
    err = setInputBufferParams(timeUs, flags);
    if (err != OK) {
        return -EINVAL;
    }

    int32_t usedMaxInputSize = mApiUsageMetrics.inputBufferSize.usedMax;
    mApiUsageMetrics.inputBufferSize.usedMax = size > usedMaxInputSize ? size : usedMaxInputSize;

    if (hasCryptoOrDescrambler() && !c2Buffer && !memory) {
        AString *errorDetailMsg;
        CHECK(msg->findPointer("errorDetailMsg", (void **)&errorDetailMsg));
        // Notify mCrypto of video resolution changes
        if (mTunneled && mCrypto != NULL) {
            int32_t width, height;
            if (mInputFormat->findInt32("width", &width) &&
                mInputFormat->findInt32("height", &height) && width > 0 && height > 0) {
                if (width != mTunneledInputWidth || height != mTunneledInputHeight) {
                    mTunneledInputWidth = width;
                    mTunneledInputHeight = height;
                    mCrypto->notifyResolution(width, height);
                }
            }
        }
        if (mCryptoAsync) {
            // prepare a message and enqueue
            sp<AMessage> cryptoInfo = new AMessage();
            buildCryptoInfoAMessage(cryptoInfo, CryptoAsync::kActionDecrypt);
            mCryptoAsync->decrypt(cryptoInfo);
        } else {
            err = mBufferChannel->queueSecureInputBuffer(
                buffer,
                (mFlags & kFlagIsSecure),
                key,
                iv,
                mode,
                pattern,
                subSamples,
                numSubSamples,
                errorDetailMsg);
        }
        if (err != OK) {
            mediametrics_setInt32(mMetricsHandle, kCodecQueueSecureInputBufferError, err);
            ALOGW("Log queueSecureInputBuffer error: %d", err);
        }
    } else {
        err = mBufferChannel->queueInputBuffer(buffer);
        if (err != OK) {
            mediametrics_setInt32(mMetricsHandle, kCodecQueueInputBufferError, err);
            ALOGW("Log queueInputBuffer error: %d", err);
        }
    }

    if (err == OK) {
        if (mTunneled && (flags & (BUFFER_FLAG_DECODE_ONLY | BUFFER_FLAG_END_OF_STREAM)) == 0) {
            mVideoRenderQualityTracker.onTunnelFrameQueued(timeUs);
        }

        // synchronization boundary for getBufferAndFormat
        Mutex::Autolock al(mBufferLock);
        info->mOwnedByClient = false;
        info->mData.clear();

        statsBufferSent(timeUs, buffer);
    }

    return err;
}

status_t MediaCodec::handleLeftover(size_t index) {
    if (mLeftover.empty()) {
        return OK;
    }
    sp<AMessage> msg = mLeftover.front();
    mLeftover.pop_front();
    msg->setSize("index", index);
    return onQueueInputBuffer(msg);
}

//static
size_t MediaCodec::CreateFramesRenderedMessage(
        const std::list<FrameRenderTracker::Info> &done, sp<AMessage> &msg) {
    size_t index = 0;
    for (std::list<FrameRenderTracker::Info>::const_iterator it = done.cbegin();
            it != done.cend(); ++it) {
        if (it->getRenderTimeNs() < 0) {
            continue; // dropped frame from tracking
        }
        msg->setInt64(base::StringPrintf("%zu-media-time-us", index).c_str(), it->getMediaTimeUs());
        msg->setInt64(base::StringPrintf("%zu-system-nano", index).c_str(), it->getRenderTimeNs());
        ++index;
    }
    return index;
}

status_t MediaCodec::onReleaseOutputBuffer(const sp<AMessage> &msg) {
    size_t index;
    CHECK(msg->findSize("index", &index));

    int32_t render;
    if (!msg->findInt32("render", &render)) {
        render = 0;
    }

    if (!isExecuting()) {
        mErrorLog.log(LOG_TAG, base::StringPrintf(
                "releaseOutputBuffer() is valid at Executing states; currently %s",
                apiStateString().c_str()));
        return -EINVAL;
    }

    if (index >= mPortBuffers[kPortIndexOutput].size()) {
        mErrorLog.log(LOG_TAG, base::StringPrintf(
                "index out of range (index=%zu)", mPortBuffers[kPortIndexOutput].size()));
        return -ERANGE;
    }

    BufferInfo *info = &mPortBuffers[kPortIndexOutput][index];

    if (!info->mOwnedByClient) {
        mErrorLog.log(LOG_TAG, base::StringPrintf(
                "client does not own the buffer #%zu", index));
        return -EACCES;
    }
    if (info->mData == nullptr) {
        mErrorLog.log(LOG_TAG, base::StringPrintf(
                "Fatal error: null buffer for index %zu", index));
        return -EACCES;
    }

    // synchronization boundary for getBufferAndFormat
    sp<MediaCodecBuffer> buffer;
    {
        Mutex::Autolock al(mBufferLock);
        info->mOwnedByClient = false;
        buffer = info->mData;
        info->mData.clear();
    }

    if (render && buffer->size() != 0) {
        int64_t mediaTimeUs = INT64_MIN;
        buffer->meta()->findInt64("timeUs", &mediaTimeUs);

        bool noRenderTime = false;
        int64_t renderTimeNs = 0;
        if (!msg->findInt64("timestampNs", &renderTimeNs)) {
            // use media timestamp if client did not request a specific render timestamp
            ALOGV("using buffer PTS of %lld", (long long)mediaTimeUs);
            renderTimeNs = mediaTimeUs * 1000;
            noRenderTime = true;
        }

        if (mSoftRenderer != NULL) {
            std::list<FrameRenderTracker::Info> doneFrames = mSoftRenderer->render(
                    buffer->data(), buffer->size(), mediaTimeUs, renderTimeNs,
                    mPortBuffers[kPortIndexOutput].size(), buffer->format());

            // if we are running, notify rendered frames
            if (!doneFrames.empty() && mState == STARTED && mOnFrameRenderedNotification != NULL) {
                sp<AMessage> notify = mOnFrameRenderedNotification->dup();
                sp<AMessage> data = new AMessage;
                if (CreateFramesRenderedMessage(doneFrames, data)) {
                    notify->setMessage("data", data);
                    notify->post();
                }
            }
        }

        // If rendering to the screen, then schedule a time in the future to poll to see if this
        // frame was ever rendered to seed onFrameRendered callbacks.
        if (mIsSurfaceToDisplay) {
            if (mediaTimeUs != INT64_MIN) {
                noRenderTime ? mVideoRenderQualityTracker.onFrameReleased(mediaTimeUs)
                             : mVideoRenderQualityTracker.onFrameReleased(mediaTimeUs,
                                                                          renderTimeNs);
            }
            // can't initialize this in the constructor because the Looper parent class needs to be
            // initialized first
            if (mMsgPollForRenderedBuffers == nullptr) {
                mMsgPollForRenderedBuffers = new AMessage(kWhatPollForRenderedBuffers, this);
            }
            // Schedule the poll to occur 100ms after the render time - should be safe for
            // determining if the frame was ever rendered. If no render time was specified, the
            // presentation timestamp is used instead, which almost certainly occurs in the past,
            // since it's almost always a zero-based offset from the start of the stream. In these
            // scenarios, we expect the frame to be rendered with no delay.
            int64_t delayUs = noRenderTime ? 0 : renderTimeNs / 1000 - ALooper::GetNowUs();
            delayUs += 100 * 1000; /* 100ms in microseconds */
            status_t err =
                    mMsgPollForRenderedBuffers->postUnique(/* token= */ mMsgPollForRenderedBuffers,
                                                           delayUs);
            if (err != OK) {
                ALOGE("unexpected failure to post pollForRenderedBuffers: %d", err);
            }
        }
        status_t err = mBufferChannel->renderOutputBuffer(buffer, renderTimeNs);

        if (err == NO_INIT) {
            mErrorLog.log(LOG_TAG, "rendering to non-initialized(obsolete) surface");
            return err;
        }
        if (err != OK) {
            ALOGI("rendring output error %d", err);
        }
    } else {
        if (mIsSurfaceToDisplay && buffer->size() != 0) {
            int64_t mediaTimeUs = INT64_MIN;
            if (buffer->meta()->findInt64("timeUs", &mediaTimeUs)) {
                mVideoRenderQualityTracker.onFrameSkipped(mediaTimeUs);
            }
        }
        mBufferChannel->discardBuffer(buffer);
    }

    return OK;
}

MediaCodec::BufferInfo *MediaCodec::peekNextPortBuffer(int32_t portIndex) {
    CHECK(portIndex == kPortIndexInput || portIndex == kPortIndexOutput);

    std::list<size_t> *availBuffers = &mAvailPortBuffers[portIndex];

    if (availBuffers->empty()) {
        return nullptr;
    }

    return &mPortBuffers[portIndex][*availBuffers->begin()];
}

ssize_t MediaCodec::dequeuePortBuffer(int32_t portIndex) {
    CHECK(portIndex == kPortIndexInput || portIndex == kPortIndexOutput);

    BufferInfo *info = peekNextPortBuffer(portIndex);
    if (!info) {
        return -EAGAIN;
    }

    std::list<size_t> *availBuffers = &mAvailPortBuffers[portIndex];
    size_t index = *availBuffers->begin();
    CHECK_EQ(info, &mPortBuffers[portIndex][index]);
    availBuffers->erase(availBuffers->begin());

    CHECK(!info->mOwnedByClient);
    {
        Mutex::Autolock al(mBufferLock);
        info->mOwnedByClient = true;

        // set image-data
        if (info->mData->format() != NULL) {
            sp<ABuffer> imageData;
            if (info->mData->format()->findBuffer("image-data", &imageData)) {
                info->mData->meta()->setBuffer("image-data", imageData);
            }
            int32_t left, top, right, bottom;
            if (info->mData->format()->findRect("crop", &left, &top, &right, &bottom)) {
                info->mData->meta()->setRect("crop-rect", left, top, right, bottom);
            }
        }
    }

    return index;
}

status_t MediaCodec::connectToSurface(const sp<Surface> &surface) {
    status_t err = OK;
    if (surface != NULL) {
        uint64_t oldId, newId;
        if (mSurface != NULL
                && surface->getUniqueId(&newId) == NO_ERROR
                && mSurface->getUniqueId(&oldId) == NO_ERROR
                && newId == oldId) {
            ALOGI("[%s] connecting to the same surface. Nothing to do.", mComponentName.c_str());
            return ALREADY_EXISTS;
        }

        // in case we don't connect, ensure that we don't signal the surface is
        // connected to the screen
        mIsSurfaceToDisplay = false;

        err = nativeWindowConnect(surface.get(), "connectToSurface");
        if (err == OK) {
            // Require a fresh set of buffers after each connect by using a unique generation
            // number. Rely on the fact that max supported process id by Linux is 2^22.
            // PID is never 0 so we don't have to worry that we use the default generation of 0.
            // TODO: come up with a unique scheme if other producers also set the generation number.
            static uint32_t mSurfaceGeneration = 0;
            uint32_t generation = (getpid() << 10) | (++mSurfaceGeneration & ((1 << 10) - 1));
            surface->setGenerationNumber(generation);
            ALOGI("[%s] setting surface generation to %u", mComponentName.c_str(), generation);

            // HACK: clear any free buffers. Remove when connect will automatically do this.
            // This is needed as the consumer may be holding onto stale frames that it can reattach
            // to this surface after disconnect/connect, and those free frames would inherit the new
            // generation number. Disconnecting after setting a unique generation prevents this.
            nativeWindowDisconnect(surface.get(), "connectToSurface(reconnect)");
            err = nativeWindowConnect(surface.get(), "connectToSurface(reconnect)");
        }

        if (err != OK) {
            ALOGE("nativeWindowConnect returned an error: %s (%d)", strerror(-err), err);
        } else {
            if (!mAllowFrameDroppingBySurface) {
                disableLegacyBufferDropPostQ(surface);
            }
            // keep track whether or not the buffers of the connected surface go to the screen
            int result = 0;
            surface->query(NATIVE_WINDOW_QUEUES_TO_WINDOW_COMPOSER, &result);
            mIsSurfaceToDisplay = result != 0;
        }
    }
    // do not return ALREADY_EXISTS unless surfaces are the same
    return err == ALREADY_EXISTS ? BAD_VALUE : err;
}

status_t MediaCodec::disconnectFromSurface() {
    status_t err = OK;
    if (mSurface != NULL) {
        // Resetting generation is not technically needed, but there is no need to keep it either
        mSurface->setGenerationNumber(0);
        err = nativeWindowDisconnect(mSurface.get(), "disconnectFromSurface");
        if (err != OK) {
            ALOGW("nativeWindowDisconnect returned an error: %s (%d)", strerror(-err), err);
        }
        // assume disconnected even on error
        mSurface.clear();
        mIsSurfaceToDisplay = false;
    }
    return err;
}

status_t MediaCodec::handleSetSurface(const sp<Surface> &surface) {
    status_t err = OK;
    if (mSurface != NULL) {
        (void)disconnectFromSurface();
    }
    if (surface != NULL) {
        err = connectToSurface(surface);
        if (err == OK) {
            mSurface = surface;
        }
    }
    return err;
}

void MediaCodec::onInputBufferAvailable() {
    int32_t index;
    while ((index = dequeuePortBuffer(kPortIndexInput)) >= 0) {
        sp<AMessage> msg = mCallback->dup();
        msg->setInt32("callbackID", CB_INPUT_AVAILABLE);
        msg->setInt32("index", index);
        msg->post();
    }
}

void MediaCodec::onOutputBufferAvailable() {
    int32_t index;
    while ((index = dequeuePortBuffer(kPortIndexOutput)) >= 0) {
        if (discardDecodeOnlyOutputBuffer(index)) {
            continue;
        }
        const sp<MediaCodecBuffer> &buffer =
            mPortBuffers[kPortIndexOutput][index].mData;
        sp<AMessage> msg = mCallback->dup();
        msg->setInt32("callbackID", CB_OUTPUT_AVAILABLE);
        msg->setInt32("index", index);
        msg->setSize("offset", buffer->offset());
        msg->setSize("size", buffer->size());

        int64_t timeUs;
        CHECK(buffer->meta()->findInt64("timeUs", &timeUs));

        msg->setInt64("timeUs", timeUs);

        int32_t flags;
        CHECK(buffer->meta()->findInt32("flags", &flags));

        msg->setInt32("flags", flags);

        statsBufferReceived(timeUs, buffer);

        msg->post();
    }
}
void MediaCodec::onCryptoError(const sp<AMessage> & msg) {
    if (mCallback != NULL) {
        sp<AMessage> cb_msg = mCallback->dup();
        cb_msg->setInt32("callbackID", CB_CRYPTO_ERROR);
        cb_msg->extend(msg);
        cb_msg->post();
    }
}
void MediaCodec::onError(status_t err, int32_t actionCode, const char *detail) {
    if (mCallback != NULL) {
        sp<AMessage> msg = mCallback->dup();
        msg->setInt32("callbackID", CB_ERROR);
        msg->setInt32("err", err);
        msg->setInt32("actionCode", actionCode);

        if (detail != NULL) {
            msg->setString("detail", detail);
        }

        msg->post();
    }
}

void MediaCodec::onOutputFormatChanged() {
    if (mCallback != NULL) {
        sp<AMessage> msg = mCallback->dup();
        msg->setInt32("callbackID", CB_OUTPUT_FORMAT_CHANGED);
        msg->setMessage("format", mOutputFormat);
        msg->post();
    }
}

void MediaCodec::postActivityNotificationIfPossible() {
    if (mActivityNotify == NULL) {
        return;
    }

    bool isErrorOrOutputChanged =
            (mFlags & (kFlagStickyError
                    | kFlagOutputBuffersChanged
                    | kFlagOutputFormatChanged));

    if (isErrorOrOutputChanged
            || !mAvailPortBuffers[kPortIndexInput].empty()
            || !mAvailPortBuffers[kPortIndexOutput].empty()) {
        mActivityNotify->setInt32("input-buffers",
                mAvailPortBuffers[kPortIndexInput].size());

        if (isErrorOrOutputChanged) {
            // we want consumer to dequeue as many times as it can
            mActivityNotify->setInt32("output-buffers", INT32_MAX);
        } else {
            mActivityNotify->setInt32("output-buffers",
                    mAvailPortBuffers[kPortIndexOutput].size());
        }
        mActivityNotify->post();
        mActivityNotify.clear();
    }
}

status_t MediaCodec::setParameters(const sp<AMessage> &params) {
    sp<AMessage> msg = new AMessage(kWhatSetParameters, this);
    msg->setMessage("params", params);

    sp<AMessage> response;
    return PostAndAwaitResponse(msg, &response);
}

status_t MediaCodec::onSetParameters(const sp<AMessage> &params) {
    if (mState == UNINITIALIZED || mState == INITIALIZING) {
        return NO_INIT;
    }
    updateLowLatency(params);
    mapFormat(mComponentName, params, nullptr, false);
    updateTunnelPeek(params);
    mCodec->signalSetParameters(params);

    return OK;
}

status_t MediaCodec::amendOutputFormatWithCodecSpecificData(
        const sp<MediaCodecBuffer> &buffer) {
    AString mime;
    CHECK(mOutputFormat->findString("mime", &mime));

    int32_t nalLengthBistream = 0;
    if (!mOutputFormat->findInt32("feature-nal-length-bitstream", &nalLengthBistream)) {
        mOutputFormat->findInt32(
                "vendor.qti-ext-enc-nal-length-bs.num-bytes", &nalLengthBistream);
    }

    if (!strcasecmp(mime.c_str(), MEDIA_MIMETYPE_VIDEO_AVC)) {
        // Codec specific data should be SPS and PPS in a single buffer,
        // each prefixed by a startcode (0x00 0x00 0x00 0x01).
        // We separate the two and put them into the output format
        // under the keys "csd-0" and "csd-1".

        unsigned csdIndex = 0;

        const uint8_t *data = buffer->data();
        size_t size = buffer->size();

        if (!memcmp(data, "\x00\x00\x00\x01", 4)) {
            nalLengthBistream = 0;
        }
        if (!nalLengthBistream) {
            const uint8_t *nalStart;
            size_t nalSize;
            while (getNextNALUnit(&data, &size, &nalStart, &nalSize, true) == OK) {
                sp<ABuffer> csd = new ABuffer(nalSize + 4);
                memcpy(csd->data(), "\x00\x00\x00\x01", 4);
                memcpy(csd->data() + 4, nalStart, nalSize);

                mOutputFormat->setBuffer(
                        base::StringPrintf("csd-%u", csdIndex).c_str(), csd);

                ++csdIndex;
            }
        } else {
            int32_t bytesLeft = size;
            const uint8_t *tmp = data;
            while (bytesLeft > 4) {
                int32_t nalSize = 0;
                std::copy(tmp, tmp+4, reinterpret_cast<uint8_t *>(&nalSize));
                nalSize = ntohl(nalSize);
                sp<ABuffer> csd = new ABuffer(nalSize + 4);
                memcpy(csd->data(), tmp, nalSize + 4);

                mOutputFormat->setBuffer(
                        AStringPrintf("csd-%u", csdIndex).c_str(), csd);

                tmp += nalSize + 4;
                bytesLeft -= (nalSize + 4);
                ++csdIndex;
            }
        }

        if (csdIndex != 2) {
            mErrorLog.log(LOG_TAG, base::StringPrintf(
                    "codec config data contains %u NAL units; expected 2.", csdIndex));
            return ERROR_MALFORMED;
        }
    } else {
        // For everything else we just stash the codec specific data into
        // the output format as a single piece of csd under "csd-0".
        sp<ABuffer> csd = new ABuffer(buffer->size());
        memcpy(csd->data(), buffer->data(), buffer->size());
        csd->setRange(0, buffer->size());
        mOutputFormat->setBuffer("csd-0", csd);
    }

    return OK;
}

void MediaCodec::postPendingRepliesAndDeferredMessages(
        std::string origin, status_t err /* = OK */) {
    sp<AMessage> response{new AMessage};
    if (err != OK) {
        response->setInt32("err", err);
    }
    postPendingRepliesAndDeferredMessages(origin, response);
}

void MediaCodec::postPendingRepliesAndDeferredMessages(
        std::string origin, const sp<AMessage> &response) {
    LOG_ALWAYS_FATAL_IF(
            !mReplyID,
            "postPendingRepliesAndDeferredMessages: mReplyID == null, from %s following %s",
            origin.c_str(),
            mLastReplyOrigin.c_str());
    mLastReplyOrigin = origin;
    response->postReply(mReplyID);
    mReplyID.clear();
    ALOGV_IF(!mDeferredMessages.empty(),
            "posting %zu deferred messages", mDeferredMessages.size());
    for (sp<AMessage> msg : mDeferredMessages) {
        msg->post();
    }
    mDeferredMessages.clear();
}

std::string MediaCodec::apiStateString() {
    const char *rval = NULL;
    char rawbuffer[16]; // room for "%d"

    switch (mState) {
        case UNINITIALIZED:
            rval = (mFlags & kFlagStickyError) ? "at Error state" : "at Released state";
            break;
        case INITIALIZING: rval = "while constructing"; break;
        case INITIALIZED: rval = "at Uninitialized state"; break;
        case CONFIGURING: rval = "during configure()"; break;
        case CONFIGURED: rval = "at Configured state"; break;
        case STARTING: rval = "during start()"; break;
        case STARTED: rval = "at Running state"; break;
        case FLUSHING: rval = "during flush()"; break;
        case FLUSHED: rval = "at Flushed state"; break;
        case STOPPING: rval = "during stop()"; break;
        case RELEASING: rval = "during release()"; break;
        default:
            snprintf(rawbuffer, sizeof(rawbuffer), "at %d", mState);
            rval = rawbuffer;
            break;
    }
    return rval;
}

std::string MediaCodec::stateString(State state) {
    const char *rval = NULL;
    char rawbuffer[16]; // room for "%d"

    switch (state) {
        case UNINITIALIZED: rval = "UNINITIALIZED"; break;
        case INITIALIZING: rval = "INITIALIZING"; break;
        case INITIALIZED: rval = "INITIALIZED"; break;
        case CONFIGURING: rval = "CONFIGURING"; break;
        case CONFIGURED: rval = "CONFIGURED"; break;
        case STARTING: rval = "STARTING"; break;
        case STARTED: rval = "STARTED"; break;
        case FLUSHING: rval = "FLUSHING"; break;
        case FLUSHED: rval = "FLUSHED"; break;
        case STOPPING: rval = "STOPPING"; break;
        case RELEASING: rval = "RELEASING"; break;
        default:
            snprintf(rawbuffer, sizeof(rawbuffer), "%d", state);
            rval = rawbuffer;
            break;
    }
    return rval;
}

// static
status_t MediaCodec::CanFetchLinearBlock(
        const std::vector<std::string> &names, bool *isCompatible) {
    *isCompatible = false;
    if (names.size() == 0) {
        *isCompatible = true;
        return OK;
    }
    const CodecListCache &cache = GetCodecListCache();
    for (const std::string &name : names) {
        auto it = cache.mCodecInfoMap.find(name);
        if (it == cache.mCodecInfoMap.end()) {
            return NAME_NOT_FOUND;
        }
        const char *owner = it->second->getOwnerName();
        if (owner == nullptr || strncmp(owner, "default", 8) == 0) {
            *isCompatible = false;
            return OK;
        } else if (strncmp(owner, "codec2::", 8) != 0) {
            return NAME_NOT_FOUND;
        }
    }
    return CCodec::CanFetchLinearBlock(names, kDefaultReadWriteUsage, isCompatible);
}

// static
std::shared_ptr<C2LinearBlock> MediaCodec::FetchLinearBlock(
        size_t capacity, const std::vector<std::string> &names) {
    return CCodec::FetchLinearBlock(capacity, kDefaultReadWriteUsage, names);
}

// static
status_t MediaCodec::CanFetchGraphicBlock(
        const std::vector<std::string> &names, bool *isCompatible) {
    *isCompatible = false;
    if (names.size() == 0) {
        *isCompatible = true;
        return OK;
    }
    const CodecListCache &cache = GetCodecListCache();
    for (const std::string &name : names) {
        auto it = cache.mCodecInfoMap.find(name);
        if (it == cache.mCodecInfoMap.end()) {
            return NAME_NOT_FOUND;
        }
        const char *owner = it->second->getOwnerName();
        if (owner == nullptr || strncmp(owner, "default", 8) == 0) {
            *isCompatible = false;
            return OK;
        } else if (strncmp(owner, "codec2.", 7) != 0) {
            return NAME_NOT_FOUND;
        }
    }
    return CCodec::CanFetchGraphicBlock(names, isCompatible);
}

// static
std::shared_ptr<C2GraphicBlock> MediaCodec::FetchGraphicBlock(
        int32_t width,
        int32_t height,
        int32_t format,
        uint64_t usage,
        const std::vector<std::string> &names) {
    return CCodec::FetchGraphicBlock(width, height, format, usage, names);
}

}  // namespace android<|MERGE_RESOLUTION|>--- conflicted
+++ resolved
@@ -660,12 +660,9 @@
                                 .uid = static_cast<int32_t>(mUid),
                                 .id = getId(mClient),
                                 .name = mCodecName};
-<<<<<<< HEAD
     if (service == NULL) {
         return;
     }
-=======
->>>>>>> 58061c88
     service->notifyClientCreated(clientInfo);
 }
 
@@ -681,12 +678,9 @@
     clientConfig.clientInfo.uid = static_cast<int32_t>(mUid);
     clientConfig.clientInfo.id = getId(mClient);
     clientConfig.clientInfo.name = mCodecName;
-<<<<<<< HEAD
     if (service == NULL) {
         return;
     }
-=======
->>>>>>> 58061c88
     service->notifyClientStarted(clientConfig);
 }
 
@@ -702,12 +696,9 @@
     clientConfig.clientInfo.uid = static_cast<int32_t>(mUid);
     clientConfig.clientInfo.id = getId(mClient);
     clientConfig.clientInfo.name = mCodecName;
-<<<<<<< HEAD
     if (service == NULL) {
         return;
     }
-=======
->>>>>>> 58061c88
     service->notifyClientStopped(clientConfig);
 }
 
@@ -723,12 +714,9 @@
     clientConfig.clientInfo.uid = static_cast<int32_t>(mUid);
     clientConfig.clientInfo.id = getId(mClient);
     clientConfig.clientInfo.name = mCodecName;
-<<<<<<< HEAD
     if (service == NULL) {
         return;
     }
-=======
->>>>>>> 58061c88
     service->notifyClientConfigChanged(clientConfig);
 }
 
