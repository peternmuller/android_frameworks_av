--- conflicted
+++ resolved
@@ -1167,10 +1167,7 @@
 
     // ensure mutex while we do our own work
     Mutex::Autolock _lock(mMetricsLock);
-<<<<<<< HEAD
-=======
     mHdrInfoFlags = 0;
->>>>>>> 594b9644
     if (mMetricsHandle != 0) {
         if (mediametrics_count(mMetricsHandle) > 0) {
             mediametrics_selfRecord(mMetricsHandle);
@@ -2933,7 +2930,6 @@
     }
 
     CHECK(response->findInt64("metrics", &reply));
-<<<<<<< HEAD
 
     return OK;
 }
@@ -2943,17 +2939,6 @@
 
     mediametrics_handle_t results = 0;
 
-=======
-
-    return OK;
-}
-
-// runs on the looper thread (for mutex purposes)
-void MediaCodec::onGetMetrics(const sp<AMessage>& msg) {
-
-    mediametrics_handle_t results = 0;
-
->>>>>>> 594b9644
     sp<AReplyToken> replyID;
     CHECK(msg->senderAwaitsResponse(&replyID));
 
