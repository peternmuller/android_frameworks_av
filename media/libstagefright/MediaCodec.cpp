--- conflicted
+++ resolved
@@ -950,13 +950,8 @@
     }
 }
 
-<<<<<<< HEAD
 status_t MediaCodec::init(const AString &name, bool nameIsType) {
-    mResourceManagerService->init();
-=======
-status_t MediaCodec::init(const AString &name) {
     mResourceManagerProxy->init();
->>>>>>> 2f7f68fe
 
     // save init parameters for reset
     mInitName = name;
@@ -969,21 +964,6 @@
     mCodecInfo.clear();
 
     bool secureCodec = false;
-<<<<<<< HEAD
-    AString tmp = name;
-    if (tmp.endsWith(".secure")) {
-        secureCodec = true;
-        tmp.erase(tmp.size() - 7, 7);
-    }
-
-    //make sure if the component name contains qcom/qti, we don't return error
-    //as these components are not present in media_codecs.xml and MediaCodecList won't find
-    //these component by findCodecByName
-    //Video and Flac decoder are present in list so exclude them.
-    if ((!(name.find("qcom", 0) > 0 || name.find("qti", 0) > 0 || name.find("filter", 0) > 0)
-          || name.find("video", 0) > 0 || name.find("flac", 0) > 0 || name.find("c2.qti", 0) >= 0)
-          && !(name.find("tme",0) > 0)) {
-=======
     const char *owner = "";
     if (!name.startsWith("android.filter.")) {
         AString tmp = name;
@@ -991,44 +971,42 @@
             secureCodec = true;
             tmp.erase(tmp.size() - 7, 7);
         }
->>>>>>> 2f7f68fe
-        const sp<IMediaCodecList> mcl = MediaCodecList::getInstance();
-        if (mcl == NULL) {
-            mCodec = NULL;  // remove the codec.
-            return NO_INIT; // if called from Java should raise IOException
-        }
-        for (const AString &codecName : { name, tmp }) {
-            ssize_t codecIdx = mcl->findCodecByName(codecName.c_str());
-            if (codecIdx < 0) {
-                continue;
-            }
-            mCodecInfo = mcl->getCodecInfo(codecIdx);
-            Vector<AString> mediaTypes;
-            mCodecInfo->getSupportedMediaTypes(&mediaTypes);
-            for (size_t i = 0; i < mediaTypes.size(); i++) {
-                if (mediaTypes[i].startsWith("video/")) {
-                    mIsVideo = true;
-                    break;
+
+        //make sure if the component name contains qcom/qti, we don't return error
+        //as these components are not present in media_codecs.xml and MediaCodecList won't find
+        //these component by findCodecByName
+        //Video and Flac decoder are present in list so exclude them.
+        if ((!(name.find("qcom", 0) > 0 || name.find("qti", 0) > 0 || name.find("filter", 0) > 0)
+              || name.find("video", 0) > 0 || name.find("flac", 0) > 0 || name.find("c2.qti", 0) >= 0)
+              && !(name.find("tme",0) > 0)) {
+            const sp<IMediaCodecList> mcl = MediaCodecList::getInstance();
+            if (mcl == NULL) {
+                mCodec = NULL;  // remove the codec.
+                return NO_INIT; // if called from Java should raise IOException
+            }
+            for (const AString &codecName : { name, tmp }) {
+                ssize_t codecIdx = mcl->findCodecByName(codecName.c_str());
+                if (codecIdx < 0) {
+                    continue;
                 }
-            }
-            break;
-<<<<<<< HEAD
-        }
-        if (mCodecInfo == nullptr) {
-            ALOGE("component not found");
-            return NAME_NOT_FOUND;
-        }
-=======
-        }
-        if (mCodecInfo == nullptr) {
-            return NAME_NOT_FOUND;
-        }
-        owner = mCodecInfo->getOwnerName();
->>>>>>> 2f7f68fe
-    }
-    const char *owner = "default";
-    if (mCodecInfo !=NULL)
-        owner = mCodecInfo->getOwnerName();
+                mCodecInfo = mcl->getCodecInfo(codecIdx);
+                Vector<AString> mediaTypes;
+                mCodecInfo->getSupportedMediaTypes(&mediaTypes);
+                for (size_t i = 0; i < mediaTypes.size(); i++) {
+                    if (mediaTypes[i].startsWith("video/")) {
+                        mIsVideo = true;
+                        break;
+                    }
+                }
+                break;
+            }
+            if (mCodecInfo == nullptr) {
+                ALOGE("component not found");
+                return NAME_NOT_FOUND;
+            }
+            owner = mCodecInfo->getOwnerName();
+        }
+    }
 
     mCodec = GetCodecBase(name, owner);
     if (mCodec == NULL) {
@@ -2111,14 +2089,8 @@
                         mediametrics_setCString(mMetricsHandle, kCodecCodec,
                                                 mComponentName.c_str());
                     }
-<<<<<<< HEAD
-                    const char *owner = "default";
-                    if (mCodecInfo !=NULL)
-                        owner = mCodecInfo->getOwnerName();
-=======
 
                     const char *owner = mCodecInfo ? mCodecInfo->getOwnerName() : "";
->>>>>>> 2f7f68fe
                     if (mComponentName.startsWith("OMX.google.")
                             && strncmp(owner, "default", 8) == 0) {
                         mFlags |= kFlagUsesSoftwareRenderer;
