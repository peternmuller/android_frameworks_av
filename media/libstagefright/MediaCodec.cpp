--- conflicted
+++ resolved
@@ -863,15 +863,9 @@
 //static
 sp<CodecBase> MediaCodec::GetCodecBase(const AString &name, const char *owner) {
     if (owner) {
-<<<<<<< HEAD
-        if (strncmp(owner, "default", 8) == 0) {
+        if (strcmp(owner, "default") == 0) {
             return AVFactory::get()->createACodec();
-        } else if (strncmp(owner, "codec2", 7) == 0) {
-=======
-        if (strcmp(owner, "default") == 0) {
-            return new ACodec;
         } else if (strncmp(owner, "codec2", 6) == 0) {
->>>>>>> 1a8d3dbb
             return CreateCCodec();
         }
     }
@@ -909,7 +903,6 @@
         secureCodec = true;
         tmp.erase(tmp.size() - 7, 7);
     }
-<<<<<<< HEAD
 
     //make sure if the component name contains qcom/qti, we don't return error
     //as these components are not present in media_codecs.xml and MediaCodecList won't find
@@ -929,32 +922,13 @@
                 continue;
             }
             mCodecInfo = mcl->getCodecInfo(codecIdx);
-            Vector<AString> mimes;
-            mCodecInfo->getSupportedMimes(&mimes);
-            for (size_t i = 0; i < mimes.size(); i++) {
-                if (mimes[i].startsWith("video/")) {
+            Vector<AString> mediaTypes;
+            mCodecInfo->getSupportedMediaTypes(&mediaTypes);
+            for (size_t i = 0; i < mediaTypes.size(); i++) {
+                if (mediaTypes[i].startsWith("video/")) {
                     mIsVideo = true;
                     break;
                 }
-=======
-    const sp<IMediaCodecList> mcl = MediaCodecList::getInstance();
-    if (mcl == NULL) {
-        mCodec = NULL;  // remove the codec.
-        return NO_INIT; // if called from Java should raise IOException
-    }
-    for (const AString &codecName : { name, tmp }) {
-        ssize_t codecIdx = mcl->findCodecByName(codecName.c_str());
-        if (codecIdx < 0) {
-            continue;
-        }
-        mCodecInfo = mcl->getCodecInfo(codecIdx);
-        Vector<AString> mediaTypes;
-        mCodecInfo->getSupportedMediaTypes(&mediaTypes);
-        for (size_t i = 0; i < mediaTypes.size(); i++) {
-            if (mediaTypes[i].startsWith("video/")) {
-                mIsVideo = true;
-                break;
->>>>>>> 1a8d3dbb
             }
             break;
         }
