/*
 * Copyright 2012, The Android Open Source Project
 *
 * Licensed under the Apache License, Version 2.0 (the "License");
 * you may not use this file except in compliance with the License.
 * You may obtain a copy of the License at
 *
 *     http://www.apache.org/licenses/LICENSE-2.0
 *
 * Unless required by applicable law or agreed to in writing, software
 * distributed under the License is distributed on an "AS IS" BASIS,
 * WITHOUT WARRANTIES OR CONDITIONS OF ANY KIND, either express or implied.
 * See the License for the specific language governing permissions and
 * limitations under the License.
 */

//#define LOG_NDEBUG 0
#include "hidl/HidlSupport.h"
#define LOG_TAG "MediaCodec"
#include <utils/Log.h>

#include <set>
#include <stdlib.h>

#include <inttypes.h>
#include <stdlib.h>
#include <dlfcn.h>

#include <C2Buffer.h>

#include "include/SoftwareRenderer.h"

#include <android/hardware/cas/native/1.0/IDescrambler.h>
#include <android/hardware/media/omx/1.0/IGraphicBufferSource.h>

#include <aidl/android/media/BnResourceManagerClient.h>
#include <aidl/android/media/IResourceManagerService.h>
#include <android/binder_ibinder.h>
#include <android/binder_manager.h>
#include <android/dlext.h>
#include <binder/IMemory.h>
#include <binder/MemoryDealer.h>
#include <cutils/properties.h>
#include <gui/BufferQueue.h>
#include <gui/Surface.h>
#include <hidlmemory/FrameworkUtils.h>
#include <mediadrm/ICrypto.h>
#include <media/IOMX.h>
#include <media/MediaCodecBuffer.h>
#include <media/MediaCodecInfo.h>
#include <media/MediaMetricsItem.h>
#include <media/MediaResource.h>
#include <media/NdkMediaErrorPriv.h>
#include <media/NdkMediaFormat.h>
#include <media/NdkMediaFormatPriv.h>
#include <media/formatshaper/FormatShaper.h>
#include <media/stagefright/foundation/ABuffer.h>
#include <media/stagefright/foundation/ADebug.h>
#include <media/stagefright/foundation/AMessage.h>
#include <media/stagefright/foundation/AString.h>
#include <media/stagefright/foundation/AUtils.h>
#include <media/stagefright/foundation/avc_utils.h>
#include <media/stagefright/foundation/hexdump.h>
#include <media/stagefright/ACodec.h>
#include <media/stagefright/BatteryChecker.h>
#include <media/stagefright/BufferProducerWrapper.h>
#include <media/stagefright/CCodec.h>
#include <media/stagefright/MediaCodec.h>
#include <media/stagefright/MediaCodecConstants.h>
#include <media/stagefright/MediaCodecList.h>
#include <media/stagefright/MediaCodecConstants.h>
#include <media/stagefright/MediaDefs.h>
#include <media/stagefright/MediaErrors.h>
#include <media/stagefright/MediaFilter.h>
#include <media/stagefright/OMXClient.h>
#include <media/stagefright/PersistentSurface.h>
#include <media/stagefright/SurfaceUtils.h>
#include <nativeloader/dlext_namespaces.h>
#include <private/android_filesystem_config.h>
#include <utils/Singleton.h>

namespace android {

using Status = ::ndk::ScopedAStatus;
using aidl::android::media::BnResourceManagerClient;
using aidl::android::media::IResourceManagerClient;
using aidl::android::media::IResourceManagerService;

// key for media statistics
static const char *kCodecKeyName = "codec";
// attrs for media statistics
// NB: these are matched with public Java API constants defined
// in frameworks/base/media/java/android/media/MediaCodec.java
// These must be kept synchronized with the constants there.
static const char *kCodecLogSessionId = "android.media.mediacodec.log-session-id";
static const char *kCodecCodec = "android.media.mediacodec.codec";  /* e.g. OMX.google.aac.decoder */
static const char *kCodecMime = "android.media.mediacodec.mime";    /* e.g. audio/mime */
static const char *kCodecMode = "android.media.mediacodec.mode";    /* audio, video */
static const char *kCodecModeVideo = "video";            /* values returned for kCodecMode */
static const char *kCodecModeAudio = "audio";
static const char *kCodecEncoder = "android.media.mediacodec.encoder"; /* 0,1 */
static const char *kCodecSecure = "android.media.mediacodec.secure";   /* 0, 1 */
static const char *kCodecWidth = "android.media.mediacodec.width";     /* 0..n */
static const char *kCodecHeight = "android.media.mediacodec.height";   /* 0..n */
static const char *kCodecRotation = "android.media.mediacodec.rotation-degrees";  /* 0/90/180/270 */

// NB: These are not yet exposed as public Java API constants.
static const char *kCodecCrypto = "android.media.mediacodec.crypto";   /* 0,1 */
static const char *kCodecProfile = "android.media.mediacodec.profile";  /* 0..n */
static const char *kCodecLevel = "android.media.mediacodec.level";  /* 0..n */
static const char *kCodecBitrateMode = "android.media.mediacodec.bitrate_mode";  /* CQ/VBR/CBR */
static const char *kCodecBitrate = "android.media.mediacodec.bitrate";  /* 0..n */
static const char *kCodecMaxWidth = "android.media.mediacodec.maxwidth";  /* 0..n */
static const char *kCodecMaxHeight = "android.media.mediacodec.maxheight";  /* 0..n */
static const char *kCodecError = "android.media.mediacodec.errcode";
static const char *kCodecLifetimeMs = "android.media.mediacodec.lifetimeMs";   /* 0..n ms*/
static const char *kCodecErrorState = "android.media.mediacodec.errstate";
static const char *kCodecLatencyMax = "android.media.mediacodec.latency.max";   /* in us */
static const char *kCodecLatencyMin = "android.media.mediacodec.latency.min";   /* in us */
static const char *kCodecLatencyAvg = "android.media.mediacodec.latency.avg";   /* in us */
static const char *kCodecLatencyCount = "android.media.mediacodec.latency.n";
static const char *kCodecLatencyHist = "android.media.mediacodec.latency.hist"; /* in us */
static const char *kCodecLatencyUnknown = "android.media.mediacodec.latency.unknown";
static const char *kCodecQueueSecureInputBufferError = "android.media.mediacodec.queueSecureInputBufferError";
static const char *kCodecQueueInputBufferError = "android.media.mediacodec.queueInputBufferError";

static const char *kCodecNumLowLatencyModeOn = "android.media.mediacodec.low-latency.on";  /* 0..n */
static const char *kCodecNumLowLatencyModeOff = "android.media.mediacodec.low-latency.off";  /* 0..n */
static const char *kCodecFirstFrameIndexLowLatencyModeOn = "android.media.mediacodec.low-latency.first-frame";  /* 0..n */
static const char *kCodecChannelCount = "android.media.mediacodec.channelCount";
static const char *kCodecSampleRate = "android.media.mediacodec.sampleRate";
static const char *kCodecVideoEncodedBytes = "android.media.mediacodec.vencode.bytes";
static const char *kCodecVideoEncodedFrames = "android.media.mediacodec.vencode.frames";
static const char *kCodecVideoEncodedDurationUs = "android.media.mediacodec.vencode.durationUs";

// the kCodecRecent* fields appear only in getMetrics() results
static const char *kCodecRecentLatencyMax = "android.media.mediacodec.recent.max";      /* in us */
static const char *kCodecRecentLatencyMin = "android.media.mediacodec.recent.min";      /* in us */
static const char *kCodecRecentLatencyAvg = "android.media.mediacodec.recent.avg";      /* in us */
static const char *kCodecRecentLatencyCount = "android.media.mediacodec.recent.n";
static const char *kCodecRecentLatencyHist = "android.media.mediacodec.recent.hist";    /* in us */

// XXX suppress until we get our representation right
static bool kEmitHistogram = false;


static int64_t getId(const std::shared_ptr<IResourceManagerClient> &client) {
    return (int64_t) client.get();
}

static bool isResourceError(status_t err) {
    return (err == NO_MEMORY);
}

static const int kMaxRetry = 2;
static const int kMaxReclaimWaitTimeInUs = 500000;  // 0.5s
static const int kNumBuffersAlign = 16;

static const C2MemoryUsage kDefaultReadWriteUsage{
    C2MemoryUsage::CPU_READ, C2MemoryUsage::CPU_WRITE};

////////////////////////////////////////////////////////////////////////////////

struct ResourceManagerClient : public BnResourceManagerClient {
    explicit ResourceManagerClient(MediaCodec* codec) : mMediaCodec(codec) {}

    Status reclaimResource(bool* _aidl_return) override {
        sp<MediaCodec> codec = mMediaCodec.promote();
        if (codec == NULL) {
            // codec is already gone.
            *_aidl_return = true;
            return Status::ok();
        }
        status_t err = codec->reclaim();
        if (err == WOULD_BLOCK) {
            ALOGD("Wait for the client to release codec.");
            usleep(kMaxReclaimWaitTimeInUs);
            ALOGD("Try to reclaim again.");
            err = codec->reclaim(true /* force */);
        }
        if (err != OK) {
            ALOGW("ResourceManagerClient failed to release codec with err %d", err);
        }
        *_aidl_return = (err == OK);
        return Status::ok();
    }

    Status getName(::std::string* _aidl_return) override {
        _aidl_return->clear();
        sp<MediaCodec> codec = mMediaCodec.promote();
        if (codec == NULL) {
            // codec is already gone.
            return Status::ok();
        }

        AString name;
        if (codec->getName(&name) == OK) {
            *_aidl_return = name.c_str();
        }
        return Status::ok();
    }

    virtual ~ResourceManagerClient() {}

private:
    wp<MediaCodec> mMediaCodec;

    DISALLOW_EVIL_CONSTRUCTORS(ResourceManagerClient);
};

struct MediaCodec::ResourceManagerServiceProxy : public RefBase {
    ResourceManagerServiceProxy(pid_t pid, uid_t uid,
            const std::shared_ptr<IResourceManagerClient> &client);
    virtual ~ResourceManagerServiceProxy();

    void init();

    // implements DeathRecipient
    static void BinderDiedCallback(void* cookie);
    void binderDied();
    static Mutex sLockCookies;
    static std::set<void*> sCookies;
    static void addCookie(void* cookie);
    static void removeCookie(void* cookie);

    void addResource(const MediaResourceParcel &resource);
    void removeResource(const MediaResourceParcel &resource);
    void removeClient();
    void markClientForPendingRemoval();
    bool reclaimResource(const std::vector<MediaResourceParcel> &resources);

private:
    Mutex mLock;
    pid_t mPid;
    uid_t mUid;
    std::shared_ptr<IResourceManagerService> mService;
    std::shared_ptr<IResourceManagerClient> mClient;
    ::ndk::ScopedAIBinder_DeathRecipient mDeathRecipient;
};

MediaCodec::ResourceManagerServiceProxy::ResourceManagerServiceProxy(
        pid_t pid, uid_t uid, const std::shared_ptr<IResourceManagerClient> &client)
        : mPid(pid), mUid(uid), mClient(client),
          mDeathRecipient(AIBinder_DeathRecipient_new(BinderDiedCallback)) {
    if (mPid == MediaCodec::kNoPid) {
        mPid = AIBinder_getCallingPid();
    }
}

MediaCodec::ResourceManagerServiceProxy::~ResourceManagerServiceProxy() {

    // remove the cookie, so any in-flight death notification will get dropped
    // by our handler.
    removeCookie(this);

    Mutex::Autolock _l(mLock);
    if (mService != nullptr) {
        AIBinder_unlinkToDeath(mService->asBinder().get(), mDeathRecipient.get(), this);
        mService = nullptr;
    }
}

void MediaCodec::ResourceManagerServiceProxy::init() {
    ::ndk::SpAIBinder binder(AServiceManager_getService("media.resource_manager"));
    mService = IResourceManagerService::fromBinder(binder);
    if (mService == nullptr) {
        ALOGE("Failed to get ResourceManagerService");
        return;
    }

    // Kill clients pending removal.
    mService->reclaimResourcesFromClientsPendingRemoval(mPid);

    // so our handler will process the death notifications
    addCookie(this);

    // after this, require mLock whenever using mService
    AIBinder_linkToDeath(mService->asBinder().get(), mDeathRecipient.get(), this);
}

//static
Mutex MediaCodec::ResourceManagerServiceProxy::sLockCookies;
std::set<void*> MediaCodec::ResourceManagerServiceProxy::sCookies;

//static
void MediaCodec::ResourceManagerServiceProxy::addCookie(void* cookie) {
    Mutex::Autolock _l(sLockCookies);
    sCookies.insert(cookie);
}

//static
void MediaCodec::ResourceManagerServiceProxy::removeCookie(void* cookie) {
    Mutex::Autolock _l(sLockCookies);
    sCookies.erase(cookie);
}

//static
void MediaCodec::ResourceManagerServiceProxy::BinderDiedCallback(void* cookie) {
    Mutex::Autolock _l(sLockCookies);
    if (sCookies.find(cookie) != sCookies.end()) {
        auto thiz = static_cast<ResourceManagerServiceProxy*>(cookie);
        thiz->binderDied();
    }
}

void MediaCodec::ResourceManagerServiceProxy::binderDied() {
    ALOGW("ResourceManagerService died.");
    Mutex::Autolock _l(mLock);
    mService = nullptr;
}

void MediaCodec::ResourceManagerServiceProxy::addResource(
        const MediaResourceParcel &resource) {
    std::vector<MediaResourceParcel> resources;
    resources.push_back(resource);

    Mutex::Autolock _l(mLock);
    if (mService == nullptr) {
        return;
    }
    mService->addResource(mPid, mUid, getId(mClient), mClient, resources);
}

void MediaCodec::ResourceManagerServiceProxy::removeResource(
        const MediaResourceParcel &resource) {
    std::vector<MediaResourceParcel> resources;
    resources.push_back(resource);

    Mutex::Autolock _l(mLock);
    if (mService == nullptr) {
        return;
    }
    mService->removeResource(mPid, getId(mClient), resources);
}

void MediaCodec::ResourceManagerServiceProxy::removeClient() {
    Mutex::Autolock _l(mLock);
    if (mService == nullptr) {
        return;
    }
    mService->removeClient(mPid, getId(mClient));
}

void MediaCodec::ResourceManagerServiceProxy::markClientForPendingRemoval() {
    Mutex::Autolock _l(mLock);
    if (mService == nullptr) {
        return;
    }
    mService->markClientForPendingRemoval(mPid, getId(mClient));
}

bool MediaCodec::ResourceManagerServiceProxy::reclaimResource(
        const std::vector<MediaResourceParcel> &resources) {
    Mutex::Autolock _l(mLock);
    if (mService == NULL) {
        return false;
    }
    bool success;
    Status status = mService->reclaimResource(mPid, resources, &success);
    return status.isOk() && success;
}

////////////////////////////////////////////////////////////////////////////////

MediaCodec::BufferInfo::BufferInfo() : mOwnedByClient(false) {}

////////////////////////////////////////////////////////////////////////////////

class MediaCodec::ReleaseSurface {
public:
    explicit ReleaseSurface(uint64_t usage) {
        BufferQueue::createBufferQueue(&mProducer, &mConsumer);
        mSurface = new Surface(mProducer, false /* controlledByApp */);
        struct ConsumerListener : public BnConsumerListener {
            ConsumerListener(const sp<IGraphicBufferConsumer> &consumer) {
                mConsumer = consumer;
            }
            void onFrameAvailable(const BufferItem&) override {
                BufferItem buffer;
                // consume buffer
                sp<IGraphicBufferConsumer> consumer = mConsumer.promote();
                if (consumer != nullptr && consumer->acquireBuffer(&buffer, 0) == NO_ERROR) {
                    consumer->releaseBuffer(buffer.mSlot, buffer.mFrameNumber,
                                            EGL_NO_DISPLAY, EGL_NO_SYNC_KHR, buffer.mFence);
                }
            }

            wp<IGraphicBufferConsumer> mConsumer;
            void onBuffersReleased() override {}
            void onSidebandStreamChanged() override {}
        };
        sp<ConsumerListener> listener{new ConsumerListener(mConsumer)};
        mConsumer->consumerConnect(listener, false);
        mConsumer->setConsumerName(String8{"MediaCodec.release"});
        mConsumer->setConsumerUsageBits(usage);
    }

    const sp<Surface> &getSurface() {
        return mSurface;
    }

private:
    sp<IGraphicBufferProducer> mProducer;
    sp<IGraphicBufferConsumer> mConsumer;
    sp<Surface> mSurface;
};

////////////////////////////////////////////////////////////////////////////////

namespace {

enum {
    kWhatFillThisBuffer      = 'fill',
    kWhatDrainThisBuffer     = 'drai',
    kWhatEOS                 = 'eos ',
    kWhatStartCompleted      = 'Scom',
    kWhatStopCompleted       = 'scom',
    kWhatReleaseCompleted    = 'rcom',
    kWhatFlushCompleted      = 'fcom',
    kWhatError               = 'erro',
    kWhatComponentAllocated  = 'cAll',
    kWhatComponentConfigured = 'cCon',
    kWhatInputSurfaceCreated = 'isfc',
    kWhatInputSurfaceAccepted = 'isfa',
    kWhatSignaledInputEOS    = 'seos',
    kWhatOutputFramesRendered = 'outR',
    kWhatOutputBuffersChanged = 'outC',
    kWhatFirstTunnelFrameReady = 'ftfR',
};

class BufferCallback : public CodecBase::BufferCallback {
public:
    explicit BufferCallback(const sp<AMessage> &notify);
    virtual ~BufferCallback() = default;

    virtual void onInputBufferAvailable(
            size_t index, const sp<MediaCodecBuffer> &buffer) override;
    virtual void onOutputBufferAvailable(
            size_t index, const sp<MediaCodecBuffer> &buffer) override;
private:
    const sp<AMessage> mNotify;
};

BufferCallback::BufferCallback(const sp<AMessage> &notify)
    : mNotify(notify) {}

void BufferCallback::onInputBufferAvailable(
        size_t index, const sp<MediaCodecBuffer> &buffer) {
    sp<AMessage> notify(mNotify->dup());
    notify->setInt32("what", kWhatFillThisBuffer);
    notify->setSize("index", index);
    notify->setObject("buffer", buffer);
    notify->post();
}

void BufferCallback::onOutputBufferAvailable(
        size_t index, const sp<MediaCodecBuffer> &buffer) {
    sp<AMessage> notify(mNotify->dup());
    notify->setInt32("what", kWhatDrainThisBuffer);
    notify->setSize("index", index);
    notify->setObject("buffer", buffer);
    notify->post();
}

class CodecCallback : public CodecBase::CodecCallback {
public:
    explicit CodecCallback(const sp<AMessage> &notify);
    virtual ~CodecCallback() = default;

    virtual void onEos(status_t err) override;
    virtual void onStartCompleted() override;
    virtual void onStopCompleted() override;
    virtual void onReleaseCompleted() override;
    virtual void onFlushCompleted() override;
    virtual void onError(status_t err, enum ActionCode actionCode) override;
    virtual void onComponentAllocated(const char *componentName) override;
    virtual void onComponentConfigured(
            const sp<AMessage> &inputFormat, const sp<AMessage> &outputFormat) override;
    virtual void onInputSurfaceCreated(
            const sp<AMessage> &inputFormat,
            const sp<AMessage> &outputFormat,
            const sp<BufferProducerWrapper> &inputSurface) override;
    virtual void onInputSurfaceCreationFailed(status_t err) override;
    virtual void onInputSurfaceAccepted(
            const sp<AMessage> &inputFormat,
            const sp<AMessage> &outputFormat) override;
    virtual void onInputSurfaceDeclined(status_t err) override;
    virtual void onSignaledInputEOS(status_t err) override;
    virtual void onOutputFramesRendered(const std::list<FrameRenderTracker::Info> &done) override;
    virtual void onOutputBuffersChanged() override;
    virtual void onFirstTunnelFrameReady() override;
private:
    const sp<AMessage> mNotify;
};

CodecCallback::CodecCallback(const sp<AMessage> &notify) : mNotify(notify) {}

void CodecCallback::onEos(status_t err) {
    sp<AMessage> notify(mNotify->dup());
    notify->setInt32("what", kWhatEOS);
    notify->setInt32("err", err);
    notify->post();
}

void CodecCallback::onStartCompleted() {
    sp<AMessage> notify(mNotify->dup());
    notify->setInt32("what", kWhatStartCompleted);
    notify->post();
}

void CodecCallback::onStopCompleted() {
    sp<AMessage> notify(mNotify->dup());
    notify->setInt32("what", kWhatStopCompleted);
    notify->post();
}

void CodecCallback::onReleaseCompleted() {
    sp<AMessage> notify(mNotify->dup());
    notify->setInt32("what", kWhatReleaseCompleted);
    notify->post();
}

void CodecCallback::onFlushCompleted() {
    sp<AMessage> notify(mNotify->dup());
    notify->setInt32("what", kWhatFlushCompleted);
    notify->post();
}

void CodecCallback::onError(status_t err, enum ActionCode actionCode) {
    sp<AMessage> notify(mNotify->dup());
    notify->setInt32("what", kWhatError);
    notify->setInt32("err", err);
    notify->setInt32("actionCode", actionCode);
    notify->post();
}

void CodecCallback::onComponentAllocated(const char *componentName) {
    sp<AMessage> notify(mNotify->dup());
    notify->setInt32("what", kWhatComponentAllocated);
    notify->setString("componentName", componentName);
    notify->post();
}

void CodecCallback::onComponentConfigured(
        const sp<AMessage> &inputFormat, const sp<AMessage> &outputFormat) {
    sp<AMessage> notify(mNotify->dup());
    notify->setInt32("what", kWhatComponentConfigured);
    notify->setMessage("input-format", inputFormat);
    notify->setMessage("output-format", outputFormat);
    notify->post();
}

void CodecCallback::onInputSurfaceCreated(
        const sp<AMessage> &inputFormat,
        const sp<AMessage> &outputFormat,
        const sp<BufferProducerWrapper> &inputSurface) {
    sp<AMessage> notify(mNotify->dup());
    notify->setInt32("what", kWhatInputSurfaceCreated);
    notify->setMessage("input-format", inputFormat);
    notify->setMessage("output-format", outputFormat);
    notify->setObject("input-surface", inputSurface);
    notify->post();
}

void CodecCallback::onInputSurfaceCreationFailed(status_t err) {
    sp<AMessage> notify(mNotify->dup());
    notify->setInt32("what", kWhatInputSurfaceCreated);
    notify->setInt32("err", err);
    notify->post();
}

void CodecCallback::onInputSurfaceAccepted(
        const sp<AMessage> &inputFormat,
        const sp<AMessage> &outputFormat) {
    sp<AMessage> notify(mNotify->dup());
    notify->setInt32("what", kWhatInputSurfaceAccepted);
    notify->setMessage("input-format", inputFormat);
    notify->setMessage("output-format", outputFormat);
    notify->post();
}

void CodecCallback::onInputSurfaceDeclined(status_t err) {
    sp<AMessage> notify(mNotify->dup());
    notify->setInt32("what", kWhatInputSurfaceAccepted);
    notify->setInt32("err", err);
    notify->post();
}

void CodecCallback::onSignaledInputEOS(status_t err) {
    sp<AMessage> notify(mNotify->dup());
    notify->setInt32("what", kWhatSignaledInputEOS);
    if (err != OK) {
        notify->setInt32("err", err);
    }
    notify->post();
}

void CodecCallback::onOutputFramesRendered(const std::list<FrameRenderTracker::Info> &done) {
    sp<AMessage> notify(mNotify->dup());
    notify->setInt32("what", kWhatOutputFramesRendered);
    if (MediaCodec::CreateFramesRenderedMessage(done, notify)) {
        notify->post();
    }
}

void CodecCallback::onOutputBuffersChanged() {
    sp<AMessage> notify(mNotify->dup());
    notify->setInt32("what", kWhatOutputBuffersChanged);
    notify->post();
}

void CodecCallback::onFirstTunnelFrameReady() {
    sp<AMessage> notify(mNotify->dup());
    notify->setInt32("what", kWhatFirstTunnelFrameReady);
    notify->post();
}

}  // namespace

////////////////////////////////////////////////////////////////////////////////

// static
sp<MediaCodec> MediaCodec::CreateByType(
        const sp<ALooper> &looper, const AString &mime, bool encoder, status_t *err, pid_t pid,
        uid_t uid) {
    Vector<AString> matchingCodecs;

    MediaCodecList::findMatchingCodecs(
            mime.c_str(),
            encoder,
            0,
            &matchingCodecs);

    if (err != NULL) {
        *err = NAME_NOT_FOUND;
    }
    for (size_t i = 0; i < matchingCodecs.size(); ++i) {
        sp<MediaCodec> codec = new MediaCodec(looper, pid, uid);
        AString componentName = matchingCodecs[i];
        status_t ret = codec->init(componentName);
        if (err != NULL) {
            *err = ret;
        }
        if (ret == OK) {
            return codec;
        }
        ALOGD("Allocating component '%s' failed (%d), try next one.",
                componentName.c_str(), ret);
    }
    return NULL;
}

// static
sp<MediaCodec> MediaCodec::CreateByComponentName(
        const sp<ALooper> &looper, const AString &name, status_t *err, pid_t pid, uid_t uid) {
    sp<MediaCodec> codec = new MediaCodec(looper, pid, uid);

    const status_t ret = codec->init(name);
    if (err != NULL) {
        *err = ret;
    }
    return ret == OK ? codec : NULL; // NULL deallocates codec.
}

// static
sp<PersistentSurface> MediaCodec::CreatePersistentInputSurface() {
    sp<PersistentSurface> pluginSurface = CCodec::CreateInputSurface();
    if (pluginSurface != nullptr) {
        return pluginSurface;
    }

    OMXClient client;
    if (client.connect() != OK) {
        ALOGE("Failed to connect to OMX to create persistent input surface.");
        return NULL;
    }

    sp<IOMX> omx = client.interface();

    sp<IGraphicBufferProducer> bufferProducer;
    sp<hardware::media::omx::V1_0::IGraphicBufferSource> bufferSource;

    status_t err = omx->createInputSurface(&bufferProducer, &bufferSource);

    if (err != OK) {
        ALOGE("Failed to create persistent input surface.");
        return NULL;
    }

    return new PersistentSurface(bufferProducer, bufferSource);
}

MediaCodec::MediaCodec(
        const sp<ALooper> &looper, pid_t pid, uid_t uid,
        std::function<sp<CodecBase>(const AString &, const char *)> getCodecBase,
        std::function<status_t(const AString &, sp<MediaCodecInfo> *)> getCodecInfo)
    : mState(UNINITIALIZED),
      mReleasedByResourceManager(false),
      mLooper(looper),
      mCodec(NULL),
      mReplyID(0),
      mFlags(0),
      mStickyError(OK),
      mSoftRenderer(NULL),
      mIsVideo(false),
      mVideoWidth(0),
      mVideoHeight(0),
      mRotationDegrees(0),
      mDequeueInputTimeoutGeneration(0),
      mDequeueInputReplyID(0),
      mDequeueOutputTimeoutGeneration(0),
      mDequeueOutputReplyID(0),
      mTunneledInputWidth(0),
      mTunneledInputHeight(0),
      mTunneled(false),
      mTunnelPeekState(TunnelPeekState::kEnabledNoBuffer),
      mHaveInputSurface(false),
      mHavePendingInputBuffers(false),
      mCpuBoostRequested(false),
      mLatencyUnknown(0),
      mBytesEncoded(0),
      mEarliestEncodedPtsUs(INT64_MAX),
      mLatestEncodedPtsUs(INT64_MIN),
      mFramesEncoded(0),
      mNumLowLatencyEnables(0),
      mNumLowLatencyDisables(0),
      mIsLowLatencyModeOn(false),
      mIndexOfFirstFrameWhenLowLatencyOn(-1),
      mInputBufferCounter(0),
      mGetCodecBase(getCodecBase),
      mGetCodecInfo(getCodecInfo) {
    if (uid == kNoUid) {
        mUid = AIBinder_getCallingUid();
    } else {
        mUid = uid;
    }
    mResourceManagerProxy = new ResourceManagerServiceProxy(pid, mUid,
            ::ndk::SharedRefBase::make<ResourceManagerClient>(this));
    if (!mGetCodecBase) {
        mGetCodecBase = [](const AString &name, const char *owner) {
            return GetCodecBase(name, owner);
        };
    }
    if (!mGetCodecInfo) {
        mGetCodecInfo = [](const AString &name, sp<MediaCodecInfo> *info) -> status_t {
            *info = nullptr;
            const sp<IMediaCodecList> mcl = MediaCodecList::getInstance();
            if (!mcl) {
                return NO_INIT;  // if called from Java should raise IOException
            }
            AString tmp = name;
            if (tmp.endsWith(".secure")) {
                tmp.erase(tmp.size() - 7, 7);
            }
            for (const AString &codecName : { name, tmp }) {
                ssize_t codecIdx = mcl->findCodecByName(codecName.c_str());
                if (codecIdx < 0) {
                    continue;
                }
                *info = mcl->getCodecInfo(codecIdx);
                return OK;
            }
            return NAME_NOT_FOUND;
        };
    }

    initMediametrics();
}

MediaCodec::~MediaCodec() {
    CHECK_EQ(mState, UNINITIALIZED);
    mResourceManagerProxy->removeClient();

    flushMediametrics();
}

void MediaCodec::initMediametrics() {
    if (mMetricsHandle == 0) {
        mMetricsHandle = mediametrics_create(kCodecKeyName);
    }

    mLatencyHist.setup(kLatencyHistBuckets, kLatencyHistWidth, kLatencyHistFloor);

    {
        Mutex::Autolock al(mRecentLock);
        for (int i = 0; i<kRecentLatencyFrames; i++) {
            mRecentSamples[i] = kRecentSampleInvalid;
        }
        mRecentHead = 0;
    }

    {
        Mutex::Autolock al(mLatencyLock);
        mBuffersInFlight.clear();
        mNumLowLatencyEnables = 0;
        mNumLowLatencyDisables = 0;
        mIsLowLatencyModeOn = false;
        mIndexOfFirstFrameWhenLowLatencyOn = -1;
        mInputBufferCounter = 0;
    }

    mLifetimeStartNs = systemTime(SYSTEM_TIME_MONOTONIC);
}

void MediaCodec::updateMediametrics() {
    ALOGV("MediaCodec::updateMediametrics");
    if (mMetricsHandle == 0) {
        return;
    }

    if (mLatencyHist.getCount() != 0 ) {
        mediametrics_setInt64(mMetricsHandle, kCodecLatencyMax, mLatencyHist.getMax());
        mediametrics_setInt64(mMetricsHandle, kCodecLatencyMin, mLatencyHist.getMin());
        mediametrics_setInt64(mMetricsHandle, kCodecLatencyAvg, mLatencyHist.getAvg());
        mediametrics_setInt64(mMetricsHandle, kCodecLatencyCount, mLatencyHist.getCount());

        if (kEmitHistogram) {
            // and the histogram itself
            std::string hist = mLatencyHist.emit();
            mediametrics_setCString(mMetricsHandle, kCodecLatencyHist, hist.c_str());
        }
    }
    if (mLatencyUnknown > 0) {
        mediametrics_setInt64(mMetricsHandle, kCodecLatencyUnknown, mLatencyUnknown);
    }
    if (mLifetimeStartNs > 0) {
        nsecs_t lifetime = systemTime(SYSTEM_TIME_MONOTONIC) - mLifetimeStartNs;
        lifetime = lifetime / (1000 * 1000);    // emitted in ms, truncated not rounded
        mediametrics_setInt64(mMetricsHandle, kCodecLifetimeMs, lifetime);
    }

    if (mBytesEncoded) {
        Mutex::Autolock al(mOutputStatsLock);

        mediametrics_setInt64(mMetricsHandle, kCodecVideoEncodedBytes, mBytesEncoded);
        int64_t duration = 0;
        if (mLatestEncodedPtsUs > mEarliestEncodedPtsUs) {
            duration = mLatestEncodedPtsUs - mEarliestEncodedPtsUs;
        }
        mediametrics_setInt64(mMetricsHandle, kCodecVideoEncodedDurationUs, duration);
        mediametrics_setInt64(mMetricsHandle, kCodecVideoEncodedFrames, mFramesEncoded);
    }

    {
        Mutex::Autolock al(mLatencyLock);
        mediametrics_setInt64(mMetricsHandle, kCodecNumLowLatencyModeOn, mNumLowLatencyEnables);
        mediametrics_setInt64(mMetricsHandle, kCodecNumLowLatencyModeOff, mNumLowLatencyDisables);
        mediametrics_setInt64(mMetricsHandle, kCodecFirstFrameIndexLowLatencyModeOn,
                              mIndexOfFirstFrameWhenLowLatencyOn);
    }
#if 0
    // enable for short term, only while debugging
    updateEphemeralMediametrics(mMetricsHandle);
#endif
}

void MediaCodec::updateEphemeralMediametrics(mediametrics_handle_t item) {
    ALOGD("MediaCodec::updateEphemeralMediametrics()");

    if (item == 0) {
        return;
    }

    Histogram recentHist;

    // build an empty histogram
    recentHist.setup(kLatencyHistBuckets, kLatencyHistWidth, kLatencyHistFloor);

    // stuff it with the samples in the ring buffer
    {
        Mutex::Autolock al(mRecentLock);

        for (int i=0; i<kRecentLatencyFrames; i++) {
            if (mRecentSamples[i] != kRecentSampleInvalid) {
                recentHist.insert(mRecentSamples[i]);
            }
        }
    }

    // spit the data (if any) into the supplied analytics record
    if (recentHist.getCount()!= 0 ) {
        mediametrics_setInt64(item, kCodecRecentLatencyMax, recentHist.getMax());
        mediametrics_setInt64(item, kCodecRecentLatencyMin, recentHist.getMin());
        mediametrics_setInt64(item, kCodecRecentLatencyAvg, recentHist.getAvg());
        mediametrics_setInt64(item, kCodecRecentLatencyCount, recentHist.getCount());

        if (kEmitHistogram) {
            // and the histogram itself
            std::string hist = recentHist.emit();
            mediametrics_setCString(item, kCodecRecentLatencyHist, hist.c_str());
        }
    }
}

void MediaCodec::flushMediametrics() {
    updateMediametrics();
    if (mMetricsHandle != 0) {
        if (mediametrics_count(mMetricsHandle) > 0) {
            mediametrics_selfRecord(mMetricsHandle);
        }
        mediametrics_delete(mMetricsHandle);
        mMetricsHandle = 0;
    }
}

void MediaCodec::updateLowLatency(const sp<AMessage> &msg) {
    int32_t lowLatency = 0;
    if (msg->findInt32("low-latency", &lowLatency)) {
        Mutex::Autolock al(mLatencyLock);
        if (lowLatency > 0) {
            ++mNumLowLatencyEnables;
            // This is just an estimate since low latency mode change happens ONLY at key frame
            mIsLowLatencyModeOn = true;
        } else if (lowLatency == 0) {
            ++mNumLowLatencyDisables;
            // This is just an estimate since low latency mode change happens ONLY at key frame
            mIsLowLatencyModeOn = false;
        }
    }
}

constexpr const char *MediaCodec::asString(TunnelPeekState state, const char *default_string){
    switch(state) {
        case TunnelPeekState::kEnabledNoBuffer:
            return "EnabledNoBuffer";
        case TunnelPeekState::kDisabledNoBuffer:
            return "DisabledNoBuffer";
        case TunnelPeekState::kBufferDecoded:
            return "BufferDecoded";
        case TunnelPeekState::kBufferRendered:
            return "BufferRendered";
        default:
            return default_string;
    }
}

void MediaCodec::updateTunnelPeek(const sp<AMessage> &msg) {
    int32_t tunnelPeek = 0;
    if (!msg->findInt32("tunnel-peek", &tunnelPeek)){
        return;
    }
    if(tunnelPeek == 0){
        if (mTunnelPeekState == TunnelPeekState::kEnabledNoBuffer) {
            mTunnelPeekState = TunnelPeekState::kDisabledNoBuffer;
            ALOGV("TunnelPeekState: %s -> %s",
                  asString(TunnelPeekState::kEnabledNoBuffer),
                  asString(TunnelPeekState::kDisabledNoBuffer));
            return;
        }
    } else {
        if (mTunnelPeekState == TunnelPeekState::kDisabledNoBuffer) {
            mTunnelPeekState = TunnelPeekState::kEnabledNoBuffer;
            ALOGV("TunnelPeekState: %s -> %s",
                  asString(TunnelPeekState::kDisabledNoBuffer),
                  asString(TunnelPeekState::kEnabledNoBuffer));
            return;
        }
    }

    ALOGV("Ignoring tunnel-peek=%d for %s", tunnelPeek, asString(mTunnelPeekState));
}

bool MediaCodec::Histogram::setup(int nbuckets, int64_t width, int64_t floor)
{
    if (nbuckets <= 0 || width <= 0) {
        return false;
    }

    // get histogram buckets
    if (nbuckets == mBucketCount && mBuckets != NULL) {
        // reuse our existing buffer
        memset(mBuckets, 0, sizeof(*mBuckets) * mBucketCount);
    } else {
        // get a new pre-zeroed buffer
        int64_t *newbuckets = (int64_t *)calloc(nbuckets, sizeof (*mBuckets));
        if (newbuckets == NULL) {
            goto bad;
        }
        if (mBuckets != NULL)
            free(mBuckets);
        mBuckets = newbuckets;
    }

    mWidth = width;
    mFloor = floor;
    mCeiling = floor + nbuckets * width;
    mBucketCount = nbuckets;

    mMin = INT64_MAX;
    mMax = INT64_MIN;
    mSum = 0;
    mCount = 0;
    mBelow = mAbove = 0;

    return true;

  bad:
    if (mBuckets != NULL) {
        free(mBuckets);
        mBuckets = NULL;
    }

    return false;
}

void MediaCodec::Histogram::insert(int64_t sample)
{
    // histogram is not set up
    if (mBuckets == NULL) {
        return;
    }

    mCount++;
    mSum += sample;
    if (mMin > sample) mMin = sample;
    if (mMax < sample) mMax = sample;

    if (sample < mFloor) {
        mBelow++;
    } else if (sample >= mCeiling) {
        mAbove++;
    } else {
        int64_t slot = (sample - mFloor) / mWidth;
        CHECK(slot < mBucketCount);
        mBuckets[slot]++;
    }
    return;
}

std::string MediaCodec::Histogram::emit()
{
    std::string value;
    char buffer[64];

    // emits:  width,Below{bucket0,bucket1,...., bucketN}above
    // unconfigured will emit: 0,0{}0
    // XXX: is this best representation?
    snprintf(buffer, sizeof(buffer), "%" PRId64 ",%" PRId64 ",%" PRId64 "{",
             mFloor, mWidth, mBelow);
    value = buffer;
    for (int i = 0; i < mBucketCount; i++) {
        if (i != 0) {
            value = value + ",";
        }
        snprintf(buffer, sizeof(buffer), "%" PRId64, mBuckets[i]);
        value = value + buffer;
    }
    snprintf(buffer, sizeof(buffer), "}%" PRId64 , mAbove);
    value = value + buffer;
    return value;
}

// when we send a buffer to the codec;
void MediaCodec::statsBufferSent(int64_t presentationUs) {

    // only enqueue if we have a legitimate time
    if (presentationUs <= 0) {
        ALOGV("presentation time: %" PRId64, presentationUs);
        return;
    }

    if (mBatteryChecker != nullptr) {
        mBatteryChecker->onCodecActivity([this] () {
            mResourceManagerProxy->addResource(MediaResource::VideoBatteryResource());
        });
    }

    const int64_t nowNs = systemTime(SYSTEM_TIME_MONOTONIC);
    BufferFlightTiming_t startdata = { presentationUs, nowNs };

    {
        // mutex access to mBuffersInFlight and other stats
        Mutex::Autolock al(mLatencyLock);


        // XXX: we *could* make sure that the time is later than the end of queue
        // as part of a consistency check...
        mBuffersInFlight.push_back(startdata);

        if (mIsLowLatencyModeOn && mIndexOfFirstFrameWhenLowLatencyOn < 0) {
            mIndexOfFirstFrameWhenLowLatencyOn = mInputBufferCounter;
        }
        ++mInputBufferCounter;
    }
}

// when we get a buffer back from the codec
void MediaCodec::statsBufferReceived(int64_t presentationUs, const sp<MediaCodecBuffer> &buffer) {

    CHECK_NE(mState, UNINITIALIZED);

    if (mIsVideo && (mFlags & kFlagIsEncoder)) {
        int32_t flags = 0;
        (void) buffer->meta()->findInt32("flags", &flags);

        // some of these frames, we don't want to count
        // standalone EOS.... has an invalid timestamp
        if ((flags & (BUFFER_FLAG_CODECCONFIG|BUFFER_FLAG_EOS)) == 0) {
            mBytesEncoded += buffer->size();
            mFramesEncoded++;

            Mutex::Autolock al(mOutputStatsLock);
            int64_t timeUs = 0;
            if (buffer->meta()->findInt64("timeUs", &timeUs)) {
                if (timeUs > mLatestEncodedPtsUs) {
                    mLatestEncodedPtsUs = timeUs;
                }
                // can't chain as an else-if or this never triggers
                if (timeUs < mEarliestEncodedPtsUs) {
                    mEarliestEncodedPtsUs = timeUs;
                }
            }
        }
    }

    // mutex access to mBuffersInFlight and other stats
    Mutex::Autolock al(mLatencyLock);

    // how long this buffer took for the round trip through the codec
    // NB: pipelining can/will make these times larger. e.g., if each packet
    // is always 2 msec and we have 3 in flight at any given time, we're going to
    // see "6 msec" as an answer.

    // ignore stuff with no presentation time
    if (presentationUs <= 0) {
        ALOGV("-- returned buffer timestamp %" PRId64 " <= 0, ignore it", presentationUs);
        mLatencyUnknown++;
        return;
    }

    if (mBatteryChecker != nullptr) {
        mBatteryChecker->onCodecActivity([this] () {
            mResourceManagerProxy->addResource(MediaResource::VideoBatteryResource());
        });
    }

    BufferFlightTiming_t startdata;
    bool valid = false;
    while (mBuffersInFlight.size() > 0) {
        startdata = *mBuffersInFlight.begin();
        ALOGV("-- Looking at startdata. presentation %" PRId64 ", start %" PRId64,
              startdata.presentationUs, startdata.startedNs);
        if (startdata.presentationUs == presentationUs) {
            // a match
            ALOGV("-- match entry for %" PRId64 ", hits our frame of %" PRId64,
                  startdata.presentationUs, presentationUs);
            mBuffersInFlight.pop_front();
            valid = true;
            break;
        } else if (startdata.presentationUs < presentationUs) {
            // we must have missed the match for this, drop it and keep looking
            ALOGV("--  drop entry for %" PRId64 ", before our frame of %" PRId64,
                  startdata.presentationUs, presentationUs);
            mBuffersInFlight.pop_front();
            continue;
        } else {
            // head is after, so we don't have a frame for ourselves
            ALOGV("--  found entry for %" PRId64 ", AFTER our frame of %" PRId64
                  " we have nothing to pair with",
                  startdata.presentationUs, presentationUs);
            mLatencyUnknown++;
            return;
        }
    }
    if (!valid) {
        ALOGV("-- empty queue, so ignore that.");
        mLatencyUnknown++;
        return;
    }

    // now start our calculations
    const int64_t nowNs = systemTime(SYSTEM_TIME_MONOTONIC);
    int64_t latencyUs = (nowNs - startdata.startedNs + 500) / 1000;

    mLatencyHist.insert(latencyUs);

    // push into the recent samples
    {
        Mutex::Autolock al(mRecentLock);

        if (mRecentHead >= kRecentLatencyFrames) {
            mRecentHead = 0;
        }
        mRecentSamples[mRecentHead++] = latencyUs;
    }
}

// static
status_t MediaCodec::PostAndAwaitResponse(
        const sp<AMessage> &msg, sp<AMessage> *response) {
    status_t err = msg->postAndAwaitResponse(response);

    if (err != OK) {
        return err;
    }

    if (!(*response)->findInt32("err", &err)) {
        err = OK;
    }

    return err;
}

void MediaCodec::PostReplyWithError(const sp<AMessage> &msg, int32_t err) {
    sp<AReplyToken> replyID;
    CHECK(msg->senderAwaitsResponse(&replyID));
    PostReplyWithError(replyID, err);
}

void MediaCodec::PostReplyWithError(const sp<AReplyToken> &replyID, int32_t err) {
    int32_t finalErr = err;
    if (mReleasedByResourceManager) {
        // override the err code if MediaCodec has been released by ResourceManager.
        finalErr = DEAD_OBJECT;
    }

    sp<AMessage> response = new AMessage;
    response->setInt32("err", finalErr);
    response->postReply(replyID);
}

static CodecBase *CreateCCodec() {
    return new CCodec;
}

//static
sp<CodecBase> MediaCodec::GetCodecBase(const AString &name, const char *owner) {
    if (owner) {
        if (strcmp(owner, "default") == 0) {
            return new ACodec;
        } else if (strncmp(owner, "codec2", 6) == 0) {
            return CreateCCodec();
        }
    }

    if (name.startsWithIgnoreCase("c2.")) {
        return CreateCCodec();
    } else if (name.startsWithIgnoreCase("omx.")) {
        // at this time only ACodec specifies a mime type.
        return new ACodec;
    } else if (name.startsWithIgnoreCase("android.filter.")) {
        return new MediaFilter;
    } else {
        return NULL;
    }
}

struct CodecListCache {
    CodecListCache()
        : mCodecInfoMap{[] {
              const sp<IMediaCodecList> mcl = MediaCodecList::getInstance();
              size_t count = mcl->countCodecs();
              std::map<std::string, sp<MediaCodecInfo>> codecInfoMap;
              for (size_t i = 0; i < count; ++i) {
                  sp<MediaCodecInfo> info = mcl->getCodecInfo(i);
                  codecInfoMap.emplace(info->getCodecName(), info);
              }
              return codecInfoMap;
          }()} {
    }

    const std::map<std::string, sp<MediaCodecInfo>> mCodecInfoMap;
};

static const CodecListCache &GetCodecListCache() {
    static CodecListCache sCache{};
    return sCache;
}

status_t MediaCodec::init(const AString &name) {
    mResourceManagerProxy->init();

    // save init parameters for reset
    mInitName = name;

    // Current video decoders do not return from OMX_FillThisBuffer
    // quickly, violating the OpenMAX specs, until that is remedied
    // we need to invest in an extra looper to free the main event
    // queue.

    mCodecInfo.clear();

    bool secureCodec = false;
    const char *owner = "";
    if (!name.startsWith("android.filter.")) {
        status_t err = mGetCodecInfo(name, &mCodecInfo);
        if (err != OK) {
            mCodec = NULL;  // remove the codec.
            return err;
        }
        if (mCodecInfo == nullptr) {
            ALOGE("Getting codec info with name '%s' failed", name.c_str());
            return NAME_NOT_FOUND;
        }
        secureCodec = name.endsWith(".secure");
        Vector<AString> mediaTypes;
        mCodecInfo->getSupportedMediaTypes(&mediaTypes);
        for (size_t i = 0; i < mediaTypes.size(); ++i) {
            if (mediaTypes[i].startsWith("video/")) {
                mIsVideo = true;
                break;
            }
        }
        owner = mCodecInfo->getOwnerName();
    }

    mCodec = mGetCodecBase(name, owner);
    if (mCodec == NULL) {
        ALOGE("Getting codec base with name '%s' (owner='%s') failed", name.c_str(), owner);
        return NAME_NOT_FOUND;
    }

    if (mIsVideo) {
        // video codec needs dedicated looper
        if (mCodecLooper == NULL) {
            mCodecLooper = new ALooper;
            mCodecLooper->setName("CodecLooper");
            mCodecLooper->start(false, false, ANDROID_PRIORITY_AUDIO);
        }

        mCodecLooper->registerHandler(mCodec);
    } else {
        mLooper->registerHandler(mCodec);
    }

    mLooper->registerHandler(this);

    mCodec->setCallback(
            std::unique_ptr<CodecBase::CodecCallback>(
                    new CodecCallback(new AMessage(kWhatCodecNotify, this))));
    mBufferChannel = mCodec->getBufferChannel();
    mBufferChannel->setCallback(
            std::unique_ptr<CodecBase::BufferCallback>(
                    new BufferCallback(new AMessage(kWhatCodecNotify, this))));

    sp<AMessage> msg = new AMessage(kWhatInit, this);
    if (mCodecInfo) {
        msg->setObject("codecInfo", mCodecInfo);
        // name may be different from mCodecInfo->getCodecName() if we stripped
        // ".secure"
    }
    msg->setString("name", name);

    if (mMetricsHandle != 0) {
        mediametrics_setCString(mMetricsHandle, kCodecCodec, name.c_str());
        mediametrics_setCString(mMetricsHandle, kCodecMode,
                                mIsVideo ? kCodecModeVideo : kCodecModeAudio);
    }

    if (mIsVideo) {
        mBatteryChecker = new BatteryChecker(new AMessage(kWhatCheckBatteryStats, this));
    }

    status_t err;
    std::vector<MediaResourceParcel> resources;
    resources.push_back(MediaResource::CodecResource(secureCodec, mIsVideo));
    for (int i = 0; i <= kMaxRetry; ++i) {
        if (i > 0) {
            // Don't try to reclaim resource for the first time.
            if (!mResourceManagerProxy->reclaimResource(resources)) {
                break;
            }
        }

        sp<AMessage> response;
        err = PostAndAwaitResponse(msg, &response);
        if (!isResourceError(err)) {
            break;
        }
    }
    return err;
}

status_t MediaCodec::setCallback(const sp<AMessage> &callback) {
    sp<AMessage> msg = new AMessage(kWhatSetCallback, this);
    msg->setMessage("callback", callback);

    sp<AMessage> response;
    return PostAndAwaitResponse(msg, &response);
}

status_t MediaCodec::setOnFrameRenderedNotification(const sp<AMessage> &notify) {
    sp<AMessage> msg = new AMessage(kWhatSetNotification, this);
    msg->setMessage("on-frame-rendered", notify);
    return msg->post();
}

status_t MediaCodec::setOnFirstTunnelFrameReadyNotification(const sp<AMessage> &notify) {
    sp<AMessage> msg = new AMessage(kWhatSetNotification, this);
    msg->setMessage("first-tunnel-frame-ready", notify);
    return msg->post();
}

static void mapFormat(AString componentName, const sp<AMessage> &format, const char *kind,
                      bool reverse);

status_t MediaCodec::configure(
        const sp<AMessage> &format,
        const sp<Surface> &nativeWindow,
        const sp<ICrypto> &crypto,
        uint32_t flags) {
    return configure(format, nativeWindow, crypto, NULL, flags);
}

status_t MediaCodec::configure(
        const sp<AMessage> &format,
        const sp<Surface> &surface,
        const sp<ICrypto> &crypto,
        const sp<IDescrambler> &descrambler,
        uint32_t flags) {
    sp<AMessage> msg = new AMessage(kWhatConfigure, this);

    if (mMetricsHandle != 0) {
        int32_t profile = 0;
        if (format->findInt32("profile", &profile)) {
            mediametrics_setInt32(mMetricsHandle, kCodecProfile, profile);
        }
        int32_t level = 0;
        if (format->findInt32("level", &level)) {
            mediametrics_setInt32(mMetricsHandle, kCodecLevel, level);
        }
        mediametrics_setInt32(mMetricsHandle, kCodecEncoder,
                              (flags & CONFIGURE_FLAG_ENCODE) ? 1 : 0);
    }

    if (mIsVideo) {
        // TODO: validity check log-session-id: it should be a 32-hex-digit.
        format->findString("log-session-id", &mLogSessionId);
        format->findInt32("width", &mVideoWidth);
        format->findInt32("height", &mVideoHeight);
        if (!format->findInt32("rotation-degrees", &mRotationDegrees)) {
            mRotationDegrees = 0;
        }

        if (mMetricsHandle != 0) {
            mediametrics_setCString(mMetricsHandle, kCodecLogSessionId, mLogSessionId.c_str());
            mediametrics_setInt32(mMetricsHandle, kCodecWidth, mVideoWidth);
            mediametrics_setInt32(mMetricsHandle, kCodecHeight, mVideoHeight);
            mediametrics_setInt32(mMetricsHandle, kCodecRotation, mRotationDegrees);
            int32_t maxWidth = 0;
            if (format->findInt32("max-width", &maxWidth)) {
                mediametrics_setInt32(mMetricsHandle, kCodecMaxWidth, maxWidth);
            }
            int32_t maxHeight = 0;
            if (format->findInt32("max-height", &maxHeight)) {
                mediametrics_setInt32(mMetricsHandle, kCodecMaxHeight, maxHeight);
            }
        }

        // Prevent possible integer overflow in downstream code.
        if (mVideoWidth < 0 || mVideoHeight < 0 ||
               (uint64_t)mVideoWidth * mVideoHeight > (uint64_t)INT32_MAX / 4) {
            ALOGE("Invalid size(s), width=%d, height=%d", mVideoWidth, mVideoHeight);
            return BAD_VALUE;
        }

    } else {
        if (mMetricsHandle != 0) {
            int32_t channelCount;
            if (format->findInt32(KEY_CHANNEL_COUNT, &channelCount)) {
                mediametrics_setInt32(mMetricsHandle, kCodecChannelCount, channelCount);
            }
            int32_t sampleRate;
            if (format->findInt32(KEY_SAMPLE_RATE, &sampleRate)) {
                mediametrics_setInt32(mMetricsHandle, kCodecSampleRate, sampleRate);
            }
        }
    }

    // apply framework level modifications to the mediaformat for encoding
    // XXX: default off for a while during dogfooding
    static const char *enable_property = "debug.stagefright.enableshaping";
    int8_t enableShaping = property_get_bool(enable_property, 0);
    if (!enableShaping) {
        ALOGD("format shaping disabled via property '%s'", enable_property);
    } else {
        if (flags & CONFIGURE_FLAG_ENCODE) {
            (void) shapeMediaFormat(format, flags);
            mapFormat(mComponentName, format, nullptr, false);
        }
    }

    updateLowLatency(format);

    msg->setMessage("format", format);
    msg->setInt32("flags", flags);
    msg->setObject("surface", surface);

    if (crypto != NULL || descrambler != NULL) {
        if (crypto != NULL) {
            msg->setPointer("crypto", crypto.get());
        } else {
            msg->setPointer("descrambler", descrambler.get());
        }
        if (mMetricsHandle != 0) {
            mediametrics_setInt32(mMetricsHandle, kCodecCrypto, 1);
        }
    } else if (mFlags & kFlagIsSecure) {
        ALOGW("Crypto or descrambler should be given for secure codec");
    }

    // save msg for reset
    mConfigureMsg = msg;

    sp<AMessage> callback = mCallback;

    status_t err;
    std::vector<MediaResourceParcel> resources;
    resources.push_back(MediaResource::CodecResource(mFlags & kFlagIsSecure, mIsVideo));
    // Don't know the buffer size at this point, but it's fine to use 1 because
    // the reclaimResource call doesn't consider the requester's buffer size for now.
    resources.push_back(MediaResource::GraphicMemoryResource(1));
    for (int i = 0; i <= kMaxRetry; ++i) {
        if (i > 0) {
            // Don't try to reclaim resource for the first time.
            if (!mResourceManagerProxy->reclaimResource(resources)) {
                break;
            }
        }

        sp<AMessage> response;
        err = PostAndAwaitResponse(msg, &response);
        if (err != OK && err != INVALID_OPERATION) {
            // MediaCodec now set state to UNINITIALIZED upon any fatal error.
            // To maintain backward-compatibility, do a reset() to put codec
            // back into INITIALIZED state.
            // But don't reset if the err is INVALID_OPERATION, which means
            // the configure failure is due to wrong state.

            ALOGE("configure failed with err 0x%08x, resetting...", err);
            status_t err2 = reset();
            if (err2 != OK) {
                ALOGE("retrying configure: failed to reset codec (%08x)", err2);
                break;
            }
            if (callback != nullptr) {
                err2 = setCallback(callback);
                if (err2 != OK) {
                    ALOGE("retrying configure: failed to set callback (%08x)", err2);
                    break;
                }
            }
        }
        if (!isResourceError(err)) {
            break;
        }
    }

    return err;
}

// Media Format Shaping support
//

static android::mediaformatshaper::FormatShaperOps_t *sShaperOps = NULL;

static bool connectFormatShaper() {
    static std::once_flag sCheckOnce;
    static void *libHandle = NULL;

    std::call_once(sCheckOnce, [&](){

        // prefer any copy in the mainline module
        //
        android_namespace_t *mediaNs = android_get_exported_namespace("com_android_media");
        AString libraryName = "libmediaformatshaper.so";

        if (mediaNs != NULL) {
            static const android_dlextinfo dlextinfo = {
                .flags = ANDROID_DLEXT_USE_NAMESPACE,
                .library_namespace = mediaNs,
            };

            AString libraryMainline = "/apex/com.android.media/";
#if __LP64__
            libraryMainline.append("lib64/");
#else
            libraryMainline.append("lib/");
#endif
            libraryMainline.append(libraryName);

            libHandle = android_dlopen_ext(libraryMainline.c_str(), RTLD_NOW|RTLD_NODELETE,
                                                 &dlextinfo);

            if (libHandle != NULL) {
                sShaperOps = (android::mediaformatshaper::FormatShaperOps_t*)
                                dlsym(libHandle, "shaper_ops");
            } else {
                ALOGW("connectFormatShaper: unable to load mainline formatshaper %s",
                      libraryMainline.c_str());
            }
        } else {
            ALOGV("connectFormatShaper: couldn't find media namespace.");
        }

        // fall back to the system partition, if present.
        //
        if (sShaperOps == NULL) {

            libHandle = dlopen(libraryName.c_str(), RTLD_NOW|RTLD_NODELETE);

            if (libHandle != NULL) {
                sShaperOps = (android::mediaformatshaper::FormatShaperOps_t*)
                                dlsym(libHandle, "shaper_ops");
            } else {
                ALOGW("connectFormatShaper: unable to load formatshaper %s", libraryName.c_str());
            }
        }

        if (sShaperOps != nullptr
            && sShaperOps->version != android::mediaformatshaper::SHAPER_VERSION_V1) {
            ALOGW("connectFormatShaper: unhandled version ShaperOps: %d, DISABLED",
                  sShaperOps->version);
            sShaperOps = nullptr;
        }

        if (sShaperOps != nullptr) {
            ALOGV("connectFormatShaper: connected to library %s", libraryName.c_str());
        }

    });

    return true;
}

// a construct to force the above dlopen() to run very early.
// goal: so the dlopen() doesn't happen on critical path of latency sensitive apps
// failure of this means that cold start of those apps is slower by the time to dlopen()
//
static bool forceEarlyLoadingShaper = connectFormatShaper();

// parse the codec's properties: mapping, whether it meets min quality, etc
// and pass them into the video quality code
//
status_t MediaCodec::setupFormatShaper(AString mediaType) {
    ALOGV("setupFormatShaper: initializing shaper data for codec %s mediaType %s",
          mComponentName.c_str(), mediaType.c_str());

    nsecs_t mapping_started = systemTime(SYSTEM_TIME_MONOTONIC);

    // see if the shaper is already present, if so return
    mediaformatshaper::shaperHandle_t shaperHandle;
    shaperHandle = sShaperOps->findShaper(mComponentName.c_str(), mediaType.c_str());
    if (shaperHandle != nullptr) {
        ALOGV("shaperhandle %p -- no initialization needed", shaperHandle);
        return OK;
    }

    // not there, so we get to build & register one
    shaperHandle = sShaperOps->createShaper(mComponentName.c_str(), mediaType.c_str());
    if (shaperHandle == nullptr) {
        ALOGW("unable to create a shaper for cocodec %s mediaType %s",
              mComponentName.c_str(), mediaType.c_str());
        return OK;
    }

    sp<MediaCodecInfo::Capabilities> capabilities =
                    mCodecInfo->getCapabilitiesFor(mediaType.c_str());
    if (capabilities == nullptr) {
        ALOGI("no capabilities as part of the codec?");
    } else {
        const sp<AMessage> &details = capabilities->getDetails();
        AString mapTarget;
        int count = details->countEntries();
        for(int ix = 0; ix < count; ix++) {
            AMessage::Type entryType;
            const char *mapSrc = details->getEntryNameAt(ix, &entryType);
            // XXX: re-use ix from getEntryAt() to avoid additional findXXX() invocation
            //
            static const char *featurePrefix = "feature-";
            static const int featurePrefixLen = strlen(featurePrefix);
            static const char *mappingPrefix = "mapping-";
            static const int mappingPrefixLen = strlen(mappingPrefix);

            if (mapSrc == NULL) {
                continue;
            } else if (!strncmp(mapSrc, featurePrefix, featurePrefixLen)) {
                int32_t intValue;
                if (details->findInt32(mapSrc, &intValue)) {
                    ALOGV("-- feature '%s' -> %d", mapSrc, intValue);
                    (void)(sShaperOps->setFeature)(shaperHandle, &mapSrc[featurePrefixLen],
                                                   intValue);
                }
                continue;
            } else if (!strncmp(mapSrc, mappingPrefix, mappingPrefixLen)) {
                AString target;
                if (details->findString(mapSrc, &target)) {
                    ALOGV("-- mapping %s: map %s to %s", mapSrc, &mapSrc[mappingPrefixLen],
                          target.c_str());
                    // key is really "kind-key"
                    // separate that, so setMap() sees the triple  kind, key, value
                    const char *kind = &mapSrc[mappingPrefixLen];
                    const char *sep = strchr(kind, '-');
                    const char *key = sep+1;
                    if (sep != NULL) {
                         std::string xkind = std::string(kind, sep-kind);
                        (void)(sShaperOps->setMap)(shaperHandle, xkind.c_str(),
                                                   key, target.c_str());
                    }
                }
            }
        }
    }
    shaperHandle = sShaperOps->registerShaper(shaperHandle,
                                              mComponentName.c_str(), mediaType.c_str());

    nsecs_t mapping_finished = systemTime(SYSTEM_TIME_MONOTONIC);
    ALOGD("setupFormatShaper: populated shaper node for codec %s: %" PRId64 " us",
          mComponentName.c_str(), (mapping_finished - mapping_started)/1000);

    return OK;
}


// Format Shaping
//      Mapping and Manipulation of encoding parameters
//

status_t MediaCodec::shapeMediaFormat(
            const sp<AMessage> &format,
            uint32_t flags) {
    ALOGV("shapeMediaFormat entry");

    if (!(flags & CONFIGURE_FLAG_ENCODE)) {
        ALOGW("shapeMediaFormat: not encoder");
        return OK;
    }
    if (mCodecInfo == NULL) {
        ALOGW("shapeMediaFormat: no codecinfo");
        return OK;
    }

    AString mediaType;
    if (!format->findString("mime", &mediaType)) {
        ALOGW("shapeMediaFormat: no mediaType information");
        return OK;
    }

    // make sure we have the function entry points for the shaper library
    //

    connectFormatShaper();
    if (sShaperOps == nullptr) {
        ALOGW("shapeMediaFormat: no MediaFormatShaper hooks available");
        return OK;
    }

    // find the shaper information for this codec+mediaType pair
    //
    mediaformatshaper::shaperHandle_t shaperHandle;
    shaperHandle = sShaperOps->findShaper(mComponentName.c_str(), mediaType.c_str());
    if (shaperHandle == nullptr)  {
        setupFormatShaper(mediaType);
        shaperHandle = sShaperOps->findShaper(mComponentName.c_str(), mediaType.c_str());
    }
    if (shaperHandle == nullptr) {
        ALOGW("shapeMediaFormat: no handler for codec %s mediatype %s",
              mComponentName.c_str(), mediaType.c_str());
        return OK;
    }

    // run the shaper
    //

    ALOGV("Shaping input: %s", format->debugString(0).c_str());

    sp<AMessage> updatedFormat = format->dup();
    AMediaFormat *updatedNdkFormat = AMediaFormat_fromMsg(&updatedFormat);

    int result = (*sShaperOps->shapeFormat)(shaperHandle, updatedNdkFormat, flags);
    if (result == 0) {
        AMediaFormat_getFormat(updatedNdkFormat, &updatedFormat);

        sp<AMessage> deltas = updatedFormat->changesFrom(format, false /* deep */);
        ALOGD("shapeMediaFormat: deltas: %s", deltas->debugString(2).c_str());

        // note that this means that for anything in both, the copy in deltas wins
        format->extend(deltas);
    }

    AMediaFormat_delete(updatedNdkFormat);
    return OK;
}

static void mapFormat(AString componentName, const sp<AMessage> &format, const char *kind,
                      bool reverse) {
    AString mediaType;
    if (!format->findString("mime", &mediaType)) {
        ALOGW("mapFormat: no mediaType information");
        return;
    }
    ALOGV("mapFormat: codec %s mediatype %s kind %s reverse %d", componentName.c_str(),
          mediaType.c_str(), kind ? kind : "<all>", reverse);

    // make sure we have the function entry points for the shaper library
    //

    connectFormatShaper();
    if (sShaperOps == nullptr) {
        ALOGW("mapFormat: no MediaFormatShaper hooks available");
        return;
    }

    // find the shaper information for this codec+mediaType pair
    //
    mediaformatshaper::shaperHandle_t shaperHandle;
    shaperHandle = sShaperOps->findShaper(componentName.c_str(), mediaType.c_str());
    if (shaperHandle == nullptr) {
        ALOGV("mapFormat: no shaper handle");
        return;
    }

    const char **mappings;
    if (reverse)
        mappings = sShaperOps->getReverseMappings(shaperHandle, kind);
    else
        mappings = sShaperOps->getMappings(shaperHandle, kind);

    if (mappings == nullptr) {
        ALOGV("no mappings returned");
        return;
    }

    ALOGV("Pre-mapping: %s",  format->debugString(2).c_str());
    // do the mapping
    //
    int entries = format->countEntries();
    for (int i = 0; ; i += 2) {
        if (mappings[i] == nullptr) {
            break;
        }

        size_t ix = format->findEntryByName(mappings[i]);
        if (ix < entries) {
            ALOGV("map '%s' to '%s'", mappings[i], mappings[i+1]);
            status_t status = format->setEntryNameAt(ix, mappings[i+1]);
            if (status != OK) {
                ALOGW("Unable to map from '%s' to '%s': status %d",
                      mappings[i], mappings[i+1], status);
            }
        }
    }
    ALOGV("Post-mapping: %s",  format->debugString(2).c_str());


    // reclaim the mapping memory
    for (int i = 0; ; i += 2) {
        if (mappings[i] == nullptr) {
            break;
        }
        free((void*)mappings[i]);
        free((void*)mappings[i + 1]);
    }
    free(mappings);
    mappings = nullptr;
}

//
// end of Format Shaping hooks within MediaCodec
//

status_t MediaCodec::releaseCrypto()
{
    ALOGV("releaseCrypto");

    sp<AMessage> msg = new AMessage(kWhatDrmReleaseCrypto, this);

    sp<AMessage> response;
    status_t status = msg->postAndAwaitResponse(&response);

    if (status == OK && response != NULL) {
        CHECK(response->findInt32("status", &status));
        ALOGV("releaseCrypto ret: %d ", status);
    }
    else {
        ALOGE("releaseCrypto err: %d", status);
    }

    return status;
}

void MediaCodec::onReleaseCrypto(const sp<AMessage>& msg)
{
    status_t status = INVALID_OPERATION;
    if (mCrypto != NULL) {
        ALOGV("onReleaseCrypto: mCrypto: %p (%d)", mCrypto.get(), mCrypto->getStrongCount());
        mBufferChannel->setCrypto(NULL);
        // TODO change to ALOGV
        ALOGD("onReleaseCrypto: [before clear]  mCrypto: %p (%d)",
                mCrypto.get(), mCrypto->getStrongCount());
        mCrypto.clear();

        status = OK;
    }
    else {
        ALOGW("onReleaseCrypto: No mCrypto. err: %d", status);
    }

    sp<AMessage> response = new AMessage;
    response->setInt32("status", status);

    sp<AReplyToken> replyID;
    CHECK(msg->senderAwaitsResponse(&replyID));
    response->postReply(replyID);
}

status_t MediaCodec::setInputSurface(
        const sp<PersistentSurface> &surface) {
    sp<AMessage> msg = new AMessage(kWhatSetInputSurface, this);
    msg->setObject("input-surface", surface.get());

    sp<AMessage> response;
    return PostAndAwaitResponse(msg, &response);
}

status_t MediaCodec::setSurface(const sp<Surface> &surface) {
    sp<AMessage> msg = new AMessage(kWhatSetSurface, this);
    msg->setObject("surface", surface);

    sp<AMessage> response;
    return PostAndAwaitResponse(msg, &response);
}

status_t MediaCodec::createInputSurface(
        sp<IGraphicBufferProducer>* bufferProducer) {
    sp<AMessage> msg = new AMessage(kWhatCreateInputSurface, this);

    sp<AMessage> response;
    status_t err = PostAndAwaitResponse(msg, &response);
    if (err == NO_ERROR) {
        // unwrap the sp<IGraphicBufferProducer>
        sp<RefBase> obj;
        bool found = response->findObject("input-surface", &obj);
        CHECK(found);
        sp<BufferProducerWrapper> wrapper(
                static_cast<BufferProducerWrapper*>(obj.get()));
        *bufferProducer = wrapper->getBufferProducer();
    } else {
        ALOGW("createInputSurface failed, err=%d", err);
    }
    return err;
}

uint64_t MediaCodec::getGraphicBufferSize() {
    if (!mIsVideo) {
        return 0;
    }

    uint64_t size = 0;
    size_t portNum = sizeof(mPortBuffers) / sizeof((mPortBuffers)[0]);
    for (size_t i = 0; i < portNum; ++i) {
        // TODO: this is just an estimation, we should get the real buffer size from ACodec.
        size += mPortBuffers[i].size() * mVideoWidth * mVideoHeight * 3 / 2;
    }
    return size;
}

status_t MediaCodec::start() {
    sp<AMessage> msg = new AMessage(kWhatStart, this);

    sp<AMessage> callback;

    status_t err;
    std::vector<MediaResourceParcel> resources;
    resources.push_back(MediaResource::CodecResource(mFlags & kFlagIsSecure, mIsVideo));
    // Don't know the buffer size at this point, but it's fine to use 1 because
    // the reclaimResource call doesn't consider the requester's buffer size for now.
    resources.push_back(MediaResource::GraphicMemoryResource(1));
    for (int i = 0; i <= kMaxRetry; ++i) {
        if (i > 0) {
            // Don't try to reclaim resource for the first time.
            if (!mResourceManagerProxy->reclaimResource(resources)) {
                break;
            }
            // Recover codec from previous error before retry start.
            err = reset();
            if (err != OK) {
                ALOGE("retrying start: failed to reset codec");
                break;
            }
            sp<AMessage> response;
            err = PostAndAwaitResponse(mConfigureMsg, &response);
            if (err != OK) {
                ALOGE("retrying start: failed to configure codec");
                break;
            }
            if (callback != nullptr) {
                err = setCallback(callback);
                if (err != OK) {
                    ALOGE("retrying start: failed to set callback");
                    break;
                }
                ALOGD("succeed to set callback for reclaim");
            }
        }

        // Keep callback message after the first iteration if necessary.
        if (i == 0 && mCallback != nullptr && mFlags & kFlagIsAsync) {
            callback = mCallback;
            ALOGD("keep callback message for reclaim");
        }

        sp<AMessage> response;
        err = PostAndAwaitResponse(msg, &response);
        if (!isResourceError(err)) {
            break;
        }
    }
    return err;
}

status_t MediaCodec::stop() {
    sp<AMessage> msg = new AMessage(kWhatStop, this);

    sp<AMessage> response;
    return PostAndAwaitResponse(msg, &response);
}

bool MediaCodec::hasPendingBuffer(int portIndex) {
    return std::any_of(
            mPortBuffers[portIndex].begin(), mPortBuffers[portIndex].end(),
            [](const BufferInfo &info) { return info.mOwnedByClient; });
}

bool MediaCodec::hasPendingBuffer() {
    return hasPendingBuffer(kPortIndexInput) || hasPendingBuffer(kPortIndexOutput);
}

status_t MediaCodec::reclaim(bool force) {
    ALOGD("MediaCodec::reclaim(%p) %s", this, mInitName.c_str());
    sp<AMessage> msg = new AMessage(kWhatRelease, this);
    msg->setInt32("reclaimed", 1);
    msg->setInt32("force", force ? 1 : 0);

    sp<AMessage> response;
    status_t ret = PostAndAwaitResponse(msg, &response);
    if (ret == -ENOENT) {
        ALOGD("MediaCodec looper is gone, skip reclaim");
        ret = OK;
    }
    return ret;
}

status_t MediaCodec::release() {
    sp<AMessage> msg = new AMessage(kWhatRelease, this);
    sp<AMessage> response;
    return PostAndAwaitResponse(msg, &response);
}

status_t MediaCodec::releaseAsync(const sp<AMessage> &notify) {
    sp<AMessage> msg = new AMessage(kWhatRelease, this);
    msg->setMessage("async", notify);
    sp<AMessage> response;
    return PostAndAwaitResponse(msg, &response);
}

status_t MediaCodec::reset() {
    /* When external-facing MediaCodec object is created,
       it is already initialized.  Thus, reset is essentially
       release() followed by init(), plus clearing the state */

    status_t err = release();

    // unregister handlers
    if (mCodec != NULL) {
        if (mCodecLooper != NULL) {
            mCodecLooper->unregisterHandler(mCodec->id());
        } else {
            mLooper->unregisterHandler(mCodec->id());
        }
        mCodec = NULL;
    }
    mLooper->unregisterHandler(id());

    mFlags = 0;    // clear all flags
    mStickyError = OK;

    // reset state not reset by setState(UNINITIALIZED)
    mDequeueInputReplyID = 0;
    mDequeueOutputReplyID = 0;
    mDequeueInputTimeoutGeneration = 0;
    mDequeueOutputTimeoutGeneration = 0;
    mHaveInputSurface = false;

    if (err == OK) {
        err = init(mInitName);
    }
    return err;
}

status_t MediaCodec::queueInputBuffer(
        size_t index,
        size_t offset,
        size_t size,
        int64_t presentationTimeUs,
        uint32_t flags,
        AString *errorDetailMsg) {
    if (errorDetailMsg != NULL) {
        errorDetailMsg->clear();
    }

    sp<AMessage> msg = new AMessage(kWhatQueueInputBuffer, this);
    msg->setSize("index", index);
    msg->setSize("offset", offset);
    msg->setSize("size", size);
    msg->setInt64("timeUs", presentationTimeUs);
    msg->setInt32("flags", flags);
    msg->setPointer("errorDetailMsg", errorDetailMsg);

    sp<AMessage> response;
    return PostAndAwaitResponse(msg, &response);
}

status_t MediaCodec::queueSecureInputBuffer(
        size_t index,
        size_t offset,
        const CryptoPlugin::SubSample *subSamples,
        size_t numSubSamples,
        const uint8_t key[16],
        const uint8_t iv[16],
        CryptoPlugin::Mode mode,
        const CryptoPlugin::Pattern &pattern,
        int64_t presentationTimeUs,
        uint32_t flags,
        AString *errorDetailMsg) {
    if (errorDetailMsg != NULL) {
        errorDetailMsg->clear();
    }

    sp<AMessage> msg = new AMessage(kWhatQueueInputBuffer, this);
    msg->setSize("index", index);
    msg->setSize("offset", offset);
    msg->setPointer("subSamples", (void *)subSamples);
    msg->setSize("numSubSamples", numSubSamples);
    msg->setPointer("key", (void *)key);
    msg->setPointer("iv", (void *)iv);
    msg->setInt32("mode", mode);
    msg->setInt32("encryptBlocks", pattern.mEncryptBlocks);
    msg->setInt32("skipBlocks", pattern.mSkipBlocks);
    msg->setInt64("timeUs", presentationTimeUs);
    msg->setInt32("flags", flags);
    msg->setPointer("errorDetailMsg", errorDetailMsg);

    sp<AMessage> response;
    status_t err = PostAndAwaitResponse(msg, &response);

    return err;
}

status_t MediaCodec::queueBuffer(
        size_t index,
        const std::shared_ptr<C2Buffer> &buffer,
        int64_t presentationTimeUs,
        uint32_t flags,
        const sp<AMessage> &tunings,
        AString *errorDetailMsg) {
    if (errorDetailMsg != NULL) {
        errorDetailMsg->clear();
    }

    sp<AMessage> msg = new AMessage(kWhatQueueInputBuffer, this);
    msg->setSize("index", index);
    sp<WrapperObject<std::shared_ptr<C2Buffer>>> obj{
        new WrapperObject<std::shared_ptr<C2Buffer>>{buffer}};
    msg->setObject("c2buffer", obj);
    msg->setInt64("timeUs", presentationTimeUs);
    msg->setInt32("flags", flags);
    msg->setMessage("tunings", tunings);
    msg->setPointer("errorDetailMsg", errorDetailMsg);

    sp<AMessage> response;
    status_t err = PostAndAwaitResponse(msg, &response);

    return err;
}

status_t MediaCodec::queueEncryptedBuffer(
        size_t index,
        const sp<hardware::HidlMemory> &buffer,
        size_t offset,
        const CryptoPlugin::SubSample *subSamples,
        size_t numSubSamples,
        const uint8_t key[16],
        const uint8_t iv[16],
        CryptoPlugin::Mode mode,
        const CryptoPlugin::Pattern &pattern,
        int64_t presentationTimeUs,
        uint32_t flags,
        const sp<AMessage> &tunings,
        AString *errorDetailMsg) {
    if (errorDetailMsg != NULL) {
        errorDetailMsg->clear();
    }

    sp<AMessage> msg = new AMessage(kWhatQueueInputBuffer, this);
    msg->setSize("index", index);
    sp<WrapperObject<sp<hardware::HidlMemory>>> memory{
        new WrapperObject<sp<hardware::HidlMemory>>{buffer}};
    msg->setObject("memory", memory);
    msg->setSize("offset", offset);
    msg->setPointer("subSamples", (void *)subSamples);
    msg->setSize("numSubSamples", numSubSamples);
    msg->setPointer("key", (void *)key);
    msg->setPointer("iv", (void *)iv);
    msg->setInt32("mode", mode);
    msg->setInt32("encryptBlocks", pattern.mEncryptBlocks);
    msg->setInt32("skipBlocks", pattern.mSkipBlocks);
    msg->setInt64("timeUs", presentationTimeUs);
    msg->setInt32("flags", flags);
    msg->setMessage("tunings", tunings);
    msg->setPointer("errorDetailMsg", errorDetailMsg);

    sp<AMessage> response;
    status_t err = PostAndAwaitResponse(msg, &response);

    return err;
}

status_t MediaCodec::dequeueInputBuffer(size_t *index, int64_t timeoutUs) {
    sp<AMessage> msg = new AMessage(kWhatDequeueInputBuffer, this);
    msg->setInt64("timeoutUs", timeoutUs);

    sp<AMessage> response;
    status_t err;
    if ((err = PostAndAwaitResponse(msg, &response)) != OK) {
        return err;
    }

    CHECK(response->findSize("index", index));

    return OK;
}

status_t MediaCodec::dequeueOutputBuffer(
        size_t *index,
        size_t *offset,
        size_t *size,
        int64_t *presentationTimeUs,
        uint32_t *flags,
        int64_t timeoutUs) {
    sp<AMessage> msg = new AMessage(kWhatDequeueOutputBuffer, this);
    msg->setInt64("timeoutUs", timeoutUs);

    sp<AMessage> response;
    status_t err;
    if ((err = PostAndAwaitResponse(msg, &response)) != OK) {
        return err;
    }

    CHECK(response->findSize("index", index));
    CHECK(response->findSize("offset", offset));
    CHECK(response->findSize("size", size));
    CHECK(response->findInt64("timeUs", presentationTimeUs));
    CHECK(response->findInt32("flags", (int32_t *)flags));

    return OK;
}

status_t MediaCodec::renderOutputBufferAndRelease(size_t index) {
    sp<AMessage> msg = new AMessage(kWhatReleaseOutputBuffer, this);
    msg->setSize("index", index);
    msg->setInt32("render", true);

    sp<AMessage> response;
    return PostAndAwaitResponse(msg, &response);
}

status_t MediaCodec::renderOutputBufferAndRelease(size_t index, int64_t timestampNs) {
    sp<AMessage> msg = new AMessage(kWhatReleaseOutputBuffer, this);
    msg->setSize("index", index);
    msg->setInt32("render", true);
    msg->setInt64("timestampNs", timestampNs);

    sp<AMessage> response;
    return PostAndAwaitResponse(msg, &response);
}

status_t MediaCodec::releaseOutputBuffer(size_t index) {
    sp<AMessage> msg = new AMessage(kWhatReleaseOutputBuffer, this);
    msg->setSize("index", index);

    sp<AMessage> response;
    return PostAndAwaitResponse(msg, &response);
}

status_t MediaCodec::signalEndOfInputStream() {
    sp<AMessage> msg = new AMessage(kWhatSignalEndOfInputStream, this);

    sp<AMessage> response;
    return PostAndAwaitResponse(msg, &response);
}

status_t MediaCodec::getOutputFormat(sp<AMessage> *format) const {
    sp<AMessage> msg = new AMessage(kWhatGetOutputFormat, this);

    sp<AMessage> response;
    status_t err;
    if ((err = PostAndAwaitResponse(msg, &response)) != OK) {
        return err;
    }

    CHECK(response->findMessage("format", format));

    return OK;
}

status_t MediaCodec::getInputFormat(sp<AMessage> *format) const {
    sp<AMessage> msg = new AMessage(kWhatGetInputFormat, this);

    sp<AMessage> response;
    status_t err;
    if ((err = PostAndAwaitResponse(msg, &response)) != OK) {
        return err;
    }

    CHECK(response->findMessage("format", format));

    return OK;
}

status_t MediaCodec::getName(AString *name) const {
    sp<AMessage> msg = new AMessage(kWhatGetName, this);

    sp<AMessage> response;
    status_t err;
    if ((err = PostAndAwaitResponse(msg, &response)) != OK) {
        return err;
    }

    CHECK(response->findString("name", name));

    return OK;
}

status_t MediaCodec::getCodecInfo(sp<MediaCodecInfo> *codecInfo) const {
    sp<AMessage> msg = new AMessage(kWhatGetCodecInfo, this);

    sp<AMessage> response;
    status_t err;
    if ((err = PostAndAwaitResponse(msg, &response)) != OK) {
        return err;
    }

    sp<RefBase> obj;
    CHECK(response->findObject("codecInfo", &obj));
    *codecInfo = static_cast<MediaCodecInfo *>(obj.get());

    return OK;
}

status_t MediaCodec::getMetrics(mediametrics_handle_t &reply) {

    reply = 0;

    // shouldn't happen, but be safe
    if (mMetricsHandle == 0) {
        return UNKNOWN_ERROR;
    }

    // update any in-flight data that's not carried within the record
    updateMediametrics();

    // send it back to the caller.
    reply = mediametrics_dup(mMetricsHandle);

    updateEphemeralMediametrics(reply);

    return OK;
}

status_t MediaCodec::getInputBuffers(Vector<sp<MediaCodecBuffer> > *buffers) const {
    sp<AMessage> msg = new AMessage(kWhatGetBuffers, this);
    msg->setInt32("portIndex", kPortIndexInput);
    msg->setPointer("buffers", buffers);

    sp<AMessage> response;
    return PostAndAwaitResponse(msg, &response);
}

status_t MediaCodec::getOutputBuffers(Vector<sp<MediaCodecBuffer> > *buffers) const {
    sp<AMessage> msg = new AMessage(kWhatGetBuffers, this);
    msg->setInt32("portIndex", kPortIndexOutput);
    msg->setPointer("buffers", buffers);

    sp<AMessage> response;
    return PostAndAwaitResponse(msg, &response);
}

status_t MediaCodec::getOutputBuffer(size_t index, sp<MediaCodecBuffer> *buffer) {
    sp<AMessage> format;
    return getBufferAndFormat(kPortIndexOutput, index, buffer, &format);
}

status_t MediaCodec::getOutputFormat(size_t index, sp<AMessage> *format) {
    sp<MediaCodecBuffer> buffer;
    return getBufferAndFormat(kPortIndexOutput, index, &buffer, format);
}

status_t MediaCodec::getInputBuffer(size_t index, sp<MediaCodecBuffer> *buffer) {
    sp<AMessage> format;
    return getBufferAndFormat(kPortIndexInput, index, buffer, &format);
}

bool MediaCodec::isExecuting() const {
    return mState == STARTED || mState == FLUSHED;
}

status_t MediaCodec::getBufferAndFormat(
        size_t portIndex, size_t index,
        sp<MediaCodecBuffer> *buffer, sp<AMessage> *format) {
    // use mutex instead of a context switch
    if (mReleasedByResourceManager) {
        ALOGE("getBufferAndFormat - resource already released");
        return DEAD_OBJECT;
    }

    if (buffer == NULL) {
        ALOGE("getBufferAndFormat - null MediaCodecBuffer");
        return INVALID_OPERATION;
    }

    if (format == NULL) {
        ALOGE("getBufferAndFormat - null AMessage");
        return INVALID_OPERATION;
    }

    buffer->clear();
    format->clear();

    if (!isExecuting()) {
        ALOGE("getBufferAndFormat - not executing");
        return INVALID_OPERATION;
    }

    // we do not want mPortBuffers to change during this section
    // we also don't want mOwnedByClient to change during this
    Mutex::Autolock al(mBufferLock);

    std::vector<BufferInfo> &buffers = mPortBuffers[portIndex];
    if (index >= buffers.size()) {
        ALOGE("getBufferAndFormat - trying to get buffer with "
              "bad index (index=%zu buffer_size=%zu)", index, buffers.size());
        return INVALID_OPERATION;
    }

    const BufferInfo &info = buffers[index];
    if (!info.mOwnedByClient) {
        ALOGE("getBufferAndFormat - invalid operation "
              "(the index %zu is not owned by client)", index);
        return INVALID_OPERATION;
    }

    *buffer = info.mData;
    *format = info.mData->format();

    return OK;
}

status_t MediaCodec::flush() {
    sp<AMessage> msg = new AMessage(kWhatFlush, this);

    sp<AMessage> response;
    return PostAndAwaitResponse(msg, &response);
}

status_t MediaCodec::requestIDRFrame() {
    (new AMessage(kWhatRequestIDRFrame, this))->post();

    return OK;
}

void MediaCodec::requestActivityNotification(const sp<AMessage> &notify) {
    sp<AMessage> msg = new AMessage(kWhatRequestActivityNotification, this);
    msg->setMessage("notify", notify);
    msg->post();
}

void MediaCodec::requestCpuBoostIfNeeded() {
    if (mCpuBoostRequested) {
        return;
    }
    int32_t colorFormat;
    if (mOutputFormat->contains("hdr-static-info")
            && mOutputFormat->findInt32("color-format", &colorFormat)
            // check format for OMX only, for C2 the format is always opaque since the
            // software rendering doesn't go through client
            && ((mSoftRenderer != NULL && colorFormat == OMX_COLOR_FormatYUV420Planar16)
                    || mOwnerName.equalsIgnoreCase("codec2::software"))) {
        int32_t left, top, right, bottom, width, height;
        int64_t totalPixel = 0;
        if (mOutputFormat->findRect("crop", &left, &top, &right, &bottom)) {
            totalPixel = (right - left + 1) * (bottom - top + 1);
        } else if (mOutputFormat->findInt32("width", &width)
                && mOutputFormat->findInt32("height", &height)) {
            totalPixel = width * height;
        }
        if (totalPixel >= 1920 * 1080) {
            mResourceManagerProxy->addResource(MediaResource::CpuBoostResource());
            mCpuBoostRequested = true;
        }
    }
}

BatteryChecker::BatteryChecker(const sp<AMessage> &msg, int64_t timeoutUs)
    : mTimeoutUs(timeoutUs)
    , mLastActivityTimeUs(-1ll)
    , mBatteryStatNotified(false)
    , mBatteryCheckerGeneration(0)
    , mIsExecuting(false)
    , mBatteryCheckerMsg(msg) {}

void BatteryChecker::onCodecActivity(std::function<void()> batteryOnCb) {
    if (!isExecuting()) {
        // ignore if not executing
        return;
    }
    if (!mBatteryStatNotified) {
        batteryOnCb();
        mBatteryStatNotified = true;
        sp<AMessage> msg = mBatteryCheckerMsg->dup();
        msg->setInt32("generation", mBatteryCheckerGeneration);

        // post checker and clear last activity time
        msg->post(mTimeoutUs);
        mLastActivityTimeUs = -1ll;
    } else {
        // update last activity time
        mLastActivityTimeUs = ALooper::GetNowUs();
    }
}

void BatteryChecker::onCheckBatteryTimer(
        const sp<AMessage> &msg, std::function<void()> batteryOffCb) {
    // ignore if this checker already expired because the client resource was removed
    int32_t generation;
    if (!msg->findInt32("generation", &generation)
            || generation != mBatteryCheckerGeneration) {
        return;
    }

    if (mLastActivityTimeUs < 0ll) {
        // timed out inactive, do not repost checker
        batteryOffCb();
        mBatteryStatNotified = false;
    } else {
        // repost checker and clear last activity time
        msg->post(mTimeoutUs + mLastActivityTimeUs - ALooper::GetNowUs());
        mLastActivityTimeUs = -1ll;
    }
}

void BatteryChecker::onClientRemoved() {
    mBatteryStatNotified = false;
    mBatteryCheckerGeneration++;
}

////////////////////////////////////////////////////////////////////////////////

void MediaCodec::cancelPendingDequeueOperations() {
    if (mFlags & kFlagDequeueInputPending) {
        PostReplyWithError(mDequeueInputReplyID, INVALID_OPERATION);

        ++mDequeueInputTimeoutGeneration;
        mDequeueInputReplyID = 0;
        mFlags &= ~kFlagDequeueInputPending;
    }

    if (mFlags & kFlagDequeueOutputPending) {
        PostReplyWithError(mDequeueOutputReplyID, INVALID_OPERATION);

        ++mDequeueOutputTimeoutGeneration;
        mDequeueOutputReplyID = 0;
        mFlags &= ~kFlagDequeueOutputPending;
    }
}

bool MediaCodec::handleDequeueInputBuffer(const sp<AReplyToken> &replyID, bool newRequest) {
    if (!isExecuting() || (mFlags & kFlagIsAsync)
            || (newRequest && (mFlags & kFlagDequeueInputPending))) {
        PostReplyWithError(replyID, INVALID_OPERATION);
        return true;
    } else if (mFlags & kFlagStickyError) {
        PostReplyWithError(replyID, getStickyError());
        return true;
    }

    ssize_t index = dequeuePortBuffer(kPortIndexInput);

    if (index < 0) {
        CHECK_EQ(index, -EAGAIN);
        return false;
    }

    sp<AMessage> response = new AMessage;
    response->setSize("index", index);
    response->postReply(replyID);

    return true;
}

bool MediaCodec::handleDequeueOutputBuffer(const sp<AReplyToken> &replyID, bool newRequest) {
    if (!isExecuting() || (mFlags & kFlagIsAsync)
            || (newRequest && (mFlags & kFlagDequeueOutputPending))) {
        PostReplyWithError(replyID, INVALID_OPERATION);
    } else if (mFlags & kFlagStickyError) {
        PostReplyWithError(replyID, getStickyError());
    } else if (mFlags & kFlagOutputBuffersChanged) {
        PostReplyWithError(replyID, INFO_OUTPUT_BUFFERS_CHANGED);
        mFlags &= ~kFlagOutputBuffersChanged;
    } else {
        sp<AMessage> response = new AMessage;
        BufferInfo *info = peekNextPortBuffer(kPortIndexOutput);
        if (!info) {
            return false;
        }

        // In synchronous mode, output format change should be handled
        // at dequeue to put the event at the correct order.

        const sp<MediaCodecBuffer> &buffer = info->mData;
        handleOutputFormatChangeIfNeeded(buffer);
        if (mFlags & kFlagOutputFormatChanged) {
            PostReplyWithError(replyID, INFO_FORMAT_CHANGED);
            mFlags &= ~kFlagOutputFormatChanged;
            return true;
        }

        ssize_t index = dequeuePortBuffer(kPortIndexOutput);

        response->setSize("index", index);
        response->setSize("offset", buffer->offset());
        response->setSize("size", buffer->size());

        int64_t timeUs;
        CHECK(buffer->meta()->findInt64("timeUs", &timeUs));

        response->setInt64("timeUs", timeUs);

        int32_t flags;
        CHECK(buffer->meta()->findInt32("flags", &flags));

        response->setInt32("flags", flags);

        statsBufferReceived(timeUs, buffer);

        response->postReply(replyID);
    }

    return true;
}

void MediaCodec::onMessageReceived(const sp<AMessage> &msg) {
    switch (msg->what()) {
        case kWhatCodecNotify:
        {
            int32_t what;
            CHECK(msg->findInt32("what", &what));

            switch (what) {
                case kWhatError:
                {
                    int32_t err, actionCode;
                    CHECK(msg->findInt32("err", &err));
                    CHECK(msg->findInt32("actionCode", &actionCode));

                    ALOGE("Codec reported err %#x, actionCode %d, while in state %d/%s",
                            err, actionCode, mState, stateString(mState).c_str());
                    if (err == DEAD_OBJECT) {
                        mFlags |= kFlagSawMediaServerDie;
                        mFlags &= ~kFlagIsComponentAllocated;
                    }

                    bool sendErrorResponse = true;
                    std::string origin{"kWhatError:"};
                    origin += stateString(mState);

                    switch (mState) {
                        case INITIALIZING:
                        {
                            setState(UNINITIALIZED);
                            break;
                        }

                        case CONFIGURING:
                        {
                            if (actionCode == ACTION_CODE_FATAL) {
                                mediametrics_setInt32(mMetricsHandle, kCodecError, err);
                                mediametrics_setCString(mMetricsHandle, kCodecErrorState,
                                                        stateString(mState).c_str());
                                flushMediametrics();
                                initMediametrics();
                            }
                            setState(actionCode == ACTION_CODE_FATAL ?
                                    UNINITIALIZED : INITIALIZED);
                            break;
                        }

                        case STARTING:
                        {
                            if (actionCode == ACTION_CODE_FATAL) {
                                mediametrics_setInt32(mMetricsHandle, kCodecError, err);
                                mediametrics_setCString(mMetricsHandle, kCodecErrorState,
                                                        stateString(mState).c_str());
                                flushMediametrics();
                                initMediametrics();
                            }
                            setState(actionCode == ACTION_CODE_FATAL ?
                                    UNINITIALIZED : CONFIGURED);
                            break;
                        }

                        case RELEASING:
                        {
                            // Ignore the error, assuming we'll still get
                            // the shutdown complete notification. If we
                            // don't, we'll timeout and force release.
                            sendErrorResponse = false;
                            FALLTHROUGH_INTENDED;
                        }
                        case STOPPING:
                        {
                            if (mFlags & kFlagSawMediaServerDie) {
                                // MediaServer died, there definitely won't
                                // be a shutdown complete notification after
                                // all.

                                // note that we may be directly going from
                                // STOPPING->UNINITIALIZED, instead of the
                                // usual STOPPING->INITIALIZED state.
                                setState(UNINITIALIZED);
                                if (mState == RELEASING) {
                                    mComponentName.clear();
                                }
                                postPendingRepliesAndDeferredMessages(origin + ":dead");
                                sendErrorResponse = false;
                            } else if (!mReplyID) {
                                sendErrorResponse = false;
                            }
                            break;
                        }

                        case FLUSHING:
                        {
                            if (actionCode == ACTION_CODE_FATAL) {
                                mediametrics_setInt32(mMetricsHandle, kCodecError, err);
                                mediametrics_setCString(mMetricsHandle, kCodecErrorState,
                                                        stateString(mState).c_str());
                                flushMediametrics();
                                initMediametrics();

                                setState(UNINITIALIZED);
                            } else {
                                setState(
                                        (mFlags & kFlagIsAsync) ? FLUSHED : STARTED);
                            }
                            break;
                        }

                        case FLUSHED:
                        case STARTED:
                        {
                            sendErrorResponse = (mReplyID != nullptr);

                            setStickyError(err);
                            postActivityNotificationIfPossible();

                            cancelPendingDequeueOperations();

                            if (mFlags & kFlagIsAsync) {
                                onError(err, actionCode);
                            }
                            switch (actionCode) {
                            case ACTION_CODE_TRANSIENT:
                                break;
                            case ACTION_CODE_RECOVERABLE:
                                setState(INITIALIZED);
                                break;
                            default:
                                mediametrics_setInt32(mMetricsHandle, kCodecError, err);
                                mediametrics_setCString(mMetricsHandle, kCodecErrorState,
                                                        stateString(mState).c_str());
                                flushMediametrics();
                                initMediametrics();
                                setState(UNINITIALIZED);
                                break;
                            }
                            break;
                        }

                        default:
                        {
                            sendErrorResponse = (mReplyID != nullptr);

                            setStickyError(err);
                            postActivityNotificationIfPossible();

                            // actionCode in an uninitialized state is always fatal.
                            if (mState == UNINITIALIZED) {
                                actionCode = ACTION_CODE_FATAL;
                            }
                            if (mFlags & kFlagIsAsync) {
                                onError(err, actionCode);
                            }
                            switch (actionCode) {
                            case ACTION_CODE_TRANSIENT:
                                break;
                            case ACTION_CODE_RECOVERABLE:
                                setState(INITIALIZED);
                                break;
                            default:
                                setState(UNINITIALIZED);
                                break;
                            }
                            break;
                        }
                    }

                    if (sendErrorResponse) {
                        // TRICKY: replicate PostReplyWithError logic for
                        //         err code override
                        int32_t finalErr = err;
                        if (mReleasedByResourceManager) {
                            // override the err code if MediaCodec has been
                            // released by ResourceManager.
                            finalErr = DEAD_OBJECT;
                        }
                        postPendingRepliesAndDeferredMessages(origin, finalErr);
                    }
                    break;
                }

                case kWhatComponentAllocated:
                {
                    if (mState == RELEASING || mState == UNINITIALIZED) {
                        // In case a kWhatError or kWhatRelease message came in and replied,
                        // we log a warning and ignore.
                        ALOGW("allocate interrupted by error or release, current state %d/%s",
                              mState, stateString(mState).c_str());
                        break;
                    }
                    CHECK_EQ(mState, INITIALIZING);
                    setState(INITIALIZED);
                    mFlags |= kFlagIsComponentAllocated;

                    CHECK(msg->findString("componentName", &mComponentName));

                    if (mComponentName.c_str()) {
                        mediametrics_setCString(mMetricsHandle, kCodecCodec,
                                                mComponentName.c_str());
                    }

                    const char *owner = mCodecInfo ? mCodecInfo->getOwnerName() : "";
                    if (mComponentName.startsWith("OMX.google.")
                            && strncmp(owner, "default", 8) == 0) {
                        mFlags |= kFlagUsesSoftwareRenderer;
                    } else {
                        mFlags &= ~kFlagUsesSoftwareRenderer;
                    }
                    mOwnerName = owner;

                    if (mComponentName.endsWith(".secure")) {
                        mFlags |= kFlagIsSecure;
                        mediametrics_setInt32(mMetricsHandle, kCodecSecure, 1);
                    } else {
                        mFlags &= ~kFlagIsSecure;
                        mediametrics_setInt32(mMetricsHandle, kCodecSecure, 0);
                    }

                    if (mIsVideo) {
                        // audio codec is currently ignored.
                        mResourceManagerProxy->addResource(
                                MediaResource::CodecResource(mFlags & kFlagIsSecure, mIsVideo));
                    }

                    postPendingRepliesAndDeferredMessages("kWhatComponentAllocated");
                    break;
                }

                case kWhatComponentConfigured:
                {
                    if (mState == RELEASING || mState == UNINITIALIZED || mState == INITIALIZED) {
                        // In case a kWhatError or kWhatRelease message came in and replied,
                        // we log a warning and ignore.
                        ALOGW("configure interrupted by error or release, current state %d/%s",
                              mState, stateString(mState).c_str());
                        break;
                    }
                    CHECK_EQ(mState, CONFIGURING);

                    // reset input surface flag
                    mHaveInputSurface = false;

                    CHECK(msg->findMessage("input-format", &mInputFormat));
                    CHECK(msg->findMessage("output-format", &mOutputFormat));

                    // limit to confirming the opt-in behavior to minimize any behavioral change
                    if (mSurface != nullptr && !mAllowFrameDroppingBySurface) {
                        // signal frame dropping mode in the input format as this may also be
                        // meaningful and confusing for an encoder in a transcoder scenario
                        mInputFormat->setInt32(KEY_ALLOW_FRAME_DROP, mAllowFrameDroppingBySurface);
                    }
                    sp<AMessage> interestingFormat =
                            (mFlags & kFlagIsEncoder) ? mOutputFormat : mInputFormat;
                    ALOGV("[%s] configured as input format: %s, output format: %s",
                            mComponentName.c_str(),
                            mInputFormat->debugString(4).c_str(),
                            mOutputFormat->debugString(4).c_str());
                    int32_t usingSwRenderer;
                    if (mOutputFormat->findInt32("using-sw-renderer", &usingSwRenderer)
                            && usingSwRenderer) {
                        mFlags |= kFlagUsesSoftwareRenderer;
                    }
                    setState(CONFIGURED);
                    postPendingRepliesAndDeferredMessages("kWhatComponentConfigured");

                    // augment our media metrics info, now that we know more things
                    // such as what the codec extracted from any CSD passed in.
                    if (mMetricsHandle != 0) {
                        sp<AMessage> format;
                        if (mConfigureMsg != NULL &&
                            mConfigureMsg->findMessage("format", &format)) {
                                // format includes: mime
                                AString mime;
                                if (format->findString("mime", &mime)) {
                                    mediametrics_setCString(mMetricsHandle, kCodecMime,
                                                            mime.c_str());
                                }
                            }
                        // perhaps video only?
                        int32_t profile = 0;
                        if (interestingFormat->findInt32("profile", &profile)) {
                            mediametrics_setInt32(mMetricsHandle, kCodecProfile, profile);
                        }
                        int32_t level = 0;
                        if (interestingFormat->findInt32("level", &level)) {
                            mediametrics_setInt32(mMetricsHandle, kCodecLevel, level);
                        }
                        // bitrate and bitrate mode, encoder only
                        if (mFlags & kFlagIsEncoder) {
                            // encoder specific values
                            int32_t bitrate_mode = -1;
                            if (mOutputFormat->findInt32(KEY_BITRATE_MODE, &bitrate_mode)) {
                                    mediametrics_setCString(mMetricsHandle, kCodecBitrateMode,
                                          asString_BitrateMode(bitrate_mode));
                            }
                            int32_t bitrate = -1;
                            if (mOutputFormat->findInt32(KEY_BIT_RATE, &bitrate)) {
                                    mediametrics_setInt32(mMetricsHandle, kCodecBitrate, bitrate);
                            }
                        } else {
                            // decoder specific values
                        }
                    }
                    break;
                }

                case kWhatInputSurfaceCreated:
                {
                    if (mState != CONFIGURED) {
                        // state transitioned unexpectedly; we should have replied already.
                        ALOGD("received kWhatInputSurfaceCreated message in state %s",
                                stateString(mState).c_str());
                        break;
                    }
                    // response to initiateCreateInputSurface()
                    status_t err = NO_ERROR;
                    sp<AMessage> response = new AMessage;
                    if (!msg->findInt32("err", &err)) {
                        sp<RefBase> obj;
                        msg->findObject("input-surface", &obj);
                        CHECK(msg->findMessage("input-format", &mInputFormat));
                        CHECK(msg->findMessage("output-format", &mOutputFormat));
                        ALOGV("[%s] input surface created as input format: %s, output format: %s",
                                mComponentName.c_str(),
                                mInputFormat->debugString(4).c_str(),
                                mOutputFormat->debugString(4).c_str());
                        CHECK(obj != NULL);
                        response->setObject("input-surface", obj);
                        mHaveInputSurface = true;
                    } else {
                        response->setInt32("err", err);
                    }
                    postPendingRepliesAndDeferredMessages("kWhatInputSurfaceCreated", response);
                    break;
                }

                case kWhatInputSurfaceAccepted:
                {
                    if (mState != CONFIGURED) {
                        // state transitioned unexpectedly; we should have replied already.
                        ALOGD("received kWhatInputSurfaceAccepted message in state %s",
                                stateString(mState).c_str());
                        break;
                    }
                    // response to initiateSetInputSurface()
                    status_t err = NO_ERROR;
                    sp<AMessage> response = new AMessage();
                    if (!msg->findInt32("err", &err)) {
                        CHECK(msg->findMessage("input-format", &mInputFormat));
                        CHECK(msg->findMessage("output-format", &mOutputFormat));
                        mHaveInputSurface = true;
                    } else {
                        response->setInt32("err", err);
                    }
                    postPendingRepliesAndDeferredMessages("kWhatInputSurfaceAccepted", response);
                    break;
                }

                case kWhatSignaledInputEOS:
                {
                    if (!isExecuting()) {
                        // state transitioned unexpectedly; we should have replied already.
                        ALOGD("received kWhatSignaledInputEOS message in state %s",
                                stateString(mState).c_str());
                        break;
                    }
                    // response to signalEndOfInputStream()
                    sp<AMessage> response = new AMessage;
                    status_t err;
                    if (msg->findInt32("err", &err)) {
                        response->setInt32("err", err);
                    }
                    postPendingRepliesAndDeferredMessages("kWhatSignaledInputEOS", response);
                    break;
                }

                case kWhatStartCompleted:
                {
                    if (mState == RELEASING || mState == UNINITIALIZED) {
                        // In case a kWhatRelease message came in and replied,
                        // we log a warning and ignore.
                        ALOGW("start interrupted by release, current state %d/%s",
                              mState, stateString(mState).c_str());
                        break;
                    }

                    CHECK_EQ(mState, STARTING);
                    if (mIsVideo) {
                        mResourceManagerProxy->addResource(
                                MediaResource::GraphicMemoryResource(getGraphicBufferSize()));
                    }
                    setState(STARTED);
                    postPendingRepliesAndDeferredMessages("kWhatStartCompleted");
                    break;
                }

                case kWhatOutputBuffersChanged:
                {
                    mFlags |= kFlagOutputBuffersChanged;
                    postActivityNotificationIfPossible();
                    break;
                }

                case kWhatOutputFramesRendered:
                {
                    // ignore these in all states except running
                    if (mState != STARTED) {
                        break;
                    }
                    TunnelPeekState previousState = mTunnelPeekState;
                    mTunnelPeekState = TunnelPeekState::kBufferRendered;
                    ALOGV("TunnelPeekState: %s -> %s",
                          asString(previousState),
                          asString(TunnelPeekState::kBufferRendered));
                    // check that we have a notification set
                    if (mOnFrameRenderedNotification != NULL) {
                        sp<AMessage> notify = mOnFrameRenderedNotification->dup();
                        notify->setMessage("data", msg);
                        notify->post();
                    }
                    break;
                }

                case kWhatFirstTunnelFrameReady:
                {
<<<<<<< HEAD
                    if (mState == STARTED && mOnFirstTunnelFrameReadyNotification != nullptr) {
=======
                    if (mState != STARTED) {
                        break;
                    }
                    switch(mTunnelPeekState) {
                        case TunnelPeekState::kDisabledNoBuffer:
                            mTunnelPeekState = TunnelPeekState::kBufferDecoded;
                            ALOGV("TunnelPeekState: %s -> %s",
                                  asString(TunnelPeekState::kDisabledNoBuffer),
                                  asString(TunnelPeekState::kBufferDecoded));
                            break;
                        case TunnelPeekState::kEnabledNoBuffer:
                            mTunnelPeekState = TunnelPeekState::kBufferDecoded;
                            ALOGV("TunnelPeekState: %s -> %s",
                                  asString(TunnelPeekState::kEnabledNoBuffer),
                                  asString(TunnelPeekState::kBufferDecoded));
                            {
                                sp<AMessage> parameters = new AMessage();
                                parameters->setInt32("android._trigger-tunnel-peek", 1);
                                mCodec->signalSetParameters(parameters);
                            }
                            break;
                        default:
                            break;
                    }

                    if (mOnFirstTunnelFrameReadyNotification != nullptr) {
>>>>>>> 0e7d8739
                        sp<AMessage> notify = mOnFirstTunnelFrameReadyNotification->dup();
                        notify->setMessage("data", msg);
                        notify->post();
                    }
                    break;
                }

                case kWhatFillThisBuffer:
                {
                    /* size_t index = */updateBuffers(kPortIndexInput, msg);

                    if (mState == FLUSHING
                            || mState == STOPPING
                            || mState == RELEASING) {
                        returnBuffersToCodecOnPort(kPortIndexInput);
                        break;
                    }

                    if (!mCSD.empty()) {
                        ssize_t index = dequeuePortBuffer(kPortIndexInput);
                        CHECK_GE(index, 0);

                        // If codec specific data had been specified as
                        // part of the format in the call to configure and
                        // if there's more csd left, we submit it here
                        // clients only get access to input buffers once
                        // this data has been exhausted.

                        status_t err = queueCSDInputBuffer(index);

                        if (err != OK) {
                            ALOGE("queueCSDInputBuffer failed w/ error %d",
                                  err);

                            setStickyError(err);
                            postActivityNotificationIfPossible();

                            cancelPendingDequeueOperations();
                        }
                        break;
                    }
                    if (!mLeftover.empty()) {
                        ssize_t index = dequeuePortBuffer(kPortIndexInput);
                        CHECK_GE(index, 0);

                        status_t err = handleLeftover(index);
                        if (err != OK) {
                            setStickyError(err);
                            postActivityNotificationIfPossible();
                            cancelPendingDequeueOperations();
                        }
                        break;
                    }

                    if (mFlags & kFlagIsAsync) {
                        if (!mHaveInputSurface) {
                            if (mState == FLUSHED) {
                                mHavePendingInputBuffers = true;
                            } else {
                                onInputBufferAvailable();
                            }
                        }
                    } else if (mFlags & kFlagDequeueInputPending) {
                        CHECK(handleDequeueInputBuffer(mDequeueInputReplyID));

                        ++mDequeueInputTimeoutGeneration;
                        mFlags &= ~kFlagDequeueInputPending;
                        mDequeueInputReplyID = 0;
                    } else {
                        postActivityNotificationIfPossible();
                    }
                    break;
                }

                case kWhatDrainThisBuffer:
                {
                    /* size_t index = */updateBuffers(kPortIndexOutput, msg);

                    if (mState == FLUSHING
                            || mState == STOPPING
                            || mState == RELEASING) {
                        returnBuffersToCodecOnPort(kPortIndexOutput);
                        break;
                    }

                    if (mFlags & kFlagIsAsync) {
                        sp<RefBase> obj;
                        CHECK(msg->findObject("buffer", &obj));
                        sp<MediaCodecBuffer> buffer = static_cast<MediaCodecBuffer *>(obj.get());

                        // In asynchronous mode, output format change is processed immediately.
                        handleOutputFormatChangeIfNeeded(buffer);
                        onOutputBufferAvailable();
                    } else if (mFlags & kFlagDequeueOutputPending) {
                        CHECK(handleDequeueOutputBuffer(mDequeueOutputReplyID));

                        ++mDequeueOutputTimeoutGeneration;
                        mFlags &= ~kFlagDequeueOutputPending;
                        mDequeueOutputReplyID = 0;
                    } else {
                        postActivityNotificationIfPossible();
                    }

                    break;
                }

                case kWhatEOS:
                {
                    // We already notify the client of this by using the
                    // corresponding flag in "onOutputBufferReady".
                    break;
                }

                case kWhatStopCompleted:
                {
                    if (mState != STOPPING) {
                        ALOGW("Received kWhatStopCompleted in state %d/%s",
                              mState, stateString(mState).c_str());
                        break;
                    }
                    setState(INITIALIZED);
                    if (mReplyID) {
                        postPendingRepliesAndDeferredMessages("kWhatStopCompleted");
                    } else {
                        ALOGW("kWhatStopCompleted: presumably an error occurred earlier, "
                              "but the operation completed anyway. (last reply origin=%s)",
                              mLastReplyOrigin.c_str());
                    }
                    break;
                }

                case kWhatReleaseCompleted:
                {
                    if (mState != RELEASING) {
                        ALOGW("Received kWhatReleaseCompleted in state %d/%s",
                              mState, stateString(mState).c_str());
                        break;
                    }
                    setState(UNINITIALIZED);
                    mComponentName.clear();

                    mFlags &= ~kFlagIsComponentAllocated;

                    // off since we're removing all resources including the battery on
                    if (mBatteryChecker != nullptr) {
                        mBatteryChecker->onClientRemoved();
                    }

                    mResourceManagerProxy->removeClient();
                    mReleaseSurface.reset();

                    if (mReplyID != nullptr) {
                        postPendingRepliesAndDeferredMessages("kWhatReleaseCompleted");
                    }
                    if (mAsyncReleaseCompleteNotification != nullptr) {
                        flushMediametrics();
                        mAsyncReleaseCompleteNotification->post();
                        mAsyncReleaseCompleteNotification.clear();
                    }
                    break;
                }

                case kWhatFlushCompleted:
                {
                    if (mState != FLUSHING) {
                        ALOGW("received FlushCompleted message in state %d/%s",
                                mState, stateString(mState).c_str());
                        break;
                    }

                    if (mFlags & kFlagIsAsync) {
                        setState(FLUSHED);
                    } else {
                        setState(STARTED);
                        mCodec->signalResume();
                    }

                    postPendingRepliesAndDeferredMessages("kWhatFlushCompleted");
                    break;
                }

                default:
                    TRESPASS();
            }
            break;
        }

        case kWhatInit:
        {
            if (mState != UNINITIALIZED) {
                PostReplyWithError(msg, INVALID_OPERATION);
                break;
            }

            if (mReplyID) {
                mDeferredMessages.push_back(msg);
                break;
            }
            sp<AReplyToken> replyID;
            CHECK(msg->senderAwaitsResponse(&replyID));

            mReplyID = replyID;
            setState(INITIALIZING);

            sp<RefBase> codecInfo;
            (void)msg->findObject("codecInfo", &codecInfo);
            AString name;
            CHECK(msg->findString("name", &name));

            sp<AMessage> format = new AMessage;
            if (codecInfo) {
                format->setObject("codecInfo", codecInfo);
            }
            format->setString("componentName", name);

            mCodec->initiateAllocateComponent(format);
            break;
        }

        case kWhatSetNotification:
        {
            sp<AMessage> notify;
            if (msg->findMessage("on-frame-rendered", &notify)) {
                mOnFrameRenderedNotification = notify;
            }
            if (msg->findMessage("first-tunnel-frame-ready", &notify)) {
                mOnFirstTunnelFrameReadyNotification = notify;
            }
            break;
        }

        case kWhatSetCallback:
        {
            sp<AReplyToken> replyID;
            CHECK(msg->senderAwaitsResponse(&replyID));

            if (mState == UNINITIALIZED
                    || mState == INITIALIZING
                    || isExecuting()) {
                // callback can't be set after codec is executing,
                // or before it's initialized (as the callback
                // will be cleared when it goes to INITIALIZED)
                PostReplyWithError(replyID, INVALID_OPERATION);
                break;
            }

            sp<AMessage> callback;
            CHECK(msg->findMessage("callback", &callback));

            mCallback = callback;

            if (mCallback != NULL) {
                ALOGI("MediaCodec will operate in async mode");
                mFlags |= kFlagIsAsync;
            } else {
                mFlags &= ~kFlagIsAsync;
            }

            sp<AMessage> response = new AMessage;
            response->postReply(replyID);
            break;
        }

        case kWhatConfigure:
        {
            if (mState != INITIALIZED) {
                PostReplyWithError(msg, INVALID_OPERATION);
                break;
            }

            if (mReplyID) {
                mDeferredMessages.push_back(msg);
                break;
            }
            sp<AReplyToken> replyID;
            CHECK(msg->senderAwaitsResponse(&replyID));

            sp<RefBase> obj;
            CHECK(msg->findObject("surface", &obj));

            sp<AMessage> format;
            CHECK(msg->findMessage("format", &format));

            int32_t push;
            if (msg->findInt32("push-blank-buffers-on-shutdown", &push) && push != 0) {
                mFlags |= kFlagPushBlankBuffersOnShutdown;
            }

            if (obj != NULL) {
                if (!format->findInt32(KEY_ALLOW_FRAME_DROP, &mAllowFrameDroppingBySurface)) {
                    // allow frame dropping by surface by default
                    mAllowFrameDroppingBySurface = true;
                }

                format->setObject("native-window", obj);
                status_t err = handleSetSurface(static_cast<Surface *>(obj.get()));
                if (err != OK) {
                    PostReplyWithError(replyID, err);
                    break;
                }
            } else {
                // we are not using surface so this variable is not used, but initialize sensibly anyway
                mAllowFrameDroppingBySurface = false;

                handleSetSurface(NULL);
            }

            uint32_t flags;
            CHECK(msg->findInt32("flags", (int32_t *)&flags));
            if (flags & CONFIGURE_FLAG_USE_BLOCK_MODEL) {
                if (!(mFlags & kFlagIsAsync)) {
                    PostReplyWithError(replyID, INVALID_OPERATION);
                    break;
                }
                mFlags |= kFlagUseBlockModel;
            }
            mReplyID = replyID;
            setState(CONFIGURING);

            void *crypto;
            if (!msg->findPointer("crypto", &crypto)) {
                crypto = NULL;
            }

            ALOGV("kWhatConfigure: Old mCrypto: %p (%d)",
                    mCrypto.get(), (mCrypto != NULL ? mCrypto->getStrongCount() : 0));

            mCrypto = static_cast<ICrypto *>(crypto);
            mBufferChannel->setCrypto(mCrypto);

            ALOGV("kWhatConfigure: New mCrypto: %p (%d)",
                    mCrypto.get(), (mCrypto != NULL ? mCrypto->getStrongCount() : 0));

            void *descrambler;
            if (!msg->findPointer("descrambler", &descrambler)) {
                descrambler = NULL;
            }

            mDescrambler = static_cast<IDescrambler *>(descrambler);
            mBufferChannel->setDescrambler(mDescrambler);

            format->setInt32("flags", flags);
            if (flags & CONFIGURE_FLAG_ENCODE) {
                format->setInt32("encoder", true);
                mFlags |= kFlagIsEncoder;
            }

            extractCSD(format);

            int32_t tunneled;
            if (format->findInt32("feature-tunneled-playback", &tunneled) && tunneled != 0) {
                ALOGI("Configuring TUNNELED video playback.");
                mTunneled = true;
            } else {
                mTunneled = false;
            }

            mCodec->initiateConfigureComponent(format);
            break;
        }

        case kWhatSetSurface:
        {
            sp<AReplyToken> replyID;
            CHECK(msg->senderAwaitsResponse(&replyID));

            status_t err = OK;

            switch (mState) {
                case CONFIGURED:
                case STARTED:
                case FLUSHED:
                {
                    sp<RefBase> obj;
                    (void)msg->findObject("surface", &obj);
                    sp<Surface> surface = static_cast<Surface *>(obj.get());
                    if (mSurface == NULL) {
                        // do not support setting surface if it was not set
                        err = INVALID_OPERATION;
                    } else if (obj == NULL) {
                        // do not support unsetting surface
                        err = BAD_VALUE;
                    } else {
                        err = connectToSurface(surface);
                        if (err == ALREADY_EXISTS) {
                            // reconnecting to same surface
                            err = OK;
                        } else {
                            if (err == OK) {
                                if (mFlags & kFlagUsesSoftwareRenderer) {
                                    if (mSoftRenderer != NULL
                                            && (mFlags & kFlagPushBlankBuffersOnShutdown)) {
                                        pushBlankBuffersToNativeWindow(mSurface.get());
                                    }
                                    surface->setDequeueTimeout(-1);
                                    mSoftRenderer = new SoftwareRenderer(surface);
                                    // TODO: check if this was successful
                                } else {
                                    err = mCodec->setSurface(surface);
                                }
                            }
                            if (err == OK) {
                                (void)disconnectFromSurface();
                                mSurface = surface;
                            }
                        }
                    }
                    break;
                }

                default:
                    err = INVALID_OPERATION;
                    break;
            }

            PostReplyWithError(replyID, err);
            break;
        }

        case kWhatCreateInputSurface:
        case kWhatSetInputSurface:
        {
            // Must be configured, but can't have been started yet.
            if (mState != CONFIGURED) {
                PostReplyWithError(msg, INVALID_OPERATION);
                break;
            }

            if (mReplyID) {
                mDeferredMessages.push_back(msg);
                break;
            }
            sp<AReplyToken> replyID;
            CHECK(msg->senderAwaitsResponse(&replyID));

            mReplyID = replyID;
            if (msg->what() == kWhatCreateInputSurface) {
                mCodec->initiateCreateInputSurface();
            } else {
                sp<RefBase> obj;
                CHECK(msg->findObject("input-surface", &obj));

                mCodec->initiateSetInputSurface(
                        static_cast<PersistentSurface *>(obj.get()));
            }
            break;
        }
        case kWhatStart:
        {
            if (mState == FLUSHED) {
                setState(STARTED);
                if (mHavePendingInputBuffers) {
                    onInputBufferAvailable();
                    mHavePendingInputBuffers = false;
                }
                mCodec->signalResume();
                PostReplyWithError(msg, OK);
                break;
            } else if (mState != CONFIGURED) {
                PostReplyWithError(msg, INVALID_OPERATION);
                break;
            }

            if (mReplyID) {
                mDeferredMessages.push_back(msg);
                break;
            }
            sp<AReplyToken> replyID;
            CHECK(msg->senderAwaitsResponse(&replyID));
            TunnelPeekState previousState = mTunnelPeekState;
            mTunnelPeekState = TunnelPeekState::kEnabledNoBuffer;
            ALOGV("TunnelPeekState: %s -> %s",
                  asString(previousState),
                  asString(TunnelPeekState::kEnabledNoBuffer));

            mReplyID = replyID;
            setState(STARTING);

            mCodec->initiateStart();
            break;
        }

        case kWhatStop: {
            if (mReplyID) {
                mDeferredMessages.push_back(msg);
                break;
            }
            [[fallthrough]];
        }
        case kWhatRelease:
        {
            State targetState =
                (msg->what() == kWhatStop) ? INITIALIZED : UNINITIALIZED;

            if ((mState == RELEASING && targetState == UNINITIALIZED)
                    || (mState == STOPPING && targetState == INITIALIZED)) {
                mDeferredMessages.push_back(msg);
                break;
            }

            sp<AReplyToken> replyID;
            CHECK(msg->senderAwaitsResponse(&replyID));

            sp<AMessage> asyncNotify;
            (void)msg->findMessage("async", &asyncNotify);
            // post asyncNotify if going out of scope.
            struct AsyncNotifyPost {
                AsyncNotifyPost(const sp<AMessage> &asyncNotify) : mAsyncNotify(asyncNotify) {}
                ~AsyncNotifyPost() {
                    if (mAsyncNotify) {
                        mAsyncNotify->post();
                    }
                }
                void clear() { mAsyncNotify.clear(); }
            private:
                sp<AMessage> mAsyncNotify;
            } asyncNotifyPost{asyncNotify};

            // already stopped/released
            if (mState == UNINITIALIZED && mReleasedByResourceManager) {
                sp<AMessage> response = new AMessage;
                response->setInt32("err", OK);
                response->postReply(replyID);
                break;
            }

            int32_t reclaimed = 0;
            msg->findInt32("reclaimed", &reclaimed);
            if (reclaimed) {
                if (!mReleasedByResourceManager) {
                    // notify the async client
                    if (mFlags & kFlagIsAsync) {
                        onError(DEAD_OBJECT, ACTION_CODE_FATAL);
                    }
                    mReleasedByResourceManager = true;
                }

                int32_t force = 0;
                msg->findInt32("force", &force);
                if (!force && hasPendingBuffer()) {
                    ALOGW("Can't reclaim codec right now due to pending buffers.");

                    // return WOULD_BLOCK to ask resource manager to retry later.
                    sp<AMessage> response = new AMessage;
                    response->setInt32("err", WOULD_BLOCK);
                    response->postReply(replyID);

                    break;
                }
            }

            bool isReleasingAllocatedComponent =
                    (mFlags & kFlagIsComponentAllocated) && targetState == UNINITIALIZED;
            if (!isReleasingAllocatedComponent // See 1
                    && mState != INITIALIZED
                    && mState != CONFIGURED && !isExecuting()) {
                // 1) Permit release to shut down the component if allocated.
                //
                // 2) We may be in "UNINITIALIZED" state already and
                // also shutdown the encoder/decoder without the
                // client being aware of this if media server died while
                // we were being stopped. The client would assume that
                // after stop() returned, it would be safe to call release()
                // and it should be in this case, no harm to allow a release()
                // if we're already uninitialized.
                sp<AMessage> response = new AMessage;
                // TODO: we shouldn't throw an exception for stop/release. Change this to wait until
                // the previous stop/release completes and then reply with OK.
                status_t err = mState == targetState ? OK : INVALID_OPERATION;
                response->setInt32("err", err);
                if (err == OK && targetState == UNINITIALIZED) {
                    mComponentName.clear();
                }
                response->postReply(replyID);
                break;
            }

            // If we're flushing, configuring or starting  but
            // received a release request, post the reply for the pending call
            // first, and consider it done. The reply token will be replaced
            // after this, and we'll no longer be able to reply.
            if (mState == FLUSHING || mState == CONFIGURING || mState == STARTING) {
                // mReply is always set if in these states.
                postPendingRepliesAndDeferredMessages(
                        std::string("kWhatRelease:") + stateString(mState));
            }
            // If we're stopping but received a release request, post the reply
            // for the pending call if necessary. Note that the reply may have been
            // already posted due to an error.
            if (mState == STOPPING && mReplyID) {
                postPendingRepliesAndDeferredMessages("kWhatRelease:STOPPING");
            }

            if (mFlags & kFlagSawMediaServerDie) {
                // It's dead, Jim. Don't expect initiateShutdown to yield
                // any useful results now...
                // Any pending reply would have been handled at kWhatError.
                setState(UNINITIALIZED);
                if (targetState == UNINITIALIZED) {
                    mComponentName.clear();
                }
                (new AMessage)->postReply(replyID);
                break;
            }

            // If we already have an error, component may not be able to
            // complete the shutdown properly. If we're stopping, post the
            // reply now with an error to unblock the client, client can
            // release after the failure (instead of ANR).
            if (msg->what() == kWhatStop && (mFlags & kFlagStickyError)) {
                // Any pending reply would have been handled at kWhatError.
                PostReplyWithError(replyID, getStickyError());
                break;
            }

            if (asyncNotify != nullptr) {
                if (mSurface != NULL) {
                    if (!mReleaseSurface) {
                        uint64_t usage = 0;
                        if (mSurface->getConsumerUsage(&usage) != OK) {
                            usage = 0;
                        }
                        mReleaseSurface.reset(new ReleaseSurface(usage));
                    }
                    if (mSurface != mReleaseSurface->getSurface()) {
                        status_t err = connectToSurface(mReleaseSurface->getSurface());
                        ALOGW_IF(err != OK, "error connecting to release surface: err = %d", err);
                        if (err == OK && !(mFlags & kFlagUsesSoftwareRenderer)) {
                            err = mCodec->setSurface(mReleaseSurface->getSurface());
                            ALOGW_IF(err != OK, "error setting release surface: err = %d", err);
                        }
                        if (err == OK) {
                            (void)disconnectFromSurface();
                            mSurface = mReleaseSurface->getSurface();
                        }
                    }
                }
            }

            if (mReplyID) {
                // State transition replies are handled above, so this reply
                // would not be related to state transition. As we are
                // shutting down the component, just fail the operation.
                postPendingRepliesAndDeferredMessages("kWhatRelease:reply", UNKNOWN_ERROR);
            }
            mReplyID = replyID;
            setState(msg->what() == kWhatStop ? STOPPING : RELEASING);

            mCodec->initiateShutdown(
                    msg->what() == kWhatStop /* keepComponentAllocated */);

            returnBuffersToCodec(reclaimed);

            if (mSoftRenderer != NULL && (mFlags & kFlagPushBlankBuffersOnShutdown)) {
                pushBlankBuffersToNativeWindow(mSurface.get());
            }

            if (asyncNotify != nullptr) {
                mResourceManagerProxy->markClientForPendingRemoval();
                postPendingRepliesAndDeferredMessages("kWhatRelease:async");
                asyncNotifyPost.clear();
                mAsyncReleaseCompleteNotification = asyncNotify;
            }

            break;
        }

        case kWhatDequeueInputBuffer:
        {
            sp<AReplyToken> replyID;
            CHECK(msg->senderAwaitsResponse(&replyID));

            if (mFlags & kFlagIsAsync) {
                ALOGE("dequeueInputBuffer can't be used in async mode");
                PostReplyWithError(replyID, INVALID_OPERATION);
                break;
            }

            if (mHaveInputSurface) {
                ALOGE("dequeueInputBuffer can't be used with input surface");
                PostReplyWithError(replyID, INVALID_OPERATION);
                break;
            }

            if (handleDequeueInputBuffer(replyID, true /* new request */)) {
                break;
            }

            int64_t timeoutUs;
            CHECK(msg->findInt64("timeoutUs", &timeoutUs));

            if (timeoutUs == 0LL) {
                PostReplyWithError(replyID, -EAGAIN);
                break;
            }

            mFlags |= kFlagDequeueInputPending;
            mDequeueInputReplyID = replyID;

            if (timeoutUs > 0LL) {
                sp<AMessage> timeoutMsg =
                    new AMessage(kWhatDequeueInputTimedOut, this);
                timeoutMsg->setInt32(
                        "generation", ++mDequeueInputTimeoutGeneration);
                timeoutMsg->post(timeoutUs);
            }
            break;
        }

        case kWhatDequeueInputTimedOut:
        {
            int32_t generation;
            CHECK(msg->findInt32("generation", &generation));

            if (generation != mDequeueInputTimeoutGeneration) {
                // Obsolete
                break;
            }

            CHECK(mFlags & kFlagDequeueInputPending);

            PostReplyWithError(mDequeueInputReplyID, -EAGAIN);

            mFlags &= ~kFlagDequeueInputPending;
            mDequeueInputReplyID = 0;
            break;
        }

        case kWhatQueueInputBuffer:
        {
            sp<AReplyToken> replyID;
            CHECK(msg->senderAwaitsResponse(&replyID));

            if (!isExecuting()) {
                PostReplyWithError(replyID, INVALID_OPERATION);
                break;
            } else if (mFlags & kFlagStickyError) {
                PostReplyWithError(replyID, getStickyError());
                break;
            }

            status_t err = UNKNOWN_ERROR;
            if (!mLeftover.empty()) {
                mLeftover.push_back(msg);
                size_t index;
                msg->findSize("index", &index);
                err = handleLeftover(index);
            } else {
                err = onQueueInputBuffer(msg);
            }

            PostReplyWithError(replyID, err);
            break;
        }

        case kWhatDequeueOutputBuffer:
        {
            sp<AReplyToken> replyID;
            CHECK(msg->senderAwaitsResponse(&replyID));

            if (mFlags & kFlagIsAsync) {
                ALOGE("dequeueOutputBuffer can't be used in async mode");
                PostReplyWithError(replyID, INVALID_OPERATION);
                break;
            }

            if (handleDequeueOutputBuffer(replyID, true /* new request */)) {
                break;
            }

            int64_t timeoutUs;
            CHECK(msg->findInt64("timeoutUs", &timeoutUs));

            if (timeoutUs == 0LL) {
                PostReplyWithError(replyID, -EAGAIN);
                break;
            }

            mFlags |= kFlagDequeueOutputPending;
            mDequeueOutputReplyID = replyID;

            if (timeoutUs > 0LL) {
                sp<AMessage> timeoutMsg =
                    new AMessage(kWhatDequeueOutputTimedOut, this);
                timeoutMsg->setInt32(
                        "generation", ++mDequeueOutputTimeoutGeneration);
                timeoutMsg->post(timeoutUs);
            }
            break;
        }

        case kWhatDequeueOutputTimedOut:
        {
            int32_t generation;
            CHECK(msg->findInt32("generation", &generation));

            if (generation != mDequeueOutputTimeoutGeneration) {
                // Obsolete
                break;
            }

            CHECK(mFlags & kFlagDequeueOutputPending);

            PostReplyWithError(mDequeueOutputReplyID, -EAGAIN);

            mFlags &= ~kFlagDequeueOutputPending;
            mDequeueOutputReplyID = 0;
            break;
        }

        case kWhatReleaseOutputBuffer:
        {
            sp<AReplyToken> replyID;
            CHECK(msg->senderAwaitsResponse(&replyID));

            if (!isExecuting()) {
                PostReplyWithError(replyID, INVALID_OPERATION);
                break;
            } else if (mFlags & kFlagStickyError) {
                PostReplyWithError(replyID, getStickyError());
                break;
            }

            status_t err = onReleaseOutputBuffer(msg);

            PostReplyWithError(replyID, err);
            break;
        }

        case kWhatSignalEndOfInputStream:
        {
            if (!isExecuting() || !mHaveInputSurface) {
                PostReplyWithError(msg, INVALID_OPERATION);
                break;
            } else if (mFlags & kFlagStickyError) {
                PostReplyWithError(msg, getStickyError());
                break;
            }

            if (mReplyID) {
                mDeferredMessages.push_back(msg);
                break;
            }
            sp<AReplyToken> replyID;
            CHECK(msg->senderAwaitsResponse(&replyID));

            mReplyID = replyID;
            mCodec->signalEndOfInputStream();
            break;
        }

        case kWhatGetBuffers:
        {
            sp<AReplyToken> replyID;
            CHECK(msg->senderAwaitsResponse(&replyID));
            if (!isExecuting() || (mFlags & kFlagIsAsync)) {
                PostReplyWithError(replyID, INVALID_OPERATION);
                break;
            } else if (mFlags & kFlagStickyError) {
                PostReplyWithError(replyID, getStickyError());
                break;
            }

            int32_t portIndex;
            CHECK(msg->findInt32("portIndex", &portIndex));

            Vector<sp<MediaCodecBuffer> > *dstBuffers;
            CHECK(msg->findPointer("buffers", (void **)&dstBuffers));

            dstBuffers->clear();
            // If we're using input surface (either non-persistent created by
            // createInputSurface(), or persistent set by setInputSurface()),
            // give the client an empty input buffers array.
            if (portIndex != kPortIndexInput || !mHaveInputSurface) {
                if (portIndex == kPortIndexInput) {
                    mBufferChannel->getInputBufferArray(dstBuffers);
                } else {
                    mBufferChannel->getOutputBufferArray(dstBuffers);
                }
            }

            (new AMessage)->postReply(replyID);
            break;
        }

        case kWhatFlush:
        {
            if (!isExecuting()) {
                PostReplyWithError(msg, INVALID_OPERATION);
                break;
            } else if (mFlags & kFlagStickyError) {
                PostReplyWithError(msg, getStickyError());
                break;
            }

            if (mReplyID) {
                mDeferredMessages.push_back(msg);
                break;
            }
            sp<AReplyToken> replyID;
            CHECK(msg->senderAwaitsResponse(&replyID));

            mReplyID = replyID;
            // TODO: skip flushing if already FLUSHED
            setState(FLUSHING);

            mCodec->signalFlush();
            returnBuffersToCodec();
            TunnelPeekState previousState = mTunnelPeekState;
            mTunnelPeekState = TunnelPeekState::kEnabledNoBuffer;
            ALOGV("TunnelPeekState: %s -> %s",
                  asString(previousState),
                  asString(TunnelPeekState::kEnabledNoBuffer));
            break;
        }

        case kWhatGetInputFormat:
        case kWhatGetOutputFormat:
        {
            sp<AMessage> format =
                (msg->what() == kWhatGetOutputFormat ? mOutputFormat : mInputFormat);

            sp<AReplyToken> replyID;
            CHECK(msg->senderAwaitsResponse(&replyID));

            if ((mState != CONFIGURED && mState != STARTING &&
                 mState != STARTED && mState != FLUSHING &&
                 mState != FLUSHED)
                    || format == NULL) {
                PostReplyWithError(replyID, INVALID_OPERATION);
                break;
            } else if (mFlags & kFlagStickyError) {
                PostReplyWithError(replyID, getStickyError());
                break;
            }

            sp<AMessage> response = new AMessage;
            response->setMessage("format", format);
            response->postReply(replyID);
            break;
        }

        case kWhatRequestIDRFrame:
        {
            mCodec->signalRequestIDRFrame();
            break;
        }

        case kWhatRequestActivityNotification:
        {
            CHECK(mActivityNotify == NULL);
            CHECK(msg->findMessage("notify", &mActivityNotify));

            postActivityNotificationIfPossible();
            break;
        }

        case kWhatGetName:
        {
            sp<AReplyToken> replyID;
            CHECK(msg->senderAwaitsResponse(&replyID));

            if (mComponentName.empty()) {
                PostReplyWithError(replyID, INVALID_OPERATION);
                break;
            }

            sp<AMessage> response = new AMessage;
            response->setString("name", mComponentName.c_str());
            response->postReply(replyID);
            break;
        }

        case kWhatGetCodecInfo:
        {
            sp<AReplyToken> replyID;
            CHECK(msg->senderAwaitsResponse(&replyID));

            sp<AMessage> response = new AMessage;
            response->setObject("codecInfo", mCodecInfo);
            response->postReply(replyID);
            break;
        }

        case kWhatSetParameters:
        {
            sp<AReplyToken> replyID;
            CHECK(msg->senderAwaitsResponse(&replyID));

            sp<AMessage> params;
            CHECK(msg->findMessage("params", &params));

            status_t err = onSetParameters(params);

            PostReplyWithError(replyID, err);
            break;
        }

        case kWhatDrmReleaseCrypto:
        {
            onReleaseCrypto(msg);
            break;
        }

        case kWhatCheckBatteryStats:
        {
            if (mBatteryChecker != nullptr) {
                mBatteryChecker->onCheckBatteryTimer(msg, [this] () {
                    mResourceManagerProxy->removeResource(
                            MediaResource::VideoBatteryResource());
                });
            }
            break;
        }

        default:
            TRESPASS();
    }
}

void MediaCodec::handleOutputFormatChangeIfNeeded(const sp<MediaCodecBuffer> &buffer) {
    sp<AMessage> format = buffer->format();
    if (mOutputFormat == format) {
        return;
    }
    if (mFlags & kFlagUseBlockModel) {
        sp<AMessage> diff1 = mOutputFormat->changesFrom(format);
        sp<AMessage> diff2 = format->changesFrom(mOutputFormat);
        std::set<std::string> keys;
        size_t numEntries = diff1->countEntries();
        AMessage::Type type;
        for (size_t i = 0; i < numEntries; ++i) {
            keys.emplace(diff1->getEntryNameAt(i, &type));
        }
        numEntries = diff2->countEntries();
        for (size_t i = 0; i < numEntries; ++i) {
            keys.emplace(diff2->getEntryNameAt(i, &type));
        }
        sp<WrapperObject<std::set<std::string>>> changedKeys{
            new WrapperObject<std::set<std::string>>{std::move(keys)}};
        buffer->meta()->setObject("changedKeys", changedKeys);
    }
    mOutputFormat = format;
    mapFormat(mComponentName, format, nullptr, true);
    ALOGV("[%s] output format changed to: %s",
            mComponentName.c_str(), mOutputFormat->debugString(4).c_str());

    if (mSoftRenderer == NULL &&
            mSurface != NULL &&
            (mFlags & kFlagUsesSoftwareRenderer)) {
        AString mime;
        CHECK(mOutputFormat->findString("mime", &mime));

        // TODO: propagate color aspects to software renderer to allow better
        // color conversion to RGB. For now, just mark dataspace for YUV
        // rendering.
        int32_t dataSpace;
        if (mOutputFormat->findInt32("android._dataspace", &dataSpace)) {
            ALOGD("[%s] setting dataspace on output surface to #%x",
                    mComponentName.c_str(), dataSpace);
            int err = native_window_set_buffers_data_space(
                    mSurface.get(), (android_dataspace)dataSpace);
            ALOGW_IF(err != 0, "failed to set dataspace on surface (%d)", err);
        }
        if (mOutputFormat->contains("hdr-static-info")) {
            HDRStaticInfo info;
            if (ColorUtils::getHDRStaticInfoFromFormat(mOutputFormat, &info)) {
                setNativeWindowHdrMetadata(mSurface.get(), &info);
            }
        }

        sp<ABuffer> hdr10PlusInfo;
        if (mOutputFormat->findBuffer("hdr10-plus-info", &hdr10PlusInfo)
                && hdr10PlusInfo != nullptr && hdr10PlusInfo->size() > 0) {
            native_window_set_buffers_hdr10_plus_metadata(mSurface.get(),
                    hdr10PlusInfo->size(), hdr10PlusInfo->data());
        }

        if (mime.startsWithIgnoreCase("video/")) {
            mSurface->setDequeueTimeout(-1);
            mSoftRenderer = new SoftwareRenderer(mSurface, mRotationDegrees);
        }
    }

    requestCpuBoostIfNeeded();

    if (mFlags & kFlagIsEncoder) {
        // Before we announce the format change we should
        // collect codec specific data and amend the output
        // format as necessary.
        int32_t flags = 0;
        (void) buffer->meta()->findInt32("flags", &flags);
        if ((flags & BUFFER_FLAG_CODECCONFIG) && !(mFlags & kFlagIsSecure)) {
            status_t err =
                amendOutputFormatWithCodecSpecificData(buffer);

            if (err != OK) {
                ALOGE("Codec spit out malformed codec "
                      "specific data!");
            }
        }
    }
    if (mFlags & kFlagIsAsync) {
        onOutputFormatChanged();
    } else {
        mFlags |= kFlagOutputFormatChanged;
        postActivityNotificationIfPossible();
    }

    // Notify mCrypto of video resolution changes
    if (mCrypto != NULL) {
        int32_t left, top, right, bottom, width, height;
        if (mOutputFormat->findRect("crop", &left, &top, &right, &bottom)) {
            mCrypto->notifyResolution(right - left + 1, bottom - top + 1);
        } else if (mOutputFormat->findInt32("width", &width)
                && mOutputFormat->findInt32("height", &height)) {
            mCrypto->notifyResolution(width, height);
        }
    }
}

void MediaCodec::extractCSD(const sp<AMessage> &format) {
    mCSD.clear();

    size_t i = 0;
    for (;;) {
        sp<ABuffer> csd;
        if (!format->findBuffer(AStringPrintf("csd-%u", i).c_str(), &csd)) {
            break;
        }
        if (csd->size() == 0) {
            ALOGW("csd-%zu size is 0", i);
        }

        mCSD.push_back(csd);
        ++i;
    }

    ALOGV("Found %zu pieces of codec specific data.", mCSD.size());
}

status_t MediaCodec::queueCSDInputBuffer(size_t bufferIndex) {
    CHECK(!mCSD.empty());

    sp<ABuffer> csd = *mCSD.begin();
    mCSD.erase(mCSD.begin());
    std::shared_ptr<C2Buffer> c2Buffer;
    sp<hardware::HidlMemory> memory;
    size_t offset = 0;

    if (mFlags & kFlagUseBlockModel) {
        if (hasCryptoOrDescrambler()) {
            constexpr size_t kInitialDealerCapacity = 1048576;  // 1MB
            thread_local sp<MemoryDealer> sDealer = new MemoryDealer(
                    kInitialDealerCapacity, "CSD(1MB)");
            sp<IMemory> mem = sDealer->allocate(csd->size());
            if (mem == nullptr) {
                size_t newDealerCapacity = sDealer->getMemoryHeap()->getSize() * 2;
                while (csd->size() * 2 > newDealerCapacity) {
                    newDealerCapacity *= 2;
                }
                sDealer = new MemoryDealer(
                        newDealerCapacity,
                        AStringPrintf("CSD(%dMB)", newDealerCapacity / 1048576).c_str());
                mem = sDealer->allocate(csd->size());
            }
            memcpy(mem->unsecurePointer(), csd->data(), csd->size());
            ssize_t heapOffset;
            memory = hardware::fromHeap(mem->getMemory(&heapOffset, nullptr));
            offset += heapOffset;
        } else {
            std::shared_ptr<C2LinearBlock> block =
                FetchLinearBlock(csd->size(), {std::string{mComponentName.c_str()}});
            C2WriteView view{block->map().get()};
            if (view.error() != C2_OK) {
                return -EINVAL;
            }
            if (csd->size() > view.capacity()) {
                return -EINVAL;
            }
            memcpy(view.base(), csd->data(), csd->size());
            c2Buffer = C2Buffer::CreateLinearBuffer(block->share(0, csd->size(), C2Fence{}));
        }
    } else {
        const BufferInfo &info = mPortBuffers[kPortIndexInput][bufferIndex];
        const sp<MediaCodecBuffer> &codecInputData = info.mData;

        if (csd->size() > codecInputData->capacity()) {
            return -EINVAL;
        }
        if (codecInputData->data() == NULL) {
            ALOGV("Input buffer %zu is not properly allocated", bufferIndex);
            return -EINVAL;
        }

        memcpy(codecInputData->data(), csd->data(), csd->size());
    }

    AString errorDetailMsg;

    sp<AMessage> msg = new AMessage(kWhatQueueInputBuffer, this);
    msg->setSize("index", bufferIndex);
    msg->setSize("offset", 0);
    msg->setSize("size", csd->size());
    msg->setInt64("timeUs", 0LL);
    msg->setInt32("flags", BUFFER_FLAG_CODECCONFIG);
    msg->setPointer("errorDetailMsg", &errorDetailMsg);
    if (c2Buffer) {
        sp<WrapperObject<std::shared_ptr<C2Buffer>>> obj{
            new WrapperObject<std::shared_ptr<C2Buffer>>{c2Buffer}};
        msg->setObject("c2buffer", obj);
        msg->setMessage("tunings", new AMessage);
    } else if (memory) {
        sp<WrapperObject<sp<hardware::HidlMemory>>> obj{
            new WrapperObject<sp<hardware::HidlMemory>>{memory}};
        msg->setObject("memory", obj);
        msg->setMessage("tunings", new AMessage);
    }

    return onQueueInputBuffer(msg);
}

void MediaCodec::setState(State newState) {
    if (newState == INITIALIZED || newState == UNINITIALIZED) {
        delete mSoftRenderer;
        mSoftRenderer = NULL;

        if ( mCrypto != NULL ) {
            ALOGV("setState: ~mCrypto: %p (%d)",
                    mCrypto.get(), (mCrypto != NULL ? mCrypto->getStrongCount() : 0));
        }
        mCrypto.clear();
        mDescrambler.clear();
        handleSetSurface(NULL);

        mInputFormat.clear();
        mOutputFormat.clear();
        mFlags &= ~kFlagOutputFormatChanged;
        mFlags &= ~kFlagOutputBuffersChanged;
        mFlags &= ~kFlagStickyError;
        mFlags &= ~kFlagIsEncoder;
        mFlags &= ~kFlagIsAsync;
        mStickyError = OK;

        mActivityNotify.clear();
        mCallback.clear();
    }

    if (newState == UNINITIALIZED) {
        // return any straggling buffers, e.g. if we got here on an error
        returnBuffersToCodec();

        // The component is gone, mediaserver's probably back up already
        // but should definitely be back up should we try to instantiate
        // another component.. and the cycle continues.
        mFlags &= ~kFlagSawMediaServerDie;
    }

    mState = newState;

    if (mBatteryChecker != nullptr) {
        mBatteryChecker->setExecuting(isExecuting());
    }

    cancelPendingDequeueOperations();
}

void MediaCodec::returnBuffersToCodec(bool isReclaim) {
    returnBuffersToCodecOnPort(kPortIndexInput, isReclaim);
    returnBuffersToCodecOnPort(kPortIndexOutput, isReclaim);
}

void MediaCodec::returnBuffersToCodecOnPort(int32_t portIndex, bool isReclaim) {
    CHECK(portIndex == kPortIndexInput || portIndex == kPortIndexOutput);
    Mutex::Autolock al(mBufferLock);

    if (portIndex == kPortIndexInput) {
        mLeftover.clear();
    }
    for (size_t i = 0; i < mPortBuffers[portIndex].size(); ++i) {
        BufferInfo *info = &mPortBuffers[portIndex][i];

        if (info->mData != nullptr) {
            sp<MediaCodecBuffer> buffer = info->mData;
            if (isReclaim && info->mOwnedByClient) {
                ALOGD("port %d buffer %zu still owned by client when codec is reclaimed",
                        portIndex, i);
            } else {
                info->mOwnedByClient = false;
                info->mData.clear();
            }
            mBufferChannel->discardBuffer(buffer);
        }
    }

    mAvailPortBuffers[portIndex].clear();
}

size_t MediaCodec::updateBuffers(
        int32_t portIndex, const sp<AMessage> &msg) {
    CHECK(portIndex == kPortIndexInput || portIndex == kPortIndexOutput);
    size_t index;
    CHECK(msg->findSize("index", &index));
    sp<RefBase> obj;
    CHECK(msg->findObject("buffer", &obj));
    sp<MediaCodecBuffer> buffer = static_cast<MediaCodecBuffer *>(obj.get());

    {
        Mutex::Autolock al(mBufferLock);
        if (mPortBuffers[portIndex].size() <= index) {
            mPortBuffers[portIndex].resize(align(index + 1, kNumBuffersAlign));
        }
        mPortBuffers[portIndex][index].mData = buffer;
    }
    mAvailPortBuffers[portIndex].push_back(index);

    return index;
}

status_t MediaCodec::onQueueInputBuffer(const sp<AMessage> &msg) {
    size_t index;
    size_t offset;
    size_t size;
    int64_t timeUs;
    uint32_t flags;
    CHECK(msg->findSize("index", &index));
    CHECK(msg->findInt64("timeUs", &timeUs));
    CHECK(msg->findInt32("flags", (int32_t *)&flags));
    std::shared_ptr<C2Buffer> c2Buffer;
    sp<hardware::HidlMemory> memory;
    sp<RefBase> obj;
    if (msg->findObject("c2buffer", &obj)) {
        CHECK(obj);
        c2Buffer = static_cast<WrapperObject<std::shared_ptr<C2Buffer>> *>(obj.get())->value;
    } else if (msg->findObject("memory", &obj)) {
        CHECK(obj);
        memory = static_cast<WrapperObject<sp<hardware::HidlMemory>> *>(obj.get())->value;
        CHECK(msg->findSize("offset", &offset));
    } else {
        CHECK(msg->findSize("offset", &offset));
    }
    const CryptoPlugin::SubSample *subSamples;
    size_t numSubSamples;
    const uint8_t *key;
    const uint8_t *iv;
    CryptoPlugin::Mode mode = CryptoPlugin::kMode_Unencrypted;

    // We allow the simpler queueInputBuffer API to be used even in
    // secure mode, by fabricating a single unencrypted subSample.
    CryptoPlugin::SubSample ss;
    CryptoPlugin::Pattern pattern;

    if (msg->findSize("size", &size)) {
        if (hasCryptoOrDescrambler()) {
            ss.mNumBytesOfClearData = size;
            ss.mNumBytesOfEncryptedData = 0;

            subSamples = &ss;
            numSubSamples = 1;
            key = NULL;
            iv = NULL;
            pattern.mEncryptBlocks = 0;
            pattern.mSkipBlocks = 0;
        }
    } else if (!c2Buffer) {
        if (!hasCryptoOrDescrambler()) {
            ALOGE("[%s] queuing secure buffer without mCrypto or mDescrambler!",
                    mComponentName.c_str());
            return -EINVAL;
        }

        CHECK(msg->findPointer("subSamples", (void **)&subSamples));
        CHECK(msg->findSize("numSubSamples", &numSubSamples));
        CHECK(msg->findPointer("key", (void **)&key));
        CHECK(msg->findPointer("iv", (void **)&iv));
        CHECK(msg->findInt32("encryptBlocks", (int32_t *)&pattern.mEncryptBlocks));
        CHECK(msg->findInt32("skipBlocks", (int32_t *)&pattern.mSkipBlocks));

        int32_t tmp;
        CHECK(msg->findInt32("mode", &tmp));

        mode = (CryptoPlugin::Mode)tmp;

        size = 0;
        for (size_t i = 0; i < numSubSamples; ++i) {
            size += subSamples[i].mNumBytesOfClearData;
            size += subSamples[i].mNumBytesOfEncryptedData;
        }
    }

    if (index >= mPortBuffers[kPortIndexInput].size()) {
        return -ERANGE;
    }

    BufferInfo *info = &mPortBuffers[kPortIndexInput][index];
    sp<MediaCodecBuffer> buffer = info->mData;

    if (c2Buffer || memory) {
        sp<AMessage> tunings;
        CHECK(msg->findMessage("tunings", &tunings));
        onSetParameters(tunings);

        status_t err = OK;
        if (c2Buffer) {
            err = mBufferChannel->attachBuffer(c2Buffer, buffer);
        } else if (memory) {
            err = mBufferChannel->attachEncryptedBuffer(
                    memory, (mFlags & kFlagIsSecure), key, iv, mode, pattern,
                    offset, subSamples, numSubSamples, buffer);
        } else {
            err = UNKNOWN_ERROR;
        }

        if (err == OK && !buffer->asC2Buffer()
                && c2Buffer && c2Buffer->data().type() == C2BufferData::LINEAR) {
            C2ConstLinearBlock block{c2Buffer->data().linearBlocks().front()};
            if (block.size() > buffer->size()) {
                C2ConstLinearBlock leftover = block.subBlock(
                        block.offset() + buffer->size(), block.size() - buffer->size());
                sp<WrapperObject<std::shared_ptr<C2Buffer>>> obj{
                    new WrapperObject<std::shared_ptr<C2Buffer>>{
                        C2Buffer::CreateLinearBuffer(leftover)}};
                msg->setObject("c2buffer", obj);
                mLeftover.push_front(msg);
                // Not sending EOS if we have leftovers
                flags &= ~BUFFER_FLAG_EOS;
            }
        }

        offset = buffer->offset();
        size = buffer->size();
        if (err != OK) {
            return err;
        }
    }

    if (buffer == nullptr || !info->mOwnedByClient) {
        return -EACCES;
    }

    if (offset + size > buffer->capacity()) {
        return -EINVAL;
    }

    buffer->setRange(offset, size);
    buffer->meta()->setInt64("timeUs", timeUs);
    if (flags & BUFFER_FLAG_EOS) {
        buffer->meta()->setInt32("eos", true);
    }

    if (flags & BUFFER_FLAG_CODECCONFIG) {
        buffer->meta()->setInt32("csd", true);
    }

    status_t err = OK;
    if (hasCryptoOrDescrambler() && !c2Buffer && !memory) {
        AString *errorDetailMsg;
        CHECK(msg->findPointer("errorDetailMsg", (void **)&errorDetailMsg));
        // Notify mCrypto of video resolution changes
        if (mTunneled && mCrypto != NULL) {
            int32_t width, height;
            if (mInputFormat->findInt32("width", &width) &&
                mInputFormat->findInt32("height", &height) && width > 0 && height > 0) {
                if (width != mTunneledInputWidth || height != mTunneledInputHeight) {
                    mTunneledInputWidth = width;
                    mTunneledInputHeight = height;
                    mCrypto->notifyResolution(width, height);
                }
            }
        }
        err = mBufferChannel->queueSecureInputBuffer(
                buffer,
                (mFlags & kFlagIsSecure),
                key,
                iv,
                mode,
                pattern,
                subSamples,
                numSubSamples,
                errorDetailMsg);
        if (err != OK) {
            mediametrics_setInt32(mMetricsHandle, kCodecQueueSecureInputBufferError, err);
            ALOGW("Log queueSecureInputBuffer error: %d", err);
        }
    } else {
        err = mBufferChannel->queueInputBuffer(buffer);
        if (err != OK) {
            mediametrics_setInt32(mMetricsHandle, kCodecQueueInputBufferError, err);
            ALOGW("Log queueInputBuffer error: %d", err);
        }
    }

    if (err == OK) {
        // synchronization boundary for getBufferAndFormat
        Mutex::Autolock al(mBufferLock);
        info->mOwnedByClient = false;
        info->mData.clear();

        statsBufferSent(timeUs);
    }

    return err;
}

status_t MediaCodec::handleLeftover(size_t index) {
    if (mLeftover.empty()) {
        return OK;
    }
    sp<AMessage> msg = mLeftover.front();
    mLeftover.pop_front();
    msg->setSize("index", index);
    return onQueueInputBuffer(msg);
}

//static
size_t MediaCodec::CreateFramesRenderedMessage(
        const std::list<FrameRenderTracker::Info> &done, sp<AMessage> &msg) {
    size_t index = 0;

    for (std::list<FrameRenderTracker::Info>::const_iterator it = done.cbegin();
            it != done.cend(); ++it) {
        if (it->getRenderTimeNs() < 0) {
            continue; // dropped frame from tracking
        }
        msg->setInt64(AStringPrintf("%zu-media-time-us", index).c_str(), it->getMediaTimeUs());
        msg->setInt64(AStringPrintf("%zu-system-nano", index).c_str(), it->getRenderTimeNs());
        ++index;
    }
    return index;
}

status_t MediaCodec::onReleaseOutputBuffer(const sp<AMessage> &msg) {
    size_t index;
    CHECK(msg->findSize("index", &index));

    int32_t render;
    if (!msg->findInt32("render", &render)) {
        render = 0;
    }

    if (!isExecuting()) {
        return -EINVAL;
    }

    if (index >= mPortBuffers[kPortIndexOutput].size()) {
        return -ERANGE;
    }

    BufferInfo *info = &mPortBuffers[kPortIndexOutput][index];

    if (info->mData == nullptr || !info->mOwnedByClient) {
        return -EACCES;
    }

    // synchronization boundary for getBufferAndFormat
    sp<MediaCodecBuffer> buffer;
    {
        Mutex::Autolock al(mBufferLock);
        info->mOwnedByClient = false;
        buffer = info->mData;
        info->mData.clear();
    }

    if (render && buffer->size() != 0) {
        int64_t mediaTimeUs = -1;
        buffer->meta()->findInt64("timeUs", &mediaTimeUs);

        int64_t renderTimeNs = 0;
        if (!msg->findInt64("timestampNs", &renderTimeNs)) {
            // use media timestamp if client did not request a specific render timestamp
            ALOGV("using buffer PTS of %lld", (long long)mediaTimeUs);
            renderTimeNs = mediaTimeUs * 1000;
        }

        if (mSoftRenderer != NULL) {
            std::list<FrameRenderTracker::Info> doneFrames = mSoftRenderer->render(
                    buffer->data(), buffer->size(), mediaTimeUs, renderTimeNs,
                    mPortBuffers[kPortIndexOutput].size(), buffer->format());

            // if we are running, notify rendered frames
            if (!doneFrames.empty() && mState == STARTED && mOnFrameRenderedNotification != NULL) {
                sp<AMessage> notify = mOnFrameRenderedNotification->dup();
                sp<AMessage> data = new AMessage;
                if (CreateFramesRenderedMessage(doneFrames, data)) {
                    notify->setMessage("data", data);
                    notify->post();
                }
            }
        }
        status_t err = mBufferChannel->renderOutputBuffer(buffer, renderTimeNs);

        if (err == NO_INIT) {
            ALOGE("rendering to non-initilized(obsolete) surface");
            return err;
        }
        if (err != OK) {
            ALOGI("rendring output error %d", err);
        }
    } else {
        mBufferChannel->discardBuffer(buffer);
    }

    return OK;
}

MediaCodec::BufferInfo *MediaCodec::peekNextPortBuffer(int32_t portIndex) {
    CHECK(portIndex == kPortIndexInput || portIndex == kPortIndexOutput);

    List<size_t> *availBuffers = &mAvailPortBuffers[portIndex];

    if (availBuffers->empty()) {
        return nullptr;
    }

    return &mPortBuffers[portIndex][*availBuffers->begin()];
}

ssize_t MediaCodec::dequeuePortBuffer(int32_t portIndex) {
    CHECK(portIndex == kPortIndexInput || portIndex == kPortIndexOutput);

    BufferInfo *info = peekNextPortBuffer(portIndex);
    if (!info) {
        return -EAGAIN;
    }

    List<size_t> *availBuffers = &mAvailPortBuffers[portIndex];
    size_t index = *availBuffers->begin();
    CHECK_EQ(info, &mPortBuffers[portIndex][index]);
    availBuffers->erase(availBuffers->begin());

    CHECK(!info->mOwnedByClient);
    {
        Mutex::Autolock al(mBufferLock);
        info->mOwnedByClient = true;

        // set image-data
        if (info->mData->format() != NULL) {
            sp<ABuffer> imageData;
            if (info->mData->format()->findBuffer("image-data", &imageData)) {
                info->mData->meta()->setBuffer("image-data", imageData);
            }
            int32_t left, top, right, bottom;
            if (info->mData->format()->findRect("crop", &left, &top, &right, &bottom)) {
                info->mData->meta()->setRect("crop-rect", left, top, right, bottom);
            }
        }
    }

    return index;
}

status_t MediaCodec::connectToSurface(const sp<Surface> &surface) {
    status_t err = OK;
    if (surface != NULL) {
        uint64_t oldId, newId;
        if (mSurface != NULL
                && surface->getUniqueId(&newId) == NO_ERROR
                && mSurface->getUniqueId(&oldId) == NO_ERROR
                && newId == oldId) {
            ALOGI("[%s] connecting to the same surface. Nothing to do.", mComponentName.c_str());
            return ALREADY_EXISTS;
        }

        err = nativeWindowConnect(surface.get(), "connectToSurface");
        if (err == OK) {
            // Require a fresh set of buffers after each connect by using a unique generation
            // number. Rely on the fact that max supported process id by Linux is 2^22.
            // PID is never 0 so we don't have to worry that we use the default generation of 0.
            // TODO: come up with a unique scheme if other producers also set the generation number.
            static uint32_t mSurfaceGeneration = 0;
            uint32_t generation = (getpid() << 10) | (++mSurfaceGeneration & ((1 << 10) - 1));
            surface->setGenerationNumber(generation);
            ALOGI("[%s] setting surface generation to %u", mComponentName.c_str(), generation);

            // HACK: clear any free buffers. Remove when connect will automatically do this.
            // This is needed as the consumer may be holding onto stale frames that it can reattach
            // to this surface after disconnect/connect, and those free frames would inherit the new
            // generation number. Disconnecting after setting a unique generation prevents this.
            nativeWindowDisconnect(surface.get(), "connectToSurface(reconnect)");
            err = nativeWindowConnect(surface.get(), "connectToSurface(reconnect)");
        }

        if (err != OK) {
            ALOGE("nativeWindowConnect returned an error: %s (%d)", strerror(-err), err);
        } else {
            if (!mAllowFrameDroppingBySurface) {
                disableLegacyBufferDropPostQ(surface);
            }
        }
    }
    // do not return ALREADY_EXISTS unless surfaces are the same
    return err == ALREADY_EXISTS ? BAD_VALUE : err;
}

status_t MediaCodec::disconnectFromSurface() {
    status_t err = OK;
    if (mSurface != NULL) {
        // Resetting generation is not technically needed, but there is no need to keep it either
        mSurface->setGenerationNumber(0);
        err = nativeWindowDisconnect(mSurface.get(), "disconnectFromSurface");
        if (err != OK) {
            ALOGW("nativeWindowDisconnect returned an error: %s (%d)", strerror(-err), err);
        }
        // assume disconnected even on error
        mSurface.clear();
    }
    return err;
}

status_t MediaCodec::handleSetSurface(const sp<Surface> &surface) {
    status_t err = OK;
    if (mSurface != NULL) {
        (void)disconnectFromSurface();
    }
    if (surface != NULL) {
        err = connectToSurface(surface);
        if (err == OK) {
            mSurface = surface;
        }
    }
    return err;
}

void MediaCodec::onInputBufferAvailable() {
    int32_t index;
    while ((index = dequeuePortBuffer(kPortIndexInput)) >= 0) {
        sp<AMessage> msg = mCallback->dup();
        msg->setInt32("callbackID", CB_INPUT_AVAILABLE);
        msg->setInt32("index", index);
        msg->post();
    }
}

void MediaCodec::onOutputBufferAvailable() {
    int32_t index;
    while ((index = dequeuePortBuffer(kPortIndexOutput)) >= 0) {
        const sp<MediaCodecBuffer> &buffer =
            mPortBuffers[kPortIndexOutput][index].mData;
        sp<AMessage> msg = mCallback->dup();
        msg->setInt32("callbackID", CB_OUTPUT_AVAILABLE);
        msg->setInt32("index", index);
        msg->setSize("offset", buffer->offset());
        msg->setSize("size", buffer->size());

        int64_t timeUs;
        CHECK(buffer->meta()->findInt64("timeUs", &timeUs));

        msg->setInt64("timeUs", timeUs);

        int32_t flags;
        CHECK(buffer->meta()->findInt32("flags", &flags));

        msg->setInt32("flags", flags);

        statsBufferReceived(timeUs, buffer);

        msg->post();
    }
}

void MediaCodec::onError(status_t err, int32_t actionCode, const char *detail) {
    if (mCallback != NULL) {
        sp<AMessage> msg = mCallback->dup();
        msg->setInt32("callbackID", CB_ERROR);
        msg->setInt32("err", err);
        msg->setInt32("actionCode", actionCode);

        if (detail != NULL) {
            msg->setString("detail", detail);
        }

        msg->post();
    }
}

void MediaCodec::onOutputFormatChanged() {
    if (mCallback != NULL) {
        sp<AMessage> msg = mCallback->dup();
        msg->setInt32("callbackID", CB_OUTPUT_FORMAT_CHANGED);
        msg->setMessage("format", mOutputFormat);
        msg->post();
    }
}

void MediaCodec::postActivityNotificationIfPossible() {
    if (mActivityNotify == NULL) {
        return;
    }

    bool isErrorOrOutputChanged =
            (mFlags & (kFlagStickyError
                    | kFlagOutputBuffersChanged
                    | kFlagOutputFormatChanged));

    if (isErrorOrOutputChanged
            || !mAvailPortBuffers[kPortIndexInput].empty()
            || !mAvailPortBuffers[kPortIndexOutput].empty()) {
        mActivityNotify->setInt32("input-buffers",
                mAvailPortBuffers[kPortIndexInput].size());

        if (isErrorOrOutputChanged) {
            // we want consumer to dequeue as many times as it can
            mActivityNotify->setInt32("output-buffers", INT32_MAX);
        } else {
            mActivityNotify->setInt32("output-buffers",
                    mAvailPortBuffers[kPortIndexOutput].size());
        }
        mActivityNotify->post();
        mActivityNotify.clear();
    }
}

status_t MediaCodec::setParameters(const sp<AMessage> &params) {
    sp<AMessage> msg = new AMessage(kWhatSetParameters, this);
    msg->setMessage("params", params);

    sp<AMessage> response;
    return PostAndAwaitResponse(msg, &response);
}

status_t MediaCodec::onSetParameters(const sp<AMessage> &params) {
    updateLowLatency(params);
    mapFormat(mComponentName, params, nullptr, false);
    updateTunnelPeek(params);
    mCodec->signalSetParameters(params);

    return OK;
}

status_t MediaCodec::amendOutputFormatWithCodecSpecificData(
        const sp<MediaCodecBuffer> &buffer) {
    AString mime;
    CHECK(mOutputFormat->findString("mime", &mime));

    if (!strcasecmp(mime.c_str(), MEDIA_MIMETYPE_VIDEO_AVC)) {
        // Codec specific data should be SPS and PPS in a single buffer,
        // each prefixed by a startcode (0x00 0x00 0x00 0x01).
        // We separate the two and put them into the output format
        // under the keys "csd-0" and "csd-1".

        unsigned csdIndex = 0;

        const uint8_t *data = buffer->data();
        size_t size = buffer->size();

        const uint8_t *nalStart;
        size_t nalSize;
        while (getNextNALUnit(&data, &size, &nalStart, &nalSize, true) == OK) {
            sp<ABuffer> csd = new ABuffer(nalSize + 4);
            memcpy(csd->data(), "\x00\x00\x00\x01", 4);
            memcpy(csd->data() + 4, nalStart, nalSize);

            mOutputFormat->setBuffer(
                    AStringPrintf("csd-%u", csdIndex).c_str(), csd);

            ++csdIndex;
        }

        if (csdIndex != 2) {
            return ERROR_MALFORMED;
        }
    } else {
        // For everything else we just stash the codec specific data into
        // the output format as a single piece of csd under "csd-0".
        sp<ABuffer> csd = new ABuffer(buffer->size());
        memcpy(csd->data(), buffer->data(), buffer->size());
        csd->setRange(0, buffer->size());
        mOutputFormat->setBuffer("csd-0", csd);
    }

    return OK;
}

void MediaCodec::postPendingRepliesAndDeferredMessages(
        std::string origin, status_t err /* = OK */) {
    sp<AMessage> response{new AMessage};
    if (err != OK) {
        response->setInt32("err", err);
    }
    postPendingRepliesAndDeferredMessages(origin, response);
}

void MediaCodec::postPendingRepliesAndDeferredMessages(
        std::string origin, const sp<AMessage> &response) {
    LOG_ALWAYS_FATAL_IF(
            !mReplyID,
            "postPendingRepliesAndDeferredMessages: mReplyID == null, from %s following %s",
            origin.c_str(),
            mLastReplyOrigin.c_str());
    mLastReplyOrigin = origin;
    response->postReply(mReplyID);
    mReplyID.clear();
    ALOGV_IF(!mDeferredMessages.empty(),
            "posting %zu deferred messages", mDeferredMessages.size());
    for (sp<AMessage> msg : mDeferredMessages) {
        msg->post();
    }
    mDeferredMessages.clear();
}

std::string MediaCodec::stateString(State state) {
    const char *rval = NULL;
    char rawbuffer[16]; // room for "%d"

    switch (state) {
        case UNINITIALIZED: rval = "UNINITIALIZED"; break;
        case INITIALIZING: rval = "INITIALIZING"; break;
        case INITIALIZED: rval = "INITIALIZED"; break;
        case CONFIGURING: rval = "CONFIGURING"; break;
        case CONFIGURED: rval = "CONFIGURED"; break;
        case STARTING: rval = "STARTING"; break;
        case STARTED: rval = "STARTED"; break;
        case FLUSHING: rval = "FLUSHING"; break;
        case FLUSHED: rval = "FLUSHED"; break;
        case STOPPING: rval = "STOPPING"; break;
        case RELEASING: rval = "RELEASING"; break;
        default:
            snprintf(rawbuffer, sizeof(rawbuffer), "%d", state);
            rval = rawbuffer;
            break;
    }
    return rval;
}

// static
status_t MediaCodec::CanFetchLinearBlock(
        const std::vector<std::string> &names, bool *isCompatible) {
    *isCompatible = false;
    if (names.size() == 0) {
        *isCompatible = true;
        return OK;
    }
    const CodecListCache &cache = GetCodecListCache();
    for (const std::string &name : names) {
        auto it = cache.mCodecInfoMap.find(name);
        if (it == cache.mCodecInfoMap.end()) {
            return NAME_NOT_FOUND;
        }
        const char *owner = it->second->getOwnerName();
        if (owner == nullptr || strncmp(owner, "default", 8) == 0) {
            *isCompatible = false;
            return OK;
        } else if (strncmp(owner, "codec2::", 8) != 0) {
            return NAME_NOT_FOUND;
        }
    }
    return CCodec::CanFetchLinearBlock(names, kDefaultReadWriteUsage, isCompatible);
}

// static
std::shared_ptr<C2LinearBlock> MediaCodec::FetchLinearBlock(
        size_t capacity, const std::vector<std::string> &names) {
    return CCodec::FetchLinearBlock(capacity, kDefaultReadWriteUsage, names);
}

// static
status_t MediaCodec::CanFetchGraphicBlock(
        const std::vector<std::string> &names, bool *isCompatible) {
    *isCompatible = false;
    if (names.size() == 0) {
        *isCompatible = true;
        return OK;
    }
    const CodecListCache &cache = GetCodecListCache();
    for (const std::string &name : names) {
        auto it = cache.mCodecInfoMap.find(name);
        if (it == cache.mCodecInfoMap.end()) {
            return NAME_NOT_FOUND;
        }
        const char *owner = it->second->getOwnerName();
        if (owner == nullptr || strncmp(owner, "default", 8) == 0) {
            *isCompatible = false;
            return OK;
        } else if (strncmp(owner, "codec2.", 7) != 0) {
            return NAME_NOT_FOUND;
        }
    }
    return CCodec::CanFetchGraphicBlock(names, isCompatible);
}

// static
std::shared_ptr<C2GraphicBlock> MediaCodec::FetchGraphicBlock(
        int32_t width,
        int32_t height,
        int32_t format,
        uint64_t usage,
        const std::vector<std::string> &names) {
    return CCodec::FetchGraphicBlock(width, height, format, usage, names);
}

}  // namespace android<|MERGE_RESOLUTION|>--- conflicted
+++ resolved
@@ -3073,9 +3073,6 @@
 
                 case kWhatFirstTunnelFrameReady:
                 {
-<<<<<<< HEAD
-                    if (mState == STARTED && mOnFirstTunnelFrameReadyNotification != nullptr) {
-=======
                     if (mState != STARTED) {
                         break;
                     }
@@ -3102,7 +3099,6 @@
                     }
 
                     if (mOnFirstTunnelFrameReadyNotification != nullptr) {
->>>>>>> 0e7d8739
                         sp<AMessage> notify = mOnFirstTunnelFrameReadyNotification->dup();
                         notify->setMessage("data", msg);
                         notify->post();
