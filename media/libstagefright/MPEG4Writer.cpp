--- conflicted
+++ resolved
@@ -1781,12 +1781,7 @@
 
     void *dummy;
     pthread_join(mThread, &dummy);
-<<<<<<< HEAD
-    status_t err = (status_t) dummy;
-=======
-
     status_t err = static_cast<status_t>(reinterpret_cast<uintptr_t>(dummy));
->>>>>>> 566be7c3
 
     ALOGD("%s track stopped", mIsAudio? "Audio": "Video");
     return err;
