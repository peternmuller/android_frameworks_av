/*
 * Copyright (C) 2009 The Android Open Source Project
 *
 * Licensed under the Apache License, Version 2.0 (the "License");
 * you may not use this file except in compliance with the License.
 * You may obtain a copy of the License at
 *
 *      http://www.apache.org/licenses/LICENSE-2.0
 *
 * Unless required by applicable law or agreed to in writing, software
 * distributed under the License is distributed on an "AS IS" BASIS,
 * WITHOUT WARRANTIES OR CONDITIONS OF ANY KIND, either express or implied.
 * See the License for the specific language governing permissions and
 * limitations under the License.
 */

//#define LOG_NDEBUG 0
#define LOG_TAG "MPEG4Writer"

#include <algorithm>

#include <arpa/inet.h>
#include <fcntl.h>
#include <inttypes.h>
#include <pthread.h>
#include <sys/prctl.h>
#include <sys/stat.h>
#include <sys/types.h>
#include <unistd.h>

#include <utils/Log.h>

#include <functional>

#include <media/MediaSource.h>
#include <media/stagefright/foundation/ADebug.h>
#include <media/stagefright/foundation/AMessage.h>
#include <media/stagefright/foundation/AUtils.h>
#include <media/stagefright/foundation/ByteUtils.h>
#include <media/stagefright/foundation/ColorUtils.h>
#include <media/stagefright/foundation/avc_utils.h>
#include <media/stagefright/MPEG4Writer.h>
#include <media/stagefright/MediaBuffer.h>
#include <media/stagefright/MetaData.h>
#include <media/stagefright/MediaDefs.h>
#include <media/stagefright/MediaErrors.h>
#include <media/stagefright/Utils.h>
#include <media/mediarecorder.h>
#include <cutils/properties.h>

#include "include/ESDS.h"
#include "include/HevcUtils.h"

#include <stagefright/AVExtensions.h>

#ifndef __predict_false
#define __predict_false(exp) __builtin_expect((exp) != 0, 0)
#endif

#define WARN_UNLESS(condition, message, ...) \
( (__predict_false(condition)) ? false : ({ \
    ALOGW("Condition %s failed "  message, #condition, ##__VA_ARGS__); \
    true; \
}))

namespace android {

static const int64_t kMinStreamableFileSizeInBytes = 5 * 1024 * 1024;
static const int64_t kMax32BitFileSize = 0x00ffffffffLL; // 2^32-1 : max FAT32
                                                         // filesystem file size
                                                         // used by most SD cards
static const uint8_t kNalUnitTypeSeqParamSet = 0x07;
static const uint8_t kNalUnitTypePicParamSet = 0x08;
static const int64_t kInitialDelayTimeUs     = 700000LL;
static const int64_t kMaxMetadataSize = 0x4000000LL;   // 64MB max per-frame metadata size
static const nsecs_t kWaitDuration = 500000000LL; //500msec   ~15frames delay

static const char kMetaKey_Version[]    = "com.android.version";
static const char kMetaKey_Manufacturer[]      = "com.android.manufacturer";
static const char kMetaKey_Model[]      = "com.android.model";

#ifdef SHOW_BUILD
static const char kMetaKey_Build[]      = "com.android.build";
#endif
static const char kMetaKey_CaptureFps[] = "com.android.capture.fps";
static const char kMetaKey_TemporalLayerCount[] = "com.android.video.temporal_layers_count";

static const int kTimestampDebugCount = 10;
static const int kItemIdBase = 10000;
static const char kExifHeader[] = {'E', 'x', 'i', 'f', '\0', '\0'};
static const int32_t kTiffHeaderOffset = htonl(sizeof(kExifHeader));

static const uint8_t kMandatoryHevcNalUnitTypes[3] = {
    kHevcNalUnitTypeVps,
    kHevcNalUnitTypeSps,
    kHevcNalUnitTypePps,
};
static const uint8_t kHevcNalUnitTypes[5] = {
    kHevcNalUnitTypeVps,
    kHevcNalUnitTypeSps,
    kHevcNalUnitTypePps,
    kHevcNalUnitTypePrefixSei,
    kHevcNalUnitTypeSuffixSei,
};
/* uncomment to include build in meta */
//#define SHOW_MODEL_BUILD 1

class MPEG4Writer::Track {
public:
    Track(MPEG4Writer *owner, const sp<MediaSource> &source, size_t trackId);

    ~Track();

    status_t start(MetaData *params);
    status_t stop(bool stopSource = true);
    status_t pause();
    bool reachedEOS();

    int64_t getDurationUs() const;
    int64_t getEstimatedTrackSizeBytes() const;
    int32_t getMetaSizeIncrease(int32_t angle, int32_t trackCount) const;
    void writeTrackHeader(bool use32BitOffset = true);
    int64_t getMinCttsOffsetTimeUs();
    void bufferChunk(int64_t timestampUs);
    bool isAvc() const { return mIsAvc; }
    bool isHevc() const { return mIsHevc; }
    bool isHeic() const { return mIsHeic; }
    bool isAudio() const { return mIsAudio; }
    bool isMPEG4() const { return mIsMPEG4; }
    bool isExifData(const MediaBufferBase *buffer) const;
    bool usePrefix() const { return (mIsAvc || mIsHevc || mIsHeic) && !mNalLengthBitstream; }
    void addChunkOffset(off64_t offset);
    void addItemOffsetAndSize(off64_t offset, size_t size, bool isExif);
    void flushItemRefs();
    int32_t getTrackId() const { return mTrackId; }
    status_t dump(int fd, const Vector<String16>& args) const;
    static const char *getFourCCForMime(const char *mime);
    const char *getTrackType() const;
    void resetInternal();

private:
    enum {
        // TODO: need to increase this considering the bug
        // about camera app not sending video frames continuously?
        kMaxCttsOffsetTimeUs = 1000000LL,  // 1 second
        kSampleArraySize = 1000,
    };

    // A helper class to handle faster write box with table entries
    template<class TYPE, unsigned ENTRY_SIZE>
    // ENTRY_SIZE: # of values in each entry
    struct ListTableEntries {
        static_assert(ENTRY_SIZE > 0, "ENTRY_SIZE must be positive");
        ListTableEntries(uint32_t elementCapacity)
            : mElementCapacity(elementCapacity),
            mTotalNumTableEntries(0),
            mNumValuesInCurrEntry(0),
            mCurrTableEntriesElement(NULL) {
            CHECK_GT(mElementCapacity, 0u);
            // Ensure no integer overflow on allocation in add().
            CHECK_LT(ENTRY_SIZE, UINT32_MAX / mElementCapacity);
        }

        // Free the allocated memory.
        ~ListTableEntries() {
            while (!mTableEntryList.empty()) {
                typename List<TYPE *>::iterator it = mTableEntryList.begin();
                delete[] (*it);
                mTableEntryList.erase(it);
            }
        }

        // Replace the value at the given position by the given value.
        // There must be an existing value at the given position.
        // @arg value must be in network byte order
        // @arg pos location the value must be in.
        void set(const TYPE& value, uint32_t pos) {
            CHECK_LT(pos, mTotalNumTableEntries * ENTRY_SIZE);

            typename List<TYPE *>::iterator it = mTableEntryList.begin();
            uint32_t iterations = (pos / (mElementCapacity * ENTRY_SIZE));
            while (it != mTableEntryList.end() && iterations > 0) {
                ++it;
                --iterations;
            }
            CHECK(it != mTableEntryList.end());
            CHECK_EQ(iterations, 0u);

            (*it)[(pos % (mElementCapacity * ENTRY_SIZE))] = value;
        }

        // Get the value at the given position by the given value.
        // @arg value the retrieved value at the position in network byte order.
        // @arg pos location the value must be in.
        // @return true if a value is found.
        bool get(TYPE& value, uint32_t pos) const {
            if (pos >= mTotalNumTableEntries * ENTRY_SIZE) {
                return false;
            }

            typename List<TYPE *>::iterator it = mTableEntryList.begin();
            uint32_t iterations = (pos / (mElementCapacity * ENTRY_SIZE));
            while (it != mTableEntryList.end() && iterations > 0) {
                ++it;
                --iterations;
            }
            CHECK(it != mTableEntryList.end());
            CHECK_EQ(iterations, 0u);

            value = (*it)[(pos % (mElementCapacity * ENTRY_SIZE))];
            return true;
        }

        // adjusts all values by |adjust(value)|
        void adjustEntries(
                std::function<void(size_t /* ix */, TYPE(& /* entry */)[ENTRY_SIZE])> update) {
            size_t nEntries = mTotalNumTableEntries + mNumValuesInCurrEntry / ENTRY_SIZE;
            size_t ix = 0;
            for (TYPE *entryArray : mTableEntryList) {
                size_t num = std::min(nEntries, (size_t)mElementCapacity);
                for (size_t i = 0; i < num; ++i) {
                    update(ix++, (TYPE(&)[ENTRY_SIZE])(*entryArray));
                    entryArray += ENTRY_SIZE;
                }
                nEntries -= num;
            }
        }

        // Store a single value.
        // @arg value must be in network byte order.
        void add(const TYPE& value) {
            CHECK_LT(mNumValuesInCurrEntry, mElementCapacity);
            uint32_t nEntries = mTotalNumTableEntries % mElementCapacity;
            uint32_t nValues  = mNumValuesInCurrEntry % ENTRY_SIZE;
            if (nEntries == 0 && nValues == 0) {
                mCurrTableEntriesElement = new TYPE[ENTRY_SIZE * mElementCapacity];
                CHECK(mCurrTableEntriesElement != NULL);
                mTableEntryList.push_back(mCurrTableEntriesElement);
            }

            uint32_t pos = nEntries * ENTRY_SIZE + nValues;
            mCurrTableEntriesElement[pos] = value;

            ++mNumValuesInCurrEntry;
            if ((mNumValuesInCurrEntry % ENTRY_SIZE) == 0) {
                ++mTotalNumTableEntries;
                mNumValuesInCurrEntry = 0;
            }
        }

        // Write out the table entries:
        // 1. the number of entries goes first
        // 2. followed by the values in the table enties in order
        // @arg writer the writer to actual write to the storage
        void write(MPEG4Writer *writer) const {
            CHECK_EQ(mNumValuesInCurrEntry % ENTRY_SIZE, 0u);
            uint32_t nEntries = mTotalNumTableEntries;
            writer->writeInt32(nEntries);
            for (typename List<TYPE *>::iterator it = mTableEntryList.begin();
                it != mTableEntryList.end(); ++it) {
                CHECK_GT(nEntries, 0u);
                if (nEntries >= mElementCapacity) {
                    writer->write(*it, sizeof(TYPE) * ENTRY_SIZE, mElementCapacity);
                    nEntries -= mElementCapacity;
                } else {
                    writer->write(*it, sizeof(TYPE) * ENTRY_SIZE, nEntries);
                    break;
                }
            }
        }

        // Return the number of entries in the table.
        uint32_t count() const { return mTotalNumTableEntries; }

    private:
        uint32_t         mElementCapacity;  // # entries in an element
        uint32_t         mTotalNumTableEntries;
        uint32_t         mNumValuesInCurrEntry;  // up to ENTRY_SIZE
        TYPE             *mCurrTableEntriesElement;
        mutable List<TYPE *>     mTableEntryList;

        DISALLOW_EVIL_CONSTRUCTORS(ListTableEntries);
    };



    MPEG4Writer *mOwner;
    sp<MetaData> mMeta;
    sp<MediaSource> mSource;
    volatile bool mDone;
    volatile bool mPaused;
    volatile bool mResumed;
    volatile bool mStarted;
    bool mIsAvc;
    bool mIsHevc;
    bool mIsAudio;
    bool mIsVideo;
    bool mIsHeic;
    bool mIsMPEG4;
    bool mGotStartKeyFrame;
    bool mIsMalformed;
    int32_t mTrackId;
    int64_t mTrackDurationUs;
    int64_t mMaxChunkDurationUs;
    int64_t mLastDecodingTimeUs;
    int32_t mNalLengthBitstream;

    int64_t mEstimatedTrackSizeBytes;
    int64_t mMdatSizeBytes;
    int32_t mTimeScale;

    pthread_t mThread;


    List<MediaBuffer *> mChunkSamples;

    bool                mSamplesHaveSameSize;
    ListTableEntries<uint32_t, 1> *mStszTableEntries;

    ListTableEntries<uint32_t, 1> *mStcoTableEntries;
    ListTableEntries<off64_t, 1> *mCo64TableEntries;
    ListTableEntries<uint32_t, 3> *mStscTableEntries;
    ListTableEntries<uint32_t, 1> *mStssTableEntries;
    ListTableEntries<uint32_t, 2> *mSttsTableEntries;
    ListTableEntries<uint32_t, 2> *mCttsTableEntries;
    ListTableEntries<uint32_t, 3> *mElstTableEntries; // 3columns: segDuration, mediaTime, mediaRate

    int64_t mMinCttsOffsetTimeUs;
    int64_t mMinCttsOffsetTicks;
    int64_t mMaxCttsOffsetTicks;

    // Save the last 10 frames' timestamp and frame type for debug.
    struct TimestampDebugHelperEntry {
        int64_t pts;
        int64_t dts;
        std::string frameType;
    };

    std::list<TimestampDebugHelperEntry> mTimestampDebugHelper;

    // Sequence parameter set or picture parameter set
    struct AVCParamSet {
        AVCParamSet(uint16_t length, const uint8_t *data)
            : mLength(length), mData(data) {}

        uint16_t mLength;
        const uint8_t *mData;
    };
    List<AVCParamSet> mSeqParamSets;
    List<AVCParamSet> mPicParamSets;
    uint8_t mProfileIdc;
    uint8_t mProfileCompatible;
    uint8_t mLevelIdc;

    void *mCodecSpecificData;
    size_t mCodecSpecificDataSize;
    bool mGotAllCodecSpecificData;
    bool mTrackingProgressStatus;

    bool mReachedEOS;
    int64_t mStartTimestampUs;
    int64_t mStartTimeRealUs;
    int64_t mFirstSampleTimeRealUs;
    int64_t mPreviousTrackTimeUs;
    int64_t mTrackEveryTimeDurationUs;

    int32_t mRotation;

    Vector<uint16_t> mProperties;
    ItemRefs mDimgRefs;
    ItemRefs mCdscRefs;
    uint16_t mImageItemId;
    int32_t mIsPrimary;
    int32_t mWidth, mHeight;
    int32_t mTileWidth, mTileHeight;
    int32_t mGridRows, mGridCols;
    size_t mNumTiles, mTileIndex;

    // Update the audio track's drift information.
    void updateDriftTime(const sp<MetaData>& meta);

    void dumpTimeStamps();

    int32_t getStartTimeOffsetScaledTime() const;

    static void *ThreadWrapper(void *me);
    status_t threadEntry();

    const uint8_t *parseParamSet(
        const uint8_t *data, size_t length, int type, size_t *paramSetLen);

    status_t copyCodecSpecificData(const uint8_t *data, size_t size, size_t minLength = 0);

    status_t makeAVCCodecSpecificData(const uint8_t *data, size_t size);
    status_t copyAVCCodecSpecificData(const uint8_t *data, size_t size);
    status_t parseAVCCodecSpecificData(const uint8_t *data, size_t size);

    status_t makeHEVCCodecSpecificData(const uint8_t *data, size_t size);
    status_t copyHEVCCodecSpecificData(const uint8_t *data, size_t size);
    status_t parseHEVCCodecSpecificData(
            const uint8_t *data, size_t size, HevcParameterSets &paramSets);

    // Track authoring progress status
    void trackProgressStatus(int64_t timeUs, status_t err = OK);
    void initTrackingProgressStatus(MetaData *params);

    void getCodecSpecificDataFromInputFormatIfPossible();

    // Determine the track time scale
    // If it is an audio track, try to use the sampling rate as
    // the time scale; however, if user chooses the overwrite
    // value, the user-supplied time scale will be used.
    void setTimeScale();

    // Simple validation on the codec specific data
    status_t checkCodecSpecificData() const;

    void updateTrackSizeEstimate();
    void addOneStscTableEntry(size_t chunkId, size_t sampleId);
    void addOneStssTableEntry(size_t sampleId);

    // Duration is time scale based
    void addOneSttsTableEntry(size_t sampleCount, int32_t timescaledDur);
    void addOneCttsTableEntry(size_t sampleCount, int32_t timescaledDur);
    void addOneElstTableEntry(uint32_t segmentDuration, int32_t mediaTime,
        int16_t mediaRate, int16_t mediaRateFraction);

    bool isTrackMalFormed() const;
    void sendTrackSummary(bool hasMultipleTracks);

    // Write the boxes
    void writeStcoBox(bool use32BitOffset);
    void writeStscBox();
    void writeStszBox();
    void writeStssBox();
    void writeSttsBox();
    void writeCttsBox();
    void writeD263Box();
    void writePaspBox();
    void writeAvccBox();
    void writeHvccBox();
    void writeUrlBox();
    void writeDrefBox();
    void writeDinfBox();
    void writeDamrBox();
    void writeMdhdBox(uint32_t now);
    void writeSmhdBox();
    void writeVmhdBox();
    void writeNmhdBox();
    void writeHdlrBox();
    void writeTkhdBox(uint32_t now);
    void writeColrBox();
    void writeMp4aEsdsBox();
    void writeMp4vEsdsBox();
    void writeAudioFourCCBox();
    void writeVideoFourCCBox();
    void writeMetadataFourCCBox();
    void writeStblBox(bool use32BitOffset);
    void writeEdtsBox();

    Track(const Track &);
    Track &operator=(const Track &);

    bool mIsStopping;
    Mutex mTrackCompletionLock;
    Condition mTrackCompletionSignal;
};

MPEG4Writer::MPEG4Writer(int fd) {
    initInternal(fd, true /*isFirstSession*/);
}

MPEG4Writer::~MPEG4Writer() {
    reset();

    while (!mTracks.empty()) {
        List<Track *>::iterator it = mTracks.begin();
        delete *it;
        (*it) = NULL;
        mTracks.erase(it);
    }
    mTracks.clear();

    if (mNextFd != -1) {
        close(mNextFd);
    }
}

void MPEG4Writer::initInternal(int fd, bool isFirstSession) {
    ALOGV("initInternal");
    mFd = dup(fd);
    mNextFd = -1;
    mInitCheck = mFd < 0? NO_INIT: OK;

    mInterleaveDurationUs = 1000000;

    mStartTimestampUs = -1ll;
    mStartTimeOffsetMs = -1;
    mStartTimeOffsetBFramesUs = 0;
    mPaused = false;
    mStarted = false;
    mWriterThreadStarted = false;
    mSendNotify = false;

    // Reset following variables for all the sessions and they will be
    // initialized in start(MetaData *param).
    mIsRealTimeRecording = true;
    mUse4ByteNalLength = true;
    mUse32BitOffset = true;
    mOffset = 0;
    mMdatOffset = 0;
    mInMemoryCache = NULL;
    mInMemoryCacheOffset = 0;
    mInMemoryCacheSize = 0;
    mWriteBoxToMemory = false;
    mFreeBoxOffset = 0;
    mStreamableFile = false;
    mTimeScale = -1;
    mHasFileLevelMeta = false;
    mPrimaryItemId = 0;
    mAssociationEntryCount = 0;
    mNumGrids = 0;
    mHasRefs = false;

    // Following variables only need to be set for the first recording session.
    // And they will stay the same for all the recording sessions.
    if (isFirstSession) {
        mMoovExtraSize = 0;
        mHasMoovBox = false;
        mMetaKeys = new AMessage();
        addDeviceMeta();
        mLatitudex10000 = 0;
        mLongitudex10000 = 0;
        mAreGeoTagsAvailable = false;
        mSwitchPending = false;
        mIsFileSizeLimitExplicitlyRequested = false;
    }

    mLastAudioTimeStampUs = 0;
    // Verify mFd is seekable
    off64_t off = lseek64(mFd, 0, SEEK_SET);
    if (off < 0) {
        ALOGE("cannot seek mFd: %s (%d) %lld", strerror(errno), errno, (long long)mFd);
        release();
    }
    for (List<Track *>::iterator it = mTracks.begin();
         it != mTracks.end(); ++it) {
        (*it)->resetInternal();
    }
}

status_t MPEG4Writer::dump(
        int fd, const Vector<String16>& args) {
    const size_t SIZE = 256;
    char buffer[SIZE];
    String8 result;
    snprintf(buffer, SIZE, "   MPEG4Writer %p\n", this);
    result.append(buffer);
    snprintf(buffer, SIZE, "     mStarted: %s\n", mStarted? "true": "false");
    result.append(buffer);
    ::write(fd, result.string(), result.size());
    for (List<Track *>::iterator it = mTracks.begin();
         it != mTracks.end(); ++it) {
        (*it)->dump(fd, args);
    }
    return OK;
}

status_t MPEG4Writer::Track::dump(
        int fd, const Vector<String16>& /* args */) const {
    const size_t SIZE = 256;
    char buffer[SIZE];
    String8 result;
    snprintf(buffer, SIZE, "     %s track\n", getTrackType());
    result.append(buffer);
    snprintf(buffer, SIZE, "       reached EOS: %s\n",
            mReachedEOS? "true": "false");
    result.append(buffer);
    snprintf(buffer, SIZE, "       frames encoded : %d\n", mStszTableEntries->count());
    result.append(buffer);
    snprintf(buffer, SIZE, "       duration encoded : %" PRId64 " us\n", mTrackDurationUs);
    result.append(buffer);
    ::write(fd, result.string(), result.size());
    return OK;
}

// static
const char *MPEG4Writer::Track::getFourCCForMime(const char *mime) {
    if (mime == NULL) {
        return NULL;
    }
    if (!strncasecmp(mime, "audio/", 6)) {
        if (!strcasecmp(MEDIA_MIMETYPE_AUDIO_AMR_NB, mime)) {
            return "samr";
        } else if (!strcasecmp(MEDIA_MIMETYPE_AUDIO_AMR_WB, mime)) {
            return "sawb";
        } else if (!strcasecmp(MEDIA_MIMETYPE_AUDIO_AAC, mime)) {
            return "mp4a";
        }
    } else if (!strncasecmp(mime, "video/", 6)) {
        if (!strcasecmp(MEDIA_MIMETYPE_VIDEO_MPEG4, mime)) {
            return "mp4v";
        } else if (!strcasecmp(MEDIA_MIMETYPE_VIDEO_H263, mime)) {
            return "s263";
        } else if (!strcasecmp(MEDIA_MIMETYPE_VIDEO_AVC, mime)) {
            return "avc1";
        } else if (!strcasecmp(MEDIA_MIMETYPE_VIDEO_HEVC, mime)) {
            return "hvc1";
        }
    } else if (!strncasecmp(mime, "application/", 12)) {
        return "mett";
    } else if (!strcasecmp(MEDIA_MIMETYPE_IMAGE_ANDROID_HEIC, mime)) {
        return "heic";
    } else {
        ALOGE("Track (%s) other than video/audio/metadata is not supported", mime);
    }
    return NULL;
}

status_t MPEG4Writer::addSource(const sp<MediaSource> &source) {
    Mutex::Autolock l(mLock);
    if (mStarted) {
        ALOGE("Attempt to add source AFTER recording is started");
        return UNKNOWN_ERROR;
    }

    CHECK(source.get() != NULL);

    const char *mime;
    source->getFormat()->findCString(kKeyMIMEType, &mime);
    bool isAudio = !strncasecmp(mime, "audio/", 6);
    if (Track::getFourCCForMime(mime) == NULL) {
        ALOGE("Unsupported mime '%s'", mime);
        return ERROR_UNSUPPORTED;
    }

    if (isAudio && !AVUtils::get()->isAudioMuxFormatSupported(mime)) {
        ALOGE("Muxing is not supported for %s", mime);
        return ERROR_UNSUPPORTED;
    }

    // This is a metadata track or the first track of either audio or video
    // Go ahead to add the track.
    Track *track = new Track(this, source, 1 + mTracks.size());
    mTracks.push_back(track);

    mHasMoovBox |= !track->isHeic();
    mHasFileLevelMeta |= track->isHeic();

    return OK;
}

status_t MPEG4Writer::startTracks(MetaData *params) {
    if (mTracks.empty()) {
        ALOGE("No source added");
        return INVALID_OPERATION;
    }

    for (List<Track *>::iterator it = mTracks.begin();
         it != mTracks.end(); ++it) {
        status_t err = (*it)->start(params);

        if (err != OK) {
            for (List<Track *>::iterator it2 = mTracks.begin();
                 it2 != it; ++it2) {
                (*it2)->stop();
            }

            return err;
        }
    }
    return OK;
}

void MPEG4Writer::addDeviceMeta() {
    // add device info and estimate space in 'moov'
    char val[PROPERTY_VALUE_MAX];
    size_t n;
    // meta size is estimated by adding up the following:
    // - meta header structures, which occur only once (total 66 bytes)
    // - size for each key, which consists of a fixed header (32 bytes),
    //   plus key length and data length.
    mMoovExtraSize += 66;
    if (property_get("ro.build.version.release", val, NULL)
            && (n = strlen(val)) > 0) {
        mMetaKeys->setString(kMetaKey_Version, val, n + 1);
        mMoovExtraSize += sizeof(kMetaKey_Version) + n + 32;
    }

    if (property_get_bool("media.recorder.show_manufacturer_and_model", false)) {
        if (property_get("ro.product.manufacturer", val, NULL)
                && (n = strlen(val)) > 0) {
            mMetaKeys->setString(kMetaKey_Manufacturer, val, n + 1);
            mMoovExtraSize += sizeof(kMetaKey_Manufacturer) + n + 32;
        }
        if (property_get("ro.product.model", val, NULL)
                && (n = strlen(val)) > 0) {
            mMetaKeys->setString(kMetaKey_Model, val, n + 1);
            mMoovExtraSize += sizeof(kMetaKey_Model) + n + 32;
        }
    }
#ifdef SHOW_MODEL_BUILD
    if (property_get("ro.build.display.id", val, NULL)
            && (n = strlen(val)) > 0) {
        mMetaKeys->setString(kMetaKey_Build, val, n + 1);
        mMoovExtraSize += sizeof(kMetaKey_Build) + n + 32;
    }
#endif
}

int64_t MPEG4Writer::estimateFileLevelMetaSize(MetaData *params) {
    int32_t rotation;
    if (!params || !params->findInt32(kKeyRotation, &rotation)) {
        rotation = 0;
    }

    // base meta size
    int64_t metaSize =     12  // meta fullbox header
                         + 33  // hdlr box
                         + 14  // pitm box
                         + 16  // iloc box (fixed size portion)
                         + 14  // iinf box (fixed size portion)
                         + 32  // iprp box (fixed size protion)
                         + 8   // idat box (when empty)
                         + 12  // iref box (when empty)
                         ;

    for (List<Track *>::iterator it = mTracks.begin();
         it != mTracks.end(); ++it) {
        if ((*it)->isHeic()) {
            metaSize += (*it)->getMetaSizeIncrease(rotation, mTracks.size());
        }
    }

    ALOGV("estimated meta size: %lld", (long long) metaSize);

    // Need at least 8-byte padding at the end, otherwise the left-over
    // freebox may become malformed
    return metaSize + 8;
}

int64_t MPEG4Writer::estimateMoovBoxSize(int32_t bitRate) {
    // This implementation is highly experimental/heurisitic.
    //
    // Statistical analysis shows that metadata usually accounts
    // for a small portion of the total file size, usually < 0.6%.

    // The default MIN_MOOV_BOX_SIZE is set to 0.6% x 1MB / 2,
    // where 1MB is the common file size limit for MMS application.
    // The default MAX _MOOV_BOX_SIZE value is based on about 3
    // minute video recording with a bit rate about 3 Mbps, because
    // statistics also show that most of the video captured are going
    // to be less than 3 minutes.

    // If the estimation is wrong, we will pay the price of wasting
    // some reserved space. This should not happen so often statistically.
    int32_t factor = mUse32BitOffset? 1: 2;
    static const int64_t MIN_MOOV_BOX_SIZE = 3 * 1024;  // 3 KB
    static const int64_t MAX_MOOV_BOX_SIZE = (180 * 3000000 * 6LL / 8000);
    int64_t size = MIN_MOOV_BOX_SIZE;

    // Max file size limit is set
    if (mMaxFileSizeLimitBytes != 0 && mIsFileSizeLimitExplicitlyRequested) {
        size = mMaxFileSizeLimitBytes * 6 / 1000;
    }

    // Max file duration limit is set
    if (mMaxFileDurationLimitUs != 0) {
        if (bitRate > 0) {
            int64_t size2 =
                ((mMaxFileDurationLimitUs / 1000) * bitRate * 6) / 8000000;
            if (mMaxFileSizeLimitBytes != 0 && mIsFileSizeLimitExplicitlyRequested) {
                // When both file size and duration limits are set,
                // we use the smaller limit of the two.
                if (size > size2) {
                    size = size2;
                }
            } else {
                // Only max file duration limit is set
                size = size2;
            }
        }
    }

    if (size < MIN_MOOV_BOX_SIZE) {
        size = MIN_MOOV_BOX_SIZE;
    }

    // Any long duration recording will be probably end up with
    // non-streamable mp4 file.
    if (size > MAX_MOOV_BOX_SIZE) {
        size = MAX_MOOV_BOX_SIZE;
    }

    // Account for the extra stuff (Geo, meta keys, etc.)
    size += mMoovExtraSize;

    ALOGI("limits: %" PRId64 "/%" PRId64 " bytes/us, bit rate: %d bps and the"
         " estimated moov size %" PRId64 " bytes",
         mMaxFileSizeLimitBytes, mMaxFileDurationLimitUs, bitRate, size);

    int64_t estimatedSize = factor * size;
    CHECK_GE(estimatedSize, 8);

    return estimatedSize;
}

status_t MPEG4Writer::start(MetaData *param) {
    if (mInitCheck != OK) {
        return UNKNOWN_ERROR;
    }
    mStartMeta = param;

    /*
     * Check mMaxFileSizeLimitBytes at the beginning
     * since mMaxFileSizeLimitBytes may be implicitly
     * changed later for 32-bit file offset even if
     * user does not ask to set it explicitly.
     */
    if (mMaxFileSizeLimitBytes != 0) {
        mIsFileSizeLimitExplicitlyRequested = true;
    }

    int32_t use64BitOffset;
    if (param &&
        param->findInt32(kKey64BitFileOffset, &use64BitOffset) &&
        use64BitOffset) {
        mUse32BitOffset = false;
    }

    if (mUse32BitOffset) {
        // Implicit 32 bit file size limit
        if (mMaxFileSizeLimitBytes == 0) {
            mMaxFileSizeLimitBytes = kMax32BitFileSize;
        }

        // If file size is set to be larger than the 32 bit file
        // size limit, treat it as an error.
        if (mMaxFileSizeLimitBytes > kMax32BitFileSize) {
            ALOGW("32-bit file size limit (%" PRId64 " bytes) too big. "
                 "It is changed to %" PRId64 " bytes",
                mMaxFileSizeLimitBytes, kMax32BitFileSize);
            mMaxFileSizeLimitBytes = kMax32BitFileSize;
        }
    }

    int32_t use2ByteNalLength;
    if (param &&
        param->findInt32(kKey2ByteNalLength, &use2ByteNalLength) &&
        use2ByteNalLength) {
        mUse4ByteNalLength = false;
    }

    int32_t isRealTimeRecording;
    if (param && param->findInt32(kKeyRealTimeRecording, &isRealTimeRecording)) {
        mIsRealTimeRecording = isRealTimeRecording;
    }

    mStartTimestampUs = -1;

    if (mStarted) {
        if (mPaused) {
            mPaused = false;
            return startTracks(param);
        }
        return OK;
    }

    if (!param ||
        !param->findInt32(kKeyTimeScale, &mTimeScale)) {
        mTimeScale = 1000;
    }
    CHECK_GT(mTimeScale, 0);
    ALOGV("movie time scale: %d", mTimeScale);

    /*
     * When the requested file size limit is small, the priority
     * is to meet the file size limit requirement, rather than
     * to make the file streamable. mStreamableFile does not tell
     * whether the actual recorded file is streamable or not.
     */
    mStreamableFile =
        (mMaxFileSizeLimitBytes != 0 &&
         mMaxFileSizeLimitBytes >= kMinStreamableFileSizeInBytes);

    /*
     * mWriteBoxToMemory is true if the amount of data in a file-level meta or
     * moov box is smaller than the reserved free space at the beginning of a
     * file, AND when the content of the box is constructed. Note that video/
     * audio frame data is always written to the file but not in the memory.
     *
     * Before stop()/reset() is called, mWriteBoxToMemory is always
     * false. When reset() is called at the end of a recording session,
     * file-level meta and/or moov box needs to be constructed.
     *
     * 1) Right before the box is constructed, mWriteBoxToMemory to set to
     * mStreamableFile so that if the file is intended to be streamable, it
     * is set to true; otherwise, it is set to false. When the value is set
     * to false, all the content of that box is written immediately to
     * the end of the file. When the value is set to true, all the
     * content of that box is written to an in-memory cache,
     * mInMemoryCache, util the following condition happens. Note
     * that the size of the in-memory cache is the same as the
     * reserved free space at the beginning of the file.
     *
     * 2) While the data of the box is written to an in-memory
     * cache, the data size is checked against the reserved space.
     * If the data size surpasses the reserved space, subsequent box data
     * could no longer be hold in the in-memory cache. This also
     * indicates that the reserved space was too small. At this point,
     * _all_ subsequent box data must be written to the end of the file.
     * mWriteBoxToMemory must be set to false to direct the write
     * to the file.
     *
     * 3) If the data size in the box is smaller than the reserved
     * space after the box is completely constructed, the in-memory
     * cache copy of the box is written to the reserved free space.
     * mWriteBoxToMemory is always set to false after all boxes that
     * using the in-memory cache have been constructed.
     */
    mWriteBoxToMemory = false;
    mInMemoryCache = NULL;
    mInMemoryCacheOffset = 0;


    ALOGV("muxer starting: mHasMoovBox %d, mHasFileLevelMeta %d",
            mHasMoovBox, mHasFileLevelMeta);

    writeFtypBox(param);

    mFreeBoxOffset = mOffset;

    if (mInMemoryCacheSize == 0) {
        int32_t bitRate = -1;
        if (mHasFileLevelMeta) {
            mInMemoryCacheSize += estimateFileLevelMetaSize(param);
        }
        if (mHasMoovBox) {
            if (param) {
                param->findInt32(kKeyBitRate, &bitRate);
            }
            mInMemoryCacheSize += estimateMoovBoxSize(bitRate);
        }
    }
    if (mStreamableFile) {
        // Reserve a 'free' box only for streamable file
        lseek64(mFd, mFreeBoxOffset, SEEK_SET);
        writeInt32(mInMemoryCacheSize);
        write("free", 4);
        mMdatOffset = mFreeBoxOffset + mInMemoryCacheSize;
    } else {
        mMdatOffset = mOffset;
    }

    mOffset = mMdatOffset;
    lseek64(mFd, mMdatOffset, SEEK_SET);
    if (mUse32BitOffset) {
        write("????mdat", 8);
    } else {
        write("\x00\x00\x00\x01mdat????????", 16);
    }

    status_t err = startWriterThread();
    if (err != OK) {
        return err;
    }

    err = startTracks(param);
    if (err != OK) {
        return err;
    }

    mStarted = true;
    return OK;
}

bool MPEG4Writer::use32BitFileOffset() const {
    return mUse32BitOffset;
}

status_t MPEG4Writer::pause() {
    ALOGW("MPEG4Writer: pause is not supported");
    return ERROR_UNSUPPORTED;
}

void MPEG4Writer::stopWriterThread() {
    ALOGD("Stopping writer thread");
    if (!mWriterThreadStarted) {
        return;
    }

    {
        Mutex::Autolock autolock(mLock);

        mDone = true;
        mChunkReadyCondition.signal();
    }

    void *dummy;
    pthread_join(mThread, &dummy);
    mWriterThreadStarted = false;
    ALOGD("Writer thread stopped");
}

/*
 * MP4 file standard defines a composition matrix:
 * | a  b  u |
 * | c  d  v |
 * | x  y  w |
 *
 * the element in the matrix is stored in the following
 * order: {a, b, u, c, d, v, x, y, w},
 * where a, b, c, d, x, and y is in 16.16 format, while
 * u, v and w is in 2.30 format.
 */
void MPEG4Writer::writeCompositionMatrix(int degrees) {
    ALOGV("writeCompositionMatrix");
    uint32_t a = 0x00010000;
    uint32_t b = 0;
    uint32_t c = 0;
    uint32_t d = 0x00010000;
    switch (degrees) {
        case 0:
            break;
        case 90:
            a = 0;
            b = 0x00010000;
            c = 0xFFFF0000;
            d = 0;
            break;
        case 180:
            a = 0xFFFF0000;
            d = 0xFFFF0000;
            break;
        case 270:
            a = 0;
            b = 0xFFFF0000;
            c = 0x00010000;
            d = 0;
            break;
        default:
            CHECK(!"Should never reach this unknown rotation");
            break;
    }

    writeInt32(a);           // a
    writeInt32(b);           // b
    writeInt32(0);           // u
    writeInt32(c);           // c
    writeInt32(d);           // d
    writeInt32(0);           // v
    writeInt32(0);           // x
    writeInt32(0);           // y
    writeInt32(0x40000000);  // w
}

void MPEG4Writer::release() {
    close(mFd);
    mFd = -1;
    mInitCheck = NO_INIT;
    mStarted = false;
    free(mInMemoryCache);
    mInMemoryCache = NULL;
}

void MPEG4Writer::finishCurrentSession() {
    reset(false /* stopSource */);
}

status_t MPEG4Writer::switchFd() {
    ALOGV("switchFd");
    Mutex::Autolock l(mLock);
    if (mSwitchPending) {
        return OK;
    }

    if (mNextFd == -1) {
        ALOGW("No FileDescripter for next recording");
        return INVALID_OPERATION;
    }

    mSwitchPending = true;
    sp<AMessage> msg = new AMessage(kWhatSwitch, mReflector);
    status_t err = msg->post();

    return err;
}

status_t MPEG4Writer::reset(bool stopSource) {
    if (mInitCheck != OK) {
        return OK;
    } else {
        if (!mWriterThreadStarted ||
            !mStarted) {
            if (mWriterThreadStarted) {
                stopWriterThread();
            }
            release();
            return OK;
        }
    }

    status_t err = OK;
    int64_t maxDurationUs = 0;
    int64_t minDurationUs = 0x7fffffffffffffffLL;
    int32_t nonImageTrackCount = 0;
    List<Track *>::iterator it = mTracks.end();
    do{
        --it;
        status_t status = (*it)->stop(stopSource);
        if (err == OK && status != OK) {
            err = status;
        }

        // skip image tracks
        if ((*it)->isHeic()) continue;
        nonImageTrackCount++;

        int64_t durationUs = (*it)->getDurationUs();
        if (durationUs > maxDurationUs) {
            maxDurationUs = durationUs;
        }
        if (durationUs < minDurationUs) {
            minDurationUs = durationUs;
        }
    } while (it != mTracks.begin());

    if (nonImageTrackCount > 1) {
        ALOGD("Duration from tracks range is [%" PRId64 ", %" PRId64 "] us",
            minDurationUs, maxDurationUs);
    }

    stopWriterThread();

    // Do not write out movie header on error.
    if (err != OK) {
        release();
        return err;
    }

    // Fix up the size of the 'mdat' chunk.
    if (mUse32BitOffset) {
        lseek64(mFd, mMdatOffset, SEEK_SET);
        uint32_t size = htonl(static_cast<uint32_t>(mOffset - mMdatOffset));
        ::write(mFd, &size, 4);
    } else {
        lseek64(mFd, mMdatOffset + 8, SEEK_SET);
        uint64_t size = mOffset - mMdatOffset;
        size = hton64(size);
        ::write(mFd, &size, 8);
    }
    lseek64(mFd, mOffset, SEEK_SET);

    // Construct file-level meta and moov box now
    mInMemoryCacheOffset = 0;
    mWriteBoxToMemory = mStreamableFile;
    if (mWriteBoxToMemory) {
        // There is no need to allocate in-memory cache
        // if the file is not streamable.

        mInMemoryCache = (uint8_t *) malloc(mInMemoryCacheSize);
        CHECK(mInMemoryCache != NULL);
    }

    if (mHasFileLevelMeta) {
        writeFileLevelMetaBox();
        if (mWriteBoxToMemory) {
            writeCachedBoxToFile("meta");
        } else {
            ALOGI("The file meta box is written at the end.");
        }
    }

    if (mHasMoovBox) {
        writeMoovBox(maxDurationUs);
        // mWriteBoxToMemory could be set to false in
        // MPEG4Writer::write() method
        if (mWriteBoxToMemory) {
            writeCachedBoxToFile("moov");
        } else {
            ALOGI("The mp4 file will not be streamable.");
        }
    }
    mWriteBoxToMemory = false;

    // Free in-memory cache for box writing
    if (mInMemoryCache != NULL) {
        free(mInMemoryCache);
        mInMemoryCache = NULL;
        mInMemoryCacheOffset = 0;
    }

    CHECK(mBoxes.empty());

    release();
    return err;
}

/*
 * Writes currently cached box into file.
 *
 * Must be called while mWriteBoxToMemory is true, and will not modify
 * mWriteBoxToMemory. After the call, remaining cache size will be
 * reduced and buffer offset will be set to the beginning of the cache.
 */
void MPEG4Writer::writeCachedBoxToFile(const char *type) {
    CHECK(mWriteBoxToMemory);

    mWriteBoxToMemory = false;
    // Content of the box is saved in the cache, and the in-memory
    // box needs to be written to the file in a single shot.

    CHECK_LE(mInMemoryCacheOffset + 8, mInMemoryCacheSize);

    // Cached box
    lseek64(mFd, mFreeBoxOffset, SEEK_SET);
    mOffset = mFreeBoxOffset;
    write(mInMemoryCache, 1, mInMemoryCacheOffset);

    // Free box
    lseek64(mFd, mOffset, SEEK_SET);
    mFreeBoxOffset = mOffset;
    writeInt32(mInMemoryCacheSize - mInMemoryCacheOffset);
    write("free", 4);

    // Rewind buffering to the beginning, and restore mWriteBoxToMemory flag
    mInMemoryCacheSize -= mInMemoryCacheOffset;
    mInMemoryCacheOffset = 0;
    mWriteBoxToMemory = true;

    ALOGV("dumped out %s box, estimated size remaining %lld",
            type, (long long)mInMemoryCacheSize);
}

uint32_t MPEG4Writer::getMpeg4Time() {
    time_t now = time(NULL);
    // MP4 file uses time counting seconds since midnight, Jan. 1, 1904
    // while time function returns Unix epoch values which starts
    // at 1970-01-01. Lets add the number of seconds between them
    static const uint32_t delta = (66 * 365 + 17) * (24 * 60 * 60);
    if (now < 0 || uint32_t(now) > UINT32_MAX - delta) {
        return 0;
    }
    uint32_t mpeg4Time = uint32_t(now) + delta;
    return mpeg4Time;
}

void MPEG4Writer::writeMvhdBox(int64_t durationUs) {
    uint32_t now = getMpeg4Time();
    beginBox("mvhd");
    writeInt32(0);             // version=0, flags=0
    writeInt32(now);           // creation time
    writeInt32(now);           // modification time
    writeInt32(mTimeScale);    // mvhd timescale
    int32_t duration = (durationUs * mTimeScale + 5E5) / 1E6;
    writeInt32(duration);
    writeInt32(0x10000);       // rate: 1.0
    writeInt16(0x100);         // volume
    writeInt16(0);             // reserved
    writeInt32(0);             // reserved
    writeInt32(0);             // reserved
    writeCompositionMatrix(0); // matrix
    writeInt32(0);             // predefined
    writeInt32(0);             // predefined
    writeInt32(0);             // predefined
    writeInt32(0);             // predefined
    writeInt32(0);             // predefined
    writeInt32(0);             // predefined
    writeInt32(mTracks.size() + 1);  // nextTrackID
    endBox();  // mvhd
}

void MPEG4Writer::writeMoovBox(int64_t durationUs) {
    beginBox("moov");
    writeMvhdBox(durationUs);
    if (mAreGeoTagsAvailable) {
        writeUdtaBox();
    }
    writeMoovLevelMetaBox();
    // Loop through all the tracks to get the global time offset if there is
    // any ctts table appears in a video track.
    int64_t minCttsOffsetTimeUs = kMaxCttsOffsetTimeUs;
    for (List<Track *>::iterator it = mTracks.begin();
        it != mTracks.end(); ++it) {
        if (!(*it)->isHeic()) {
            minCttsOffsetTimeUs =
                std::min(minCttsOffsetTimeUs, (*it)->getMinCttsOffsetTimeUs());
        }
    }
    ALOGI("Ajust the moov start time from %lld us -> %lld us",
            (long long)mStartTimestampUs,
            (long long)(mStartTimestampUs + minCttsOffsetTimeUs - kMaxCttsOffsetTimeUs));
    // Adjust the global start time.
    mStartTimestampUs += minCttsOffsetTimeUs - kMaxCttsOffsetTimeUs;

    // Add mStartTimeOffsetBFramesUs(-ve or zero) to the duration of first entry in STTS.
    mStartTimeOffsetBFramesUs = minCttsOffsetTimeUs - kMaxCttsOffsetTimeUs;
    ALOGV("mStartTimeOffsetBFramesUs :%" PRId32, mStartTimeOffsetBFramesUs);

    for (List<Track *>::iterator it = mTracks.begin();
        it != mTracks.end(); ++it) {
        if (!(*it)->isHeic()) {
            (*it)->writeTrackHeader(mUse32BitOffset);
        }
    }
    endBox();  // moov
}

void MPEG4Writer::writeFtypBox(MetaData *param) {
    beginBox("ftyp");

    int32_t fileType;
    if (!param || !param->findInt32(kKeyFileType, &fileType)) {
        fileType = OUTPUT_FORMAT_MPEG_4;
    }
    if (fileType != OUTPUT_FORMAT_MPEG_4 && fileType != OUTPUT_FORMAT_HEIF) {
        writeFourcc("3gp4");
        writeInt32(0);
        writeFourcc("isom");
        writeFourcc("3gp4");
    } else {
        // Only write "heic" as major brand if the client specified HEIF
        // AND we indeed receive some image heic tracks.
        if (fileType == OUTPUT_FORMAT_HEIF && mHasFileLevelMeta) {
            writeFourcc("heic");
        } else {
            writeFourcc("mp42");
        }
        writeInt32(0);
        if (mHasFileLevelMeta) {
            writeFourcc("mif1");
            writeFourcc("heic");
        }
        if (mHasMoovBox) {
            writeFourcc("isom");
            writeFourcc("mp42");
        }
    }

    endBox();
}

static bool isTestModeEnabled() {
#if (PROPERTY_VALUE_MAX < 5)
#error "PROPERTY_VALUE_MAX must be at least 5"
#endif

    // Test mode is enabled only if rw.media.record.test system
    // property is enabled.
    if (property_get_bool("rw.media.record.test", false)) {
        return true;
    }
    return false;
}

void MPEG4Writer::sendSessionSummary() {
    // Send session summary only if test mode is enabled
    if (!isTestModeEnabled()) {
        return;
    }

    for (List<ChunkInfo>::iterator it = mChunkInfos.begin();
         it != mChunkInfos.end(); ++it) {
        int trackNum = it->mTrack->getTrackId() << 28;
        notify(MEDIA_RECORDER_TRACK_EVENT_INFO,
                trackNum | MEDIA_RECORDER_TRACK_INTER_CHUNK_TIME_MS,
                it->mMaxInterChunkDurUs);
    }
}

status_t MPEG4Writer::setInterleaveDuration(uint32_t durationUs) {
    mInterleaveDurationUs = durationUs;
    return OK;
}

void MPEG4Writer::lock() {
    mLock.lock();
}

void MPEG4Writer::unlock() {
    mLock.unlock();
}

off64_t MPEG4Writer::addSample_l(
        MediaBuffer *buffer, bool usePrefix, bool isExif, size_t *bytesWritten) {
    off64_t old_offset = mOffset;

    if (usePrefix) {
        addMultipleLengthPrefixedSamples_l(buffer);
    } else {
        if (isExif) {
            ::write(mFd, &kTiffHeaderOffset, 4); // exif_tiff_header_offset field
            mOffset += 4;
        }

        ::write(mFd,
              (const uint8_t *)buffer->data() + buffer->range_offset(),
              buffer->range_length());

        mOffset += buffer->range_length();
    }

    *bytesWritten = mOffset - old_offset;
    return old_offset;
}

void MPEG4Writer:: StripStartcode(MediaBuffer *buffer) {
    if (buffer->range_length() < 4) {
        return;
    }

    const uint8_t *ptr =
        (const uint8_t *)buffer->data() + buffer->range_offset();

    if (!memcmp(ptr, "\x00\x00\x00\x01", 4)) {
        buffer->set_range(
                buffer->range_offset() + 4, buffer->range_length() - 4);
    }
}

void MPEG4Writer::addMultipleLengthPrefixedSamples_l(MediaBuffer *buffer) {
    const uint8_t *dataStart = (const uint8_t *)buffer->data() + buffer->range_offset();
    const uint8_t *currentNalStart = dataStart;
    const uint8_t *nextNalStart;
    const uint8_t *data = dataStart;
    size_t nextNalSize;
    size_t searchSize = buffer->range_length();

    while (getNextNALUnit(&data, &searchSize, &nextNalStart,
            &nextNalSize, true) == OK) {
        size_t currentNalSize = nextNalStart - currentNalStart - 4 /* strip start-code */;
        MediaBuffer *nalBuf = new MediaBuffer((void *)currentNalStart, currentNalSize);
        addLengthPrefixedSample_l(nalBuf);
        nalBuf->release();

        currentNalStart = nextNalStart;
    }

    size_t currentNalOffset = currentNalStart - dataStart;
    buffer->set_range(buffer->range_offset() + currentNalOffset,
            buffer->range_length() - currentNalOffset);
    addLengthPrefixedSample_l(buffer);
}

void MPEG4Writer::addLengthPrefixedSample_l(MediaBuffer *buffer) {
    size_t length = buffer->range_length();

    if (mUse4ByteNalLength) {
        uint8_t x = length >> 24;
        ::write(mFd, &x, 1);
        x = (length >> 16) & 0xff;
        ::write(mFd, &x, 1);
        x = (length >> 8) & 0xff;
        ::write(mFd, &x, 1);
        x = length & 0xff;
        ::write(mFd, &x, 1);

        ::write(mFd,
              (const uint8_t *)buffer->data() + buffer->range_offset(),
              length);

        mOffset += length + 4;
    } else {
        CHECK_LT(length, 65536u);

        uint8_t x = length >> 8;
        ::write(mFd, &x, 1);
        x = length & 0xff;
        ::write(mFd, &x, 1);
        ::write(mFd, (const uint8_t *)buffer->data() + buffer->range_offset(), length);
        mOffset += length + 2;
    }
}

size_t MPEG4Writer::write(
        const void *ptr, size_t size, size_t nmemb) {

    const size_t bytes = size * nmemb;
    if (mWriteBoxToMemory) {

        off64_t boxSize = 8 + mInMemoryCacheOffset + bytes;
        if (boxSize > mInMemoryCacheSize) {
            // The reserved free space at the beginning of the file is not big
            // enough. Boxes should be written to the end of the file from now
            // on, but not to the in-memory cache.

            // We write partial box that is in the memory to the file first.
            for (List<off64_t>::iterator it = mBoxes.begin();
                 it != mBoxes.end(); ++it) {
                (*it) += mOffset;
            }
            lseek64(mFd, mOffset, SEEK_SET);
            ::write(mFd, mInMemoryCache, mInMemoryCacheOffset);
            ::write(mFd, ptr, bytes);
            mOffset += (bytes + mInMemoryCacheOffset);

            // All subsequent boxes will be written to the end of the file.
            mWriteBoxToMemory = false;
        } else {
            memcpy(mInMemoryCache + mInMemoryCacheOffset, ptr, bytes);
            mInMemoryCacheOffset += bytes;
        }
    } else {
        ::write(mFd, ptr, size * nmemb);
        mOffset += bytes;
    }
    return bytes;
}

void MPEG4Writer::beginBox(uint32_t id) {
    mBoxes.push_back(mWriteBoxToMemory?
            mInMemoryCacheOffset: mOffset);

    writeInt32(0);
    writeInt32(id);
}

void MPEG4Writer::beginBox(const char *fourcc) {
    CHECK_EQ(strlen(fourcc), 4u);

    mBoxes.push_back(mWriteBoxToMemory?
            mInMemoryCacheOffset: mOffset);

    writeInt32(0);
    writeFourcc(fourcc);
}

void MPEG4Writer::endBox() {
    CHECK(!mBoxes.empty());

    off64_t offset = *--mBoxes.end();
    mBoxes.erase(--mBoxes.end());

    if (mWriteBoxToMemory) {
        int32_t x = htonl(mInMemoryCacheOffset - offset);
        memcpy(mInMemoryCache + offset, &x, 4);
    } else {
        lseek64(mFd, offset, SEEK_SET);
        writeInt32(mOffset - offset);
        mOffset -= 4;
        lseek64(mFd, mOffset, SEEK_SET);
    }
}

void MPEG4Writer::writeInt8(int8_t x) {
    write(&x, 1, 1);
}

void MPEG4Writer::writeInt16(int16_t x) {
    x = htons(x);
    write(&x, 1, 2);
}

void MPEG4Writer::writeInt32(int32_t x) {
    x = htonl(x);
    write(&x, 1, 4);
}

void MPEG4Writer::writeInt64(int64_t x) {
    x = hton64(x);
    write(&x, 1, 8);
}

void MPEG4Writer::writeCString(const char *s) {
    size_t n = strlen(s);
    write(s, 1, n + 1);
}

void MPEG4Writer::writeFourcc(const char *s) {
    CHECK_EQ(strlen(s), 4u);
    write(s, 1, 4);
}


// Written in +/-DD.DDDD format
void MPEG4Writer::writeLatitude(int degreex10000) {
    bool isNegative = (degreex10000 < 0);
    char sign = isNegative? '-': '+';

    // Handle the whole part
    char str[9];
    int wholePart = degreex10000 / 10000;
    if (wholePart == 0) {
        snprintf(str, 5, "%c%.2d.", sign, wholePart);
    } else {
        snprintf(str, 5, "%+.2d.", wholePart);
    }

    // Handle the fractional part
    int fractionalPart = degreex10000 - (wholePart * 10000);
    if (fractionalPart < 0) {
        fractionalPart = -fractionalPart;
    }
    snprintf(&str[4], 5, "%.4d", fractionalPart);

    // Do not write the null terminator
    write(str, 1, 8);
}

// Written in +/- DDD.DDDD format
void MPEG4Writer::writeLongitude(int degreex10000) {
    bool isNegative = (degreex10000 < 0);
    char sign = isNegative? '-': '+';

    // Handle the whole part
    char str[10];
    int wholePart = degreex10000 / 10000;
    if (wholePart == 0) {
        snprintf(str, 6, "%c%.3d.", sign, wholePart);
    } else {
        snprintf(str, 6, "%+.3d.", wholePart);
    }

    // Handle the fractional part
    int fractionalPart = degreex10000 - (wholePart * 10000);
    if (fractionalPart < 0) {
        fractionalPart = -fractionalPart;
    }
    snprintf(&str[5], 5, "%.4d", fractionalPart);

    // Do not write the null terminator
    write(str, 1, 9);
}

/*
 * Geodata is stored according to ISO-6709 standard.
 * latitudex10000 is latitude in degrees times 10000, and
 * longitudex10000 is longitude in degrees times 10000.
 * The range for the latitude is in [-90, +90], and
 * The range for the longitude is in [-180, +180]
 */
status_t MPEG4Writer::setGeoData(int latitudex10000, int longitudex10000) {
    // Is latitude or longitude out of range?
    if (latitudex10000 < -900000 || latitudex10000 > 900000 ||
        longitudex10000 < -1800000 || longitudex10000 > 1800000) {
        return BAD_VALUE;
    }

    mLatitudex10000 = latitudex10000;
    mLongitudex10000 = longitudex10000;
    mAreGeoTagsAvailable = true;
    mMoovExtraSize += 30;
    return OK;
}

status_t MPEG4Writer::setCaptureRate(float captureFps) {
    if (captureFps <= 0.0f) {
        return BAD_VALUE;
    }

    mMetaKeys->setFloat(kMetaKey_CaptureFps, captureFps);
    mMoovExtraSize += sizeof(kMetaKey_CaptureFps) + 4 + 32;

    return OK;
}

status_t MPEG4Writer::setTemporalLayerCount(uint32_t layerCount) {
    if (layerCount > 9) {
        return BAD_VALUE;
    }

    if (layerCount > 0) {
        mMetaKeys->setInt32(kMetaKey_TemporalLayerCount, layerCount);
        mMoovExtraSize += sizeof(kMetaKey_TemporalLayerCount) + 4 + 32;
    }

    return OK;
}

void MPEG4Writer::notifyApproachingLimit() {
    Mutex::Autolock autolock(mLock);
    // Only notify once.
    if (mSendNotify) {
        return;
    }
    ALOGW("Recorded file size is approaching limit %" PRId64 "bytes",
        mMaxFileSizeLimitBytes);
    notify(MEDIA_RECORDER_EVENT_INFO, MEDIA_RECORDER_INFO_MAX_FILESIZE_APPROACHING, 0);
    mSendNotify = true;
}

void MPEG4Writer::write(const void *data, size_t size) {
    write(data, 1, size);
}

bool MPEG4Writer::isFileStreamable() const {
    return mStreamableFile;
}

bool MPEG4Writer::exceedsFileSizeLimit() {
    // No limit
    if (mMaxFileSizeLimitBytes == 0) {
        return false;
    }
    int64_t nTotalBytesEstimate = static_cast<int64_t>(mInMemoryCacheSize);
    for (List<Track *>::iterator it = mTracks.begin();
         it != mTracks.end(); ++it) {
        nTotalBytesEstimate += (*it)->getEstimatedTrackSizeBytes();
    }

    if (!mStreamableFile) {
        // Add 1024 bytes as error tolerance
        return nTotalBytesEstimate + 1024 >= mMaxFileSizeLimitBytes;
    }

    // Be conservative in the estimate: do not exceed 95% of
    // the target file limit. For small target file size limit, though,
    // this will not help.
    return (nTotalBytesEstimate >= (95 * mMaxFileSizeLimitBytes) / 100);
}

bool MPEG4Writer::approachingFileSizeLimit() {
    // No limit
    if (mMaxFileSizeLimitBytes == 0) {
        return false;
    }

    int64_t nTotalBytesEstimate = static_cast<int64_t>(mInMemoryCacheSize);
    for (List<Track *>::iterator it = mTracks.begin();
         it != mTracks.end(); ++it) {
        nTotalBytesEstimate += (*it)->getEstimatedTrackSizeBytes();
    }

    if (!mStreamableFile) {
        // Add 1024 bytes as error tolerance
        return nTotalBytesEstimate + 1024 >= (90 * mMaxFileSizeLimitBytes) / 100;
    }

    return (nTotalBytesEstimate >= (90 * mMaxFileSizeLimitBytes) / 100);
}

bool MPEG4Writer::exceedsFileDurationLimit() {
    // No limit
    if (mMaxFileDurationLimitUs == 0) {
        return false;
    }

    for (List<Track *>::iterator it = mTracks.begin();
         it != mTracks.end(); ++it) {
        if (!(*it)->isHeic() && (*it)->getDurationUs() >= mMaxFileDurationLimitUs) {
            return true;
        }
    }
    return false;
}

bool MPEG4Writer::reachedEOS() {
    bool allDone = true;
    for (List<Track *>::iterator it = mTracks.begin();
         it != mTracks.end(); ++it) {
        if (!(*it)->reachedEOS()) {
            allDone = false;
            break;
        }
    }

    return allDone;
}

void MPEG4Writer::setStartTimestampUs(int64_t timeUs, int64_t *trackStartTime) {
    ALOGI("setStartTimestampUs: %" PRId64, timeUs);
    CHECK_GE(timeUs, 0ll);
    Mutex::Autolock autoLock(mLock);
    *trackStartTime = timeUs;
    if (mStartTimestampUs < 0 || mStartTimestampUs > timeUs) {
        mStartTimestampUs = timeUs;
        ALOGI("Earliest track starting time: %" PRId64, mStartTimestampUs);
    }
}

int64_t MPEG4Writer::getStartTimestampUs() {
    Mutex::Autolock autoLock(mLock);
    return mStartTimestampUs;
}

<<<<<<< HEAD
int64_t MPEG4Writer::getStartTimeOffsetTimeUs(int64_t startTime) {
    int64_t trackStartTimeOffsetUs = 0;
    Mutex::Autolock autoLock(mLock);
    if (startTime != -1 && startTime != mStartTimestampUs) {
        CHECK_GT(startTime, mStartTimestampUs);
        trackStartTimeOffsetUs = startTime - mStartTimestampUs;
    }
    return trackStartTimeOffsetUs;
=======
int32_t MPEG4Writer::getStartTimeOffsetBFramesUs() {
    Mutex::Autolock autoLock(mLock);
    return mStartTimeOffsetBFramesUs;
>>>>>>> 4fcae3a3
}

size_t MPEG4Writer::numTracks() {
    Mutex::Autolock autolock(mLock);
    return mTracks.size();
}

////////////////////////////////////////////////////////////////////////////////

MPEG4Writer::Track::Track(
        MPEG4Writer *owner, const sp<MediaSource> &source, size_t trackId)
    : mOwner(owner),
      mMeta(source->getFormat()),
      mSource(source),
      mDone(false),
      mPaused(false),
      mResumed(false),
      mStarted(false),
      mGotStartKeyFrame(false),
      mIsMalformed(false),
      mTrackId(trackId),
      mTrackDurationUs(0),
      mNalLengthBitstream(0),
      mEstimatedTrackSizeBytes(0),
      mSamplesHaveSameSize(true),
      mStszTableEntries(new ListTableEntries<uint32_t, 1>(1000)),
      mStcoTableEntries(new ListTableEntries<uint32_t, 1>(1000)),
      mCo64TableEntries(new ListTableEntries<off64_t, 1>(1000)),
      mStscTableEntries(new ListTableEntries<uint32_t, 3>(1000)),
      mStssTableEntries(new ListTableEntries<uint32_t, 1>(1000)),
      mSttsTableEntries(new ListTableEntries<uint32_t, 2>(1000)),
      mCttsTableEntries(new ListTableEntries<uint32_t, 2>(1000)),
      mElstTableEntries(new ListTableEntries<uint32_t, 3>(3)), // Reserve 3 rows, a row has 3 items
      mMinCttsOffsetTimeUs(0),
      mMinCttsOffsetTicks(0),
      mMaxCttsOffsetTicks(0),
      mCodecSpecificData(NULL),
      mCodecSpecificDataSize(0),
      mGotAllCodecSpecificData(false),
      mReachedEOS(false),
      mStartTimestampUs(-1),
      mRotation(0),
      mDimgRefs("dimg"),
      mCdscRefs("cdsc"),
      mImageItemId(0),
      mIsPrimary(0),
      mWidth(0),
      mHeight(0),
      mTileWidth(0),
      mTileHeight(0),
      mGridRows(0),
      mGridCols(0),
      mNumTiles(1),
      mTileIndex(0) {
    getCodecSpecificDataFromInputFormatIfPossible();

    const char *mime;
    mMeta->findCString(kKeyMIMEType, &mime);
    mIsAvc = !strcasecmp(mime, MEDIA_MIMETYPE_VIDEO_AVC);
    mIsHevc = !strcasecmp(mime, MEDIA_MIMETYPE_VIDEO_HEVC);
    mIsAudio = !strncasecmp(mime, "audio/", 6);
    mIsVideo = !strncasecmp(mime, "video/", 6);
    mIsHeic = !strcasecmp(mime, MEDIA_MIMETYPE_IMAGE_ANDROID_HEIC);
    mIsMPEG4 = !strcasecmp(mime, MEDIA_MIMETYPE_VIDEO_MPEG4) ||
               !strcasecmp(mime, MEDIA_MIMETYPE_AUDIO_AAC);

    mMeta->findInt32(kKeyFeatureNalLengthBitstream, &mNalLengthBitstream);
    // store temporal layer count
    if (mIsVideo) {
        int32_t count;
        if (mMeta->findInt32(kKeyTemporalLayerCount, &count) && count > 1) {
            mOwner->setTemporalLayerCount(count);
        }
    }

    if (!mIsHeic) {
        setTimeScale();
    } else {
        CHECK(mMeta->findInt32(kKeyWidth, &mWidth) && (mWidth > 0));
        CHECK(mMeta->findInt32(kKeyHeight, &mHeight) && (mHeight > 0));

        int32_t tileWidth, tileHeight, gridRows, gridCols;
        if (mMeta->findInt32(kKeyTileWidth, &tileWidth) && (tileWidth > 0) &&
            mMeta->findInt32(kKeyTileHeight, &tileHeight) && (tileHeight > 0) &&
            mMeta->findInt32(kKeyGridRows, &gridRows) && (gridRows > 0) &&
            mMeta->findInt32(kKeyGridCols, &gridCols) && (gridCols > 0)) {
            mTileWidth = tileWidth;
            mTileHeight = tileHeight;
            mGridRows = gridRows;
            mGridCols = gridCols;
            mNumTiles = gridRows * gridCols;
        }
        if (!mMeta->findInt32(kKeyTrackIsDefault, &mIsPrimary)) {
            mIsPrimary = false;
        }
    }
    mIsStopping = false;
}

// Clear all the internal states except the CSD data.
void MPEG4Writer::Track::resetInternal() {
    mDone = false;
    mPaused = false;
    mResumed = false;
    mStarted = false;
    mGotStartKeyFrame = false;
    mIsMalformed = false;
    mTrackDurationUs = 0;
    mEstimatedTrackSizeBytes = 0;
    mSamplesHaveSameSize = 0;
    if (mStszTableEntries != NULL) {
        delete mStszTableEntries;
        mStszTableEntries = new ListTableEntries<uint32_t, 1>(1000);
    }
    if (mStcoTableEntries != NULL) {
        delete mStcoTableEntries;
        mStcoTableEntries = new ListTableEntries<uint32_t, 1>(1000);
    }
    if (mCo64TableEntries != NULL) {
        delete mCo64TableEntries;
        mCo64TableEntries = new ListTableEntries<off64_t, 1>(1000);
    }
    if (mStscTableEntries != NULL) {
        delete mStscTableEntries;
        mStscTableEntries = new ListTableEntries<uint32_t, 3>(1000);
    }
    if (mStssTableEntries != NULL) {
        delete mStssTableEntries;
        mStssTableEntries = new ListTableEntries<uint32_t, 1>(1000);
    }
    if (mSttsTableEntries != NULL) {
        delete mSttsTableEntries;
        mSttsTableEntries = new ListTableEntries<uint32_t, 2>(1000);
    }
    if (mCttsTableEntries != NULL) {
        delete mCttsTableEntries;
        mCttsTableEntries = new ListTableEntries<uint32_t, 2>(1000);
    }
    if (mElstTableEntries != NULL) {
        delete mElstTableEntries;
        mElstTableEntries = new ListTableEntries<uint32_t, 3>(3);
    }
    mReachedEOS = false;
}

void MPEG4Writer::Track::updateTrackSizeEstimate() {
    mEstimatedTrackSizeBytes = mMdatSizeBytes;  // media data size

    if (!isHeic() && !mOwner->isFileStreamable()) {
        uint32_t stcoBoxCount = (mOwner->use32BitFileOffset()
                                ? mStcoTableEntries->count()
                                : mCo64TableEntries->count());
        int64_t stcoBoxSizeBytes = stcoBoxCount * 4;
        int64_t stszBoxSizeBytes = mSamplesHaveSameSize? 4: (mStszTableEntries->count() * 4);

        // Reserved free space is not large enough to hold
        // all meta data and thus wasted.
        mEstimatedTrackSizeBytes += mStscTableEntries->count() * 12 +  // stsc box size
                                    mStssTableEntries->count() * 4 +   // stss box size
                                    mSttsTableEntries->count() * 8 +   // stts box size
                                    mCttsTableEntries->count() * 8 +   // ctts box size
                                    mElstTableEntries->count() * 12 +   // elst box size
                                    stcoBoxSizeBytes +           // stco box size
                                    stszBoxSizeBytes;            // stsz box size
    }
}

void MPEG4Writer::Track::addOneStscTableEntry(
        size_t chunkId, size_t sampleId) {
    mStscTableEntries->add(htonl(chunkId));
    mStscTableEntries->add(htonl(sampleId));
    mStscTableEntries->add(htonl(1));
}

void MPEG4Writer::Track::addOneStssTableEntry(size_t sampleId) {
    mStssTableEntries->add(htonl(sampleId));
}

void MPEG4Writer::Track::addOneSttsTableEntry(
        size_t sampleCount, int32_t duration) {

    if (duration == 0) {
        ALOGW("0-duration samples found: %zu", sampleCount);
    }
    mSttsTableEntries->add(htonl(sampleCount));
    mSttsTableEntries->add(htonl(duration));
}

void MPEG4Writer::Track::addOneCttsTableEntry(
        size_t sampleCount, int32_t duration) {

    if (!mIsVideo) {
        return;
    }
    mCttsTableEntries->add(htonl(sampleCount));
    mCttsTableEntries->add(htonl(duration));
}

void MPEG4Writer::Track::addOneElstTableEntry(
    uint32_t segmentDuration, int32_t mediaTime, int16_t mediaRate, int16_t mediaRateFraction) {
    ALOGV("segmentDuration:%u, mediaTime:%d", segmentDuration, mediaTime);
    ALOGV("mediaRate :%" PRId16 ", mediaRateFraction :%" PRId16 ", Ored %u", mediaRate,
        mediaRateFraction, ((((uint32_t)mediaRate) << 16) | ((uint32_t)mediaRateFraction)));
    mElstTableEntries->add(htonl(segmentDuration));
    mElstTableEntries->add(htonl(mediaTime));
    mElstTableEntries->add(htonl((((uint32_t)mediaRate) << 16) | (uint32_t)mediaRateFraction));
}

status_t MPEG4Writer::setNextFd(int fd) {
    ALOGV("addNextFd");
    Mutex::Autolock l(mLock);
    if (mLooper == NULL) {
        mReflector = new AHandlerReflector<MPEG4Writer>(this);
        mLooper = new ALooper;
        mLooper->registerHandler(mReflector);
        mLooper->start();
    }

    if (mNextFd != -1) {
        // No need to set a new FD yet.
        return INVALID_OPERATION;
    }
    mNextFd = fd;
    return OK;
}

bool MPEG4Writer::Track::isExifData(const MediaBufferBase *buffer) const {
    return mIsHeic
            && (buffer->range_length() > sizeof(kExifHeader))
            && !memcmp((uint8_t *)buffer->data() + buffer->range_offset(),
                    kExifHeader, sizeof(kExifHeader));
}

void MPEG4Writer::Track::addChunkOffset(off64_t offset) {
    CHECK(!mIsHeic);
    if (mOwner->use32BitFileOffset()) {
        uint32_t value = offset;
        mStcoTableEntries->add(htonl(value));
    } else {
        mCo64TableEntries->add(hton64(offset));
    }
}

void MPEG4Writer::Track::addItemOffsetAndSize(off64_t offset, size_t size, bool isExif) {
    CHECK(mIsHeic);

    if (offset > UINT32_MAX || size > UINT32_MAX) {
        ALOGE("offset or size is out of range: %lld, %lld",
                (long long) offset, (long long) size);
        mIsMalformed = true;
    }
    if (mIsMalformed) {
        return;
    }

    if (isExif) {
         mCdscRefs.value.push_back(mOwner->addItem_l({
            .itemType = "Exif",
            .isPrimary = false,
            .isHidden = false,
            .offset = (uint32_t)offset,
            .size = (uint32_t)size,
        }));
        return;
    }

    if (mTileIndex >= mNumTiles) {
        ALOGW("Ignoring excess tiles!");
        return;
    }

    // Rotation angle in HEIF is CCW, framework angle is CW.
    int32_t heifRotation = 0;
    switch(mRotation) {
        case 90: heifRotation = 3; break;
        case 180: heifRotation = 2; break;
        case 270: heifRotation = 1; break;
        default: break; // don't set if invalid
    }

    bool hasGrid = (mTileWidth > 0);

    if (mProperties.empty()) {
        mProperties.push_back(mOwner->addProperty_l({
            .type = FOURCC('h', 'v', 'c', 'C'),
            .hvcc = ABuffer::CreateAsCopy(mCodecSpecificData, mCodecSpecificDataSize)
        }));

        mProperties.push_back(mOwner->addProperty_l({
            .type = FOURCC('i', 's', 'p', 'e'),
            .width = hasGrid ? mTileWidth : mWidth,
            .height = hasGrid ? mTileHeight : mHeight,
        }));

        if (!hasGrid && heifRotation > 0) {
            mProperties.push_back(mOwner->addProperty_l({
                .type = FOURCC('i', 'r', 'o', 't'),
                .rotation = heifRotation,
            }));
        }
    }

    mTileIndex++;
    if (hasGrid) {
        mDimgRefs.value.push_back(mOwner->addItem_l({
            .itemType = "hvc1",
            .isPrimary = false,
            .isHidden = true,
            .offset = (uint32_t)offset,
            .size = (uint32_t)size,
            .properties = mProperties,
        }));

        if (mTileIndex == mNumTiles) {
            mProperties.clear();
            mProperties.push_back(mOwner->addProperty_l({
                .type = FOURCC('i', 's', 'p', 'e'),
                .width = mWidth,
                .height = mHeight,
            }));
            if (heifRotation > 0) {
                mProperties.push_back(mOwner->addProperty_l({
                    .type = FOURCC('i', 'r', 'o', 't'),
                    .rotation = heifRotation,
                }));
            }
            mImageItemId = mOwner->addItem_l({
                .itemType = "grid",
                .isPrimary = (mIsPrimary != 0),
                .isHidden = false,
                .rows = (uint32_t)mGridRows,
                .cols = (uint32_t)mGridCols,
                .width = (uint32_t)mWidth,
                .height = (uint32_t)mHeight,
                .properties = mProperties,
            });
        }
    } else {
        mImageItemId = mOwner->addItem_l({
            .itemType = "hvc1",
            .isPrimary = (mIsPrimary != 0),
            .isHidden = false,
            .offset = (uint32_t)offset,
            .size = (uint32_t)size,
            .properties = mProperties,
        });
    }
}

// Flush out the item refs for this track. Note that it must be called after the
// writer thread has stopped, because there might be pending items in the last
// few chunks written by the writer thread (as opposed to the track). In particular,
// it affects the 'dimg' refs for tiled image, as we only have the refs after the
// last tile sample is written.
void MPEG4Writer::Track::flushItemRefs() {
    CHECK(mIsHeic);

    if (mImageItemId > 0) {
        mOwner->addRefs_l(mImageItemId, mDimgRefs);
        mOwner->addRefs_l(mImageItemId, mCdscRefs);
    }
}

void MPEG4Writer::Track::setTimeScale() {
    ALOGV("setTimeScale");
    // Default time scale
    mTimeScale = 90000;

    if (mIsAudio) {
        // Use the sampling rate as the default time scale for audio track.
        int32_t sampleRate;
        bool success = mMeta->findInt32(kKeySampleRate, &sampleRate);
        CHECK(success);
        mTimeScale = sampleRate;
    }

    // If someone would like to overwrite the timescale, use user-supplied value.
    int32_t timeScale;
    if (mMeta->findInt32(kKeyTimeScale, &timeScale)) {
        mTimeScale = timeScale;
    }

    CHECK_GT(mTimeScale, 0);
}

void MPEG4Writer::onMessageReceived(const sp<AMessage> &msg) {
    switch (msg->what()) {
        case kWhatSwitch:
        {
            finishCurrentSession();
            mLock.lock();
            int fd = mNextFd;
            mNextFd = -1;
            mLock.unlock();
            initInternal(fd, false /*isFirstSession*/);
            start(mStartMeta.get());
            mSwitchPending = false;
            notify(MEDIA_RECORDER_EVENT_INFO, MEDIA_RECORDER_INFO_NEXT_OUTPUT_FILE_STARTED, 0);
            break;
        }
        default:
        TRESPASS();
    }
}

void MPEG4Writer::Track::getCodecSpecificDataFromInputFormatIfPossible() {
    const char *mime;

    CHECK(mMeta->findCString(kKeyMIMEType, &mime));

    uint32_t type;
    const void *data = NULL;
    size_t size = 0;
    if (!strcasecmp(mime, MEDIA_MIMETYPE_VIDEO_AVC)) {
        mMeta->findData(kKeyAVCC, &type, &data, &size);
    } else if (!strcasecmp(mime, MEDIA_MIMETYPE_VIDEO_HEVC) ||
               !strcasecmp(mime, MEDIA_MIMETYPE_IMAGE_ANDROID_HEIC)) {
        mMeta->findData(kKeyHVCC, &type, &data, &size);
    } else if (!strcasecmp(mime, MEDIA_MIMETYPE_VIDEO_MPEG4)
            || !strcasecmp(mime, MEDIA_MIMETYPE_AUDIO_AAC)) {
        if (mMeta->findData(kKeyESDS, &type, &data, &size)) {
            ESDS esds(data, size);
            if (esds.getCodecSpecificInfo(&data, &size) == OK &&
                    data != NULL &&
                    copyCodecSpecificData((uint8_t*)data, size) == OK) {
                mGotAllCodecSpecificData = true;
            }
            return;
        }
    }
    if (data != NULL && copyCodecSpecificData((uint8_t *)data, size) == OK) {
        mGotAllCodecSpecificData = true;
    }
}

MPEG4Writer::Track::~Track() {
    stop();

    delete mStszTableEntries;
    delete mStcoTableEntries;
    delete mCo64TableEntries;
    delete mStscTableEntries;
    delete mSttsTableEntries;
    delete mStssTableEntries;
    delete mCttsTableEntries;
    delete mElstTableEntries;

    mStszTableEntries = NULL;
    mStcoTableEntries = NULL;
    mCo64TableEntries = NULL;
    mStscTableEntries = NULL;
    mSttsTableEntries = NULL;
    mStssTableEntries = NULL;
    mCttsTableEntries = NULL;
    mElstTableEntries = NULL;

    if (mCodecSpecificData != NULL) {
        free(mCodecSpecificData);
        mCodecSpecificData = NULL;
    }
}

void MPEG4Writer::Track::initTrackingProgressStatus(MetaData *params) {
    ALOGV("initTrackingProgressStatus");
    mPreviousTrackTimeUs = -1;
    mTrackingProgressStatus = false;
    mTrackEveryTimeDurationUs = 0;
    {
        int64_t timeUs;
        if (params && params->findInt64(kKeyTrackTimeStatus, &timeUs)) {
            ALOGV("Receive request to track progress status for every %" PRId64 " us", timeUs);
            mTrackEveryTimeDurationUs = timeUs;
            mTrackingProgressStatus = true;
        }
    }
}

// static
void *MPEG4Writer::ThreadWrapper(void *me) {
    ALOGV("ThreadWrapper: %p", me);
    MPEG4Writer *writer = static_cast<MPEG4Writer *>(me);
    writer->threadFunc();
    return NULL;
}

void MPEG4Writer::bufferChunk(const Chunk& chunk) {
    ALOGV("bufferChunk: %p", chunk.mTrack);
    Mutex::Autolock autolock(mLock);
    CHECK_EQ(mDone, false);

    for (List<ChunkInfo>::iterator it = mChunkInfos.begin();
         it != mChunkInfos.end(); ++it) {

        if (chunk.mTrack == it->mTrack) {  // Found owner
            it->mChunks.push_back(chunk);
            mChunkReadyCondition.signal();
            return;
        }
    }

    CHECK(!"Received a chunk for a unknown track");
}

void MPEG4Writer::writeChunkToFile(Chunk* chunk) {
    ALOGV("writeChunkToFile: %" PRId64 " from %s track",
        chunk->mTimeStampUs, chunk->mTrack->getTrackType());

    int32_t isFirstSample = true;
    while (!chunk->mSamples.empty()) {
        List<MediaBuffer *>::iterator it = chunk->mSamples.begin();

        int32_t isExif;
        if (!(*it)->meta_data().findInt32(kKeyIsExif, &isExif)) {
            isExif = 0;
        }
        bool usePrefix = chunk->mTrack->usePrefix() && !isExif;

        size_t bytesWritten;
        off64_t offset = addSample_l(*it, usePrefix, isExif, &bytesWritten);

        if (chunk->mTrack->isHeic()) {
            chunk->mTrack->addItemOffsetAndSize(offset, bytesWritten, isExif);
        } else if (isFirstSample) {
            chunk->mTrack->addChunkOffset(offset);
            isFirstSample = false;
        }

        (*it)->release();
        (*it) = NULL;
        chunk->mSamples.erase(it);
    }
    chunk->mSamples.clear();
}

void MPEG4Writer::writeAllChunks() {
    ALOGV("writeAllChunks");
    size_t outstandingChunks = 0;
    Chunk chunk;
    while (findChunkToWrite(&chunk)) {
        writeChunkToFile(&chunk);
        ++outstandingChunks;
    }

    sendSessionSummary();

    mChunkInfos.clear();
    ALOGD("%zu chunks are written in the last batch", outstandingChunks);
}

bool MPEG4Writer::findChunkToWrite(Chunk *chunk) {
    ALOGV("findChunkToWrite");

    int64_t minTimestampUs = 0x7FFFFFFFFFFFFFFFLL;
    Track *track = NULL;
    for (List<ChunkInfo>::iterator it = mChunkInfos.begin();
         it != mChunkInfos.end(); ++it) {
        if (!it->mChunks.empty()) {
            List<Chunk>::iterator chunkIt = it->mChunks.begin();
            if (chunkIt->mTimeStampUs < minTimestampUs) {
                minTimestampUs = chunkIt->mTimeStampUs;
                track = it->mTrack;
            }
        }
    }

    if (track == NULL) {
        ALOGV("Nothing to be written after all");
        return false;
    }

    if (mIsFirstChunk) {
        mIsFirstChunk = false;
    }

    for (List<ChunkInfo>::iterator it = mChunkInfos.begin();
         it != mChunkInfos.end(); ++it) {
        if (it->mTrack == track) {
            *chunk = *(it->mChunks.begin());
            it->mChunks.erase(it->mChunks.begin());
            CHECK_EQ(chunk->mTrack, track);

            int64_t interChunkTimeUs =
                chunk->mTimeStampUs - it->mPrevChunkTimestampUs;
            if (interChunkTimeUs > it->mPrevChunkTimestampUs) {
                it->mMaxInterChunkDurUs = interChunkTimeUs;
            }

            return true;
        }
    }

    return false;
}

void MPEG4Writer::threadFunc() {
    ALOGV("threadFunc");

    prctl(PR_SET_NAME, (unsigned long)"MPEG4Writer", 0, 0, 0);

    Mutex::Autolock autoLock(mLock);
    while (!mDone) {
        Chunk chunk;
        bool chunkFound = false;

        while (!mDone && !(chunkFound = findChunkToWrite(&chunk))) {
            mChunkReadyCondition.wait(mLock);
        }

        // In real time recording mode, write without holding the lock in order
        // to reduce the blocking time for media track threads.
        // Otherwise, hold the lock until the existing chunks get written to the
        // file.
        if (chunkFound) {
            if (mIsRealTimeRecording) {
                mLock.unlock();
            }
            writeChunkToFile(&chunk);
            if (mIsRealTimeRecording) {
                mLock.lock();
            }
        }
    }

    writeAllChunks();
}

status_t MPEG4Writer::startWriterThread() {
    ALOGV("startWriterThread");

    mDone = false;
    mIsFirstChunk = true;
    mDriftTimeUs = 0;
    for (List<Track *>::iterator it = mTracks.begin();
         it != mTracks.end(); ++it) {
        ChunkInfo info;
        info.mTrack = *it;
        info.mPrevChunkTimestampUs = 0;
        info.mMaxInterChunkDurUs = 0;
        mChunkInfos.push_back(info);
    }

    pthread_attr_t attr;
    pthread_attr_init(&attr);
    pthread_attr_setdetachstate(&attr, PTHREAD_CREATE_JOINABLE);
    pthread_create(&mThread, &attr, ThreadWrapper, this);
    pthread_attr_destroy(&attr);
    mWriterThreadStarted = true;
    return OK;
}


status_t MPEG4Writer::Track::start(MetaData *params) {
    if (!mDone && mPaused) {
        mPaused = false;
        mResumed = true;
        return OK;
    }

    int64_t startTimeUs;
    if (params == NULL || !params->findInt64(kKeyTime, &startTimeUs)) {
        startTimeUs = 0;
    }
    mStartTimeRealUs = startTimeUs;

    int32_t rotationDegrees;
    if ((mIsVideo || mIsHeic) && params &&
            params->findInt32(kKeyRotation, &rotationDegrees)) {
        mRotation = rotationDegrees;
    }

    initTrackingProgressStatus(params);

    sp<MetaData> meta = new MetaData;
    if (mOwner->isRealTimeRecording() && mOwner->numTracks() > 1) {
        /*
         * This extra delay of accepting incoming audio/video signals
         * helps to align a/v start time at the beginning of a recording
         * session, and it also helps eliminate the "recording" sound for
         * camcorder applications.
         *
         * If client does not set the start time offset, we fall back to
         * use the default initial delay value.
         */
        int64_t startTimeOffsetUs = mOwner->getStartTimeOffsetMs() * 1000LL;
        if (startTimeOffsetUs < 0) {  // Start time offset was not set
            startTimeOffsetUs = kInitialDelayTimeUs;
        }
        startTimeUs += startTimeOffsetUs;
        ALOGI("Start time offset: %" PRId64 " us", startTimeOffsetUs);
    }

    meta->setInt64(kKeyTime, startTimeUs);

    status_t err = mSource->start(meta.get());
    if (err != OK) {
        mDone = mReachedEOS = true;
        return err;
    }

    pthread_attr_t attr;
    pthread_attr_init(&attr);
    pthread_attr_setdetachstate(&attr, PTHREAD_CREATE_JOINABLE);

    mDone = false;
    mStarted = true;
    mTrackDurationUs = 0;
    mReachedEOS = false;
    mEstimatedTrackSizeBytes = 0;
    mMdatSizeBytes = 0;
    mMaxChunkDurationUs = 0;
    mLastDecodingTimeUs = -1;

    pthread_create(&mThread, &attr, ThreadWrapper, this);
    pthread_attr_destroy(&attr);

    return OK;
}

status_t MPEG4Writer::Track::pause() {
    mPaused = true;
    return OK;
}

status_t MPEG4Writer::Track::stop(bool stopSource) {
    ALOGD("%s track stopping. %s source", getTrackType(), stopSource ? "Stop" : "Not Stop");
    if (!mStarted) {
        ALOGE("Stop() called but track is not started");
        return ERROR_END_OF_STREAM;
    }

    if (!mIsAudio && mOwner->getLastAudioTimeStamp() &&
        !mOwner->exceedsFileDurationLimit() &&
        !mIsMalformed && !mIsStopping) {
        Mutex::Autolock lock(mTrackCompletionLock);
        mIsStopping = true;
        if (mTrackCompletionSignal.waitRelative(mTrackCompletionLock, kWaitDuration)) {
            ALOGW("Timed-out waiting for video track to reach final audio timestamp !");
        }
    }

    if (mDone) {
        return OK;
    }

    if (stopSource) {
        ALOGD("%s track source stopping", getTrackType());
        mSource->stop();
        ALOGD("%s track source stopped", getTrackType());
    }

    // Set mDone to be true after sucessfully stop mSource as mSource may be still outputting
    // buffers to the writer.
    mDone = true;

    void *dummy;
    pthread_join(mThread, &dummy);
    status_t err = static_cast<status_t>(reinterpret_cast<uintptr_t>(dummy));

    ALOGD("%s track stopped. %s source", getTrackType(), stopSource ? "Stop" : "Not Stop");
    return err;
}

bool MPEG4Writer::Track::reachedEOS() {
    return mReachedEOS;
}

// static
void *MPEG4Writer::Track::ThreadWrapper(void *me) {
    Track *track = static_cast<Track *>(me);

    status_t err = track->threadEntry();
    return (void *)(uintptr_t)err;
}

static void getNalUnitType(uint8_t byte, uint8_t* type) {
    ALOGV("getNalUnitType: %d", byte);

    // nal_unit_type: 5-bit unsigned integer
    *type = (byte & 0x1F);
}

const uint8_t *MPEG4Writer::Track::parseParamSet(
        const uint8_t *data, size_t length, int type, size_t *paramSetLen) {

    ALOGV("parseParamSet");
    CHECK(type == kNalUnitTypeSeqParamSet ||
          type == kNalUnitTypePicParamSet);

    int32_t nalLengthBistream = mNalLengthBitstream;
    if (!memcmp("\x00\x00\x00\x01", data, 4)) {
        nalLengthBistream = 0;
    }

    const uint8_t *nextStartCode = NULL;
    if (nalLengthBistream) {
        uint32_t nalSize = 0;
        std::copy(data, data + 4, reinterpret_cast<uint8_t *>(&nalSize));
        nalSize = ntohl(nalSize);
        nextStartCode = data + 4 + nalSize;
        *paramSetLen = nalSize;
        data = data + 4;
    } else {
        data = data + 4;
        nextStartCode = findNextNalStartCode(data, length-4);
        *paramSetLen = nextStartCode - data;
    }

    if (*paramSetLen == 0) {
        ALOGE("Param set is malformed, since its length is 0");
        return NULL;
    }

    AVCParamSet paramSet(*paramSetLen, data);
    if (type == kNalUnitTypeSeqParamSet) {
        if (*paramSetLen < 4) {
            ALOGE("Seq parameter set malformed");
            return NULL;
        }
        if (mSeqParamSets.empty()) {
            mProfileIdc = data[1];
            mProfileCompatible = data[2];
            mLevelIdc = data[3];
        } else {
            if (mProfileIdc != data[1] ||
                mProfileCompatible != data[2] ||
                mLevelIdc != data[3]) {
                // COULD DO: set profile/level to the lowest required to support all SPSs
                ALOGE("Inconsistent profile/level found in seq parameter sets");
                return NULL;
            }
        }
        mSeqParamSets.push_back(paramSet);
    } else {
        mPicParamSets.push_back(paramSet);
    }
    return nextStartCode;
}

status_t MPEG4Writer::Track::copyAVCCodecSpecificData(
        const uint8_t *data, size_t size) {
    ALOGV("copyAVCCodecSpecificData");

    // 2 bytes for each of the parameter set length field
    // plus the 7 bytes for the header
    return copyCodecSpecificData(data, size, 4 + 7);
}

status_t MPEG4Writer::Track::copyHEVCCodecSpecificData(
        const uint8_t *data, size_t size) {
    ALOGV("copyHEVCCodecSpecificData");

    // Min length of HEVC CSD is 23. (ISO/IEC 14496-15:2014 Chapter 8.3.3.1.2)
    return copyCodecSpecificData(data, size, 23);
}

status_t MPEG4Writer::Track::copyCodecSpecificData(
        const uint8_t *data, size_t size, size_t minLength) {
    if (size < minLength) {
        ALOGE("Codec specific data length too short: %zu", size);
        return ERROR_MALFORMED;
    }

    mCodecSpecificData = malloc(size);
    if (mCodecSpecificData == NULL) {
        ALOGE("Failed allocating codec specific data");
        return NO_MEMORY;
    }
    mCodecSpecificDataSize = size;
    memcpy(mCodecSpecificData, data, size);
    return OK;
}

status_t MPEG4Writer::Track::parseAVCCodecSpecificData(
        const uint8_t *data, size_t size) {

    ALOGV("parseAVCCodecSpecificData");
    // Data starts with a start code.
    // SPS and PPS are separated with start codes.
    // Also, SPS must come before PPS
    uint8_t type = kNalUnitTypeSeqParamSet;
    bool gotSps = false;
    bool gotPps = false;
    const uint8_t *tmp = data;
    const uint8_t *nextStartCode = data;
    size_t bytesLeft = size;
    size_t paramSetLen = 0;
    mCodecSpecificDataSize = 0;
    while (bytesLeft > 4 && (!memcmp("\x00\x00\x00\x01", tmp, 4) || mNalLengthBitstream)) {
        getNalUnitType(*(tmp + 4), &type);
        if (type == kNalUnitTypeSeqParamSet) {
            if (gotPps) {
                ALOGE("SPS must come before PPS");
                return ERROR_MALFORMED;
            }
            if (!gotSps) {
                gotSps = true;
            }
            nextStartCode = parseParamSet(tmp, bytesLeft, type, &paramSetLen);
        } else if (type == kNalUnitTypePicParamSet) {
            if (!gotSps) {
                ALOGE("SPS must come before PPS");
                return ERROR_MALFORMED;
            }
            if (!gotPps) {
                gotPps = true;
            }
            nextStartCode = parseParamSet(tmp, bytesLeft, type, &paramSetLen);
        } else {
            ALOGE("Only SPS and PPS Nal units are expected");
            return ERROR_MALFORMED;
        }

        if (nextStartCode == NULL) {
            return ERROR_MALFORMED;
        }

        // Move on to find the next parameter set
        bytesLeft -= nextStartCode - tmp;
        tmp = nextStartCode;
        mCodecSpecificDataSize += (2 + paramSetLen);
    }

    {
        // Check on the number of seq parameter sets
        size_t nSeqParamSets = mSeqParamSets.size();
        if (nSeqParamSets == 0) {
            ALOGE("Cound not find sequence parameter set");
            return ERROR_MALFORMED;
        }

        if (nSeqParamSets > 0x1F) {
            ALOGE("Too many seq parameter sets (%zu) found", nSeqParamSets);
            return ERROR_MALFORMED;
        }
    }

    {
        // Check on the number of pic parameter sets
        size_t nPicParamSets = mPicParamSets.size();
        if (nPicParamSets == 0) {
            ALOGE("Cound not find picture parameter set");
            return ERROR_MALFORMED;
        }
        if (nPicParamSets > 0xFF) {
            ALOGE("Too many pic parameter sets (%zd) found", nPicParamSets);
            return ERROR_MALFORMED;
        }
    }
// FIXME:
// Add chromat_format_idc, bit depth values, etc for AVC/h264 high profile and above
// and remove #if 0
#if 0
    {
        // Check on the profiles
        // These profiles requires additional parameter set extensions
        if (mProfileIdc == 100 || mProfileIdc == 110 ||
            mProfileIdc == 122 || mProfileIdc == 144) {
            ALOGE("Sorry, no support for profile_idc: %d!", mProfileIdc);
            return BAD_VALUE;
        }
    }
#endif
    return OK;
}

status_t MPEG4Writer::Track::makeAVCCodecSpecificData(
        const uint8_t *data, size_t size) {

    if (mCodecSpecificData != NULL) {
        ALOGE("Already have codec specific data");
        return ERROR_MALFORMED;
    }

    if (size < 4) {
        ALOGE("Codec specific data length too short: %zu", size);
        return ERROR_MALFORMED;
    }

    // Data is in the form of AVCCodecSpecificData
    if (memcmp("\x00\x00\x00\x01", data, 4) && !mNalLengthBitstream) {
        return copyAVCCodecSpecificData(data, size);
    }

    if (parseAVCCodecSpecificData(data, size) != OK) {
        return ERROR_MALFORMED;
    }

    // ISO 14496-15: AVC file format
    mCodecSpecificDataSize += 7;  // 7 more bytes in the header
    mCodecSpecificData = malloc(mCodecSpecificDataSize);
    if (mCodecSpecificData == NULL) {
        mCodecSpecificDataSize = 0;
        ALOGE("Failed allocating codec specific data");
        return NO_MEMORY;
    }
    uint8_t *header = (uint8_t *)mCodecSpecificData;
    header[0] = 1;                     // version
    header[1] = mProfileIdc;           // profile indication
    header[2] = mProfileCompatible;    // profile compatibility
    header[3] = mLevelIdc;

    // 6-bit '111111' followed by 2-bit to lengthSizeMinuusOne
    if (mOwner->useNalLengthFour()) {
        header[4] = 0xfc | 3;  // length size == 4 bytes
    } else {
        header[4] = 0xfc | 1;  // length size == 2 bytes
    }

    // 3-bit '111' followed by 5-bit numSequenceParameterSets
    int nSequenceParamSets = mSeqParamSets.size();
    header[5] = 0xe0 | nSequenceParamSets;
    header += 6;
    for (List<AVCParamSet>::iterator it = mSeqParamSets.begin();
         it != mSeqParamSets.end(); ++it) {
        // 16-bit sequence parameter set length
        uint16_t seqParamSetLength = it->mLength;
        header[0] = seqParamSetLength >> 8;
        header[1] = seqParamSetLength & 0xff;

        // SPS NAL unit (sequence parameter length bytes)
        memcpy(&header[2], it->mData, seqParamSetLength);
        header += (2 + seqParamSetLength);
    }

    // 8-bit nPictureParameterSets
    int nPictureParamSets = mPicParamSets.size();
    header[0] = nPictureParamSets;
    header += 1;
    for (List<AVCParamSet>::iterator it = mPicParamSets.begin();
         it != mPicParamSets.end(); ++it) {
        // 16-bit picture parameter set length
        uint16_t picParamSetLength = it->mLength;
        header[0] = picParamSetLength >> 8;
        header[1] = picParamSetLength & 0xff;

        // PPS Nal unit (picture parameter set length bytes)
        memcpy(&header[2], it->mData, picParamSetLength);
        header += (2 + picParamSetLength);
    }

    return OK;
}


status_t MPEG4Writer::Track::parseHEVCCodecSpecificData(
        const uint8_t *data, size_t size, HevcParameterSets &paramSets) {

    ALOGV("parseHEVCCodecSpecificData");
    const uint8_t *tmp = data;
    const uint8_t *nextStartCode = data;
    size_t bytesLeft = size;
    int32_t nalLengthBistream = mNalLengthBitstream;
    if (!memcmp("\x00\x00\x00\x01", tmp, 4)) {
        nalLengthBistream = 0;
    }

    if (nalLengthBistream) {
        while  (bytesLeft > 4) {
            uint32_t nalSize = 0;
            std::copy(tmp, tmp+4, reinterpret_cast<uint8_t *>(&nalSize));
            nalSize = ntohl(nalSize);

            status_t err = paramSets.addNalUnit(tmp + 4, nalSize);
            if (err != OK) {
                return ERROR_MALFORMED;
            }

            bytesLeft -= (nalSize + 4);
            tmp += nalSize + 4;
        }
    } else {
        while (bytesLeft > 4 && !memcmp("\x00\x00\x00\x01", tmp, 4)) {
            nextStartCode = findNextNalStartCode(tmp + 4, bytesLeft - 4);
            status_t err = paramSets.addNalUnit(tmp + 4, (nextStartCode - tmp) - 4);
            if (err != OK) {
                return ERROR_MALFORMED;
            }

            // Move on to find the next parameter set
            bytesLeft -= nextStartCode - tmp;
            tmp = nextStartCode;
        }
    }

    size_t csdSize = 23;
    const size_t numNalUnits = paramSets.getNumNalUnits();
    for (size_t i = 0; i < ARRAY_SIZE(kMandatoryHevcNalUnitTypes); ++i) {
        int type = kMandatoryHevcNalUnitTypes[i];
        size_t numParamSets = paramSets.getNumNalUnitsOfType(type);
        if (numParamSets == 0) {
            ALOGE("Cound not find NAL unit of type %d", type);
            return ERROR_MALFORMED;
        }
    }
    for (size_t i = 0; i < ARRAY_SIZE(kHevcNalUnitTypes); ++i) {
        int type = kHevcNalUnitTypes[i];
        size_t numParamSets = paramSets.getNumNalUnitsOfType(type);
        if (numParamSets > 0xffff) {
            ALOGE("Too many seq parameter sets (%zu) found", numParamSets);
            return ERROR_MALFORMED;
        }
        csdSize += 3;
        for (size_t j = 0; j < numNalUnits; ++j) {
            if (paramSets.getType(j) != type) {
                continue;
            }
            csdSize += 2 + paramSets.getSize(j);
        }
    }
    mCodecSpecificDataSize = csdSize;
    return OK;
}

status_t MPEG4Writer::Track::makeHEVCCodecSpecificData(
        const uint8_t *data, size_t size) {

    if (mCodecSpecificData != NULL) {
        ALOGE("Already have codec specific data");
        return ERROR_MALFORMED;
    }

    if (size < 4) {
        ALOGE("Codec specific data length too short: %zu", size);
        return ERROR_MALFORMED;
    }

    // Data is in the form of HEVCCodecSpecificData
    if (memcmp("\x00\x00\x00\x01", data, 4) && !mNalLengthBitstream) {
        return copyHEVCCodecSpecificData(data, size);
    }

    HevcParameterSets paramSets;
    if (parseHEVCCodecSpecificData(data, size, paramSets) != OK) {
        ALOGE("failed parsing codec specific data");
        return ERROR_MALFORMED;
    }

    mCodecSpecificData = malloc(mCodecSpecificDataSize);
    if (mCodecSpecificData == NULL) {
        mCodecSpecificDataSize = 0;
        ALOGE("Failed allocating codec specific data");
        return NO_MEMORY;
    }
    status_t err = paramSets.makeHvcc((uint8_t *)mCodecSpecificData,
            &mCodecSpecificDataSize, mOwner->useNalLengthFour() ? 4 : 2);
    if (err != OK) {
        ALOGE("failed constructing HVCC atom");
        return err;
    }

    return OK;
}

/*
 * Updates the drift time from the audio track so that
 * the video track can get the updated drift time information
 * from the file writer. The fluctuation of the drift time of the audio
 * encoding path is smoothed out with a simple filter by giving a larger
 * weight to more recently drift time. The filter coefficients, 0.5 and 0.5,
 * are heuristically determined.
 */
void MPEG4Writer::Track::updateDriftTime(const sp<MetaData>& meta) {
    int64_t driftTimeUs = 0;
    if (meta->findInt64(kKeyDriftTime, &driftTimeUs)) {
        int64_t prevDriftTimeUs = mOwner->getDriftTimeUs();
        int64_t timeUs = (driftTimeUs + prevDriftTimeUs) >> 1;
        mOwner->setDriftTimeUs(timeUs);
    }
}

void MPEG4Writer::Track::dumpTimeStamps() {
    ALOGE("Dumping %s track's last 10 frames timestamp and frame type ", getTrackType());
    std::string timeStampString;
    for (std::list<TimestampDebugHelperEntry>::iterator entry = mTimestampDebugHelper.begin();
            entry != mTimestampDebugHelper.end(); ++entry) {
        timeStampString += "(" + std::to_string(entry->pts)+
                "us, " + std::to_string(entry->dts) + "us " + entry->frameType + ") ";
    }
    ALOGE("%s", timeStampString.c_str());
}

status_t MPEG4Writer::Track::threadEntry() {
    int32_t count = 0;
    const int64_t interleaveDurationUs = mOwner->interleaveDuration();
    const bool hasMultipleTracks = (mOwner->numTracks() > 1);
    int64_t chunkTimestampUs = 0;
    int32_t nChunks = 0;
    int32_t nActualFrames = 0;        // frames containing non-CSD data (non-0 length)
    int32_t nZeroLengthFrames = 0;
    int64_t lastTimestampUs = 0;      // Previous sample time stamp
    int64_t lastDurationUs = 0;       // Between the previous two samples
    int64_t currDurationTicks = 0;    // Timescale based ticks
    int64_t lastDurationTicks = 0;    // Timescale based ticks
    int32_t sampleCount = 1;          // Sample count in the current stts table entry
    uint32_t previousSampleSize = 0;  // Size of the previous sample
    int64_t previousPausedDurationUs = 0;
    int64_t timestampUs = 0;
    int64_t cttsOffsetTimeUs = 0;
    int64_t currCttsOffsetTimeTicks = 0;   // Timescale based ticks
    int64_t lastCttsOffsetTimeTicks = -1;  // Timescale based ticks
    int32_t cttsSampleCount = 0;           // Sample count in the current ctts table entry
    uint32_t lastSamplesPerChunk = 0;

    if (mIsAudio) {
        prctl(PR_SET_NAME, (unsigned long)"AudioTrackEncoding", 0, 0, 0);
    } else if (mIsVideo) {
        prctl(PR_SET_NAME, (unsigned long)"VideoTrackEncoding", 0, 0, 0);
    } else {
        prctl(PR_SET_NAME, (unsigned long)"MetadataTrackEncoding", 0, 0, 0);
    }

    if (mOwner->isRealTimeRecording()) {
        androidSetThreadPriority(0, ANDROID_PRIORITY_AUDIO);
    }

    sp<MetaData> meta_data;

    status_t err = OK;
    MediaBufferBase *buffer;
    const char *trackName = getTrackType();
    while (!mDone && (err = mSource->read(&buffer)) == OK) {
        if (buffer->range_length() == 0) {
            buffer->release();
            buffer = NULL;
            ++nZeroLengthFrames;
            continue;
        }

        // If the codec specific data has not been received yet, delay pause.
        // After the codec specific data is received, discard what we received
        // when the track is to be paused.
        if (mPaused && !mResumed) {
            buffer->release();
            buffer = NULL;
            continue;
        }

        ++count;

        int32_t isCodecConfig;
        if (buffer->meta_data().findInt32(kKeyIsCodecConfig, &isCodecConfig)
                && isCodecConfig) {
            // if config format (at track addition) already had CSD, keep that
            // UNLESS we have not received any frames yet.
            // TODO: for now the entire CSD has to come in one frame for encoders, even though
            // they need to be spread out for decoders.
            if (mGotAllCodecSpecificData && nActualFrames > 0) {
                ALOGI("ignoring additional CSD for video track after first frame");
            } else {
                mMeta = mSource->getFormat(); // get output format after format change
                status_t err;
                if (mIsAvc) {
                    err = makeAVCCodecSpecificData(
                            (const uint8_t *)buffer->data()
                                + buffer->range_offset(),
                            buffer->range_length());
                } else if (mIsHevc || mIsHeic) {
                    err = makeHEVCCodecSpecificData(
                            (const uint8_t *)buffer->data()
                                + buffer->range_offset(),
                            buffer->range_length());
                } else if (mIsMPEG4) {
                    copyCodecSpecificData((const uint8_t *)buffer->data() + buffer->range_offset(),
                            buffer->range_length());
                }
            }

            buffer->release();
            buffer = NULL;
            if (OK != err) {
                mSource->stop();
                mOwner->notify(MEDIA_RECORDER_TRACK_EVENT_ERROR,
                       mTrackId | MEDIA_RECORDER_TRACK_ERROR_GENERAL, err);
                break;
            }

            mGotAllCodecSpecificData = true;
            continue;
        }

        // Per-frame metadata sample's size must be smaller than max allowed.
        if (!mIsVideo && !mIsAudio && !mIsHeic &&
                buffer->range_length() >= kMaxMetadataSize) {
            ALOGW("Buffer size is %zu. Maximum metadata buffer size is %lld for %s track",
                    buffer->range_length(), (long long)kMaxMetadataSize, trackName);
            buffer->release();
            mSource->stop();
            mIsMalformed = true;
            break;
        }

        bool isExif = false;
        int32_t isMuxerData;
        if (buffer->meta_data().findInt32(kKeyIsMuxerData, &isMuxerData) && isMuxerData) {
            // We only support one type of muxer data, which is Exif data block.
            isExif = isExifData(buffer);
            if (!isExif) {
                ALOGW("Ignoring bad Exif data block");
                buffer->release();
                buffer = NULL;
                continue;
            }
        }

        ++nActualFrames;

        // Make a deep copy of the MediaBuffer and Metadata and release
        // the original as soon as we can
        MediaBuffer *copy = new MediaBuffer(buffer->range_length());
        memcpy(copy->data(), (uint8_t *)buffer->data() + buffer->range_offset(),
                buffer->range_length());
        copy->set_range(0, buffer->range_length());
        meta_data = new MetaData(buffer->meta_data());
        buffer->release();
        buffer = NULL;

        if (isExif) {
            copy->meta_data().setInt32(kKeyIsExif, 1);
        }
        bool usePrefix = this->usePrefix() && !isExif;

        if (usePrefix) StripStartcode(copy);

        size_t sampleSize = copy->range_length();
        if (usePrefix) {
            if (mOwner->useNalLengthFour()) {
                sampleSize += 4;
            } else {
                sampleSize += 2;
            }
        }

        // Max file size or duration handling
        mMdatSizeBytes += sampleSize;
        updateTrackSizeEstimate();

        if (mOwner->exceedsFileSizeLimit()) {
            if (mOwner->switchFd() != OK) {
                ALOGW("Recorded file size exceeds limit %" PRId64 "bytes",
                        mOwner->mMaxFileSizeLimitBytes);
                mSource->stop();
                mOwner->notify(
                        MEDIA_RECORDER_EVENT_INFO, MEDIA_RECORDER_INFO_MAX_FILESIZE_REACHED, 0);
            } else {
                ALOGV("%s Current recorded file size exceeds limit %" PRId64 "bytes. Switching output",
                        getTrackType(), mOwner->mMaxFileSizeLimitBytes);
            }
            copy->release();
            break;
        }

        if (mOwner->exceedsFileDurationLimit()) {
            ALOGW("Recorded file duration exceeds limit %" PRId64 "microseconds",
                    mOwner->mMaxFileDurationLimitUs);
            mOwner->notify(MEDIA_RECORDER_EVENT_INFO, MEDIA_RECORDER_INFO_MAX_DURATION_REACHED, 0);
            copy->release();
            mSource->stop();
            break;
        }

        if (mOwner->approachingFileSizeLimit()) {
            mOwner->notifyApproachingLimit();
        }

        int32_t isSync = false;
        meta_data->findInt32(kKeyIsSyncFrame, &isSync);
        CHECK(meta_data->findInt64(kKeyTime, &timestampUs));

        // For video, skip the first several non-key frames until getting the first key frame.
        if (mIsVideo && !mGotStartKeyFrame && !isSync) {
            ALOGD("Video skip non-key frame");
            copy->release();
            continue;
        }
        if (mIsVideo && isSync) {
            mGotStartKeyFrame = true;
        }
////////////////////////////////////////////////////////////////////////////////

        if (!mIsHeic) {
            if (mStszTableEntries->count() == 0) {
                mFirstSampleTimeRealUs = systemTime() / 1000;
                mOwner->setStartTimestampUs(timestampUs, &mStartTimestampUs);
                previousPausedDurationUs = mStartTimestampUs;
            }

            if (mResumed) {
                int64_t durExcludingEarlierPausesUs = timestampUs - previousPausedDurationUs;
                if (WARN_UNLESS(durExcludingEarlierPausesUs >= 0ll, "for %s track", trackName)) {
                    copy->release();
                    mSource->stop();
                    mIsMalformed = true;
                    break;
                }

                int64_t pausedDurationUs = durExcludingEarlierPausesUs - mTrackDurationUs;
                if (WARN_UNLESS(pausedDurationUs >= lastDurationUs, "for %s track", trackName)) {
                    copy->release();
                    mSource->stop();
                    mIsMalformed = true;
                    break;
                }

                previousPausedDurationUs += pausedDurationUs - lastDurationUs;
                mResumed = false;
            }
            TimestampDebugHelperEntry timestampDebugEntry;
            timestampUs -= previousPausedDurationUs;
            timestampDebugEntry.pts = timestampUs;
            if (WARN_UNLESS(timestampUs >= 0ll, "for %s track", trackName)) {
                copy->release();
                mSource->stop();
                mIsMalformed = true;
                break;
            }

            if (mIsVideo) {
                /*
                 * Composition time: timestampUs
                 * Decoding time: decodingTimeUs
                 * Composition time offset = composition time - decoding time
                 */
                int64_t decodingTimeUs;
                CHECK(meta_data->findInt64(kKeyDecodingTime, &decodingTimeUs));
                decodingTimeUs -= previousPausedDurationUs;

                // ensure non-negative, monotonic decoding time
                if (mLastDecodingTimeUs < 0) {
                    decodingTimeUs = std::max((int64_t)0, decodingTimeUs);
                } else {
                    // increase decoding time by at least the larger vaule of 1 tick and
                    // 0.1 milliseconds. This needs to take into account the possible
                    // delta adjustment in DurationTicks in below.
                    decodingTimeUs = std::max(mLastDecodingTimeUs +
                            std::max(100, divUp(1000000, mTimeScale)), decodingTimeUs);
                }

                mLastDecodingTimeUs = decodingTimeUs;
                timestampDebugEntry.dts = decodingTimeUs;
                timestampDebugEntry.frameType = isSync ? "Key frame" : "Non-Key frame";
                // Insert the timestamp into the mTimestampDebugHelper
                if (mTimestampDebugHelper.size() >= kTimestampDebugCount) {
                    mTimestampDebugHelper.pop_front();
                }
                mTimestampDebugHelper.push_back(timestampDebugEntry);

                cttsOffsetTimeUs =
                        timestampUs + kMaxCttsOffsetTimeUs - decodingTimeUs;
                if (WARN_UNLESS(cttsOffsetTimeUs >= 0ll, "for %s track", trackName)) {
                    copy->release();
                    mSource->stop();
                    mIsMalformed = true;
                    break;
                }

                timestampUs = decodingTimeUs;
                ALOGV("decoding time: %" PRId64 " and ctts offset time: %" PRId64,
                    timestampUs, cttsOffsetTimeUs);

                // Update ctts box table if necessary
                currCttsOffsetTimeTicks =
                        (cttsOffsetTimeUs * mTimeScale + 500000LL) / 1000000LL;
                if (WARN_UNLESS(currCttsOffsetTimeTicks <= 0x0FFFFFFFFLL, "for %s track", trackName)) {
                    copy->release();
                    mSource->stop();
                    mIsMalformed = true;
                    break;
                }

                if (mStszTableEntries->count() == 0) {
                    // Force the first ctts table entry to have one single entry
                    // so that we can do adjustment for the initial track start
                    // time offset easily in writeCttsBox().
                    lastCttsOffsetTimeTicks = currCttsOffsetTimeTicks;
                    addOneCttsTableEntry(1, currCttsOffsetTimeTicks);
                    cttsSampleCount = 0;      // No sample in ctts box is pending
                } else {
                    if (currCttsOffsetTimeTicks != lastCttsOffsetTimeTicks) {
                        addOneCttsTableEntry(cttsSampleCount, lastCttsOffsetTimeTicks);
                        lastCttsOffsetTimeTicks = currCttsOffsetTimeTicks;
                        cttsSampleCount = 1;  // One sample in ctts box is pending
                    } else {
                        ++cttsSampleCount;
                    }
                }

                // Update ctts time offset range
                if (mStszTableEntries->count() == 0) {
                    mMinCttsOffsetTicks = currCttsOffsetTimeTicks;
                    mMaxCttsOffsetTicks = currCttsOffsetTimeTicks;
                } else {
                    if (currCttsOffsetTimeTicks > mMaxCttsOffsetTicks) {
                        mMaxCttsOffsetTicks = currCttsOffsetTimeTicks;
                    } else if (currCttsOffsetTimeTicks < mMinCttsOffsetTicks) {
                        mMinCttsOffsetTicks = currCttsOffsetTimeTicks;
                        mMinCttsOffsetTimeUs = cttsOffsetTimeUs;
                    }
                }
            }

            if (mOwner->isRealTimeRecording()) {
                if (mIsAudio) {
                    updateDriftTime(meta_data);
                }
            }

            if (WARN_UNLESS(timestampUs >= 0ll, "for %s track", trackName)) {
                copy->release();
                mSource->stop();
                mIsMalformed = true;
                break;
            }

            ALOGV("%s media time stamp: %" PRId64 " and previous paused duration %" PRId64,
                    trackName, timestampUs, previousPausedDurationUs);
            if (timestampUs > mTrackDurationUs) {
                mTrackDurationUs = timestampUs;
            }

            // We need to use the time scale based ticks, rather than the
            // timestamp itself to determine whether we have to use a new
            // stts entry, since we may have rounding errors.
            // The calculation is intended to reduce the accumulated
            // rounding errors.
            currDurationTicks =
                ((timestampUs * mTimeScale + 500000LL) / 1000000LL -
                    (lastTimestampUs * mTimeScale + 500000LL) / 1000000LL);
            if (currDurationTicks < 0ll) {
                ALOGE("do not support out of order frames (timestamp: %lld < last: %lld for %s track",
                        (long long)timestampUs, (long long)lastTimestampUs, trackName);
                copy->release();
                mSource->stop();
                mIsMalformed = true;
                break;
            }

            // if the duration is different for this sample, see if it is close enough to the previous
            // duration that we can fudge it and use the same value, to avoid filling the stts table
            // with lots of near-identical entries.
            // "close enough" here means that the current duration needs to be adjusted by less
            // than 0.1 milliseconds
            if (lastDurationTicks && (currDurationTicks != lastDurationTicks)) {
                int64_t deltaUs = ((lastDurationTicks - currDurationTicks) * 1000000LL
                        + (mTimeScale / 2)) / mTimeScale;
                if (deltaUs > -100 && deltaUs < 100) {
                    // use previous ticks, and adjust timestamp as if it was actually that number
                    // of ticks
                    currDurationTicks = lastDurationTicks;
                    timestampUs += deltaUs;
                }
            }
            mStszTableEntries->add(htonl(sampleSize));
            if (mStszTableEntries->count() > 2) {

                // Force the first sample to have its own stts entry so that
                // we can adjust its value later to maintain the A/V sync.
                if (mStszTableEntries->count() == 3 || currDurationTicks != lastDurationTicks) {
                    addOneSttsTableEntry(sampleCount, lastDurationTicks);
                    sampleCount = 1;
                } else {
                    ++sampleCount;
                }

            }
            if (mSamplesHaveSameSize) {
                if (mStszTableEntries->count() >= 2 && previousSampleSize != sampleSize) {
                    mSamplesHaveSameSize = false;
                }
                previousSampleSize = sampleSize;
            }
            ALOGV("%s timestampUs/lastTimestampUs: %" PRId64 "/%" PRId64,
                    trackName, timestampUs, lastTimestampUs);
            lastDurationUs = timestampUs - lastTimestampUs;
            lastDurationTicks = currDurationTicks;
            lastTimestampUs = timestampUs;

            if (isSync != 0) {
                addOneStssTableEntry(mStszTableEntries->count());
            }

            if (mTrackingProgressStatus) {
                if (mPreviousTrackTimeUs <= 0) {
                    mPreviousTrackTimeUs = mStartTimestampUs;
                }
                trackProgressStatus(timestampUs);
            }
        }
        if (!hasMultipleTracks) {
            size_t bytesWritten;
            off64_t offset = mOwner->addSample_l(copy, usePrefix, isExif, &bytesWritten);

            if (mIsHeic) {
                addItemOffsetAndSize(offset, bytesWritten, isExif);
            } else {
                uint32_t count = (mOwner->use32BitFileOffset()
                            ? mStcoTableEntries->count()
                            : mCo64TableEntries->count());

                if (count == 0) {
                    addChunkOffset(offset);
                }
            }
            copy->release();
            copy = NULL;
            continue;
        }

        mChunkSamples.push_back(copy);
        if (mIsHeic) {
            bufferChunk(0 /*timestampUs*/);
            ++nChunks;
        } else if (interleaveDurationUs == 0) {
            addOneStscTableEntry(++nChunks, 1);
            bufferChunk(timestampUs);
        } else {
            if (chunkTimestampUs == 0) {
                chunkTimestampUs = timestampUs;
            } else {
                int64_t chunkDurationUs = timestampUs - chunkTimestampUs;
                if (chunkDurationUs > interleaveDurationUs) {
                    if (chunkDurationUs > mMaxChunkDurationUs) {
                        mMaxChunkDurationUs = chunkDurationUs;
                    }
                    ++nChunks;
                    if (nChunks == 1 ||  // First chunk
                        lastSamplesPerChunk != mChunkSamples.size()) {
                        lastSamplesPerChunk = mChunkSamples.size();
                        addOneStscTableEntry(nChunks, lastSamplesPerChunk);
                    }
                    bufferChunk(timestampUs);
                    chunkTimestampUs = timestampUs;
                }
            }
        }

    if (mIsAudio) {
        mOwner->setLastAudioTimeStamp(lastTimestampUs);
    } else if (mIsStopping && timestampUs >= mOwner->getLastAudioTimeStamp()) {
        ALOGI("Video time (%lld) reached last audio time (%lld)", (long long)timestampUs, (long
        long)mOwner->getLastAudioTimeStamp());
        Mutex::Autolock lock(mTrackCompletionLock);
        mTrackCompletionSignal.signal();
        break;
    }

    }

    if (isTrackMalFormed()) {
        dumpTimeStamps();
        err = ERROR_MALFORMED;
    }

    mOwner->trackProgressStatus(mTrackId, -1, err);

    if (mIsHeic) {
        if (!mChunkSamples.empty()) {
            bufferChunk(0);
            ++nChunks;
        }
    } else {
        // Last chunk
        if (!hasMultipleTracks) {
            addOneStscTableEntry(1, mStszTableEntries->count());
        } else if (!mChunkSamples.empty()) {
            addOneStscTableEntry(++nChunks, mChunkSamples.size());
            bufferChunk(timestampUs);
        }

        // We don't really know how long the last frame lasts, since
        // there is no frame time after it, just repeat the previous
        // frame's duration.
        if (mStszTableEntries->count() == 1) {
            lastDurationUs = 0;  // A single sample's duration
            lastDurationTicks = 0;
        } else {
            ++sampleCount;  // Count for the last sample
        }

        if (mStszTableEntries->count() <= 2) {
            addOneSttsTableEntry(1, lastDurationTicks);
            if (sampleCount - 1 > 0) {
                addOneSttsTableEntry(sampleCount - 1, lastDurationTicks);
            }
        } else {
            addOneSttsTableEntry(sampleCount, lastDurationTicks);
        }

        // The last ctts box may not have been written yet, and this
        // is to make sure that we write out the last ctts box.
        if (currCttsOffsetTimeTicks == lastCttsOffsetTimeTicks) {
            if (cttsSampleCount > 0) {
                addOneCttsTableEntry(cttsSampleCount, lastCttsOffsetTimeTicks);
            }
        }

        mTrackDurationUs += lastDurationUs;
    }
    mReachedEOS = true;

    sendTrackSummary(hasMultipleTracks);

    ALOGI("Received total/0-length (%d/%d) buffers and encoded %d frames. - %s",
            count, nZeroLengthFrames, mStszTableEntries->count(), trackName);
    if (mIsAudio) {
        ALOGI("Audio track drift time: %" PRId64 " us", mOwner->getDriftTimeUs());
    }
    // if err is ERROR_IO (ex: during SSR), return OK to save the
    // recorded file successfully. Session tear down will happen as part of
    // client callback
    if ((err == ERROR_IO) || (err == ERROR_END_OF_STREAM)) {
        return OK;
    }
    return err;
}

bool MPEG4Writer::Track::isTrackMalFormed() const {
    if (mIsMalformed) {
        return true;
    }

    if (!mIsHeic && mStszTableEntries->count() == 0) {  // no samples written
        ALOGE("The number of recorded samples is 0");
        return true;
    }

    if (mIsVideo && mStssTableEntries->count() == 0) {  // no sync frames for video
        ALOGE("There are no sync frames for video track");
        return true;
    }

    if (OK != checkCodecSpecificData()) {         // no codec specific data
        return true;
    }

    return false;
}

void MPEG4Writer::Track::sendTrackSummary(bool hasMultipleTracks) {

    // Send track summary only if test mode is enabled.
    if (!isTestModeEnabled()) {
        return;
    }

    int trackNum = (mTrackId << 28);

    mOwner->notify(MEDIA_RECORDER_TRACK_EVENT_INFO,
                    trackNum | MEDIA_RECORDER_TRACK_INFO_TYPE,
                    mIsAudio ? 0: 1);

    mOwner->notify(MEDIA_RECORDER_TRACK_EVENT_INFO,
                    trackNum | MEDIA_RECORDER_TRACK_INFO_DURATION_MS,
                    mTrackDurationUs / 1000);

    mOwner->notify(MEDIA_RECORDER_TRACK_EVENT_INFO,
                    trackNum | MEDIA_RECORDER_TRACK_INFO_ENCODED_FRAMES,
                    mStszTableEntries->count());

    {
        // The system delay time excluding the requested initial delay that
        // is used to eliminate the recording sound.
        int64_t startTimeOffsetUs = mOwner->getStartTimeOffsetMs() * 1000LL;
        if (startTimeOffsetUs < 0) {  // Start time offset was not set
            startTimeOffsetUs = kInitialDelayTimeUs;
        }
        int64_t initialDelayUs =
            mFirstSampleTimeRealUs - mStartTimeRealUs - startTimeOffsetUs;

        mOwner->notify(MEDIA_RECORDER_TRACK_EVENT_INFO,
                    trackNum | MEDIA_RECORDER_TRACK_INFO_INITIAL_DELAY_MS,
                    (initialDelayUs) / 1000);
    }

    mOwner->notify(MEDIA_RECORDER_TRACK_EVENT_INFO,
                    trackNum | MEDIA_RECORDER_TRACK_INFO_DATA_KBYTES,
                    mMdatSizeBytes / 1024);

    if (hasMultipleTracks) {
        mOwner->notify(MEDIA_RECORDER_TRACK_EVENT_INFO,
                    trackNum | MEDIA_RECORDER_TRACK_INFO_MAX_CHUNK_DUR_MS,
                    mMaxChunkDurationUs / 1000);

        int64_t moovStartTimeUs = mOwner->getStartTimestampUs();
        if (mStartTimestampUs != moovStartTimeUs) {
            int64_t startTimeOffsetUs = mStartTimestampUs - moovStartTimeUs;
            mOwner->notify(MEDIA_RECORDER_TRACK_EVENT_INFO,
                    trackNum | MEDIA_RECORDER_TRACK_INFO_START_OFFSET_MS,
                    startTimeOffsetUs / 1000);
        }
    }
}

void MPEG4Writer::Track::trackProgressStatus(int64_t timeUs, status_t err) {
    ALOGV("trackProgressStatus: %" PRId64 " us", timeUs);

    if (mTrackEveryTimeDurationUs > 0 &&
        timeUs - mPreviousTrackTimeUs >= mTrackEveryTimeDurationUs) {
        ALOGV("Fire time tracking progress status at %" PRId64 " us", timeUs);
        mOwner->trackProgressStatus(mTrackId, timeUs - mPreviousTrackTimeUs, err);
        mPreviousTrackTimeUs = timeUs;
    }
}

void MPEG4Writer::trackProgressStatus(
        size_t trackId, int64_t timeUs, status_t err) {
    Mutex::Autolock lock(mLock);
    int32_t trackNum = (trackId << 28);

    // Error notification
    // Do not consider ERROR_END_OF_STREAM an error
    if (err != OK && err != ERROR_END_OF_STREAM) {
        notify(MEDIA_RECORDER_TRACK_EVENT_ERROR,
               trackNum | MEDIA_RECORDER_TRACK_ERROR_GENERAL,
               err);
        return;
    }

    if (timeUs == -1) {
        // Send completion notification
        notify(MEDIA_RECORDER_TRACK_EVENT_INFO,
               trackNum | MEDIA_RECORDER_TRACK_INFO_COMPLETION_STATUS,
               err);
    } else {
        // Send progress status
        notify(MEDIA_RECORDER_TRACK_EVENT_INFO,
               trackNum | MEDIA_RECORDER_TRACK_INFO_PROGRESS_IN_TIME,
               timeUs / 1000);
    }
}

void MPEG4Writer::setDriftTimeUs(int64_t driftTimeUs) {
    ALOGV("setDriftTimeUs: %" PRId64 " us", driftTimeUs);
    Mutex::Autolock autolock(mLock);
    mDriftTimeUs = driftTimeUs;
}

int64_t MPEG4Writer::getDriftTimeUs() {
    ALOGV("getDriftTimeUs: %" PRId64 " us", mDriftTimeUs);
    Mutex::Autolock autolock(mLock);
    return mDriftTimeUs;
}

bool MPEG4Writer::isRealTimeRecording() const {
    return mIsRealTimeRecording;
}

bool MPEG4Writer::useNalLengthFour() {
    return mUse4ByteNalLength;
}

void MPEG4Writer::Track::bufferChunk(int64_t timestampUs) {
    ALOGV("bufferChunk");

    Chunk chunk(this, timestampUs, mChunkSamples);
    mOwner->bufferChunk(chunk);
    mChunkSamples.clear();
}

int64_t MPEG4Writer::Track::getDurationUs() const {
    return mTrackDurationUs +
        mOwner->getStartTimeOffsetTimeUs(mStartTimestampUs);
}

int64_t MPEG4Writer::Track::getEstimatedTrackSizeBytes() const {
    return mEstimatedTrackSizeBytes;
}

int32_t MPEG4Writer::Track::getMetaSizeIncrease(
        int32_t angle, int32_t trackCount) const {
    CHECK(mIsHeic);

    int32_t grid = (mTileWidth > 0);
    int32_t rotate = (angle > 0);

    // Note that the rotation angle is in the file meta, and we don't have
    // it until start, so here the calculation has to assume rotation.

    // increase to ipco
    int32_t increase = 20 * (grid + 1)              // 'ispe' property
                     + (8 + mCodecSpecificDataSize) // 'hvcC' property
                     ;

    if (rotate) {
        increase += 9;                              // 'irot' property (worst case)
    }

    // increase to iref and idat
    if (grid) {
        increase += (12 + mNumTiles * 2)            // 'dimg' in iref
                  + 12;                             // ImageGrid in 'idat' (worst case)
    }

    increase += (12 + 2);                           // 'cdsc' in iref

    // increase to iloc, iinf
    increase += (16                                 // increase to 'iloc'
              + 21)                                 // increase to 'iinf'
              * (mNumTiles + grid + 1);             // "+1" is for 'Exif'

    // When total # of properties is > 127, the properties id becomes 2-byte.
    // We write 4 properties at most for each image (2x'ispe', 1x'hvcC', 1x'irot').
    // Set the threshold to be 30.
    int32_t propBytes = trackCount > 30 ? 2 : 1;

    // increase to ipma
    increase += (3 + 2 * propBytes) * mNumTiles     // 'ispe' + 'hvcC'
             + grid * (3 + propBytes)               // 'ispe' for grid
             + rotate * propBytes;                  // 'irot' (either on grid or tile)

    return increase;
}

status_t MPEG4Writer::Track::checkCodecSpecificData() const {
    const char *mime;
    CHECK(mMeta->findCString(kKeyMIMEType, &mime));
    if (!strcasecmp(MEDIA_MIMETYPE_AUDIO_AAC, mime) ||
        !strcasecmp(MEDIA_MIMETYPE_VIDEO_MPEG4, mime) ||
        !strcasecmp(MEDIA_MIMETYPE_VIDEO_AVC, mime) ||
        !strcasecmp(MEDIA_MIMETYPE_VIDEO_HEVC, mime) ||
        !strcasecmp(MEDIA_MIMETYPE_IMAGE_ANDROID_HEIC, mime)) {
        if (!mCodecSpecificData ||
            mCodecSpecificDataSize <= 0) {
            ALOGE("Missing codec specific data");
            return ERROR_MALFORMED;
        }
    } else {
        if (mCodecSpecificData ||
            mCodecSpecificDataSize > 0) {
            ALOGE("Unexepected codec specific data found");
            return ERROR_MALFORMED;
        }
    }
    return OK;
}

const char *MPEG4Writer::Track::getTrackType() const {
    return mIsAudio ? "Audio" :
           mIsVideo ? "Video" :
           mIsHeic  ? "Image" :
                      "Metadata";
}

void MPEG4Writer::Track::writeTrackHeader(bool use32BitOffset) {
    uint32_t now = getMpeg4Time();
    mOwner->beginBox("trak");
        writeTkhdBox(now);
        writeEdtsBox();
        mOwner->beginBox("mdia");
            writeMdhdBox(now);
            writeHdlrBox();
            mOwner->beginBox("minf");
                if (mIsAudio) {
                    writeSmhdBox();
                } else if (mIsVideo) {
                    writeVmhdBox();
                } else {
                    writeNmhdBox();
                }
                writeDinfBox();
                writeStblBox(use32BitOffset);
            mOwner->endBox();  // minf
        mOwner->endBox();  // mdia
    mOwner->endBox();  // trak
}

int64_t MPEG4Writer::Track::getMinCttsOffsetTimeUs() {
    // For video tracks with ctts table, this should return the minimum ctts
    // offset in the table. For non-video tracks or video tracks without ctts
    // table, this will return kMaxCttsOffsetTimeUs.
    if (mMinCttsOffsetTicks == mMaxCttsOffsetTicks) {
        return kMaxCttsOffsetTimeUs;
    }
    return mMinCttsOffsetTimeUs;
}

void MPEG4Writer::Track::writeStblBox(bool use32BitOffset) {
    mOwner->beginBox("stbl");
    mOwner->beginBox("stsd");
    mOwner->writeInt32(0);               // version=0, flags=0
    mOwner->writeInt32(1);               // entry count
    if (mIsAudio) {
        writeAudioFourCCBox();
    } else if (mIsVideo) {
        writeVideoFourCCBox();
    } else {
        writeMetadataFourCCBox();
    }
    mOwner->endBox();  // stsd
    writeSttsBox();
    if (mIsVideo) {
        writeCttsBox();
        writeStssBox();
    }
    writeStszBox();
    writeStscBox();
    writeStcoBox(use32BitOffset);
    mOwner->endBox();  // stbl
}

void MPEG4Writer::Track::writeMetadataFourCCBox() {
    const char *mime;
    bool success = mMeta->findCString(kKeyMIMEType, &mime);
    CHECK(success);
    const char *fourcc = getFourCCForMime(mime);
    if (fourcc == NULL) {
        ALOGE("Unknown mime type '%s'.", mime);
        TRESPASS();
    }
    mOwner->beginBox(fourcc);    // TextMetaDataSampleEntry

    //  HACK to make the metadata track compliant with the ISO standard.
    //
    //  Metadata track is added from API 26 and the original implementation does not
    //  fully followed the TextMetaDataSampleEntry specified in ISO/IEC 14496-12-2015
    //  in that only the mime_format is written out. content_encoding and
    //  data_reference_index have not been written out. This leads to the failure
    //  when some MP4 parser tries to parse the metadata track according to the
    //  standard. The hack here will make the metadata track compliant with the
    //  standard while still maintaining backwards compatibility. This would enable
    //  Android versions before API 29 to be able to read out the standard compliant
    //  Metadata track generated with Android API 29 and upward. The trick is based
    //  on the fact that the Metadata track must start with prefix “application/” and
    //  those missing fields are not used in Android's Metadata track. By writting
    //  out the mime_format twice, the first mime_format will be used to fill out the
    //  missing reserved, data_reference_index and content encoding fields. On the
    //  parser side, the extracter before API 29  will read out the first mime_format
    //  correctly and drop the second mime_format. The extractor from API 29 will
    //  check if the reserved, data_reference_index and content encoding are filled
    //  with “application” to detect if this is a standard compliant metadata track
    //  and read out the data accordingly.
    mOwner->writeCString(mime);

    mOwner->writeCString(mime);  // metadata mime_format
    mOwner->endBox(); // mett
}

void MPEG4Writer::Track::writeVideoFourCCBox() {
    const char *mime;
    bool success = mMeta->findCString(kKeyMIMEType, &mime);
    CHECK(success);
    const char *fourcc = getFourCCForMime(mime);
    if (fourcc == NULL) {
        ALOGE("Unknown mime type '%s'.", mime);
        TRESPASS();
    }

    mOwner->beginBox(fourcc);        // video format
    mOwner->writeInt32(0);           // reserved
    mOwner->writeInt16(0);           // reserved
    mOwner->writeInt16(1);           // data ref index
    mOwner->writeInt16(0);           // predefined
    mOwner->writeInt16(0);           // reserved
    mOwner->writeInt32(0);           // predefined
    mOwner->writeInt32(0);           // predefined
    mOwner->writeInt32(0);           // predefined

    int32_t width, height;
    success = mMeta->findInt32(kKeyWidth, &width);
    success = success && mMeta->findInt32(kKeyHeight, &height);
    CHECK(success);

    mOwner->writeInt16(width);
    mOwner->writeInt16(height);
    mOwner->writeInt32(0x480000);    // horiz resolution
    mOwner->writeInt32(0x480000);    // vert resolution
    mOwner->writeInt32(0);           // reserved
    mOwner->writeInt16(1);           // frame count
    mOwner->writeInt8(0);            // compressor string length
    mOwner->write("                               ", 31);
    mOwner->writeInt16(0x18);        // depth
    mOwner->writeInt16(-1);          // predefined

    if (!strcasecmp(MEDIA_MIMETYPE_VIDEO_MPEG4, mime)) {
        writeMp4vEsdsBox();
    } else if (!strcasecmp(MEDIA_MIMETYPE_VIDEO_H263, mime)) {
        writeD263Box();
    } else if (!strcasecmp(MEDIA_MIMETYPE_VIDEO_AVC, mime)) {
        writeAvccBox();
    } else if (!strcasecmp(MEDIA_MIMETYPE_VIDEO_HEVC, mime)) {
        writeHvccBox();
    }

    writePaspBox();
    writeColrBox();
    mOwner->endBox();  // mp4v, s263 or avc1
}

void MPEG4Writer::Track::writeColrBox() {
    ColorAspects aspects;
    memset(&aspects, 0, sizeof(aspects));
    // TRICKY: using | instead of || because we want to execute all findInt32-s
    if (mMeta->findInt32(kKeyColorPrimaries, (int32_t*)&aspects.mPrimaries)
            | mMeta->findInt32(kKeyTransferFunction, (int32_t*)&aspects.mTransfer)
            | mMeta->findInt32(kKeyColorMatrix, (int32_t*)&aspects.mMatrixCoeffs)
            | mMeta->findInt32(kKeyColorRange, (int32_t*)&aspects.mRange)) {
        int32_t primaries, transfer, coeffs;
        bool fullRange;
        ColorUtils::convertCodecColorAspectsToIsoAspects(
                aspects, &primaries, &transfer, &coeffs, &fullRange);
        mOwner->beginBox("colr");
        mOwner->writeFourcc("nclx");
        mOwner->writeInt16(primaries);
        mOwner->writeInt16(transfer);
        mOwner->writeInt16(coeffs);
        mOwner->writeInt8(int8_t(fullRange ? 0x80 : 0x0));
        mOwner->endBox(); // colr
    }
}

void MPEG4Writer::Track::writeAudioFourCCBox() {
    const char *mime;
    bool success = mMeta->findCString(kKeyMIMEType, &mime);
    CHECK(success);
    const char *fourcc = getFourCCForMime(mime);
    if (fourcc == NULL) {
        ALOGE("Unknown mime type '%s'.", mime);
        TRESPASS();
    }

    mOwner->beginBox(fourcc);        // audio format
    mOwner->writeInt32(0);           // reserved
    mOwner->writeInt16(0);           // reserved
    mOwner->writeInt16(0x1);         // data ref index
    mOwner->writeInt32(0);           // reserved
    mOwner->writeInt32(0);           // reserved
    int32_t nChannels;
    CHECK_EQ(true, mMeta->findInt32(kKeyChannelCount, &nChannels));
    mOwner->writeInt16(nChannels);   // channel count
    mOwner->writeInt16(16);          // sample size
    mOwner->writeInt16(0);           // predefined
    mOwner->writeInt16(0);           // reserved

    int32_t samplerate;
    success = mMeta->findInt32(kKeySampleRate, &samplerate);
    CHECK(success);
    mOwner->writeInt32(samplerate << 16);
    if (!strcasecmp(MEDIA_MIMETYPE_AUDIO_AAC, mime)) {
        writeMp4aEsdsBox();
    } else if (!strcasecmp(MEDIA_MIMETYPE_AUDIO_AMR_NB, mime) ||
               !strcasecmp(MEDIA_MIMETYPE_AUDIO_AMR_WB, mime)) {
        writeDamrBox();
    }
    mOwner->endBox();
}

void MPEG4Writer::Track::writeMp4aEsdsBox() {
    mOwner->beginBox("esds");
    CHECK(mCodecSpecificData);
    CHECK_GT(mCodecSpecificDataSize, 0u);

    // Make sure all sizes encode to a single byte.
    CHECK_LT(mCodecSpecificDataSize + 23, 128u);

    mOwner->writeInt32(0);     // version=0, flags=0
    mOwner->writeInt8(0x03);   // ES_DescrTag
    mOwner->writeInt8(23 + mCodecSpecificDataSize);
    mOwner->writeInt16(0x0000);// ES_ID
    mOwner->writeInt8(0x00);

    mOwner->writeInt8(0x04);   // DecoderConfigDescrTag
    mOwner->writeInt8(15 + mCodecSpecificDataSize);
    mOwner->writeInt8(0x40);   // objectTypeIndication ISO/IEC 14492-2
    mOwner->writeInt8(0x15);   // streamType AudioStream

    mOwner->writeInt16(0x03);  // XXX
    mOwner->writeInt8(0x00);   // buffer size 24-bit (0x300)

    int32_t avgBitrate = 0;
    (void)mMeta->findInt32(kKeyBitRate, &avgBitrate);
    int32_t maxBitrate = 0;
    (void)mMeta->findInt32(kKeyMaxBitRate, &maxBitrate);
    mOwner->writeInt32(maxBitrate);
    mOwner->writeInt32(avgBitrate);

    mOwner->writeInt8(0x05);   // DecoderSpecificInfoTag
    mOwner->writeInt8(mCodecSpecificDataSize);
    mOwner->write(mCodecSpecificData, mCodecSpecificDataSize);

    static const uint8_t kData2[] = {
        0x06,  // SLConfigDescriptorTag
        0x01,
        0x02
    };
    mOwner->write(kData2, sizeof(kData2));

    mOwner->endBox();  // esds
}

void MPEG4Writer::Track::writeMp4vEsdsBox() {
    CHECK(mCodecSpecificData);
    CHECK_GT(mCodecSpecificDataSize, 0u);

    // Make sure all sizes encode to a single byte.
    CHECK_LT(23 + mCodecSpecificDataSize, 128u);

    mOwner->beginBox("esds");

    mOwner->writeInt32(0);    // version=0, flags=0

    mOwner->writeInt8(0x03);  // ES_DescrTag
    mOwner->writeInt8(23 + mCodecSpecificDataSize);
    mOwner->writeInt16(0x0000);  // ES_ID
    mOwner->writeInt8(0x1f);

    mOwner->writeInt8(0x04);  // DecoderConfigDescrTag
    mOwner->writeInt8(15 + mCodecSpecificDataSize);
    mOwner->writeInt8(0x20);  // objectTypeIndication ISO/IEC 14492-2
    mOwner->writeInt8(0x11);  // streamType VisualStream

    static const uint8_t kData[] = {
        0x01, 0x77, 0x00, // buffer size 96000 bytes
    };
    mOwner->write(kData, sizeof(kData));

    int32_t avgBitrate = 0;
    (void)mMeta->findInt32(kKeyBitRate, &avgBitrate);
    int32_t maxBitrate = 0;
    (void)mMeta->findInt32(kKeyMaxBitRate, &maxBitrate);
    mOwner->writeInt32(maxBitrate);
    mOwner->writeInt32(avgBitrate);

    mOwner->writeInt8(0x05);  // DecoderSpecificInfoTag

    mOwner->writeInt8(mCodecSpecificDataSize);
    mOwner->write(mCodecSpecificData, mCodecSpecificDataSize);

    static const uint8_t kData2[] = {
        0x06,  // SLConfigDescriptorTag
        0x01,
        0x02
    };
    mOwner->write(kData2, sizeof(kData2));

    mOwner->endBox();  // esds
}

void MPEG4Writer::Track::writeTkhdBox(uint32_t now) {
    mOwner->beginBox("tkhd");
    // Flags = 7 to indicate that the track is enabled, and
    // part of the presentation
    mOwner->writeInt32(0x07);          // version=0, flags=7
    mOwner->writeInt32(now);           // creation time
    mOwner->writeInt32(now);           // modification time
    mOwner->writeInt32(mTrackId);      // track id starts with 1
    mOwner->writeInt32(0);             // reserved
    int64_t trakDurationUs = getDurationUs();
    int32_t mvhdTimeScale = mOwner->getTimeScale();
    int32_t tkhdDuration =
        (trakDurationUs * mvhdTimeScale + 5E5) / 1E6;
    mOwner->writeInt32(tkhdDuration);  // in mvhd timescale
    mOwner->writeInt32(0);             // reserved
    mOwner->writeInt32(0);             // reserved
    mOwner->writeInt16(0);             // layer
    mOwner->writeInt16(0);             // alternate group
    mOwner->writeInt16(mIsAudio ? 0x100 : 0);  // volume
    mOwner->writeInt16(0);             // reserved

    mOwner->writeCompositionMatrix(mRotation);       // matrix

    if (!mIsVideo) {
        mOwner->writeInt32(0);
        mOwner->writeInt32(0);
    } else {
        int32_t width, height;
        bool success = mMeta->findInt32(kKeyDisplayWidth, &width);
        success = success && mMeta->findInt32(kKeyDisplayHeight, &height);

        // Use width/height if display width/height are not present.
        if (!success) {
            success = mMeta->findInt32(kKeyWidth, &width);
            success = success && mMeta->findInt32(kKeyHeight, &height);
        }
        CHECK(success);

        mOwner->writeInt32(width << 16);   // 32-bit fixed-point value
        mOwner->writeInt32(height << 16);  // 32-bit fixed-point value
    }
    mOwner->endBox();  // tkhd
}

void MPEG4Writer::Track::writeVmhdBox() {
    mOwner->beginBox("vmhd");
    mOwner->writeInt32(0x01);        // version=0, flags=1
    mOwner->writeInt16(0);           // graphics mode
    mOwner->writeInt16(0);           // opcolor
    mOwner->writeInt16(0);
    mOwner->writeInt16(0);
    mOwner->endBox();
}

void MPEG4Writer::Track::writeSmhdBox() {
    mOwner->beginBox("smhd");
    mOwner->writeInt32(0);           // version=0, flags=0
    mOwner->writeInt16(0);           // balance
    mOwner->writeInt16(0);           // reserved
    mOwner->endBox();
}

void MPEG4Writer::Track::writeNmhdBox() {
    mOwner->beginBox("nmhd");
    mOwner->writeInt32(0);           // version=0, flags=0
    mOwner->endBox();
}

void MPEG4Writer::Track::writeHdlrBox() {
    mOwner->beginBox("hdlr");
    mOwner->writeInt32(0);             // version=0, flags=0
    mOwner->writeInt32(0);             // component type: should be mhlr
    mOwner->writeFourcc(mIsAudio ? "soun" : (mIsVideo ? "vide" : "meta"));  // component subtype
    mOwner->writeInt32(0);             // reserved
    mOwner->writeInt32(0);             // reserved
    mOwner->writeInt32(0);             // reserved
    // Removing "r" for the name string just makes the string 4 byte aligned
    mOwner->writeCString(mIsAudio ? "SoundHandle": (mIsVideo ? "VideoHandle" : "MetadHandle"));
    mOwner->endBox();
}

void MPEG4Writer::Track::writeEdtsBox(){
    ALOGV("%s : getStartTimeOffsetTimeUs of track:%" PRId64 " us", getTrackType(),
        getStartTimeOffsetTimeUs());

    // Prepone video playback.
    if (mMinCttsOffsetTicks != mMaxCttsOffsetTicks) {
        int32_t mvhdTimeScale = mOwner->getTimeScale();
        uint32_t tkhdDuration = (mTrackDurationUs * mvhdTimeScale + 5E5) / 1E6;
        int64_t mediaTime = ((kMaxCttsOffsetTimeUs - getMinCttsOffsetTimeUs())
            * mTimeScale + 5E5) / 1E6;
        if (tkhdDuration > 0 && mediaTime > 0) {
            addOneElstTableEntry(tkhdDuration, mediaTime, 1, 0);
        }
    }

    if (mElstTableEntries->count() == 0) {
        return;
    }

    mOwner->beginBox("edts");
        mOwner->beginBox("elst");
            mOwner->writeInt32(0); // version=0, flags=0
            mElstTableEntries->write(mOwner);
        mOwner->endBox(); // elst;
    mOwner->endBox(); // edts
}

void MPEG4Writer::Track::writeMdhdBox(uint32_t now) {
    int64_t trakDurationUs = getDurationUs();
    int64_t mdhdDuration = (trakDurationUs * mTimeScale + 5E5) / 1E6;
    mOwner->beginBox("mdhd");

    if (mdhdDuration > UINT32_MAX) {
        mOwner->writeInt32((1 << 24));            // version=1, flags=0
        mOwner->writeInt64((int64_t)now);         // creation time
        mOwner->writeInt64((int64_t)now);         // modification time
        mOwner->writeInt32(mTimeScale);           // media timescale
        mOwner->writeInt64(mdhdDuration);         // media timescale
    } else {
        mOwner->writeInt32(0);                      // version=0, flags=0
        mOwner->writeInt32(now);                    // creation time
        mOwner->writeInt32(now);                    // modification time
        mOwner->writeInt32(mTimeScale);             // media timescale
        mOwner->writeInt32((int32_t)mdhdDuration);  // use media timescale
    }
    // Language follows the three letter standard ISO-639-2/T
    // 'e', 'n', 'g' for "English", for instance.
    // Each character is packed as the difference between its ASCII value and 0x60.
    // For "English", these are 00101, 01110, 00111.
    // XXX: Where is the padding bit located: 0x15C7?
    const char *lang = NULL;
    int16_t langCode = 0;
    if (mMeta->findCString(kKeyMediaLanguage, &lang) && lang && strnlen(lang, 3) > 2) {
        langCode = ((lang[0] & 0x1f) << 10) | ((lang[1] & 0x1f) << 5) | (lang[2] & 0x1f);
    }
    mOwner->writeInt16(langCode);      // language code
    mOwner->writeInt16(0);             // predefined
    mOwner->endBox();
}

void MPEG4Writer::Track::writeDamrBox() {
    // 3gpp2 Spec AMRSampleEntry fields
    mOwner->beginBox("damr");
    mOwner->writeCString("   ");  // vendor: 4 bytes
    mOwner->writeInt8(0);         // decoder version
    mOwner->writeInt16(0x83FF);   // mode set: all enabled
    mOwner->writeInt8(0);         // mode change period
    mOwner->writeInt8(1);         // frames per sample
    mOwner->endBox();
}

void MPEG4Writer::Track::writeUrlBox() {
    // The table index here refers to the sample description index
    // in the sample table entries.
    mOwner->beginBox("url ");
    mOwner->writeInt32(1);  // version=0, flags=1 (self-contained)
    mOwner->endBox();  // url
}

void MPEG4Writer::Track::writeDrefBox() {
    mOwner->beginBox("dref");
    mOwner->writeInt32(0);  // version=0, flags=0
    mOwner->writeInt32(1);  // entry count (either url or urn)
    writeUrlBox();
    mOwner->endBox();  // dref
}

void MPEG4Writer::Track::writeDinfBox() {
    mOwner->beginBox("dinf");
    writeDrefBox();
    mOwner->endBox();  // dinf
}

void MPEG4Writer::Track::writeAvccBox() {
    CHECK(mCodecSpecificData);
    CHECK_GE(mCodecSpecificDataSize, 5u);

    // Patch avcc's lengthSize field to match the number
    // of bytes we use to indicate the size of a nal unit.
    uint8_t *ptr = (uint8_t *)mCodecSpecificData;
    ptr[4] = (ptr[4] & 0xfc) | (mOwner->useNalLengthFour() ? 3 : 1);
    mOwner->beginBox("avcC");
    mOwner->write(mCodecSpecificData, mCodecSpecificDataSize);
    mOwner->endBox();  // avcC
}


void MPEG4Writer::Track::writeHvccBox() {
    CHECK(mCodecSpecificData);
    CHECK_GE(mCodecSpecificDataSize, 5u);

    // Patch avcc's lengthSize field to match the number
    // of bytes we use to indicate the size of a nal unit.
    uint8_t *ptr = (uint8_t *)mCodecSpecificData;
    ptr[21] = (ptr[21] & 0xfc) | (mOwner->useNalLengthFour() ? 3 : 1);
    mOwner->beginBox("hvcC");
    mOwner->write(mCodecSpecificData, mCodecSpecificDataSize);
    mOwner->endBox();  // hvcC
}

void MPEG4Writer::Track::writeD263Box() {
    mOwner->beginBox("d263");
    mOwner->writeInt32(0);  // vendor
    mOwner->writeInt8(0);   // decoder version
    mOwner->writeInt8(10);  // level: 10
    mOwner->writeInt8(0);   // profile: 0
    mOwner->endBox();  // d263
}

// This is useful if the pixel is not square
void MPEG4Writer::Track::writePaspBox() {
    mOwner->beginBox("pasp");
    mOwner->writeInt32(1 << 16);  // hspacing
    mOwner->writeInt32(1 << 16);  // vspacing
    mOwner->endBox();  // pasp
}

int32_t MPEG4Writer::Track::getStartTimeOffsetScaledTime() const {
    return (mOwner->getStartTimeOffsetTimeUs(mStartTimestampUs) *
                mTimeScale + 500000LL) / 1000000LL;
}

void MPEG4Writer::Track::writeSttsBox() {
    mOwner->beginBox("stts");
    mOwner->writeInt32(0);  // version=0, flags=0
    if (mMinCttsOffsetTicks == mMaxCttsOffsetTicks) {
        // For non-vdeio tracks or video tracks without ctts table,
        // adjust duration of first sample for tracks to account for
        // first sample not starting at the media start time.
        // TODO: consider signaling this using some offset
        // as this is not quite correct.
        uint32_t duration;
        CHECK(mSttsTableEntries->get(duration, 1));
        duration = htonl(duration);  // Back to host byte order
        int32_t startTimeOffsetScaled = (((getStartTimeOffsetTimeUs() +
            mOwner->getStartTimeOffsetBFramesUs()) * mTimeScale) + 500000LL) / 1000000LL;
        mSttsTableEntries->set(htonl((int32_t)duration + startTimeOffsetScaled), 1);
    }
    mSttsTableEntries->write(mOwner);
    mOwner->endBox();  // stts
}

void MPEG4Writer::Track::writeCttsBox() {
    // There is no B frame at all
    if (mMinCttsOffsetTicks == mMaxCttsOffsetTicks) {
        return;
    }

    // Do not write ctts box when there is no need to have it.
    if (mCttsTableEntries->count() == 0) {
        return;
    }

    ALOGV("ctts box has %d entries with range [%" PRId64 ", %" PRId64 "]",
            mCttsTableEntries->count(), mMinCttsOffsetTicks, mMaxCttsOffsetTicks);

    mOwner->beginBox("ctts");
    mOwner->writeInt32(0);  // version=0, flags=0
    int64_t deltaTimeUs = kMaxCttsOffsetTimeUs -
                mOwner->getStartTimeOffsetTimeUs(mStartTimestampUs);
    int64_t delta = (deltaTimeUs * mTimeScale + 500000LL) / 1000000LL;
    mCttsTableEntries->adjustEntries([delta](size_t /* ix */, uint32_t (&value)[2]) {
        // entries are <count, ctts> pairs; adjust only ctts
        uint32_t duration = htonl(value[1]); // back to host byte order
        // Prevent overflow and underflow
        if (delta > duration) {
            duration = 0;
        } else if (delta < 0 && UINT32_MAX + delta < duration) {
            duration = UINT32_MAX;
        } else {
            duration -= delta;
        }
        value[1] = htonl(duration);
    });
    mCttsTableEntries->write(mOwner);
    mOwner->endBox();  // ctts
}

void MPEG4Writer::Track::writeStssBox() {
    mOwner->beginBox("stss");
    mOwner->writeInt32(0);  // version=0, flags=0
    mStssTableEntries->write(mOwner);
    mOwner->endBox();  // stss
}

void MPEG4Writer::Track::writeStszBox() {
    mOwner->beginBox("stsz");
    mOwner->writeInt32(0);  // version=0, flags=0
    mOwner->writeInt32(0);
    mStszTableEntries->write(mOwner);
    mOwner->endBox();  // stsz
}

void MPEG4Writer::Track::writeStscBox() {
    mOwner->beginBox("stsc");
    mOwner->writeInt32(0);  // version=0, flags=0
    mStscTableEntries->write(mOwner);
    mOwner->endBox();  // stsc
}

void MPEG4Writer::Track::writeStcoBox(bool use32BitOffset) {
    mOwner->beginBox(use32BitOffset? "stco": "co64");
    mOwner->writeInt32(0);  // version=0, flags=0
    if (use32BitOffset) {
        mStcoTableEntries->write(mOwner);
    } else {
        mCo64TableEntries->write(mOwner);
    }
    mOwner->endBox();  // stco or co64
}

void MPEG4Writer::writeUdtaBox() {
    beginBox("udta");
    writeGeoDataBox();
    endBox();
}

void MPEG4Writer::writeHdlr(const char *handlerType) {
    beginBox("hdlr");
    writeInt32(0); // Version, Flags
    writeInt32(0); // Predefined
    writeFourcc(handlerType);
    writeInt32(0); // Reserved[0]
    writeInt32(0); // Reserved[1]
    writeInt32(0); // Reserved[2]
    writeInt8(0);  // Name (empty)
    endBox();
}

void MPEG4Writer::writeKeys() {
    size_t count = mMetaKeys->countEntries();

    beginBox("keys");
    writeInt32(0);     // Version, Flags
    writeInt32(count); // Entry_count
    for (size_t i = 0; i < count; i++) {
        AMessage::Type type;
        const char *key = mMetaKeys->getEntryNameAt(i, &type);
        size_t n = strlen(key);
        writeInt32(n + 8);
        writeFourcc("mdta");
        write(key, n); // write without the \0
    }
    endBox();
}

void MPEG4Writer::writeIlst() {
    size_t count = mMetaKeys->countEntries();

    beginBox("ilst");
    for (size_t i = 0; i < count; i++) {
        beginBox(i + 1); // key id (1-based)
        beginBox("data");
        AMessage::Type type;
        const char *key = mMetaKeys->getEntryNameAt(i, &type);
        switch (type) {
            case AMessage::kTypeString:
            {
                AString val;
                CHECK(mMetaKeys->findString(key, &val));
                writeInt32(1); // type = UTF8
                writeInt32(0); // default country/language
                write(val.c_str(), strlen(val.c_str())); // write without \0
                break;
            }

            case AMessage::kTypeFloat:
            {
                float val;
                CHECK(mMetaKeys->findFloat(key, &val));
                writeInt32(23); // type = float32
                writeInt32(0);  // default country/language
                writeInt32(*reinterpret_cast<int32_t *>(&val));
                break;
            }

            case AMessage::kTypeInt32:
            {
                int32_t val;
                CHECK(mMetaKeys->findInt32(key, &val));
                writeInt32(67); // type = signed int32
                writeInt32(0);  // default country/language
                writeInt32(val);
                break;
            }

            default:
            {
                ALOGW("Unsupported key type, writing 0 instead");
                writeInt32(77); // type = unsigned int32
                writeInt32(0);  // default country/language
                writeInt32(0);
                break;
            }
        }
        endBox(); // data
        endBox(); // key id
    }
    endBox(); // ilst
}

void MPEG4Writer::writeMoovLevelMetaBox() {
    size_t count = mMetaKeys->countEntries();
    if (count == 0) {
        return;
    }

    beginBox("meta");
    writeHdlr("mdta");
    writeKeys();
    writeIlst();
    endBox();
}

void MPEG4Writer::writeIlocBox() {
    beginBox("iloc");
    // Use version 1 to allow construction method 1 that refers to
    // data in idat box inside meta box.
    writeInt32(0x01000000); // Version = 1, Flags = 0
    writeInt16(0x4400);     // offset_size = length_size = 4
                            // base_offset_size = index_size = 0

    // 16-bit item_count
    size_t itemCount = mItems.size();
    if (itemCount > 65535) {
        ALOGW("Dropping excess items: itemCount %zu", itemCount);
        itemCount = 65535;
    }
    writeInt16((uint16_t)itemCount);

    for (size_t i = 0; i < itemCount; i++) {
        writeInt16(mItems[i].itemId);
        bool isGrid = mItems[i].isGrid();

        writeInt16(isGrid ? 1 : 0); // construction_method
        writeInt16(0); // data_reference_index = 0
        writeInt16(1); // extent_count = 1

        if (isGrid) {
            // offset into the 'idat' box
            writeInt32(mNumGrids++ * 8);
            writeInt32(8);
        } else {
            writeInt32(mItems[i].offset);
            writeInt32(mItems[i].size);
        }
    }
    endBox();
}

void MPEG4Writer::writeInfeBox(
        uint16_t itemId, const char *itemType, uint32_t flags) {
    beginBox("infe");
    writeInt32(0x02000000 | flags); // Version = 2, Flags = 0
    writeInt16(itemId);
    writeInt16(0);          //item_protection_index = 0
    writeFourcc(itemType);
    writeCString("");       // item_name
    endBox();
}

void MPEG4Writer::writeIinfBox() {
    beginBox("iinf");
    writeInt32(0);          // Version = 0, Flags = 0

    // 16-bit item_count
    size_t itemCount = mItems.size();
    if (itemCount > 65535) {
        ALOGW("Dropping excess items: itemCount %zu", itemCount);
        itemCount = 65535;
    }

    writeInt16((uint16_t)itemCount);
    for (size_t i = 0; i < itemCount; i++) {
        writeInfeBox(mItems[i].itemId, mItems[i].itemType,
                (mItems[i].isImage() && mItems[i].isHidden) ? 1 : 0);
    }

    endBox();
}

void MPEG4Writer::writeIdatBox() {
    beginBox("idat");

    for (size_t i = 0; i < mItems.size(); i++) {
        if (mItems[i].isGrid()) {
            writeInt8(0); // version
            // flags == 1 means 32-bit width,height
            int8_t flags = (mItems[i].width > 65535 || mItems[i].height > 65535);
            writeInt8(flags);
            writeInt8(mItems[i].rows - 1);
            writeInt8(mItems[i].cols - 1);
            if (flags) {
                writeInt32(mItems[i].width);
                writeInt32(mItems[i].height);
            } else {
                writeInt16((uint16_t)mItems[i].width);
                writeInt16((uint16_t)mItems[i].height);
            }
        }
    }

    endBox();
}

void MPEG4Writer::writeIrefBox() {
    beginBox("iref");
    writeInt32(0);          // Version = 0, Flags = 0
    {
        for (size_t i = 0; i < mItems.size(); i++) {
            for (size_t r = 0; r < mItems[i].refsList.size(); r++) {
                const ItemRefs &refs = mItems[i].refsList[r];
                beginBox(refs.key);
                writeInt16(mItems[i].itemId);
                size_t refCount = refs.value.size();
                if (refCount > 65535) {
                    ALOGW("too many entries in %s", refs.key);
                    refCount = 65535;
                }
                writeInt16((uint16_t)refCount);
                for (size_t refIndex = 0; refIndex < refCount; refIndex++) {
                    writeInt16(refs.value[refIndex]);
                }
                endBox();
            }
        }
    }
    endBox();
}

void MPEG4Writer::writePitmBox() {
    beginBox("pitm");
    writeInt32(0);          // Version = 0, Flags = 0
    writeInt16(mPrimaryItemId);
    endBox();
}

void MPEG4Writer::writeIpcoBox() {
    beginBox("ipco");
    size_t numProperties = mProperties.size();
    if (numProperties > 32767) {
        ALOGW("Dropping excess properties: numProperties %zu", numProperties);
        numProperties = 32767;
    }
    for (size_t propIndex = 0; propIndex < numProperties; propIndex++) {
        switch (mProperties[propIndex].type) {
            case FOURCC('h', 'v', 'c', 'C'):
            {
                beginBox("hvcC");
                sp<ABuffer> hvcc = mProperties[propIndex].hvcc;
                // Patch avcc's lengthSize field to match the number
                // of bytes we use to indicate the size of a nal unit.
                uint8_t *ptr = (uint8_t *)hvcc->data();
                ptr[21] = (ptr[21] & 0xfc) | (useNalLengthFour() ? 3 : 1);
                write(hvcc->data(), hvcc->size());
                endBox();
                break;
            }
            case FOURCC('i', 's', 'p', 'e'):
            {
                beginBox("ispe");
                writeInt32(0); // Version = 0, Flags = 0
                writeInt32(mProperties[propIndex].width);
                writeInt32(mProperties[propIndex].height);
                endBox();
                break;
            }
            case FOURCC('i', 'r', 'o', 't'):
            {
                beginBox("irot");
                writeInt8(mProperties[propIndex].rotation);
                endBox();
                break;
            }
            default:
                ALOGW("Skipping unrecognized property: type 0x%08x",
                        mProperties[propIndex].type);
        }
    }
    endBox();
}

void MPEG4Writer::writeIpmaBox() {
    beginBox("ipma");
    uint32_t flags = (mProperties.size() > 127) ? 1 : 0;
    writeInt32(flags); // Version = 0

    writeInt32(mAssociationEntryCount);
    for (size_t itemIndex = 0; itemIndex < mItems.size(); itemIndex++) {
        const Vector<uint16_t> &properties = mItems[itemIndex].properties;
        if (properties.empty()) {
            continue;
        }
        writeInt16(mItems[itemIndex].itemId);

        size_t entryCount = properties.size();
        if (entryCount > 255) {
            ALOGW("Dropping excess associations: entryCount %zu", entryCount);
            entryCount = 255;
        }
        writeInt8((uint8_t)entryCount);
        for (size_t propIndex = 0; propIndex < entryCount; propIndex++) {
            if (flags & 1) {
                writeInt16((1 << 15) | properties[propIndex]);
            } else {
                writeInt8((1 << 7) | properties[propIndex]);
            }
        }
    }
    endBox();
}

void MPEG4Writer::writeIprpBox() {
    beginBox("iprp");
    writeIpcoBox();
    writeIpmaBox();
    endBox();
}

void MPEG4Writer::writeFileLevelMetaBox() {
    // patch up the mPrimaryItemId and count items with prop associations
    uint16_t firstVisibleItemId = 0;
    uint16_t firstImageItemId = 0;
    for (size_t index = 0; index < mItems.size(); index++) {
        if (!mItems[index].isImage()) continue;

        if (mItems[index].isPrimary) {
            mPrimaryItemId = mItems[index].itemId;
        }
        if (!firstImageItemId) {
            firstImageItemId = mItems[index].itemId;
        }
        if (!firstVisibleItemId && !mItems[index].isHidden) {
            firstVisibleItemId = mItems[index].itemId;
        }
        if (!mItems[index].properties.empty()) {
            mAssociationEntryCount++;
        }
    }

    if (!firstImageItemId) {
        ALOGE("no valid image was found");
        return;
    }

    if (mPrimaryItemId == 0) {
        if (firstVisibleItemId > 0) {
            ALOGW("didn't find primary, using first visible image");
            mPrimaryItemId = firstVisibleItemId;
        } else {
            ALOGW("no primary and no visible item, using first image");
            mPrimaryItemId = firstImageItemId;
        }
    }

    for (List<Track *>::iterator it = mTracks.begin();
        it != mTracks.end(); ++it) {
        if ((*it)->isHeic()) {
            (*it)->flushItemRefs();
        }
    }

    beginBox("meta");
    writeInt32(0); // Version = 0, Flags = 0
    writeHdlr("pict");
    writeIlocBox();
    writeIinfBox();
    writePitmBox();
    writeIprpBox();
    if (mNumGrids > 0) {
        writeIdatBox();
    }
    if (mHasRefs) {
        writeIrefBox();
    }
    endBox();
}

uint16_t MPEG4Writer::addProperty_l(const ItemProperty &prop) {
    char typeStr[5];
    MakeFourCCString(prop.type, typeStr);
    ALOGV("addProperty_l: %s", typeStr);

    mProperties.push_back(prop);

    // returning 1-based property index
    return mProperties.size();
}

uint16_t MPEG4Writer::addItem_l(const ItemInfo &info) {
    ALOGV("addItem_l: type %s, offset %u, size %u",
            info.itemType, info.offset, info.size);

    size_t index = mItems.size();
    mItems.push_back(info);

    // make the item id start at kItemIdBase
    mItems.editItemAt(index).itemId = index + kItemIdBase;

#if (LOG_NDEBUG==0)
    if (!info.properties.empty()) {
        AString str;
        for (size_t i = 0; i < info.properties.size(); i++) {
            if (i > 0) {
                str.append(", ");
            }
            str.append(info.properties[i]);
        }
        ALOGV("addItem_l: id %d, properties: %s", mItems[index].itemId, str.c_str());
    }
#endif // (LOG_NDEBUG==0)

    return mItems[index].itemId;
}

void MPEG4Writer::addRefs_l(uint16_t itemId, const ItemRefs &refs) {
    if (refs.value.empty()) {
        return;
    }
    if (itemId < kItemIdBase) {
        ALOGW("itemId shouldn't be smaller than kItemIdBase");
        return;
    }

    size_t index = itemId - kItemIdBase;
    mItems.editItemAt(index).refsList.push_back(refs);
    mHasRefs = true;
}

/*
 * Geodata is stored according to ISO-6709 standard.
 */
void MPEG4Writer::writeGeoDataBox() {
    beginBox("\xA9xyz");
    /*
     * For historical reasons, any user data start
     * with "\0xA9", must be followed by its assoicated
     * language code.
     * 0x0012: text string length
     * 0x15c7: lang (locale) code: en
     */
    writeInt32(0x001215c7);
    writeLatitude(mLatitudex10000);
    writeLongitude(mLongitudex10000);
    writeInt8(0x2F);
    endBox();
}

}  // namespace android<|MERGE_RESOLUTION|>--- conflicted
+++ resolved
@@ -1773,7 +1773,11 @@
     return mStartTimestampUs;
 }
 
-<<<<<<< HEAD
+int32_t MPEG4Writer::getStartTimeOffsetBFramesUs() {
+    Mutex::Autolock autoLock(mLock);
+    return mStartTimeOffsetBFramesUs;
+}
+
 int64_t MPEG4Writer::getStartTimeOffsetTimeUs(int64_t startTime) {
     int64_t trackStartTimeOffsetUs = 0;
     Mutex::Autolock autoLock(mLock);
@@ -1782,11 +1786,6 @@
         trackStartTimeOffsetUs = startTime - mStartTimestampUs;
     }
     return trackStartTimeOffsetUs;
-=======
-int32_t MPEG4Writer::getStartTimeOffsetBFramesUs() {
-    Mutex::Autolock autoLock(mLock);
-    return mStartTimeOffsetBFramesUs;
->>>>>>> 4fcae3a3
 }
 
 size_t MPEG4Writer::numTracks() {
