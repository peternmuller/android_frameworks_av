cc_library_headers {
    name: "libstagefright_foundation_headers",
    export_include_dirs: ["include"],
    vendor_available: true,
    host_supported: true,
    min_sdk_version: "29",
}

cc_defaults {
    name: "libstagefright_foundation_defaults",
<<<<<<< HEAD
=======
    vendor_available: true,
    vndk: {
        enabled: true,
    },
    host_supported: true,
>>>>>>> 1960f8bb
    double_loadable: true,
    include_dirs: [
        "frameworks/av/include",
        "frameworks/native/include",
        "frameworks/native/libs/arect/include",
        "frameworks/native/libs/nativebase/include",
    ],

    local_include_dirs: [
        "include/media/stagefright/foundation",
    ],

    header_libs: [
        "libstagefright_foundation_headers",
        "media_ndk_headers",
        "media_plugin_headers",
    ],
    export_header_lib_headers: [
        "libstagefright_foundation_headers",
        "media_plugin_headers",
    ],

    shared_libs: [
        "libbinder",
        "libutils",
        "libcutils",
        "liblog",
    ],

    srcs: [
        "AAtomizer.cpp",
        "ABitReader.cpp",
        "ABuffer.cpp",
        "ADebug.cpp",
        "AHandler.cpp",
        "ALooper.cpp",
        "ALooperRoster.cpp",
        "AMessage.cpp",
        "AString.cpp",
        "AStringUtils.cpp",
        "AudioPresentationInfo.cpp",
        "ByteUtils.cpp",
        "ColorUtils.cpp",
        "FoundationUtils.cpp",
        "MediaBuffer.cpp",
        "MediaBufferBase.cpp",
        "MediaBufferGroup.cpp",
        "MediaDefs.cpp",
        "MediaKeys.cpp",
        "MetaData.cpp",
        "MetaDataBase.cpp",
        "OpusHeader.cpp",
        "avc_utils.cpp",
        "base64.cpp",
        "hexdump.cpp",
    ],

    target: {
        vendor: {
            exclude_shared_libs: [
                "libbinder",
            ],
            cflags: [
                "-DNO_IMEMORY",
            ],
        },
        darwin: {
            enabled: false,
        },
    },

    clang: true,

    sanitize: {
        misc_undefined: [
            "unsigned-integer-overflow",
            "signed-integer-overflow",
        ],
        cfi: true,
    },
}

cc_library {
    name: "libstagefright_foundation",
    vendor_available: true,
    vndk: {
        enabled: true,
    },
    defaults: ["libstagefright_foundation_defaults"],
    min_sdk_version: "29",
    target: {
        vendor: {
            cflags: ["-D__ANDROID_VNDK__"],
        },
    },

    cflags: [
        "-Wno-multichar",
        "-Werror",
        "-Wall",
    ],
}

cc_library {
    name: "libstagefright_foundation_ext",
    vendor: true,
    vndk: {
        enabled: true,
        extends: "libstagefright_foundation",
    },
    defaults: ["libstagefright_foundation_defaults"],
    min_sdk_version: "29",
    cflags: [
        "-Wno-multichar",
        "-Werror",
        "-Wall",
        "-D__ANDROID_VNDK_EXT__"
    ],
}

cc_library_static {
    name: "libstagefright_foundation_without_imemory",
    defaults: ["libstagefright_foundation_defaults"],
    min_sdk_version: "29",

    cflags: [
        "-Wno-multichar",
        "-Werror",
        "-Wall",
        "-DNO_IMEMORY",
    ],
}<|MERGE_RESOLUTION|>--- conflicted
+++ resolved
@@ -8,14 +8,7 @@
 
 cc_defaults {
     name: "libstagefright_foundation_defaults",
-<<<<<<< HEAD
-=======
-    vendor_available: true,
-    vndk: {
-        enabled: true,
-    },
     host_supported: true,
->>>>>>> 1960f8bb
     double_loadable: true,
     include_dirs: [
         "frameworks/av/include",
