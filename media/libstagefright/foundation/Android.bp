package {
    default_applicable_licenses: [
        "frameworks_av_media_libstagefright_foundation_license",
    ],
}

// Added automatically by a large-scale-change
// See: http://go/android-license-faq
license {
    name: "frameworks_av_media_libstagefright_foundation_license",
    visibility: [":__subpackages__"],
    license_kinds: [
        "SPDX-license-identifier-Apache-2.0",
    ],
    license_text: [
        "NOTICE",
    ],
}

cc_library_headers {
    name: "libstagefright_foundation_headers",
    export_include_dirs: ["include"],
    vendor_available: true,
    host_supported: true,
    min_sdk_version: "29",
    apex_available: [
        "//apex_available:platform",
        "com.android.media",
        "com.android.media.swcodec",
    ],
}

cc_defaults {
    name: "libstagefright_foundation_defaults",
    host_supported: true,
    double_loadable: true,

    local_include_dirs: [
        "include/media/stagefright/foundation",
    ],

    header_libs: [
        "av-headers",
        // this is only needed for the vendor variant that removes libbinder, but vendor
        // target below does not allow adding header_libs.
        "libbinder_headers",
        "libstagefright_foundation_headers",
        "media_ndk_headers",
        "media_plugin_headers",
    ],
    export_header_lib_headers: [
        "libstagefright_foundation_headers",
        "media_plugin_headers",
    ],

    shared_libs: [
        "libbinder",
        "libutils",
        "libcutils",
        "liblog",
    ],

    srcs: [
        "AAtomizer.cpp",
        "ABitReader.cpp",
        "ABuffer.cpp",
        "ADebug.cpp",
        "AHandler.cpp",
        "ALooper.cpp",
        "ALooperRoster.cpp",
        "AMessage.cpp",
        "AString.cpp",
        "AStringUtils.cpp",
        "AudioPresentationInfo.cpp",
        "ByteUtils.cpp",
        "ColorUtils.cpp",
        "ColorUtils_fill.cpp",
        "FoundationUtils.cpp",
        "MediaBuffer.cpp",
        "MediaBufferBase.cpp",
        "MediaBufferGroup.cpp",
        "MediaDefs.cpp",
        "MediaKeys.cpp",
        "MetaData.cpp",
        "MetaDataBase.cpp",
        "OpusHeader.cpp",
        "avc_utils.cpp",
        "base64.cpp",
        "hexdump.cpp",
    ],

    target: {
        vendor: {
            // TODO: add libbinder_headers here instead of above when it becomes supported
            exclude_shared_libs: [
                "libbinder",
            ],
            cflags: [
                "-DNO_IMEMORY",
            ],
        },
        apex: {
            exclude_shared_libs: [
                "libbinder",
            ],
        },
        darwin: {
            enabled: false,
        },
    },

    clang: true,

    sanitize: {
        misc_undefined: [
            "unsigned-integer-overflow",
            "signed-integer-overflow",
        ],
        cfi: true,
    },
}

cc_library {
    name: "libstagefright_foundation",
    vendor_available: true,
    vndk: {
        enabled: true,
    },
    defaults: ["libstagefright_foundation_defaults"],
    min_sdk_version: "29",
    target: {
        vendor: {
            cflags: ["-D__ANDROID_VNDK__"],
        },
    },

    cflags: [
        "-Wno-multichar",
        "-Werror",
        "-Wall",
    ],
}

cc_library {
    name: "libstagefright_foundation_ext",
    vendor: true,
    vndk: {
        enabled: true,
        extends: "libstagefright_foundation",
    },
    defaults: ["libstagefright_foundation_defaults"],
    host_supported: false,
    min_sdk_version: "29",
<<<<<<< HEAD
    cflags: [
        "-Wno-multichar",
        "-Werror",
        "-Wall",
        "-D__ANDROID_VNDK_EXT__"
=======
    apex_available: [
        "//apex_available:platform",
        "com.android.media",
        "com.android.media.swcodec",
>>>>>>> 2e60890b
    ],
}

cc_library_static {
    name: "libstagefright_foundation_without_imemory",
    defaults: ["libstagefright_foundation_defaults"],
    min_sdk_version: "29",
    apex_available: ["com.android.media"],


    cflags: [
        "-Wno-multichar",
        "-Werror",
        "-Wall",
        "-DNO_IMEMORY",
    ],
}

// this gets linked into extractors in media mainline module
// so must be ndk api 29 so that it runs on >=Q
cc_library_static {
    name: "libstagefright_foundation_colorutils_ndk",
    host_supported: true,
    vendor_available: true,

    target: {
        darwin: {
            enabled: false,
        },
    },

    shared_libs: [
        "liblog",
        "libutils",             // for sp<>
        // actually invokes this, but called from folks who already load it
        // "libmediandk",
    ],

    header_libs: [
        // this is only needed for the vendor variant that removes libbinder, but vendor
        // target below does not allow adding header_libs.
        "libbinder_headers",
        "libstagefright_foundation_headers",
        "media_ndk_headers",
        "media_plugin_headers",
    ],

    local_include_dirs: [
        "include/media/stagefright/foundation",
    ],

    cflags: [
        "-Werror",
        "-Wall",
    ],

    srcs: [
        "ColorUtils_ndk.cpp",
        "ColorUtils_fill.cpp",
    ],

    clang: true,

    sanitize: {
        misc_undefined: [
            "unsigned-integer-overflow",
            "signed-integer-overflow",
        ],
        cfi: true,
    },

    min_sdk_version: "29",
    apex_available: [
        "//apex_available:platform",
        "com.android.media",
        "com.android.media.swcodec",
    ],

}
<|MERGE_RESOLUTION|>--- conflicted
+++ resolved
@@ -128,6 +128,11 @@
     },
     defaults: ["libstagefright_foundation_defaults"],
     min_sdk_version: "29",
+    apex_available: [
+        "//apex_available:platform",
+        "com.android.media",
+        "com.android.media.swcodec",
+    ],
     target: {
         vendor: {
             cflags: ["-D__ANDROID_VNDK__"],
@@ -151,18 +156,11 @@
     defaults: ["libstagefright_foundation_defaults"],
     host_supported: false,
     min_sdk_version: "29",
-<<<<<<< HEAD
     cflags: [
         "-Wno-multichar",
         "-Werror",
         "-Wall",
         "-D__ANDROID_VNDK_EXT__"
-=======
-    apex_available: [
-        "//apex_available:platform",
-        "com.android.media",
-        "com.android.media.swcodec",
->>>>>>> 2e60890b
     ],
 }
 
