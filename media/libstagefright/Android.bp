--- conflicted
+++ resolved
@@ -258,26 +258,20 @@
         "libnetd_client",
         "libutils",
         "libstagefright_foundation",
-<<<<<<< HEAD
+        "libandroid",
         "libdl",
         "libhidlmemory",
         "libcrypto",
         "libstagefright_omx",
-=======
-        "libandroid",
->>>>>>> 4fcae3a3
     ],
 
     static_libs: [
         "libmedia_player2_util",
-<<<<<<< HEAD
+        "libmedia2_jni_core",
         "libstagefright_id3",
         "libstagefright_mpeg2support",
         "libstagefright_timedtext",
         "libavextensions",
-=======
-        "libmedia2_jni_core",
->>>>>>> 4fcae3a3
     ],
 
     export_include_dirs: [
