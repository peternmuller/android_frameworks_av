--- conflicted
+++ resolved
@@ -196,13 +196,12 @@
         "libFLAC",
     ],
 
-<<<<<<< HEAD
     whole_static_libs: [
         "libavextensions"
-=======
+    ],
+
     header_libs:[
         "media_ndk_headers",
->>>>>>> 27382b5f
     ],
 
     export_shared_lib_headers: [
