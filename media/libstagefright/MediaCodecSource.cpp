--- conflicted
+++ resolved
@@ -498,19 +498,8 @@
     CHECK(mOutputFormat->findString("mime", &outputMIME));
     mIsVideo = outputMIME.startsWithIgnoreCase("video/");
 
-<<<<<<< HEAD
-    Vector<AString> matchingCodecs;
-    MediaCodecList::findMatchingCodecs(
-            outputMIME.c_str(), true /* encoder */,
-            ((mFlags & FLAG_PREFER_SOFTWARE_CODEC) ? MediaCodecList::kPreferSoftwareCodecs : 0),
-            &matchingCodecs);
-    if (matchingCodecs.size() == 0) {
-        AVUtils::get()->useQCHWEncoder(mOutputFormat, &matchingCodecs);
-    }
-
-=======
+
     AString name;
->>>>>>> c5e8f8e8
     status_t err = NO_INIT;
     if (mOutputFormat->findString("testing-name", &name)) {
         mEncoder = MediaCodec::CreateByComponentName(mCodecLooper, name);
@@ -529,7 +518,9 @@
                 outputMIME.c_str(), true /* encoder */,
                 ((mFlags & FLAG_PREFER_SOFTWARE_CODEC) ? MediaCodecList::kPreferSoftwareCodecs : 0),
                 &matchingCodecs);
-
+        if (matchingCodecs.size() == 0) {
+           AVUtils::get()->useQCHWEncoder(mOutputFormat, &matchingCodecs);
+        }
         for (size_t ix = 0; ix < matchingCodecs.size(); ++ix) {
             mEncoder = MediaCodec::CreateByComponentName(
                     mCodecLooper, matchingCodecs[ix]);
