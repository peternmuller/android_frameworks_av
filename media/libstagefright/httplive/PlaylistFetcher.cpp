--- conflicted
+++ resolved
@@ -1676,13 +1676,8 @@
 }
 
 int64_t PlaylistFetcher::resumeThreshold(const sp<AMessage> &msg) {
-<<<<<<< HEAD
     int64_t durationUs;
-    if (msg->findInt64("durationUs", &durationUs)) {
-=======
-    int64_t durationUs, threshold;
     if (msg->findInt64("durationUs", &durationUs) && durationUs > 0) {
->>>>>>> 59d1d010
         return kNumSkipFrames * durationUs;
     }
 
