--- conflicted
+++ resolved
@@ -242,227 +242,6 @@
     return -ENOENT;
 }
 
-<<<<<<< HEAD
-static status_t limitFoundMissingAttr(const AString &name, const char *attr, bool found = true) {
-    ALOGE("limit '%s' with %s'%s' attribute", name.c_str(),
-            (found ? "" : "no "), attr);
-    return -EINVAL;
-}
-
-static status_t limitError(const AString &name, const char *msg) {
-    ALOGE("limit '%s' %s", name.c_str(), msg);
-    return -EINVAL;
-}
-
-static status_t limitInvalidAttr(const AString &name, const char *attr, const AString &value) {
-    ALOGE("limit '%s' with invalid '%s' attribute (%s)", name.c_str(),
-            attr, value.c_str());
-    return -EINVAL;
-}
-
-status_t MediaCodecList::addLimit(const char **attrs) {
-    sp<AMessage> msg = new AMessage();
-
-    size_t i = 0;
-    while (attrs[i] != NULL) {
-        if (attrs[i + 1] == NULL) {
-            return -EINVAL;
-        }
-
-        // attributes with values
-        if (!strcmp(attrs[i], "name")
-                || !strcmp(attrs[i], "default")
-                || !strcmp(attrs[i], "in")
-                || !strcmp(attrs[i], "max")
-                || !strcmp(attrs[i], "min")
-                || !strcmp(attrs[i], "range")
-                || !strcmp(attrs[i], "ranges")
-                || !strcmp(attrs[i], "scale")
-                || !strcmp(attrs[i], "value")) {
-            msg->setString(attrs[i], attrs[i + 1]);
-            ++i;
-        } else {
-            return -EINVAL;
-        }
-        ++i;
-    }
-
-    AString name;
-    if (!msg->findString("name", &name)) {
-        ALOGE("limit with no 'name' attribute");
-        return -EINVAL;
-    }
-
-    // size, blocks, bitrate, frame-rate, blocks-per-second, aspect-ratio,
-    // measured-frame-rate, measured-blocks-per-second: range
-    // quality: range + default + [scale]
-    // complexity: range + default
-    bool found;
-
-    // VT specific limits
-    if (name.find("vt-") == 0) {
-        AString value;
-        if (msg->findString("value", &value) && value.size()) {
-            mCurrentInfo->addDetail(name, value);
-        }
-    } else if (name == "aspect-ratio" || name == "bitrate" || name == "block-count"
-            || name == "blocks-per-second" || name == "complexity"
-            || name == "frame-rate" || name == "quality" || name == "size"
-            || name == "measured-blocks-per-second" || name.startsWith("measured-frame-rate-")) {
-        AString min, max;
-        if (msg->findString("min", &min) && msg->findString("max", &max)) {
-            min.append("-");
-            min.append(max);
-            if (msg->contains("range") || msg->contains("value")) {
-                return limitError(name, "has 'min' and 'max' as well as 'range' or "
-                        "'value' attributes");
-            }
-            msg->setString("range", min);
-        } else if (msg->contains("min") || msg->contains("max")) {
-            return limitError(name, "has only 'min' or 'max' attribute");
-        } else if (msg->findString("value", &max)) {
-            min = max;
-            min.append("-");
-            min.append(max);
-            if (msg->contains("range")) {
-                return limitError(name, "has both 'range' and 'value' attributes");
-            }
-            msg->setString("range", min);
-        }
-
-        AString range, scale = "linear", def, in_;
-        if (!msg->findString("range", &range)) {
-            return limitError(name, "with no 'range', 'value' or 'min'/'max' attributes");
-        }
-
-        if ((name == "quality" || name == "complexity") ^
-                (found = msg->findString("default", &def))) {
-            return limitFoundMissingAttr(name, "default", found);
-        }
-        if (name != "quality" && msg->findString("scale", &scale)) {
-            return limitFoundMissingAttr(name, "scale");
-        }
-        if ((name == "aspect-ratio") ^ (found = msg->findString("in", &in_))) {
-            return limitFoundMissingAttr(name, "in", found);
-        }
-
-        if (name == "aspect-ratio") {
-            if (!(in_ == "pixels") && !(in_ == "blocks")) {
-                return limitInvalidAttr(name, "in", in_);
-            }
-            in_.erase(5, 1); // (pixel|block)-aspect-ratio
-            in_.append("-");
-            in_.append(name);
-            name = in_;
-        }
-        if (name == "quality") {
-            mCurrentInfo->addDetail("quality-scale", scale);
-        }
-        if (name == "quality" || name == "complexity") {
-            AString tag = name;
-            tag.append("-default");
-            mCurrentInfo->addDetail(tag, def);
-        }
-        AString tag = name;
-        tag.append("-range");
-        mCurrentInfo->addDetail(tag, range);
-    } else {
-        AString max, value, ranges;
-        if (msg->contains("default")) {
-            return limitFoundMissingAttr(name, "default");
-        } else if (msg->contains("in")) {
-            return limitFoundMissingAttr(name, "in");
-        } else if ((name == "channel-count" || name == "concurrent-instances") ^
-                (found = msg->findString("max", &max))) {
-            return limitFoundMissingAttr(name, "max", found);
-        } else if (msg->contains("min")) {
-            return limitFoundMissingAttr(name, "min");
-        } else if (msg->contains("range")) {
-            return limitFoundMissingAttr(name, "range");
-        } else if ((name == "sample-rate") ^
-                (found = msg->findString("ranges", &ranges))) {
-            return limitFoundMissingAttr(name, "ranges", found);
-        } else if (msg->contains("scale")) {
-            return limitFoundMissingAttr(name, "scale");
-        } else if ((name == "alignment" || name == "block-size") ^
-                (found = msg->findString("value", &value))) {
-            return limitFoundMissingAttr(name, "value", found);
-        }
-
-        if (max.size()) {
-            AString tag = "max-";
-            tag.append(name);
-            mCurrentInfo->addDetail(tag, max);
-        } else if (value.size()) {
-            mCurrentInfo->addDetail(name, value);
-        } else if (ranges.size()) {
-            AString tag = name;
-            tag.append("-ranges");
-            mCurrentInfo->addDetail(tag, ranges);
-        } else {
-            ALOGW("Ignoring unrecognized limit '%s'", name.c_str());
-        }
-    }
-    return OK;
-}
-
-status_t MediaCodecList::addFeature(const char **attrs) {
-    size_t i = 0;
-    const char *name = NULL;
-    int32_t optional = -1;
-    int32_t required = -1;
-    const char *value = NULL;
-
-    while (attrs[i] != NULL) {
-        if (attrs[i + 1] == NULL) {
-            return -EINVAL;
-        }
-
-        // attributes with values
-        if (!strcmp(attrs[i], "name")) {
-            name = attrs[i + 1];
-            ++i;
-        } else if (!strcmp(attrs[i], "optional") || !strcmp(attrs[i], "required")) {
-            int value = (int)parseBoolean(attrs[i + 1]);
-            if (!strcmp(attrs[i], "optional")) {
-                optional = value;
-            } else {
-                required = value;
-            }
-            ++i;
-        } else if (!strcmp(attrs[i], "value")) {
-            value = attrs[i + 1];
-            ++i;
-        } else {
-            return -EINVAL;
-        }
-        ++i;
-    }
-    if (name == NULL) {
-        ALOGE("feature with no 'name' attribute");
-        return -EINVAL;
-    }
-
-    if (optional == required && optional != -1) {
-        ALOGE("feature '%s' is both/neither optional and required", name);
-        return -EINVAL;
-    }
-
-    if ((optional != -1 || required != -1) && (value != NULL)) {
-        ALOGE("feature '%s' has both a value and optional/required attribute", name);
-        return -EINVAL;
-    }
-
-    if (value != NULL) {
-        mCurrentInfo->addFeature(name, value);
-    } else {
-        mCurrentInfo->addFeature(name, (required == 1) || (optional == 0));
-    }
-    return OK;
-}
-
-=======
->>>>>>> 9e6853c4
 ssize_t MediaCodecList::findCodecByName(const char *name) const {
     for (size_t i = 0; i < mCodecInfos.size(); ++i) {
         if (strcmp(mCodecInfos[i]->getCodecName(), name) == 0) {
