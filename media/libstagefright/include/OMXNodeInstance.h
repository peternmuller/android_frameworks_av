--- conflicted
+++ resolved
@@ -145,12 +145,8 @@
     OMX::node_id mNodeID;
     OMX_HANDLETYPE mHandle;
     sp<IOMXObserver> mObserver;
-<<<<<<< HEAD
     atomic_bool mDying;
-=======
-    bool mDying;
     bool mIsSecure;
->>>>>>> f733ab6e
 
     // Lock only covers mGraphicBufferSource.  We can't always use mLock
     // because of rare instances where we'd end up locking it recursively.
