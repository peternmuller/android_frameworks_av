--- conflicted
+++ resolved
@@ -143,13 +143,8 @@
 
     bool mLegacyAdaptiveExperiment;
     IOMX::PortMode mPortMode[2];
-<<<<<<< HEAD
-    // metadata and secure buffer type tracking
+    // metadata and secure buffer types and graphic buffer mode tracking
     MetadataBufferType mMetadataType[4];
-=======
-    // metadata and secure buffer types and graphic buffer mode tracking
-    MetadataBufferType mMetadataType[2];
->>>>>>> 98eb9ac6
     enum SecureBufferType {
         kSecureBufferTypeUnknown,
         kSecureBufferTypeOpaque,
