--- conflicted
+++ resolved
@@ -265,15 +265,12 @@
     // Slow-motion markers
     kKeySlowMotionMarkers = 'slmo', // raw data, byte array following spec for
                                     // MediaFormat#KEY_SLOW_MOTION_MARKERS
-<<<<<<< HEAD
-    kKeyVendorFeatureNalLength = 'vfnl', // int32_t key to check nal length enable
-=======
 
     kKeySampleFileOffset = 'sfof', // int64_t, sample's offset in a media file.
     kKeyLastSampleIndexInChunk = 'lsic',  //int64_t, index of last sample in a chunk.
     kKeySampleTimeBeforeAppend = 'lsba', // int64_t, timestamp of last sample of a track.
 
->>>>>>> 6367d583
+    kKeyVendorFeatureNalLength = 'vfnl', // int32_t key to check nal length enable
 };
 
 enum {
