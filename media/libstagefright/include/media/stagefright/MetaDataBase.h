/*
 * Copyright (C) 2009 The Android Open Source Project
 *
 * Licensed under the Apache License, Version 2.0 (the "License");
 * you may not use this file except in compliance with the License.
 * You may obtain a copy of the License at
 *
 *      http://www.apache.org/licenses/LICENSE-2.0
 *
 * Unless required by applicable law or agreed to in writing, software
 * distributed under the License is distributed on an "AS IS" BASIS,
 * WITHOUT WARRANTIES OR CONDITIONS OF ANY KIND, either express or implied.
 * See the License for the specific language governing permissions and
 * limitations under the License.
 */

#ifndef META_DATA_BASE_H_

#define META_DATA_BASE_H_

#include <sys/types.h>

#include <stdint.h>

#include <utils/RefBase.h>
#include <utils/String8.h>

namespace android {

// The following keys map to int32_t data unless indicated otherwise.
enum {
    kKeyMIMEType          = 'mime',  // cstring
    kKeyWidth             = 'widt',  // int32_t, image pixel
    kKeyHeight            = 'heig',  // int32_t, image pixel
    kKeyDisplayWidth      = 'dWid',  // int32_t, display/presentation
    kKeyDisplayHeight     = 'dHgt',  // int32_t, display/presentation
    kKeySARWidth          = 'sarW',  // int32_t, sampleAspectRatio width
    kKeySARHeight         = 'sarH',  // int32_t, sampleAspectRatio height
    kKeyThumbnailWidth    = 'thbW',  // int32_t, thumbnail width
    kKeyThumbnailHeight   = 'thbH',  // int32_t, thumbnail height

    // a rectangle, if absent assumed to be (0, 0, width - 1, height - 1)
    kKeyCropRect          = 'crop',

    kKeyRotation          = 'rotA',  // int32_t (angle in degrees)
    kKeyIFramesInterval   = 'ifiv',  // int32_t
    kKeyStride            = 'strd',  // int32_t
    kKeySliceHeight       = 'slht',  // int32_t
    kKeyChannelCount      = '#chn',  // int32_t
    kKeyChannelMask       = 'chnm',  // int32_t
    kKeySampleRate        = 'srte',  // int32_t (audio sampling rate Hz)
    kKeyPcmEncoding       = 'PCMe',  // int32_t (audio encoding enum)
    kKeyFrameRate         = 'frmR',  // int32_t (video frame rate fps)
    kKeyBitRate           = 'brte',  // int32_t (bps)
    kKeyMaxBitRate        = 'mxBr',  // int32_t (bps)
    kKeyBitsPerSample     = 'bits',  // int32_t (bits per sample)
    kKeyStreamHeader      = 'stHd',  // raw data
    kKeyESDS              = 'esds',  // raw data
    kKeyAACProfile        = 'aacp',  // int32_t
    kKeyAVCC              = 'avcc',  // raw data
    kKeyHVCC              = 'hvcc',  // raw data
    kKeyDVCC              = 'dvcc',  // raw data
    kKeyDVVC              = 'dvvc',  // raw data
    kKeyDVWC              = 'dvwc',  // raw data
    kKeyAV1C              = 'av1c',  // raw data
    kKeyThumbnailHVCC     = 'thvc',  // raw data
    kKeyThumbnailAV1C     = 'tav1',  // raw data
    kKeyD263              = 'd263',  // raw data
    kKeyOpusHeader        = 'ohdr',  // raw data
    kKeyOpusCodecDelay    = 'ocod',  // uint64_t (codec delay in ns)
    kKeyOpusSeekPreRoll   = 'ospr',  // uint64_t (seek preroll in ns)
    kKeyVp9CodecPrivate   = 'vp9p',  // raw data (vp9 csd information)
    kKeyIsSyncFrame       = 'sync',  // int32_t (bool)
    kKeyIsCodecConfig     = 'conf',  // int32_t (bool)
    kKeyIsMuxerData       = 'muxd',  // int32_t (bool)
    kKeyIsEndOfStream     = 'feos',  // int32_t (bool)
    kKeyTime              = 'time',  // int64_t (usecs)
    kKeyDecodingTime      = 'decT',  // int64_t (decoding timestamp in usecs)
    kKeyNTPTime           = 'ntpT',  // uint64_t (ntp-timestamp)
    kKeyTargetTime        = 'tarT',  // int64_t (usecs)
    kKeyDriftTime         = 'dftT',  // int64_t (usecs)
    kKeyAnchorTime        = 'ancT',  // int64_t (usecs)
    kKeyDuration          = 'dura',  // int64_t (usecs)
    kKeyPixelFormat       = 'pixf',  // int32_t
    kKeyColorFormat       = 'colf',  // int32_t
    kKeyColorSpace        = 'cols',  // int32_t
    kKeyPlatformPrivate   = 'priv',  // pointer
    kKeyDecoderComponent  = 'decC',  // cstring
    kKeyBufferID          = 'bfID',
    kKeyMaxInputSize      = 'inpS',
    kKeyMaxWidth          = 'maxW',
    kKeyMaxHeight         = 'maxH',
    kKeyThumbnailTime     = 'thbT',  // int64_t (usecs)
    kKeyTrackID           = 'trID',
    kKeyEncoderDelay      = 'encd',  // int32_t (frames)
    kKeyEncoderPadding    = 'encp',  // int32_t (frames)

    kKeyAlbum             = 'albu',  // cstring
    kKeyArtist            = 'arti',  // cstring
    kKeyAlbumArtist       = 'aart',  // cstring
    kKeyComposer          = 'comp',  // cstring
    kKeyGenre             = 'genr',  // cstring
    kKeyTitle             = 'titl',  // cstring
    kKeyYear              = 'year',  // cstring
    kKeyAlbumArt          = 'albA',  // compressed image data
    kKeyAuthor            = 'auth',  // cstring
    kKeyCDTrackNumber     = 'cdtr',  // cstring
    kKeyDiscNumber        = 'dnum',  // cstring
    kKeyDate              = 'date',  // cstring
    kKeyWriter            = 'writ',  // cstring
    kKeyCompilation       = 'cpil',  // cstring
    kKeyLocation          = 'loc ',  // cstring
    kKeyTimeScale         = 'tmsl',  // int32_t
    kKeyCaptureFramerate  = 'capF',  // float (capture fps)

    // video profile and level
    kKeyVideoProfile      = 'vprf',  // int32_t
    kKeyVideoLevel        = 'vlev',  // int32_t

    kKey2ByteNalLength    = '2NAL',  // int32_t (bool)

    // Identify the file output format for authoring
    // Please see <media/mediarecorder.h> for the supported
    // file output formats.
    kKeyFileType          = 'ftyp',  // int32_t

    // Track authoring progress status
    // kKeyTrackTimeStatus is used to track progress in elapsed time
    kKeyTrackTimeStatus   = 'tktm',  // int64_t

    kKeyRealTimeRecording = 'rtrc',  // bool (int32_t)
    kKeyBackgroundMode = 'bkmd',  // bool (int32_t)

    kKeyNumBuffers        = 'nbbf',  // int32_t

    // Ogg files can be tagged to be automatically looping...
    kKeyAutoLoop          = 'autL',  // bool (int32_t)

    kKeyValidSamples      = 'valD',  // int32_t

    kKeyIsUnreadable      = 'unre',  // bool (int32_t)

    // An indication that a video buffer has been rendered.
    kKeyRendered          = 'rend',  // bool (int32_t)

    // The language code for this media
    kKeyMediaLanguage     = 'lang',  // cstring

    // The manufacturer code for this media
    kKeyManufacturer  = 'manu',  // cstring

    // To store the timed text format data
    kKeyTextFormatData    = 'text',  // raw data

    kKeyRequiresSecureBuffers = 'secu',  // bool (int32_t)

    kKeyIsADTS            = 'adts',  // bool (int32_t)
    kKeyAACAOT            = 'aaot',  // int32_t

    kKeyMpeghProfileLevelIndication = 'hpli', // int32_t
    kKeyMpeghReferenceChannelLayout = 'hrcl', // int32_t
    kKeyMpeghCompatibleSets         = 'hcos', // raw data

    // If a MediaBuffer's data represents (at least partially) encrypted
    // data, the following fields aid in decryption.
    // The data can be thought of as pairs of plain and encrypted data
    // fragments, i.e. plain and encrypted data alternate.
    // The first fragment is by convention plain data (if that's not the
    // case, simply specify plain fragment size of 0).
    // kKeyEncryptedSizes and kKeyPlainSizes each map to an array of
    // size_t values. The sum total of all size_t values of both arrays
    // must equal the amount of data (i.e. MediaBuffer's range_length()).
    // If both arrays are present, they must be of the same size.
    // If only encrypted sizes are present it is assumed that all
    // plain sizes are 0, i.e. all fragments are encrypted.
    // To programmatically set these array, use the MetaDataBase::setData API, i.e.
    // const size_t encSizes[];
    // meta->setData(
    //  kKeyEncryptedSizes, 0 /* type */, encSizes, sizeof(encSizes));
    // A plain sizes array by itself makes no sense.
    kKeyEncryptedSizes    = 'encr',  // size_t[]
    kKeyPlainSizes        = 'plai',  // size_t[]
    kKeyCryptoKey         = 'cryK',  // uint8_t[16]
    kKeyCryptoIV          = 'cryI',  // uint8_t[16]
    kKeyCryptoMode        = 'cryM',  // int32_t

    kKeyCryptoDefaultIVSize = 'cryS',  // int32_t

    kKeyPssh              = 'pssh',  // raw data
    kKeyCASystemID        = 'caid',  // int32_t
    kKeyCASessionID       = 'seid',  // raw data
    kKeyCAPrivateData     = 'cadc',  // raw data

    kKeyEncryptedByteBlock = 'cblk',  // uint8_t
    kKeySkipByteBlock     = 'sblk',  // uint8_t

    // Please see MediaFormat.KEY_IS_AUTOSELECT.
    kKeyTrackIsAutoselect = 'auto', // bool (int32_t)
    // Please see MediaFormat.KEY_IS_DEFAULT.
    kKeyTrackIsDefault    = 'dflt', // bool (int32_t)
    // Similar to MediaFormat.KEY_IS_FORCED_SUBTITLE but pertains to av tracks as well.
    kKeyTrackIsForced     = 'frcd', // bool (int32_t)

    // H264 supplemental enhancement information offsets/sizes
    kKeySEI               = 'sei ', // raw data

    // MPEG user data offsets
    kKeyMpegUserData      = 'mpud', // size_t[]

    // HDR related
    kKeyHdrStaticInfo    = 'hdrS', // HDRStaticInfo
    kKeyHdr10PlusInfo    = 'hdrD', // raw data

    // color aspects
    kKeyColorRange       = 'cRng', // int32_t, color range, value defined by ColorAspects.Range
    kKeyColorPrimaries   = 'cPrm', // int32_t,
                                   // color Primaries, value defined by ColorAspects.Primaries
    kKeyTransferFunction = 'tFun', // int32_t,
                                   // transfer Function, value defined by ColorAspects.Transfer.
    kKeyColorMatrix      = 'cMtx', // int32_t,
                                   // color Matrix, value defined by ColorAspects.MatrixCoeffs.
    kKeyTemporalLayerId  = 'iLyr', // int32_t, temporal layer-id. 0-based (0 => base layer)
    kKeyTemporalLayerCount = 'cLyr', // int32_t, number of temporal layers encoded

    kKeyTileWidth        = 'tilW', // int32_t, HEIF tile width
    kKeyTileHeight       = 'tilH', // int32_t, HEIF tile height
    kKeyGridRows         = 'grdR', // int32_t, HEIF grid rows
    kKeyGridCols         = 'grdC', // int32_t, HEIF grid columns
    kKeyIccProfile       = 'prof', // raw data, ICC profile data
    kKeyIsPrimaryImage   = 'prim', // bool (int32_t), image track is the primary image
    kKeyFrameCount       = 'nfrm', // int32_t, total number of frame in video track
    kKeyExifOffset       = 'exof', // int64_t, Exif data offset
    kKeyExifSize         = 'exsz', // int64_t, Exif data size
    kKeyExifTiffOffset   = 'thdr', // int32_t, if > 0, buffer contains exif data block with
                                   // tiff hdr at specified offset
    kKeyXmpOffset        = 'xmof', // int64_t, XMP data offset
    kKeyXmpSize          = 'xmsz', // int64_t, XMP data size
    kKeyPcmBigEndian     = 'pcmb', // bool (int32_t)

    // Key for ALAC Magic Cookie
    kKeyAlacMagicCookie  = 'almc', // raw data

    kKeyFeatureNalLengthBitstream = 'nlbs', // int32_t key to check nal length bistream
    // AC-4 AudioPresentationInfo
    kKeyAudioPresentationInfo = 'audP',  // raw data

    // opaque codec specific data being passed from extractor to codec
    kKeyOpaqueCSD0       = 'csd0',
    kKeyOpaqueCSD1       = 'csd1',
    kKeyOpaqueCSD2       = 'csd2',

    kKeyHapticChannelCount = 'hapC',

    /* MediaRecorder.h, error notifications can represent track ids with 4 bits only.
     * | track id | reserved |     error or info type     |
     * 31         28         16                           0
     */
    kKey4BitTrackIds = '4bid',

    // Treat empty track as malformed for MediaRecorder.
    kKeyEmptyTrackMalFormed = 'nemt', // bool (int32_t)

    kKeyVps              = 'sVps', // int32_t, indicates that a buffer has vps.
    kKeySps              = 'sSps', // int32_t, indicates that a buffer has sps.
    kKeyPps              = 'sPps', // int32_t, indicates that a buffer has pps.
    kKeySelfID           = 'sfid', // int32_t, source ID to identify itself on RTP protocol.
    kKeyPayloadType      = 'pTyp', // int32_t, SDP negotiated payload type.
    kKeyRtpExtMap        = 'extm', // int32_t, rtp extension ID for cvo on RTP protocol.
    kKeyRtpCvoDegrees    = 'cvod', // int32_t, rtp cvo degrees as per 3GPP 26.114.
    kKeyRtpDscp          = 'dscp', // int32_t, DSCP(Differentiated services codepoint) of RFC 2474.
    kKeySocketNetwork    = 'sNet', // int64_t, socket will be bound to network handle.

    // Slow-motion markers
    kKeySlowMotionMarkers = 'slmo', // raw data, byte array following spec for
                                    // MediaFormat#KEY_SLOW_MOTION_MARKERS

    kKeySampleFileOffset = 'sfof', // int64_t, sample's offset in a media file.
    kKeyLastSampleIndexInChunk = 'lsic',  //int64_t, index of last sample in a chunk.
    kKeySampleTimeBeforeAppend = 'lsba', // int64_t, timestamp of last sample of a track.

    // DVB component tag
    kKeyDvbComponentTag = 'copt', // int32_t, component tag for DVB video/audio/subtitle

    // DVB audio description
    kKeyDvbAudioDescription = 'addt', // bool (int32_t), DVB audio description only defined for
                                      // audio component
<<<<<<< HEAD
    kKeyVendorFeatureNalLength = 'vfnl', // int32_t key to check nal length enable
=======

    // DVB teletext magazine number
    kKeyDvbTeletextMagazineNumber = 'ttxm', // int32_t, DVB teletext magazine number

    // DVB teletext page number
    kKeyDvbTeletextPageNumber = 'ttxp', // int32_t, DVB teletext page number
>>>>>>> d16b998c
};

enum {
    kTypeESDS        = 'esds',
    kTypeAVCC        = 'avcc',
    kTypeHVCC        = 'hvcc',
    kTypeAV1C        = 'av1c',
    kTypeDVCC        = 'dvcc',
    kTypeDVVC        = 'dvvc',
    kTypeDVWC        = 'dvwc',
    kTypeD263        = 'd263',
    kTypeHCOS        = 'hcos',
};

enum {
    kCryptoModeUnencrypted = 0,
    kCryptoModeAesCtr      = 1,
    kCryptoModeAesCbc      = 2,
};

class Parcel;

class MetaDataBase {
public:
    MetaDataBase();
    MetaDataBase(const MetaDataBase &from);
    MetaDataBase& operator = (const MetaDataBase &);

    virtual ~MetaDataBase();

    enum Type {
        TYPE_NONE     = 'none',
        TYPE_C_STRING = 'cstr',
        TYPE_INT32    = 'in32',
        TYPE_INT64    = 'in64',
        TYPE_FLOAT    = 'floa',
        TYPE_POINTER  = 'ptr ',
        TYPE_RECT     = 'rect',
    };

    void clear();
    bool remove(uint32_t key);

    bool setCString(uint32_t key, const char *value);
    bool setInt32(uint32_t key, int32_t value);
    bool setInt64(uint32_t key, int64_t value);
    bool setFloat(uint32_t key, float value);
    bool setPointer(uint32_t key, void *value);

    bool setRect(
            uint32_t key,
            int32_t left, int32_t top,
            int32_t right, int32_t bottom);

    bool findCString(uint32_t key, const char **value) const;
    bool findInt32(uint32_t key, int32_t *value) const;
    bool findInt64(uint32_t key, int64_t *value) const;
    bool findFloat(uint32_t key, float *value) const;
    bool findPointer(uint32_t key, void **value) const;

    bool findRect(
            uint32_t key,
            int32_t *left, int32_t *top,
            int32_t *right, int32_t *bottom) const;

    bool setData(uint32_t key, uint32_t type, const void *data, size_t size);

    bool findData(uint32_t key, uint32_t *type,
                  const void **data, size_t *size) const;

    bool hasData(uint32_t key) const;

    String8 toString() const;
    void dumpToLog() const;

private:
    friend class BpMediaSource;
    friend class BnMediaSource;
    friend class BnMediaExtractor;
    friend class MetaData;

    struct typed_data;
    struct Rect;
    struct MetaDataInternal;
    MetaDataInternal *mInternalData;
#ifndef __ANDROID_VNDK__
    status_t writeToParcel(Parcel &parcel);
    status_t updateFromParcel(const Parcel &parcel);
#endif
};

}  // namespace android

#endif  // META_DATA_H_<|MERGE_RESOLUTION|>--- conflicted
+++ resolved
@@ -284,16 +284,13 @@
     // DVB audio description
     kKeyDvbAudioDescription = 'addt', // bool (int32_t), DVB audio description only defined for
                                       // audio component
-<<<<<<< HEAD
     kKeyVendorFeatureNalLength = 'vfnl', // int32_t key to check nal length enable
-=======
 
     // DVB teletext magazine number
     kKeyDvbTeletextMagazineNumber = 'ttxm', // int32_t, DVB teletext magazine number
 
     // DVB teletext page number
     kKeyDvbTeletextPageNumber = 'ttxp', // int32_t, DVB teletext page number
->>>>>>> d16b998c
 };
 
 enum {
