/*
 * Copyright (C) 2010 The Android Open Source Project
 *
 * Licensed under the Apache License, Version 2.0 (the "License");
 * you may not use this file except in compliance with the License.
 * You may obtain a copy of the License at
 *
 *      http://www.apache.org/licenses/LICENSE-2.0
 *
 * Unless required by applicable law or agreed to in writing, software
 * distributed under the License is distributed on an "AS IS" BASIS,
 * WITHOUT WARRANTIES OR CONDITIONS OF ANY KIND, either express or implied.
 * See the License for the specific language governing permissions and
 * limitations under the License.
 */

#ifndef A_CODEC_H_
#define A_CODEC_H_

#include <set>
#include <stdint.h>
#include <list>
#include <vector>
#include <android/native_window.h>
#include <media/hardware/MetadataBufferType.h>
#include <media/MediaCodecInfo.h>
#include <media/IOMX.h>
#include <media/stagefright/AHierarchicalStateMachine.h>
#include <media/stagefright/CodecBase.h>
#include <media/stagefright/FrameRenderTracker.h>
#include <media/stagefright/MediaDefs.h>
#include <media/stagefright/SkipCutBuffer.h>
#include <utils/NativeHandle.h>
#include <OMX_Audio.h>
#include <hardware/gralloc.h>
#include <nativebase/nativebase.h>
#include <android/hardware/graphics/common/1.2/types.h>
#include <android/hidl/allocator/1.0/IAllocator.h>
#include <android/hidl/memory/1.0/IMemory.h>

#define TRACK_BUFFER_TIMING     0

namespace android {
namespace hardware {
namespace media {
namespace omx {
namespace V1_0 {
struct IGraphicBufferSource;
}  // namespace V1_0
}  // namespace omx
}  // namespace media
}  // namespace hardware

struct ABuffer;
class ACodecBufferChannel;
class MediaCodecBuffer;
class MemoryDealer;
struct DescribeColorFormat2Params;
struct DataConverter;

using android::hardware::graphics::common::V1_2::BufferUsage;
typedef hidl::allocator::V1_0::IAllocator TAllocator;
typedef hidl::memory::V1_0::IMemory TMemory;

struct ACodec : public AHierarchicalStateMachine, public CodecBase {
    ACodec();

    void initiateSetup(const sp<AMessage> &msg);

    virtual std::shared_ptr<BufferChannelBase> getBufferChannel() override;
    virtual void initiateAllocateComponent(const sp<AMessage> &msg);
    virtual void initiateConfigureComponent(const sp<AMessage> &msg);
    virtual void initiateCreateInputSurface();
    virtual void initiateSetInputSurface(const sp<PersistentSurface> &surface);
    virtual void initiateStart();
    virtual void initiateShutdown(bool keepComponentAllocated = false);
    virtual status_t querySupportedParameters(std::vector<std::string> *names) override;
    virtual status_t subscribeToParameters(const std::vector<std::string> &names) override;
    virtual status_t unsubscribeFromParameters(const std::vector<std::string> &names) override;

    status_t queryCapabilities(
            const char* owner, const char* name,
            const char* mime, bool isEncoder,
            MediaCodecInfo::CapabilitiesWriter* caps);

    virtual status_t setSurface(const sp<Surface> &surface);

    virtual void signalFlush();
    virtual void signalResume();

    virtual void signalSetParameters(const sp<AMessage> &msg);
    virtual void signalEndOfInputStream();
    virtual void signalRequestIDRFrame();

    // AHierarchicalStateMachine implements the message handling
    virtual void onMessageReceived(const sp<AMessage> &msg) {
        handleMessage(msg);
    }

    // Returns 0 if configuration is not supported.  NOTE: this is treated by
    // some OMX components as auto level, and by others as invalid level.
    static int /* OMX_VIDEO_AVCLEVELTYPE */ getAVCLevelFor(
            int width, int height, int rate, int bitrate,
            OMX_VIDEO_AVCPROFILEEXTTYPE profile =
                (OMX_VIDEO_AVCPROFILEEXTTYPE)OMX_VIDEO_AVCProfileBaseline);

    // Quirk still supported, even though deprecated
    enum Quirks {
        kRequiresAllocateBufferOnInputPorts   = 1,
        kRequiresAllocateBufferOnOutputPorts  = 2,
    };

    static status_t getOMXChannelMapping(size_t numChannels, OMX_AUDIO_CHANNELTYPE map[]);

protected:
    virtual ~ACodec();
    virtual status_t setupCustomCodec(
        status_t err, const char *mime, const sp<AMessage> &msg);
    virtual status_t GetVideoCodingTypeFromMime(
        const char *mime, OMX_VIDEO_CODINGTYPE *codingType);

    struct BaseState;
    struct UninitializedState;
    struct LoadedState;
    struct LoadedToIdleState;
    struct IdleToExecutingState;
    struct ExecutingState;
    struct OutputPortSettingsChangedState;
    struct ExecutingToIdleState;
    struct IdleToLoadedState;
    struct FlushingState;
    struct DeathNotifier;

    enum {
        kWhatSetup                   = 'setu',
        kWhatOMXMessage              = 'omx ',
        // same as kWhatOMXMessage - but only used with
        // handleMessage during OMX message-list handling
        kWhatOMXMessageItem          = 'omxI',
        kWhatOMXMessageList          = 'omxL',
        kWhatInputBufferFilled       = 'inpF',
        kWhatOutputBufferDrained     = 'outD',
        kWhatShutdown                = 'shut',
        kWhatFlush                   = 'flus',
        kWhatResume                  = 'resm',
        kWhatDrainDeferredMessages   = 'drai',
        kWhatAllocateComponent       = 'allo',
        kWhatConfigureComponent      = 'conf',
        kWhatSetSurface              = 'setS',
        kWhatCreateInputSurface      = 'cisf',
        kWhatSetInputSurface         = 'sisf',
        kWhatSignalEndOfInputStream  = 'eois',
        kWhatStart                   = 'star',
        kWhatRequestIDRFrame         = 'ridr',
        kWhatSetParameters           = 'setP',
        kWhatSubmitOutputMetadataBufferIfEOS = 'subm',
        kWhatOMXDied                 = 'OMXd',
        kWhatReleaseCodecInstance    = 'relC',
        kWhatForceStateTransition    = 'fstt',
        kWhatCheckIfStuck            = 'Cstk',
        kWhatSubmitExtraOutputMetadataBuffer = 'sbxo',
    };

    enum {
        kPortIndexInput  = 0,
        kPortIndexOutput = 1,
        kPortIndexInputExtradata = 2,
        kPortIndexOutputExtradata = 3
    };

    enum {
        kFlagIsSecure                                 = 1,
        kFlagPushBlankBuffersToNativeWindowOnShutdown = 2,
        kFlagIsGrallocUsageProtected                  = 4,
        kFlagPreregisterMetadataBuffers               = 8,
    };

    enum {
        kVideoGrallocUsage = (GRALLOC_USAGE_HW_TEXTURE
                            | GRALLOC_USAGE_HW_COMPOSER
                            | GRALLOC_USAGE_EXTERNAL_DISP)
                            | static_cast<uint64_t>(BufferUsage::VIDEO_DECODER),
    };

    struct BufferInfo {
        enum Status {
            OWNED_BY_US,
            OWNED_BY_COMPONENT,
            OWNED_BY_UPSTREAM,
            OWNED_BY_DOWNSTREAM,
            OWNED_BY_NATIVE_WINDOW,
            UNRECOGNIZED,            // not a tracked buffer
        };

        static inline Status getSafeStatus(BufferInfo *info) {
            return info == NULL ? UNRECOGNIZED : info->mStatus;
        }

        IOMX::buffer_id mBufferID;
        Status mStatus;
        unsigned mDequeuedAt;

        sp<MediaCodecBuffer> mData;  // the client's buffer; if not using data conversion, this is
                                     // the codec buffer; otherwise, it is allocated separately
        sp<RefBase> mMemRef;         // and a reference to the IMemory, so it does not go away
        sp<MediaCodecBuffer> mCodecData;  // the codec's buffer
        sp<RefBase> mCodecRef;            // and a reference to the IMemory

        sp<GraphicBuffer> mGraphicBuffer;
        bool mNewGraphicBuffer;
        int mFenceFd;
        FrameRenderTracker::Info *mRenderInfo;

        // The following field and 4 methods are used for debugging only
        bool mIsReadFence;
        // Store |fenceFd| and set read/write flag. Log error, if there is already a fence stored.
        void setReadFence(int fenceFd, const char *dbg);
        void setWriteFence(int fenceFd, const char *dbg);
        // Log error, if the current fence is not a read/write fence.
        void checkReadFence(const char *dbg);
        void checkWriteFence(const char *dbg);
    };

    static const char *_asString(BufferInfo::Status s);
    void dumpBuffers(OMX_U32 portIndex);

    // If |fd| is non-negative, waits for fence with |fd| and logs an error if it fails. Returns
    // the error code or OK on success. If |fd| is negative, it returns OK
    status_t waitForFence(int fd, const char *dbg);

#if TRACK_BUFFER_TIMING
    struct BufferStats {
        int64_t mEmptyBufferTimeUs;
        int64_t mFillBufferDoneTimeUs;
    };

    KeyedVector<int64_t, BufferStats> mBufferStats;
#endif

    sp<UninitializedState> mUninitializedState;
    sp<LoadedState> mLoadedState;
    sp<LoadedToIdleState> mLoadedToIdleState;
    sp<IdleToExecutingState> mIdleToExecutingState;
    sp<ExecutingState> mExecutingState;
    sp<OutputPortSettingsChangedState> mOutputPortSettingsChangedState;
    sp<ExecutingToIdleState> mExecutingToIdleState;
    sp<IdleToLoadedState> mIdleToLoadedState;
    sp<FlushingState> mFlushingState;
    sp<SkipCutBuffer> mSkipCutBuffer;
    int32_t mSampleRate;

    AString mComponentName;
    uint32_t mFlags;
    sp<IOMX> mOMX;
    sp<IOMXNode> mOMXNode;
    int32_t mNodeGeneration;
    sp<TAllocator> mAllocator[4];

    bool mUsingNativeWindow;
    sp<ANativeWindow> mNativeWindow;
    int mNativeWindowUsageBits;
    android_native_rect_t mLastNativeWindowCrop;
    int32_t mLastNativeWindowDataSpace;
    HDRStaticInfo mLastHDRStaticInfo;
    sp<ABuffer> mHdr10PlusScratchBuffer;
    sp<ABuffer> mLastHdr10PlusBuffer;
    sp<AMessage> mConfigFormat;
    sp<AMessage> mInputFormat;
    sp<AMessage> mOutputFormat;

    // Initial output format + configuration params that is reused as the base for all subsequent
    // format updates. This will equal to mOutputFormat until the first actual frame is received.
    sp<AMessage> mBaseOutputFormat;

    FrameRenderTracker mRenderTracker; // render information for buffers rendered by ACodec
    std::vector<BufferInfo> mBuffers[4];
    bool mPortEOS[2];
    status_t mInputEOSResult;
    std::set<int64_t> mDecodeOnlyTimesUs;

    std::list<sp<AMessage>> mDeferredQueue;

    sp<AMessage> mLastOutputFormat;
    bool mIsVideo;
    bool mIsImage;
    bool mIsEncoder;
    bool mFatalError;
    bool mShutdownInProgress;
    bool mExplicitShutdown;
    bool mIsLegacyVP9Decoder;
    bool mIsStreamCorruptFree;
    bool mIsLowLatency;

    // If "mKeepComponentAllocated" we only transition back to Loaded state
    // and do not release the component instance.
    bool mKeepComponentAllocated;

    int32_t mEncoderDelay;
    int32_t mEncoderPadding;
    int32_t mRotationDegrees;

    bool mChannelMaskPresent;
    int32_t mChannelMask;
    unsigned mDequeueCounter;
    IOMX::PortMode mPortMode[2];
    int32_t mMetadataBuffersToSubmit;
    size_t mNumUndequeuedBuffers;
    sp<DataConverter> mConverter[2];

    sp<hardware::media::omx::V1_0::IGraphicBufferSource> mGraphicBufferSource;
    int64_t mRepeatFrameDelayUs;
    int64_t mMaxPtsGapUs;
    float mMaxFps;
    double mFps;
    double mCaptureFps;
    bool mCreateInputBuffersSuspended;
    std::optional<uint32_t> mLatency;

    bool mTunneled;

    OMX_INDEXTYPE mDescribeColorAspectsIndex;
    OMX_INDEXTYPE mDescribeHDRStaticInfoIndex;
    OMX_INDEXTYPE mDescribeHDR10PlusInfoIndex;

    std::shared_ptr<ACodecBufferChannel> mBufferChannel;

    int32_t mStateGeneration;

    enum {
        kExtensionsUnchecked,
        kExtensionsNone,
        kExtensionsExist,
    } mVendorExtensionsStatus;

    status_t setCyclicIntraMacroblockRefresh(const sp<AMessage> &msg, int32_t mode);
    virtual status_t allocateBuffersOnPort(OMX_U32 portIndex);
    virtual status_t freeBuffersOnPort(OMX_U32 portIndex);
    status_t freeBuffer(OMX_U32 portIndex, size_t i);

    status_t handleSetSurface(const sp<Surface> &surface);
    status_t setPortMode(int32_t portIndex, IOMX::PortMode mode);
    status_t setupNativeWindowSizeFormatAndUsage(
            ANativeWindow *nativeWindow /* nonnull */, int *finalUsage /* nonnull */,
            bool reconnect);

    status_t configureOutputBuffersFromNativeWindow(
            OMX_U32 *nBufferCount, OMX_U32 *nBufferSize,
            OMX_U32 *nMinUndequeuedBuffers, bool preregister);
    status_t allocateOutputMetadataBuffers();
    virtual status_t submitOutputMetadataBuffer();
    void signalSubmitOutputMetadataBufferIfEOS_workaround();
    status_t allocateOutputBuffersFromNativeWindow();
    status_t cancelBufferToNativeWindow(BufferInfo *info);
    status_t freeOutputBuffersNotOwnedByComponent();
    BufferInfo *dequeueBufferFromNativeWindow();

    inline bool storingMetadataInDecodedBuffers() {
        return (mPortMode[kPortIndexOutput] == IOMX::kPortModeDynamicANWBuffer) && !mIsEncoder;
    }

    inline bool usingSecureBufferOnEncoderOutput() {
        return (mPortMode[kPortIndexOutput] == IOMX::kPortModePresetSecureBuffer) && mIsEncoder;
    }

    BufferInfo *findBufferByID(
            uint32_t portIndex, IOMX::buffer_id bufferID,
            ssize_t *index = NULL);

    status_t fillBuffer(BufferInfo *info);

    status_t setComponentRole(bool isEncoder, const char *mime);

    virtual status_t configureCodec(const char *mime, const sp<AMessage> &msg);

    status_t configureTunneledVideoPlayback(int32_t audioHwSync,
            const sp<ANativeWindow> &nativeWindow);

    status_t setVideoPortFormatType(
            OMX_U32 portIndex,
            OMX_VIDEO_CODINGTYPE compressionFormat,
            OMX_COLOR_FORMATTYPE colorFormat,
            bool usingNativeBuffers = false);

    status_t setSupportedOutputFormat(bool getLegacyFlexibleFormat);

    virtual status_t setupVideoDecoder(
            const char *mime, const sp<AMessage> &msg, bool usingNativeBuffers, bool haveSwRenderer,
            sp<AMessage> &outputformat);

    virtual status_t setupVideoEncoder(
            const char *mime, const sp<AMessage> &msg,
            sp<AMessage> &outputformat, sp<AMessage> &inputformat);

    status_t setVideoFormatOnPort(
            OMX_U32 portIndex,
            int32_t width, int32_t height,
            OMX_VIDEO_CODINGTYPE compressionFormat, float frameRate = -1.0);

    // sets |portIndex| port buffer numbers to be |bufferNum|. NOTE: Component could reject
    // this setting if the |bufferNum| is less than the minimum buffer num of the port.
    status_t setPortBufferNum(OMX_U32 portIndex, int bufferNum);

    // gets index or sets it to 0 on error. Returns error from codec.
    status_t initDescribeColorAspectsIndex();

    // sets |params|. If |readBack| is true, it re-gets them afterwards if set succeeded.
    // returns the codec error.
    status_t setCodecColorAspects(DescribeColorAspectsParams &params, bool readBack = false);

    // gets |params|; returns the codec error. |param| should not change on error.
    status_t getCodecColorAspects(DescribeColorAspectsParams &params);

    // gets dataspace guidance from codec and platform. |params| should be set up with the color
    // aspects to use. If |tryCodec| is true, the codec is queried first. If it succeeds, we
    // return OK. Otherwise, we fall back to the platform guidance and return the codec error;
    // though, we return OK if the codec failed with UNSUPPORTED, as codec guidance is optional.
    status_t getDataSpace(
            DescribeColorAspectsParams &params, android_dataspace *dataSpace /* nonnull */,
            bool tryCodec);

    // sets color aspects for the encoder for certain |width/height| based on |configFormat|, and
    // set resulting color config into |outputFormat|. If |usingNativeWindow| is true, we use
    // video defaults if config is unspecified. Returns error from the codec.
    status_t setColorAspectsForVideoDecoder(
            int32_t width, int32_t height, bool usingNativeWindow,
            const sp<AMessage> &configFormat, sp<AMessage> &outputFormat);

    // gets color aspects for the encoder for certain |width/height| based on |configFormat|, and
    // set resulting color config into |outputFormat|. If |dataSpace| is non-null, it requests
    // dataspace guidance from the codec and platform and sets it into |dataSpace|. Returns the
    // error from the codec.
    status_t getColorAspectsAndDataSpaceForVideoDecoder(
            int32_t width, int32_t height, const sp<AMessage> &configFormat,
            sp<AMessage> &outputFormat, android_dataspace *dataSpace);

    // sets color aspects for the video encoder assuming bytebuffer mode for certain |configFormat|
    // and sets resulting color config into |outputFormat|. For mediarecorder, also set dataspace
    // into |inputFormat|. Returns the error from the codec.
    status_t setColorAspectsForVideoEncoder(
            const sp<AMessage> &configFormat,
            sp<AMessage> &outputFormat, sp<AMessage> &inputFormat);

    // sets color aspects for the video encoder in surface mode. This basically sets the default
    // video values for unspecified aspects and sets the dataspace to use in the input format.
    // Also sets the dataspace into |dataSpace|.
    // Returns any codec errors during this configuration, except for optional steps.
    status_t setInitialColorAspectsForVideoEncoderSurfaceAndGetDataSpace(
            android_dataspace *dataSpace /* nonnull */);

    // gets color aspects for the video encoder input port and sets them into the |format|.
    // Returns any codec errors.
    status_t getInputColorAspectsForVideoEncoder(sp<AMessage> &format);

    // updates the encoder output format with |aspects| defaulting to |dataSpace| for
    // unspecified values.
    void onDataSpaceChanged(android_dataspace dataSpace, const ColorAspects &aspects);

    // notifies the codec that the config with |configIndex| has changed, the value
    // can be queried by OMX getConfig, and the config should be applied to the next
    // output buffer notified after this callback.
    void onConfigUpdate(OMX_INDEXTYPE configIndex);

    // gets index or sets it to 0 on error. Returns error from codec.
    status_t initDescribeHDRStaticInfoIndex();

    // sets HDR static metadata for the video encoder/decoder based on |configFormat|, and
    // sets resulting HDRStaticInfo config into |outputFormat|. Returns error from the codec.
    status_t setHDRStaticInfoForVideoCodec(
            OMX_U32 portIndex, const sp<AMessage> &configFormat, sp<AMessage> &outputFormat);

    // sets |params|. Returns the codec error.
    status_t setHDRStaticInfo(const DescribeHDRStaticInfoParams &params);

    // sets |hdr10PlusInfo|. Returns the codec error.
    status_t setHdr10PlusInfo(const sp<ABuffer> &hdr10PlusInfo);

    // gets |params|. Returns the codec error.
    status_t getHDRStaticInfo(DescribeHDRStaticInfoParams &params);

    // gets HDR static information for the video encoder/decoder port and sets them into |format|.
    status_t getHDRStaticInfoForVideoCodec(OMX_U32 portIndex, sp<AMessage> &format);

    // gets DescribeHDR10PlusInfoParams params. If |paramSizeUsed| is zero, it's
    // possible that the returned DescribeHDR10PlusInfoParams only has the
    // nParamSizeUsed field updated, because the size of the storage is insufficient.
    // In this case, getHDR10PlusInfo() should be called again with |paramSizeUsed|
    // specified to the previous returned value.
    DescribeHDR10PlusInfoParams* getHDR10PlusInfo(size_t paramSizeUsed = 0);

    typedef struct drcParams {
        int32_t drcCut;
        int32_t drcBoost;
        int32_t heavyCompression;
        int32_t targetRefLevel;
        int32_t encodedTargetLevel;
        int32_t effectType;
        int32_t albumMode;
        int32_t outputLoudness;
    } drcParams_t;

    status_t setupAACCodec(
            bool encoder,
            int32_t numChannels, int32_t sampleRate, int32_t bitRate,
            int32_t aacProfile, bool isADTS, int32_t sbrMode,
            int32_t maxOutputChannelCount, const drcParams_t& drc,
            int32_t pcmLimiterEnable);

    status_t setupAC3Codec(bool encoder, int32_t numChannels, int32_t sampleRate);

    status_t setupEAC3Codec(bool encoder, int32_t numChannels, int32_t sampleRate);

    status_t setupAC4Codec(bool encoder, int32_t numChannels, int32_t sampleRate);

    status_t selectAudioPortFormat(
            OMX_U32 portIndex, OMX_AUDIO_CODINGTYPE desiredFormat);

    status_t setupAMRCodec(bool encoder, bool isWAMR, int32_t bitRate);
    status_t setupG711Codec(bool encoder, int32_t sampleRate, int32_t numChannels);

    status_t setupOpusCodec(bool encoder, int32_t sampleRate, int32_t numChannels);
    status_t setupFlacCodec(
            bool encoder, int32_t numChannels, int32_t sampleRate, int32_t compressionLevel,
            AudioEncoding encoding);

    status_t setupRawAudioFormat(
            OMX_U32 portIndex, int32_t sampleRate, int32_t numChannels,
            AudioEncoding encoding = kAudioEncodingPcm16bit);

    status_t setPriority(int32_t priority);
    status_t setLowLatency(int32_t lowLatency);
    status_t setLatency(uint32_t latency);
    status_t getLatency(uint32_t *latency);
    status_t setTunnelPeek(int32_t tunnelPeek);
    status_t setTunnelPeekLegacy(int32_t isLegacy);
    status_t setAudioPresentation(int32_t presentationId, int32_t programId);
    status_t setOperatingRate(float rateFloat, bool isVideo);
    status_t getIntraRefreshPeriod(uint32_t *intraRefreshPeriod);
    status_t setIntraRefreshPeriod(uint32_t intraRefreshPeriod, bool inConfigure);

    // Configures temporal layering based on |msg|. |inConfigure| shall be true iff this is called
    // during configure() call. on success the configured layering is set in |outputFormat|. If
    // |outputFormat| is mOutputFormat, it is copied to trigger an output format changed event.
    status_t configureTemporalLayers(
            const sp<AMessage> &msg, bool inConfigure, sp<AMessage> &outputFormat);

    status_t setMinBufferSize(OMX_U32 portIndex, size_t size);

    status_t setupMPEG4EncoderParameters(const sp<AMessage> &msg);
    status_t setupH263EncoderParameters(const sp<AMessage> &msg);
    status_t setupAVCEncoderParameters(const sp<AMessage> &msg);
    status_t setupHEVCEncoderParameters(const sp<AMessage> &msg, sp<AMessage> &outputFormat);
    status_t setupVPXEncoderParameters(const sp<AMessage> &msg, sp<AMessage> &outputFormat);

    status_t verifySupportForProfileAndLevel(
            OMX_U32 portIndex, int32_t profile, int32_t level);

    status_t configureImageGrid(const sp<AMessage> &msg, sp<AMessage> &outputFormat);
    status_t configureBitrate(
            OMX_VIDEO_CONTROLRATETYPE bitrateMode, int32_t bitrate, int32_t quality = 0);
    void configureEncoderLatency(const sp<AMessage> &msg);

    virtual status_t setupErrorCorrectionParameters();

    // Returns true iff all buffers on the given port have status
    // OWNED_BY_US or OWNED_BY_NATIVE_WINDOW.
    bool allYourBuffersAreBelongToUs(OMX_U32 portIndex);

    bool allYourBuffersAreBelongToUs();

    void waitUntilAllPossibleNativeWindowBuffersAreReturnedToUs();

    size_t countBuffersOwnedByComponent(OMX_U32 portIndex) const;
    size_t countBuffersOwnedByNativeWindow() const;

    void deferMessage(const sp<AMessage> &msg);
    void processDeferredMessages();

    void onFrameRendered(int64_t mediaTimeUs, nsecs_t systemNano);
    // called when we have dequeued a buffer |buf| from the native window to track render info.
    // |fenceFd| is the dequeue fence, and |info| points to the buffer info where this buffer is
    // stored.
    void updateRenderInfoForDequeuedBuffer(
            ANativeWindowBuffer *buf, int fenceFd, BufferInfo *info);

    // Checks to see if any frames have rendered up until |until|, and to notify client
    // (MediaCodec) of rendered frames up-until the frame pointed to by |until| or the first
    // unrendered frame. These frames are removed from the render queue.
    // If |dropIncomplete| is true, unrendered frames up-until |until| will be dropped from the
    // queue, allowing all rendered framed up till then to be notified of.
    // (This will effectively clear the render queue up-until (and including) |until|.)
    // If |until| is NULL, or is not in the rendered queue, this method will check all frames.
    void notifyOfRenderedFrames(
            bool dropIncomplete = false, FrameRenderTracker::Info *until = NULL);

    void onFirstTunnelFrameReady();

    // Pass |expectedFormat| to print a warning if the format differs from it.
    // Using sp<> instead of const sp<>& because expectedFormat is likely the current mOutputFormat
    // which will get updated inside.
    void onOutputFormatChanged(sp<const AMessage> expectedFormat = NULL);
    void addKeyFormatChangesToRenderBufferNotification(sp<AMessage> &notify);
    void sendFormatChange();

    virtual status_t getPortFormat(OMX_U32 portIndex, sp<AMessage> &notify);

    void signalError(
            OMX_ERRORTYPE error = OMX_ErrorUndefined,
            status_t internalError = UNKNOWN_ERROR);

    status_t requestIDRFrame();
<<<<<<< HEAD
    virtual status_t setParameters(const sp<AMessage> &params);
=======
    status_t setSurfaceParameters(const sp<AMessage> &params);
    status_t setParameters(const sp<AMessage> &params);
>>>>>>> 187ed6cd

    // set vendor extension parameters specified in params that are supported by the codec
    status_t setVendorParameters(const sp<AMessage> &params);

    // get vendor extension parameters supported by the codec for a specific port and add it to
    // |format|
    status_t getVendorParameters(OMX_U32 portIndex, sp<AMessage> &format);

    // Send EOS on input stream.
    void onSignalEndOfInputStream();

    // Force EXEC->IDLE->LOADED shutdown sequence if not stale.
    void forceStateTransition(int generation);

    virtual void setBFrames(OMX_VIDEO_PARAM_MPEG4TYPE *mpeg4type __unused) {}

    virtual bool getDSModeHint(const sp<AMessage>& msg __unused, int64_t timeUs __unused) {
       return false;
    }

    sp<IOMXObserver> createObserver();

    DISALLOW_EVIL_CONSTRUCTORS(ACodec);
};

}  // namespace android

#endif  // A_CODEC_H_<|MERGE_RESOLUTION|>--- conflicted
+++ resolved
@@ -608,12 +608,8 @@
             status_t internalError = UNKNOWN_ERROR);
 
     status_t requestIDRFrame();
-<<<<<<< HEAD
+    status_t setSurfaceParameters(const sp<AMessage> &params);
     virtual status_t setParameters(const sp<AMessage> &params);
-=======
-    status_t setSurfaceParameters(const sp<AMessage> &params);
-    status_t setParameters(const sp<AMessage> &params);
->>>>>>> 187ed6cd
 
     // set vendor extension parameters specified in params that are supported by the codec
     status_t setVendorParameters(const sp<AMessage> &params);
