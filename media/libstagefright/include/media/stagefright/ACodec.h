/*
 * Copyright (C) 2010 The Android Open Source Project
 *
 * Licensed under the Apache License, Version 2.0 (the "License");
 * you may not use this file except in compliance with the License.
 * You may obtain a copy of the License at
 *
 *      http://www.apache.org/licenses/LICENSE-2.0
 *
 * Unless required by applicable law or agreed to in writing, software
 * distributed under the License is distributed on an "AS IS" BASIS,
 * WITHOUT WARRANTIES OR CONDITIONS OF ANY KIND, either express or implied.
 * See the License for the specific language governing permissions and
 * limitations under the License.
 */

#ifndef A_CODEC_H_
#define A_CODEC_H_

#include <set>
#include <stdint.h>
#include <deque>
#include <vector>
#include <android/native_window.h>
#include <media/hardware/MetadataBufferType.h>
#include <media/MediaCodecInfo.h>
#include <media/IOMX.h>
#include <media/stagefright/AHierarchicalStateMachine.h>
#include <media/stagefright/CodecBase.h>
#include <media/stagefright/MediaDefs.h>
#include <media/stagefright/SkipCutBuffer.h>
#include <ui/GraphicBuffer.h>
#include <utils/NativeHandle.h>
#include <OMX_Audio.h>
#include <hardware/gralloc.h>
#include <nativebase/nativebase.h>
#include <android/hardware/graphics/common/1.2/types.h>
#include <android/hidl/allocator/1.0/IAllocator.h>
#include <android/hidl/memory/1.0/IMemory.h>

#define TRACK_BUFFER_TIMING     0

namespace android {
namespace hardware {
namespace media {
namespace omx {
namespace V1_0 {
struct IGraphicBufferSource;
}  // namespace V1_0
}  // namespace omx
}  // namespace media
}  // namespace hardware

struct ABuffer;
class ACodecBufferChannel;
class MediaCodecBuffer;
class MemoryDealer;
struct DescribeColorFormat2Params;
struct DataConverter;

using android::hardware::graphics::common::V1_2::BufferUsage;
typedef hidl::allocator::V1_0::IAllocator TAllocator;
typedef hidl::memory::V1_0::IMemory TMemory;

struct ACodec : public AHierarchicalStateMachine, public CodecBase {
    ACodec();

    void initiateSetup(const sp<AMessage> &msg);

    virtual std::shared_ptr<BufferChannelBase> getBufferChannel() override;
    virtual void initiateAllocateComponent(const sp<AMessage> &msg);
    virtual void initiateConfigureComponent(const sp<AMessage> &msg);
    virtual void initiateCreateInputSurface();
    virtual void initiateSetInputSurface(const sp<PersistentSurface> &surface);
    virtual void initiateStart();
    virtual void initiateShutdown(bool keepComponentAllocated = false);
    virtual status_t querySupportedParameters(std::vector<std::string> *names) override;
    virtual status_t subscribeToParameters(const std::vector<std::string> &names) override;
    virtual status_t unsubscribeFromParameters(const std::vector<std::string> &names) override;

    status_t queryCapabilities(
            const char* owner, const char* name,
            const char* mime, bool isEncoder,
            MediaCodecInfo::CapabilitiesWriter* caps);

    virtual status_t setSurface(const sp<Surface> &surface);

    virtual void signalFlush();
    virtual void signalResume();

    virtual void signalSetParameters(const sp<AMessage> &msg);
    virtual void signalEndOfInputStream();
    virtual void signalRequestIDRFrame();

    // AHierarchicalStateMachine implements the message handling
    virtual void onMessageReceived(const sp<AMessage> &msg) {
        handleMessage(msg);
    }

    // Returns 0 if configuration is not supported.  NOTE: this is treated by
    // some OMX components as auto level, and by others as invalid level.
    static int /* OMX_VIDEO_AVCLEVELTYPE */ getAVCLevelFor(
            int width, int height, int rate, int bitrate,
            OMX_VIDEO_AVCPROFILEEXTTYPE profile =
                (OMX_VIDEO_AVCPROFILEEXTTYPE)OMX_VIDEO_AVCProfileBaseline);

    // Quirk still supported, even though deprecated
    enum Quirks {
        kRequiresAllocateBufferOnInputPorts   = 1,
        kRequiresAllocateBufferOnOutputPorts  = 2,
    };

    static status_t getOMXChannelMapping(size_t numChannels, OMX_AUDIO_CHANNELTYPE map[]);

protected:
    virtual ~ACodec();
    virtual status_t setupCustomCodec(
        status_t err, const char *mime, const sp<AMessage> &msg);
    virtual status_t GetVideoCodingTypeFromMime(
        const char *mime, OMX_VIDEO_CODINGTYPE *codingType);

    struct BaseState;
    struct UninitializedState;
    struct LoadedState;
    struct LoadedToIdleState;
    struct IdleToExecutingState;
    struct ExecutingState;
    struct OutputPortSettingsChangedState;
    struct ExecutingToIdleState;
    struct IdleToLoadedState;
    struct FlushingState;
    struct DeathNotifier;

    enum {
        kWhatSetup                   = 'setu',
        kWhatOMXMessage              = 'omx ',
        // same as kWhatOMXMessage - but only used with
        // handleMessage during OMX message-list handling
        kWhatOMXMessageItem          = 'omxI',
        kWhatOMXMessageList          = 'omxL',
        kWhatInputBufferFilled       = 'inpF',
        kWhatOutputBufferDrained     = 'outD',
        kWhatShutdown                = 'shut',
        kWhatFlush                   = 'flus',
        kWhatResume                  = 'resm',
        kWhatDrainDeferredMessages   = 'drai',
        kWhatAllocateComponent       = 'allo',
        kWhatConfigureComponent      = 'conf',
        kWhatSetSurface              = 'setS',
        kWhatCreateInputSurface      = 'cisf',
        kWhatSetInputSurface         = 'sisf',
        kWhatSignalEndOfInputStream  = 'eois',
        kWhatStart                   = 'star',
        kWhatRequestIDRFrame         = 'ridr',
        kWhatSetParameters           = 'setP',
        kWhatSubmitOutputMetadataBufferIfEOS = 'subm',
        kWhatOMXDied                 = 'OMXd',
        kWhatReleaseCodecInstance    = 'relC',
        kWhatForceStateTransition    = 'fstt',
        kWhatCheckIfStuck            = 'Cstk',
        kWhatSubmitExtraOutputMetadataBuffer = 'sbxo',
        kWhatPollForRenderedBuffers  = 'pfrb',
    };

    enum {
        kPortIndexInput  = 0,
        kPortIndexOutput = 1,
        kPortIndexInputExtradata = 2,
        kPortIndexOutputExtradata = 3
    };

    enum {
        kFlagIsSecure                                 = 1,
        kFlagPushBlankBuffersToNativeWindowOnShutdown = 2,
        kFlagIsGrallocUsageProtected                  = 4,
        kFlagPreregisterMetadataBuffers               = 8,
    };

    enum {
        kVideoGrallocUsage = (GRALLOC_USAGE_HW_TEXTURE
                            | GRALLOC_USAGE_HW_COMPOSER
                            | GRALLOC_USAGE_EXTERNAL_DISP)
                            | static_cast<uint64_t>(BufferUsage::VIDEO_DECODER),
    };

    struct TrackedFrame {
        int64_t id;
        int64_t mediaTimeUs;
        int64_t desiredRenderTimeNs;
        nsecs_t renderTimeNs;
    };

    struct BufferInfo {
        enum Status {
            OWNED_BY_US,
            OWNED_BY_COMPONENT,
            OWNED_BY_UPSTREAM,
            OWNED_BY_DOWNSTREAM,
            OWNED_BY_NATIVE_WINDOW,
            UNRECOGNIZED,            // not a tracked buffer
        };

        static inline Status getSafeStatus(BufferInfo *info) {
            return info == NULL ? UNRECOGNIZED : info->mStatus;
        }

        IOMX::buffer_id mBufferID;
        Status mStatus;
        unsigned mDequeuedAt;

        sp<MediaCodecBuffer> mData;  // the client's buffer; if not using data conversion, this is
                                     // the codec buffer; otherwise, it is allocated separately
        sp<RefBase> mMemRef;         // and a reference to the IMemory, so it does not go away
        sp<MediaCodecBuffer> mCodecData;  // the codec's buffer
        sp<RefBase> mCodecRef;            // and a reference to the IMemory

        sp<GraphicBuffer> mGraphicBuffer;
        bool mNewGraphicBuffer;
        int mFenceFd;

        // The following field and 4 methods are used for debugging only
        bool mIsReadFence;
        // Store |fenceFd| and set read/write flag. Log error, if there is already a fence stored.
        void setReadFence(int fenceFd, const char *dbg);
        void setWriteFence(int fenceFd, const char *dbg);
        // Log error, if the current fence is not a read/write fence.
        void checkReadFence(const char *dbg);
        void checkWriteFence(const char *dbg);
    };

    static const char *_asString(BufferInfo::Status s);
    void dumpBuffers(OMX_U32 portIndex);

    // If |fd| is non-negative, waits for fence with |fd| and logs an error if it fails. Returns
    // the error code or OK on success. If |fd| is negative, it returns OK
    status_t waitForFence(int fd, const char *dbg);

#if TRACK_BUFFER_TIMING
    struct BufferStats {
        int64_t mEmptyBufferTimeUs;
        int64_t mFillBufferDoneTimeUs;
    };

    KeyedVector<int64_t, BufferStats> mBufferStats;
#endif

    sp<UninitializedState> mUninitializedState;
    sp<LoadedState> mLoadedState;
    sp<LoadedToIdleState> mLoadedToIdleState;
    sp<IdleToExecutingState> mIdleToExecutingState;
    sp<ExecutingState> mExecutingState;
    sp<OutputPortSettingsChangedState> mOutputPortSettingsChangedState;
    sp<ExecutingToIdleState> mExecutingToIdleState;
    sp<IdleToLoadedState> mIdleToLoadedState;
    sp<FlushingState> mFlushingState;
    sp<SkipCutBuffer> mSkipCutBuffer;
    int32_t mSampleRate;

    AString mComponentName;
    uint32_t mFlags;
    sp<IOMX> mOMX;
    sp<IOMXNode> mOMXNode;
    int32_t mNodeGeneration;
    sp<TAllocator> mAllocator[4];

    std::deque<TrackedFrame> mTrackedFrames; // render information for buffers sent to a window
    bool mAreRenderMetricsEnabled;
    bool mIsWindowToDisplay;
    bool mHasPresentFenceTimes;

    bool mUsingNativeWindow;
    sp<ANativeWindow> mNativeWindow;
    int mNativeWindowUsageBits;
    android_native_rect_t mLastNativeWindowCrop;
    int32_t mLastNativeWindowDataSpace;
    HDRStaticInfo mLastHDRStaticInfo;
    sp<ABuffer> mHdr10PlusScratchBuffer;
    sp<ABuffer> mLastHdr10PlusBuffer;
    sp<AMessage> mConfigFormat;
    sp<AMessage> mInputFormat;
    sp<AMessage> mOutputFormat;

    // Initial output format + configuration params that is reused as the base for all subsequent
    // format updates. This will equal to mOutputFormat until the first actual frame is received.
    sp<AMessage> mBaseOutputFormat;

<<<<<<< HEAD
    FrameRenderTracker mRenderTracker; // render information for buffers rendered by ACodec
    std::vector<BufferInfo> mBuffers[4];
=======
    std::vector<BufferInfo> mBuffers[2];
>>>>>>> f76a67eb
    bool mPortEOS[2];
    status_t mInputEOSResult;
    std::set<int64_t> mDecodeOnlyTimesUs;

    std::list<sp<AMessage>> mDeferredQueue;

    sp<AMessage> mLastOutputFormat;
    bool mIsVideo;
    bool mIsImage;
    bool mIsEncoder;
    bool mFatalError;
    bool mShutdownInProgress;
    bool mExplicitShutdown;
    bool mIsLegacyVP9Decoder;
    bool mIsStreamCorruptFree;
    bool mIsLowLatency;

    // If "mKeepComponentAllocated" we only transition back to Loaded state
    // and do not release the component instance.
    bool mKeepComponentAllocated;

    int32_t mEncoderDelay;
    int32_t mEncoderPadding;
    int32_t mRotationDegrees;

    bool mChannelMaskPresent;
    int32_t mChannelMask;
    unsigned mDequeueCounter;
    IOMX::PortMode mPortMode[2];
    int32_t mMetadataBuffersToSubmit;
    size_t mNumUndequeuedBuffers;
    sp<DataConverter> mConverter[2];

    sp<hardware::media::omx::V1_0::IGraphicBufferSource> mGraphicBufferSource;
    int64_t mRepeatFrameDelayUs;
    int64_t mMaxPtsGapUs;
    float mMaxFps;
    double mFps;
    double mCaptureFps;
    bool mCreateInputBuffersSuspended;
    std::optional<uint32_t> mLatency;

    bool mTunneled;

    OMX_INDEXTYPE mDescribeColorAspectsIndex;
    OMX_INDEXTYPE mDescribeHDRStaticInfoIndex;
    OMX_INDEXTYPE mDescribeHDR10PlusInfoIndex;

    std::shared_ptr<ACodecBufferChannel> mBufferChannel;

    int32_t mStateGeneration;

    enum {
        kExtensionsUnchecked,
        kExtensionsNone,
        kExtensionsExist,
    } mVendorExtensionsStatus;

    status_t setCyclicIntraMacroblockRefresh(const sp<AMessage> &msg, int32_t mode);
    virtual status_t allocateBuffersOnPort(OMX_U32 portIndex);
    virtual status_t freeBuffersOnPort(OMX_U32 portIndex);
    status_t freeBuffer(OMX_U32 portIndex, size_t i);

    status_t handleSetSurface(const sp<Surface> &surface);
    status_t setPortMode(int32_t portIndex, IOMX::PortMode mode);
    status_t setupNativeWindowSizeFormatAndUsage(
            ANativeWindow *nativeWindow /* nonnull */, int *finalUsage /* nonnull */,
            bool reconnect);

    status_t configureOutputBuffersFromNativeWindow(
            OMX_U32 *nBufferCount, OMX_U32 *nBufferSize,
            OMX_U32 *nMinUndequeuedBuffers, bool preregister);
    status_t allocateOutputMetadataBuffers();
    virtual status_t submitOutputMetadataBuffer();
    void signalSubmitOutputMetadataBufferIfEOS_workaround();
    status_t allocateOutputBuffersFromNativeWindow();
    status_t cancelBufferToNativeWindow(BufferInfo *info);
    status_t freeOutputBuffersNotOwnedByComponent();
    BufferInfo *dequeueBufferFromNativeWindow();

    void initializeFrameTracking();
    void trackReleasedFrame(int64_t frameId, int64_t mediaTimeUs, int64_t desiredRenderTimeNs);
    void pollForRenderedFrames();

    inline bool storingMetadataInDecodedBuffers() {
        return (mPortMode[kPortIndexOutput] == IOMX::kPortModeDynamicANWBuffer) && !mIsEncoder;
    }

    inline bool usingSecureBufferOnEncoderOutput() {
        return (mPortMode[kPortIndexOutput] == IOMX::kPortModePresetSecureBuffer) && mIsEncoder;
    }

    BufferInfo *findBufferByID(
            uint32_t portIndex, IOMX::buffer_id bufferID,
            ssize_t *index = NULL);

    status_t fillBuffer(BufferInfo *info);

    status_t setComponentRole(bool isEncoder, const char *mime);

    virtual status_t configureCodec(const char *mime, const sp<AMessage> &msg);

    status_t configureTunneledVideoPlayback(int32_t audioHwSync,
            const sp<ANativeWindow> &nativeWindow);

    status_t setVideoPortFormatType(
            OMX_U32 portIndex,
            OMX_VIDEO_CODINGTYPE compressionFormat,
            OMX_COLOR_FORMATTYPE colorFormat,
            bool usingNativeBuffers = false);

    status_t setSupportedOutputFormat(bool getLegacyFlexibleFormat);

    virtual status_t setupVideoDecoder(
            const char *mime, const sp<AMessage> &msg, bool usingNativeBuffers, bool haveSwRenderer,
            sp<AMessage> &outputformat);

    virtual status_t setupVideoEncoder(
            const char *mime, const sp<AMessage> &msg,
            sp<AMessage> &outputformat, sp<AMessage> &inputformat);

    status_t setVideoFormatOnPort(
            OMX_U32 portIndex,
            int32_t width, int32_t height,
            OMX_VIDEO_CODINGTYPE compressionFormat, float frameRate = -1.0);

    // sets |portIndex| port buffer numbers to be |bufferNum|. NOTE: Component could reject
    // this setting if the |bufferNum| is less than the minimum buffer num of the port.
    status_t setPortBufferNum(OMX_U32 portIndex, int bufferNum);

    // gets index or sets it to 0 on error. Returns error from codec.
    status_t initDescribeColorAspectsIndex();

    // sets |params|. If |readBack| is true, it re-gets them afterwards if set succeeded.
    // returns the codec error.
    status_t setCodecColorAspects(DescribeColorAspectsParams &params, bool readBack = false);

    // gets |params|; returns the codec error. |param| should not change on error.
    status_t getCodecColorAspects(DescribeColorAspectsParams &params);

    // gets dataspace guidance from codec and platform. |params| should be set up with the color
    // aspects to use. If |tryCodec| is true, the codec is queried first. If it succeeds, we
    // return OK. Otherwise, we fall back to the platform guidance and return the codec error;
    // though, we return OK if the codec failed with UNSUPPORTED, as codec guidance is optional.
    status_t getDataSpace(
            DescribeColorAspectsParams &params, android_dataspace *dataSpace /* nonnull */,
            bool tryCodec);

    // sets color aspects for the encoder for certain |width/height| based on |configFormat|, and
    // set resulting color config into |outputFormat|. If |usingNativeWindow| is true, we use
    // video defaults if config is unspecified. Returns error from the codec.
    status_t setColorAspectsForVideoDecoder(
            int32_t width, int32_t height, bool usingNativeWindow,
            const sp<AMessage> &configFormat, sp<AMessage> &outputFormat);

    // gets color aspects for the encoder for certain |width/height| based on |configFormat|, and
    // set resulting color config into |outputFormat|. If |dataSpace| is non-null, it requests
    // dataspace guidance from the codec and platform and sets it into |dataSpace|. Returns the
    // error from the codec.
    status_t getColorAspectsAndDataSpaceForVideoDecoder(
            int32_t width, int32_t height, const sp<AMessage> &configFormat,
            sp<AMessage> &outputFormat, android_dataspace *dataSpace);

    // sets color aspects for the video encoder assuming bytebuffer mode for certain |configFormat|
    // and sets resulting color config into |outputFormat|. For mediarecorder, also set dataspace
    // into |inputFormat|. Returns the error from the codec.
    status_t setColorAspectsForVideoEncoder(
            const sp<AMessage> &configFormat,
            sp<AMessage> &outputFormat, sp<AMessage> &inputFormat);

    // sets color aspects for the video encoder in surface mode. This basically sets the default
    // video values for unspecified aspects and sets the dataspace to use in the input format.
    // Also sets the dataspace into |dataSpace|.
    // Returns any codec errors during this configuration, except for optional steps.
    status_t setInitialColorAspectsForVideoEncoderSurfaceAndGetDataSpace(
            android_dataspace *dataSpace /* nonnull */);

    // gets color aspects for the video encoder input port and sets them into the |format|.
    // Returns any codec errors.
    status_t getInputColorAspectsForVideoEncoder(sp<AMessage> &format);

    // updates the encoder output format with |aspects| defaulting to |dataSpace| for
    // unspecified values.
    void onDataSpaceChanged(android_dataspace dataSpace, const ColorAspects &aspects);

    // notifies the codec that the config with |configIndex| has changed, the value
    // can be queried by OMX getConfig, and the config should be applied to the next
    // output buffer notified after this callback.
    void onConfigUpdate(OMX_INDEXTYPE configIndex);

    // gets index or sets it to 0 on error. Returns error from codec.
    status_t initDescribeHDRStaticInfoIndex();

    // sets HDR static metadata for the video encoder/decoder based on |configFormat|, and
    // sets resulting HDRStaticInfo config into |outputFormat|. Returns error from the codec.
    status_t setHDRStaticInfoForVideoCodec(
            OMX_U32 portIndex, const sp<AMessage> &configFormat, sp<AMessage> &outputFormat);

    // sets |params|. Returns the codec error.
    status_t setHDRStaticInfo(const DescribeHDRStaticInfoParams &params);

    // sets |hdr10PlusInfo|. Returns the codec error.
    status_t setHdr10PlusInfo(const sp<ABuffer> &hdr10PlusInfo);

    // gets |params|. Returns the codec error.
    status_t getHDRStaticInfo(DescribeHDRStaticInfoParams &params);

    // gets HDR static information for the video encoder/decoder port and sets them into |format|.
    status_t getHDRStaticInfoForVideoCodec(OMX_U32 portIndex, sp<AMessage> &format);

    // gets DescribeHDR10PlusInfoParams params. If |paramSizeUsed| is zero, it's
    // possible that the returned DescribeHDR10PlusInfoParams only has the
    // nParamSizeUsed field updated, because the size of the storage is insufficient.
    // In this case, getHDR10PlusInfo() should be called again with |paramSizeUsed|
    // specified to the previous returned value.
    DescribeHDR10PlusInfoParams* getHDR10PlusInfo(size_t paramSizeUsed = 0);

    typedef struct drcParams {
        int32_t drcCut;
        int32_t drcBoost;
        int32_t heavyCompression;
        int32_t targetRefLevel;
        int32_t encodedTargetLevel;
        int32_t effectType;
        int32_t albumMode;
        int32_t outputLoudness;
    } drcParams_t;

    status_t setupAACCodec(
            bool encoder,
            int32_t numChannels, int32_t sampleRate, int32_t bitRate,
            int32_t aacProfile, bool isADTS, int32_t sbrMode,
            int32_t maxOutputChannelCount, const drcParams_t& drc,
            int32_t pcmLimiterEnable);

    status_t setupAC3Codec(bool encoder, int32_t numChannels, int32_t sampleRate);

    status_t setupEAC3Codec(bool encoder, int32_t numChannels, int32_t sampleRate);

    status_t setupAC4Codec(bool encoder, int32_t numChannels, int32_t sampleRate);

    status_t selectAudioPortFormat(
            OMX_U32 portIndex, OMX_AUDIO_CODINGTYPE desiredFormat);

    status_t setupAMRCodec(bool encoder, bool isWAMR, int32_t bitRate);
    status_t setupG711Codec(bool encoder, int32_t sampleRate, int32_t numChannels);

    status_t setupOpusCodec(bool encoder, int32_t sampleRate, int32_t numChannels);
    status_t setupFlacCodec(
            bool encoder, int32_t numChannels, int32_t sampleRate, int32_t compressionLevel,
            AudioEncoding encoding);

    status_t setupRawAudioFormat(
            OMX_U32 portIndex, int32_t sampleRate, int32_t numChannels,
            AudioEncoding encoding = kAudioEncodingPcm16bit);

    status_t setPriority(int32_t priority);
    status_t setLowLatency(int32_t lowLatency);
    status_t setLatency(uint32_t latency);
    status_t getLatency(uint32_t *latency);
    status_t setTunnelPeek(int32_t tunnelPeek);
    status_t setTunnelPeekLegacy(int32_t isLegacy);
    status_t setAudioPresentation(int32_t presentationId, int32_t programId);
    status_t setOperatingRate(float rateFloat, bool isVideo);
    status_t getIntraRefreshPeriod(uint32_t *intraRefreshPeriod);
    status_t setIntraRefreshPeriod(uint32_t intraRefreshPeriod, bool inConfigure);

    // Configures temporal layering based on |msg|. |inConfigure| shall be true iff this is called
    // during configure() call. on success the configured layering is set in |outputFormat|. If
    // |outputFormat| is mOutputFormat, it is copied to trigger an output format changed event.
    status_t configureTemporalLayers(
            const sp<AMessage> &msg, bool inConfigure, sp<AMessage> &outputFormat);

    status_t setMinBufferSize(OMX_U32 portIndex, size_t size);

    status_t setupMPEG4EncoderParameters(const sp<AMessage> &msg);
    status_t setupH263EncoderParameters(const sp<AMessage> &msg);
    status_t setupAVCEncoderParameters(const sp<AMessage> &msg);
    status_t setupHEVCEncoderParameters(const sp<AMessage> &msg, sp<AMessage> &outputFormat);
    status_t setupVPXEncoderParameters(const sp<AMessage> &msg, sp<AMessage> &outputFormat);

    status_t verifySupportForProfileAndLevel(
            OMX_U32 portIndex, int32_t profile, int32_t level);

    status_t configureImageGrid(const sp<AMessage> &msg, sp<AMessage> &outputFormat);
    status_t configureBitrate(
            OMX_VIDEO_CONTROLRATETYPE bitrateMode, int32_t bitrate, int32_t quality = 0);
    void configureEncoderLatency(const sp<AMessage> &msg);

    virtual status_t setupErrorCorrectionParameters();

    // Returns true iff all buffers on the given port have status
    // OWNED_BY_US or OWNED_BY_NATIVE_WINDOW.
    bool allYourBuffersAreBelongToUs(OMX_U32 portIndex);

    bool allYourBuffersAreBelongToUs();

    void waitUntilAllPossibleNativeWindowBuffersAreReturnedToUs();

    size_t countBuffersOwnedByComponent(OMX_U32 portIndex) const;
    size_t countBuffersOwnedByNativeWindow() const;

    void deferMessage(const sp<AMessage> &msg);
    void processDeferredMessages();

    void onFrameRendered(int64_t mediaTimeUs, nsecs_t systemNano);

    void onFirstTunnelFrameReady();

    // Pass |expectedFormat| to print a warning if the format differs from it.
    // Using sp<> instead of const sp<>& because expectedFormat is likely the current mOutputFormat
    // which will get updated inside.
    void onOutputFormatChanged(sp<const AMessage> expectedFormat = NULL);
    void addKeyFormatChangesToRenderBufferNotification(sp<AMessage> &notify);
    void sendFormatChange();

    virtual status_t getPortFormat(OMX_U32 portIndex, sp<AMessage> &notify);

    void signalError(
            OMX_ERRORTYPE error = OMX_ErrorUndefined,
            status_t internalError = UNKNOWN_ERROR);

    status_t requestIDRFrame();
    status_t setSurfaceParameters(const sp<AMessage> &params);
    virtual status_t setParameters(const sp<AMessage> &params);

    // set vendor extension parameters specified in params that are supported by the codec
    status_t setVendorParameters(const sp<AMessage> &params);

    // get vendor extension parameters supported by the codec for a specific port and add it to
    // |format|
    status_t getVendorParameters(OMX_U32 portIndex, sp<AMessage> &format);

    // Send EOS on input stream.
    void onSignalEndOfInputStream();

    // Force EXEC->IDLE->LOADED shutdown sequence if not stale.
    void forceStateTransition(int generation);

    virtual void setBFrames(OMX_VIDEO_PARAM_MPEG4TYPE *mpeg4type __unused) {}

    virtual bool getDSModeHint(const sp<AMessage>& msg __unused, int64_t timeUs __unused) {
       return false;
    }

    sp<IOMXObserver> createObserver();

    DISALLOW_EVIL_CONSTRUCTORS(ACodec);
};

}  // namespace android

#endif  // A_CODEC_H_<|MERGE_RESOLUTION|>--- conflicted
+++ resolved
@@ -284,12 +284,7 @@
     // format updates. This will equal to mOutputFormat until the first actual frame is received.
     sp<AMessage> mBaseOutputFormat;
 
-<<<<<<< HEAD
-    FrameRenderTracker mRenderTracker; // render information for buffers rendered by ACodec
     std::vector<BufferInfo> mBuffers[4];
-=======
-    std::vector<BufferInfo> mBuffers[2];
->>>>>>> f76a67eb
     bool mPortEOS[2];
     status_t mInputEOSResult;
     std::set<int64_t> mDecodeOnlyTimesUs;
