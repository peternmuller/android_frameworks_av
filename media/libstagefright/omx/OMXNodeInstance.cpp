/*
 * Copyright (C) 2009 The Android Open Source Project
 *
 * Licensed under the Apache License, Version 2.0 (the "License");
 * you may not use this file except in compliance with the License.
 * You may obtain a copy of the License at
 *
 *      http://www.apache.org/licenses/LICENSE-2.0
 *
 * Unless required by applicable law or agreed to in writing, software
 * distributed under the License is distributed on an "AS IS" BASIS,
 * WITHOUT WARRANTIES OR CONDITIONS OF ANY KIND, either express or implied.
 * See the License for the specific language governing permissions and
 * limitations under the License.
 */

//#define LOG_NDEBUG 0
#define LOG_TAG "OMXNodeInstance"
#include <utils/Log.h>

#include <inttypes.h>

#include <media/stagefright/omx/OMXNodeInstance.h>
#include <media/stagefright/omx/OMXMaster.h>
#include <media/stagefright/omx/OMXUtils.h>
#include <android/IOMXBufferSource.h>

#include <media/openmax/OMX_Component.h>
#include <media/openmax/OMX_IndexExt.h>
#include <media/openmax/OMX_VideoExt.h>
#include <media/openmax/OMX_AsString.h>

#include <binder/IMemory.h>
#include <cutils/properties.h>
#include <gui/BufferQueue.h>
#include <media/hardware/HardwareAPI.h>
#include <media/stagefright/foundation/ADebug.h>
#include <media/stagefright/foundation/ABuffer.h>
#include <media/stagefright/foundation/ColorUtils.h>
#include <media/stagefright/MediaErrors.h>
#include <utils/misc.h>
#include <utils/NativeHandle.h>
#include <media/OMXBuffer.h>
#include <media/stagefright/xmlparser/MediaCodecsXmlParser.h>

#include <hidlmemory/mapping.h>

static const OMX_U32 kPortIndexInput = 0;
static const OMX_U32 kPortIndexOutput = 1;
static const OMX_U32 kPortIndexInputExtradata = 2;
static const OMX_U32 kPortIndexOutputExtradata = 3;

#define CLOGW(fmt, ...) ALOGW("[%p:%s] " fmt, mHandle, mName, ##__VA_ARGS__)

#define CLOG_ERROR_IF(cond, fn, err, fmt, ...) \
    ALOGE_IF(cond, #fn "(%p:%s, " fmt ") ERROR: %s(%#x)", \
    mHandle, mName, ##__VA_ARGS__, asString(err), err)
#define CLOG_ERROR(fn, err, fmt, ...) CLOG_ERROR_IF(true, fn, err, fmt, ##__VA_ARGS__)
#define CLOG_IF_ERROR(fn, err, fmt, ...) \
    CLOG_ERROR_IF((err) != OMX_ErrorNone, fn, err, fmt, ##__VA_ARGS__)

#define CLOGI_(level, fn, fmt, ...) \
    ALOGI_IF(DEBUG >= (level), #fn "(%p:%s, " fmt ")", mHandle, mName, ##__VA_ARGS__)
#define CLOGD_(level, fn, fmt, ...) \
    ALOGD_IF(DEBUG >= (level), #fn "(%p:%s, " fmt ")", mHandle, mName, ##__VA_ARGS__)

#define CLOG_LIFE(fn, fmt, ...)     CLOGI_(ADebug::kDebugLifeCycle,     fn, fmt, ##__VA_ARGS__)
#define CLOG_STATE(fn, fmt, ...)    CLOGI_(ADebug::kDebugState,         fn, fmt, ##__VA_ARGS__)
#define CLOG_CONFIG(fn, fmt, ...)   CLOGI_(ADebug::kDebugConfig,        fn, fmt, ##__VA_ARGS__)
#define CLOG_INTERNAL(fn, fmt, ...) CLOGD_(ADebug::kDebugInternalState, fn, fmt, ##__VA_ARGS__)

#define CLOG_DEBUG_IF(cond, fn, fmt, ...) \
    ALOGD_IF(cond, #fn "(%p, " fmt ")", mHandle, ##__VA_ARGS__)

#define CLOG_BUFFER(fn, fmt, ...) \
    CLOG_DEBUG_IF(DEBUG >= ADebug::kDebugAll, fn, fmt, ##__VA_ARGS__)
#define CLOG_BUMPED_BUFFER(fn, fmt, ...) \
    CLOG_DEBUG_IF(DEBUG_BUMP >= ADebug::kDebugAll, fn, fmt, ##__VA_ARGS__)

/* buffer formatting */
#define BUFFER_FMT(port, fmt, ...) "%s:%u " fmt, portString(port), (port), ##__VA_ARGS__
#define NEW_BUFFER_FMT(buffer_id, port, fmt, ...) \
    BUFFER_FMT(port, fmt ") (#%zu => %#x", ##__VA_ARGS__, mActiveBuffers.size(), (buffer_id))

#define SIMPLE_BUFFER(port, size, data) BUFFER_FMT(port, "%zu@%p", (size), (data))
#define SIMPLE_NEW_BUFFER(buffer_id, port, size, data) \
    NEW_BUFFER_FMT(buffer_id, port, "%zu@%p", (size), (data))

#define EMPTY_BUFFER(addr, header, fenceFd) "%#x [%u@%p fc=%d]", \
    (addr), (header)->nAllocLen, (header)->pBuffer, (fenceFd)
#define FULL_BUFFER(addr, header, fenceFd) "%#" PRIxPTR " [%u@%p (%u..+%u) f=%x ts=%lld fc=%d]", \
    (intptr_t)(addr), (header)->nAllocLen, (header)->pBuffer, \
    (header)->nOffset, (header)->nFilledLen, (header)->nFlags, (header)->nTimeStamp, (fenceFd)

#define WITH_STATS_WRAPPER(fmt, ...) fmt " { IN=%zu/%zu OUT=%zu/%zu }", ##__VA_ARGS__, \
    mInputBuffersWithCodec.size(), mNumPortBuffers[kPortIndexInput], \
    mOutputBuffersWithCodec.size(), mNumPortBuffers[kPortIndexOutput]
// TRICKY: this is needed so formatting macros expand before substitution
#define WITH_STATS(fmt, ...) WITH_STATS_WRAPPER(fmt, ##__VA_ARGS__)

namespace android {

struct BufferMeta {
    explicit BufferMeta(
            const sp<IMemory> &mem, const sp<IHidlMemory> &hidlMemory,
            OMX_U32 portIndex, bool copy, OMX_U8 *backup)
        : mMem(mem),
          mHidlMemory(hidlMemory),
          mCopyFromOmx(portIndex == kPortIndexOutput && copy),
          mCopyToOmx(portIndex == kPortIndexInput && copy),
          mPortIndex(portIndex),
          mBackup(backup) {
    }

    explicit BufferMeta(OMX_U32 portIndex)
        : mCopyFromOmx(false),
          mCopyToOmx(false),
          mPortIndex(portIndex),
          mBackup(NULL) {
    }

    explicit BufferMeta(const sp<GraphicBuffer> &graphicBuffer, OMX_U32 portIndex)
        : mGraphicBuffer(graphicBuffer),
          mCopyFromOmx(false),
          mCopyToOmx(false),
          mPortIndex(portIndex),
          mBackup(NULL) {
    }

    OMX_U8 *getPointer() {
        return mMem.get() ? static_cast<OMX_U8*>(mMem->pointer()) :
                mHidlMemory.get() ? static_cast<OMX_U8*>(
                static_cast<void*>(mHidlMemory->getPointer())) : nullptr;
    }

    void CopyFromOMX(const OMX_BUFFERHEADERTYPE *header) {
        if (!mCopyFromOmx) {
            return;
        }

        // check component returns proper range
        sp<ABuffer> codec = getBuffer(header,!(header->nFlags & OMX_BUFFERFLAG_EXTRADATA));

        memcpy(getPointer() + header->nOffset, codec->data(), codec->size());
    }

    void CopyToOMX(const OMX_BUFFERHEADERTYPE *header) {
        if (!mCopyToOmx) {
            return;
        }

        size_t bytesToCopy = header->nFlags & OMX_BUFFERFLAG_EXTRADATA ?
            header->nAllocLen - header->nOffset : header->nFilledLen;
        memcpy(header->pBuffer + header->nOffset,
                getPointer() + header->nOffset,
                bytesToCopy);
    }

    // return the codec buffer
    sp<ABuffer> getBuffer(const OMX_BUFFERHEADERTYPE *header, bool limit) {
        sp<ABuffer> buf = new ABuffer(header->pBuffer, header->nAllocLen);
        if (limit) {
            if (header->nOffset + header->nFilledLen > header->nOffset
                    && header->nOffset + header->nFilledLen <= header->nAllocLen) {
                buf->setRange(header->nOffset, header->nFilledLen);
            } else {
                buf->setRange(0, 0);
            }
        }
        return buf;
    }

    void setGraphicBuffer(const sp<GraphicBuffer> &graphicBuffer) {
        mGraphicBuffer = graphicBuffer;
    }

    void setNativeHandle(const sp<NativeHandle> &nativeHandle) {
        mNativeHandle = nativeHandle;
    }

    OMX_U32 getPortIndex() {
        return mPortIndex;
    }

    ~BufferMeta() {
        delete[] mBackup;
    }

private:
    sp<GraphicBuffer> mGraphicBuffer;
    sp<NativeHandle> mNativeHandle;
    sp<IMemory> mMem;
    sp<IHidlMemory> mHidlMemory;
    bool mCopyFromOmx;
    bool mCopyToOmx;
    OMX_U32 mPortIndex;
    OMX_U8 *mBackup;

    BufferMeta(const BufferMeta &);
    BufferMeta &operator=(const BufferMeta &);
};

// static
OMX_CALLBACKTYPE OMXNodeInstance::kCallbacks = {
    &OnEvent, &OnEmptyBufferDone, &OnFillBufferDone
};

static inline const char *portString(OMX_U32 portIndex) {
    switch (portIndex) {
        case kPortIndexInput:  return "Input";
        case kPortIndexOutput: return "Output";
        case ~0U:              return "All";
        default:               return "port";
    }
}

////////////////////////////////////////////////////////////////////////////////

// This provides the underlying Thread used by CallbackDispatcher.
// Note that deriving CallbackDispatcher from Thread does not work.

struct OMXNodeInstance::CallbackDispatcherThread : public Thread {
    explicit CallbackDispatcherThread(CallbackDispatcher *dispatcher)
        : mDispatcher(dispatcher) {
    }

private:
    CallbackDispatcher *mDispatcher;

    bool threadLoop();

    CallbackDispatcherThread(const CallbackDispatcherThread &);
    CallbackDispatcherThread &operator=(const CallbackDispatcherThread &);
};

////////////////////////////////////////////////////////////////////////////////

struct OMXNodeInstance::CallbackDispatcher : public RefBase {
    explicit CallbackDispatcher(const sp<OMXNodeInstance> &owner);

    // Posts |msg| to the listener's queue. If |realTime| is true, the listener thread is notified
    // that a new message is available on the queue. Otherwise, the message stays on the queue, but
    // the listener is not notified of it. It will process this message when a subsequent message
    // is posted with |realTime| set to true.
    void post(const omx_message &msg, bool realTime = true);

    bool loop();

protected:
    virtual ~CallbackDispatcher();

private:
    enum {
        // This is used for frame_rendered message batching, which will eventually end up in a
        // single AMessage in MediaCodec when it is signaled to the app. AMessage can contain
        // up-to 64 key-value pairs, and each frame_rendered message uses 2 keys, so the max
        // value for this would be 32. Nonetheless, limit this to 12 to which gives at least 10
        // mseconds of batching at 120Hz.
        kMaxQueueSize = 12,
    };

    Mutex mLock;

    sp<OMXNodeInstance> const mOwner;
    bool mDone;
    Condition mQueueChanged;
    std::list<omx_message> mQueue;

    sp<CallbackDispatcherThread> mThread;

    void dispatch(std::list<omx_message> &messages);

    CallbackDispatcher(const CallbackDispatcher &);
    CallbackDispatcher &operator=(const CallbackDispatcher &);
};

OMXNodeInstance::CallbackDispatcher::CallbackDispatcher(const sp<OMXNodeInstance> &owner)
    : mOwner(owner),
      mDone(false) {
    mThread = new CallbackDispatcherThread(this);
    mThread->run("OMXCallbackDisp", ANDROID_PRIORITY_FOREGROUND);
}

OMXNodeInstance::CallbackDispatcher::~CallbackDispatcher() {
    {
        Mutex::Autolock autoLock(mLock);

        mDone = true;
        mQueueChanged.signal();
    }

    // A join on self can happen if the last ref to CallbackDispatcher
    // is released within the CallbackDispatcherThread loop
    status_t status = mThread->join();
    if (status != WOULD_BLOCK) {
        // Other than join to self, the only other error return codes are
        // whatever readyToRun() returns, and we don't override that
        CHECK_EQ(status, (status_t)NO_ERROR);
    }
}

void OMXNodeInstance::CallbackDispatcher::post(const omx_message &msg, bool realTime) {
    Mutex::Autolock autoLock(mLock);

    mQueue.push_back(msg);
    if (realTime || mQueue.size() >= kMaxQueueSize) {
        mQueueChanged.signal();
    }
}

void OMXNodeInstance::CallbackDispatcher::dispatch(std::list<omx_message> &messages) {
    if (mOwner == NULL) {
        ALOGV("Would have dispatched a message to a node that's already gone.");
        return;
    }
    mOwner->onMessages(messages);
}

bool OMXNodeInstance::CallbackDispatcher::loop() {
    for (;;) {
        std::list<omx_message> messages;

        {
            Mutex::Autolock autoLock(mLock);
            while (!mDone && mQueue.empty()) {
                mQueueChanged.wait(mLock);
            }

            if (mDone) {
                break;
            }

            messages.swap(mQueue);
        }

        dispatch(messages);
    }

    return false;
}

////////////////////////////////////////////////////////////////////////////////

bool OMXNodeInstance::CallbackDispatcherThread::threadLoop() {
    return mDispatcher->loop();
}

////////////////////////////////////////////////////////////////////////////////

OMXNodeInstance::OMXNodeInstance(
        Omx *owner, const sp<IOMXObserver> &observer, const char *name)
    : mOwner(owner),
      mHandle(NULL),
      mObserver(observer),
      mDying(false),
      mSailed(false),
      mQueriedProhibitedExtensions(false),
      mQuirks(0),
      mBufferIDCount(0),
      mRestorePtsFailed(false),
      mMaxTimestampGapUs(0ll),
      mPrevOriginalTimeUs(-1ll),
      mPrevModifiedTimeUs(-1ll)
{
    mName = ADebug::GetDebugName(name);
    DEBUG = ADebug::GetDebugLevelFromProperty(name, "debug.stagefright.omx-debug");
    ALOGV("debug level for %s is %d", name, DEBUG);
    DEBUG_BUMP = DEBUG;
    mNumPortBuffers[0] = 0;
    mNumPortBuffers[1] = 0;
    mDebugLevelBumpPendingBuffers[0] = 0;
    mDebugLevelBumpPendingBuffers[1] = 0;
    mMetadataType[0] = kMetadataBufferTypeInvalid;
    mMetadataType[1] = kMetadataBufferTypeInvalid;
    mPortMode[0] = IOMX::kPortModePresetByteBuffer;
    mPortMode[1] = IOMX::kPortModePresetByteBuffer;

    mSecureBufferType[0] = kSecureBufferTypeUnknown;
    mSecureBufferType[1] = kSecureBufferTypeUnknown;
    mGraphicBufferEnabled[0] = false;
    mGraphicBufferEnabled[1] = false;
    mIsSecure = AString(name).endsWith(".secure");
    mLegacyAdaptiveExperiment = ADebug::isExperimentEnabled("legacy-adaptive");
    if (!strcmp(mName, "qcom.encoder.tme")) {
        mQuirks = kRequiresAllocateBufferOnInputPorts | kRequiresAllocateBufferOnOutputPorts;
    }
}

OMXNodeInstance::~OMXNodeInstance() {
    free(mName);
    CHECK(mHandle == NULL);
}

void OMXNodeInstance::setHandle(OMX_HANDLETYPE handle) {
    CLOG_LIFE(allocateNode, "handle=%p", handle);
    CHECK(mHandle == NULL);
    mHandle = handle;
    if (handle != NULL) {
        mDispatcher = new CallbackDispatcher(this);
    }
}

sp<IOMXBufferSource> OMXNodeInstance::getBufferSource() {
    Mutex::Autolock autoLock(mOMXBufferSourceLock);
    return mOMXBufferSource;
}

void OMXNodeInstance::setBufferSource(const sp<IOMXBufferSource>& bufferSource) {
    Mutex::Autolock autoLock(mOMXBufferSourceLock);
    CLOG_INTERNAL(setBufferSource, "%p", bufferSource.get());
    mOMXBufferSource = bufferSource;
}

OMX_HANDLETYPE OMXNodeInstance::handle() {
    return mHandle;
}

sp<IOMXObserver> OMXNodeInstance::observer() {
    return mObserver;
}

status_t OMXNodeInstance::freeNode() {
    CLOG_LIFE(freeNode, "handle=%p", mHandle);
    static int32_t kMaxNumIterations = 10;

    // Transition the node from its current state all the way down
    // to "Loaded".
    // This ensures that all active buffers are properly freed even
    // for components that don't do this themselves on a call to
    // "FreeHandle".

    // The code below may trigger some more events to be dispatched
    // by the OMX component - we want to ignore them as our client
    // does not expect them.
    bool expected = false;
    if (!mDying.compare_exchange_strong(expected, true)) {
        // exit if we have already freed the node or doing so right now.
        // NOTE: this ensures that the block below executes at most once.
        ALOGV("Already dying");
        return OK;
    }

    OMX_STATETYPE state;
    CHECK_EQ(OMX_GetState(mHandle, &state), OMX_ErrorNone);
    switch (state) {
        case OMX_StateExecuting:
        {
            ALOGV("forcing Executing->Idle");
            sendCommand(OMX_CommandStateSet, OMX_StateIdle);
            OMX_ERRORTYPE err;
            int32_t iteration = 0;
            while ((err = OMX_GetState(mHandle, &state)) == OMX_ErrorNone
                    && state != OMX_StateIdle
                    && state != OMX_StateInvalid) {
                if (++iteration > kMaxNumIterations) {
                    CLOGW("failed to enter Idle state (now %s(%d), aborting.",
                            asString(state), state);
                    state = OMX_StateInvalid;
                    break;
                }

                usleep(100000);
            }
            CHECK_EQ(err, OMX_ErrorNone);

            if (state == OMX_StateInvalid) {
                break;
            }

            // fall through
        }

        case OMX_StateIdle:
        {
            ALOGV("forcing Idle->Loaded");
            sendCommand(OMX_CommandStateSet, OMX_StateLoaded);

            freeActiveBuffers();

            OMX_ERRORTYPE err;
            int32_t iteration = 0;
            while ((err = OMX_GetState(mHandle, &state)) == OMX_ErrorNone
                    && state != OMX_StateLoaded
                    && state != OMX_StateInvalid) {
                if (++iteration > kMaxNumIterations) {
                    CLOGW("failed to enter Loaded state (now %s(%d), aborting.",
                            asString(state), state);
                    state = OMX_StateInvalid;
                    break;
                }

                ALOGV("waiting for Loaded state...");
                usleep(100000);
            }
            CHECK_EQ(err, OMX_ErrorNone);

            // fall through
        }

        case OMX_StateLoaded:
        case OMX_StateInvalid:
            break;

        default:
            LOG_ALWAYS_FATAL("unknown state %s(%#x).", asString(state), state);
            break;
    }

<<<<<<< HEAD

    if (mActiveBuffers.size() > 0) {
        freeActiveBuffers();
    }
    Mutex::Autolock _l(mLock);
=======
    if (mActiveBuffers.size() > 0) {
        freeActiveBuffers();
    }

    Mutex::Autolock _l(mLock);

>>>>>>> c267e90e
    status_t err = mOwner->freeNode(this);

    mDispatcher.clear();
    mOMXBufferSource.clear();

    mHandle = NULL;
    CLOG_IF_ERROR(freeNode, err, "");
    free(mName);
    mName = NULL;

    ALOGV("OMXNodeInstance going away.");

    return err;
}

status_t OMXNodeInstance::sendCommand(
        OMX_COMMANDTYPE cmd, OMX_S32 param) {
    const sp<IOMXBufferSource> bufferSource(getBufferSource());
    if (bufferSource != NULL && cmd == OMX_CommandStateSet) {
        if (param == OMX_StateIdle) {
            // Initiating transition from Executing -> Idle
            // ACodec is waiting for all buffers to be returned, do NOT
            // submit any more buffers to the codec.
            bufferSource->onOmxIdle();
        } else if (param == OMX_StateLoaded) {
            // Initiating transition from Idle/Executing -> Loaded
            // Buffers are about to be freed.
            bufferSource->onOmxLoaded();
            setBufferSource(NULL);
        }

        // fall through
    }

    Mutex::Autolock autoLock(mLock);

    if (cmd == OMX_CommandStateSet) {
        // There are no configurations past first StateSet command.
        mSailed = true;
    }

    // bump internal-state debug level for 2 input and output frames past a command
    {
        Mutex::Autolock _l(mDebugLock);
        bumpDebugLevel_l(2 /* numInputBuffers */, 2 /* numOutputBuffers */);
    }

    const char *paramString =
        cmd == OMX_CommandStateSet ? asString((OMX_STATETYPE)param) : portString(param);
    CLOG_STATE(sendCommand, "%s(%d), %s(%d)", asString(cmd), cmd, paramString, param);
    OMX_ERRORTYPE err = OMX_SendCommand(mHandle, cmd, param, NULL);
    CLOG_IF_ERROR(sendCommand, err, "%s(%d), %s(%d)", asString(cmd), cmd, paramString, param);
    return StatusFromOMXError(err);
}

bool OMXNodeInstance::isProhibitedIndex_l(OMX_INDEXTYPE index) {
    // these extensions can only be used from OMXNodeInstance, not by clients directly.
    static const char *restricted_extensions[] = {
        "OMX.google.android.index.storeMetaDataInBuffers",
        "OMX.google.android.index.storeANWBufferInMetadata",
        "OMX.google.android.index.prepareForAdaptivePlayback",
        "OMX.google.android.index.configureVideoTunnelMode",
        "OMX.google.android.index.useAndroidNativeBuffer2",
        "OMX.google.android.index.useAndroidNativeBuffer",
        "OMX.google.android.index.enableAndroidNativeBuffers",
        "OMX.google.android.index.allocateNativeHandle",
        "OMX.google.android.index.getAndroidNativeBufferUsage",
    };

    if ((index > OMX_IndexComponentStartUnused && index < OMX_IndexComponentEndUnused)
            || (index > OMX_IndexPortStartUnused && index < OMX_IndexPortEndUnused)
            || (index > OMX_IndexAudioStartUnused && index < OMX_IndexAudioEndUnused)
            || (index > OMX_IndexVideoStartUnused && index < OMX_IndexVideoEndUnused)
            || (index > OMX_IndexCommonStartUnused && index < OMX_IndexCommonEndUnused)
            || (index > (OMX_INDEXTYPE)OMX_IndexExtAudioStartUnused
                    && index < (OMX_INDEXTYPE)OMX_IndexExtAudioEndUnused)
            || (index > (OMX_INDEXTYPE)OMX_IndexExtVideoStartUnused
                    && index < (OMX_INDEXTYPE)OMX_IndexExtVideoEndUnused)
            || (index > (OMX_INDEXTYPE)OMX_IndexExtOtherStartUnused
                    && index < (OMX_INDEXTYPE)OMX_IndexExtOtherEndUnused)) {
        return false;
    }

    if (!mQueriedProhibitedExtensions) {
        for (size_t i = 0; i < NELEM(restricted_extensions); ++i) {
            OMX_INDEXTYPE ext;
            if (OMX_GetExtensionIndex(mHandle, (OMX_STRING)restricted_extensions[i], &ext) == OMX_ErrorNone) {
                mProhibitedExtensions.add(ext);
            }
        }
        mQueriedProhibitedExtensions = true;
    }

    return mProhibitedExtensions.indexOf(index) >= 0;
}

status_t OMXNodeInstance::getParameter(
        OMX_INDEXTYPE index, void *params, size_t /* size */) {
    Mutex::Autolock autoLock(mLock);

    if (isProhibitedIndex_l(index)) {
        android_errorWriteLog(0x534e4554, "29422020");
        return BAD_INDEX;
    }

    OMX_ERRORTYPE err = OMX_GetParameter(mHandle, index, params);
    OMX_INDEXEXTTYPE extIndex = (OMX_INDEXEXTTYPE)index;
    // some errors are expected for getParameter
    if (err != OMX_ErrorNoMore) {
        CLOG_IF_ERROR(getParameter, err, "%s(%#x)", asString(extIndex), index);
    }
    return StatusFromOMXError(err);
}

status_t OMXNodeInstance::setParameter(
        OMX_INDEXTYPE index, const void *params, size_t size) {
    Mutex::Autolock autoLock(mLock);
    OMX_INDEXEXTTYPE extIndex = (OMX_INDEXEXTTYPE)index;
    CLOG_CONFIG(setParameter, "%s(%#x), %zu@%p)", asString(extIndex), index, size, params);

    if (extIndex == OMX_IndexParamMaxFrameDurationForBitrateControl) {
        return setMaxPtsGapUs(params, size);
    }

    if (isProhibitedIndex_l(index)) {
        android_errorWriteLog(0x534e4554, "29422020");
        return BAD_INDEX;
    }

    OMX_ERRORTYPE err = OMX_SetParameter(
            mHandle, index, const_cast<void *>(params));
    CLOG_IF_ERROR(setParameter, err, "%s(%#x)", asString(extIndex), index);
    return StatusFromOMXError(err);
}

status_t OMXNodeInstance::getConfig(
        OMX_INDEXTYPE index, void *params, size_t /* size */) {
    Mutex::Autolock autoLock(mLock);

    if (isProhibitedIndex_l(index)) {
        android_errorWriteLog(0x534e4554, "29422020");
        return BAD_INDEX;
    }

    OMX_ERRORTYPE err = OMX_GetConfig(mHandle, index, params);
    OMX_INDEXEXTTYPE extIndex = (OMX_INDEXEXTTYPE)index;
    // some errors are expected for getConfig
    if (err != OMX_ErrorNoMore) {
        CLOG_IF_ERROR(getConfig, err, "%s(%#x)", asString(extIndex), index);
    }
    return StatusFromOMXError(err);
}

status_t OMXNodeInstance::setConfig(
        OMX_INDEXTYPE index, const void *params, size_t size) {
    Mutex::Autolock autoLock(mLock);
    OMX_INDEXEXTTYPE extIndex = (OMX_INDEXEXTTYPE)index;
    CLOG_CONFIG(setConfig, "%s(%#x), %zu@%p)", asString(extIndex), index, size, params);

    if (isProhibitedIndex_l(index)) {
        android_errorWriteLog(0x534e4554, "29422020");
        return BAD_INDEX;
    }

    OMX_ERRORTYPE err = OMX_SetConfig(
            mHandle, index, const_cast<void *>(params));
    CLOG_IF_ERROR(setConfig, err, "%s(%#x)", asString(extIndex), index);
    return StatusFromOMXError(err);
}

status_t OMXNodeInstance::setPortMode(OMX_U32 portIndex, IOMX::PortMode mode) {
    Mutex::Autolock autoLock(mLock);

    if (portIndex >= NELEM(mPortMode)) {
        ALOGE("b/31385713, portIndex(%u)", portIndex);
        android_errorWriteLog(0x534e4554, "31385713");
        return BAD_VALUE;
    }

    if (mSailed || mNumPortBuffers[portIndex] > 0) {
        android_errorWriteLog(0x534e4554, "29422020");
        return INVALID_OPERATION;
    }

    CLOG_CONFIG(setPortMode, "%s(%d), port %d", asString(mode), mode, portIndex);

    status_t err = OK;
    switch (mode) {
    case IOMX::kPortModeDynamicANWBuffer:
    {
        if (portIndex == kPortIndexOutput) {
            if (mLegacyAdaptiveExperiment) {
                CLOG_INTERNAL(setPortMode, "Legacy adaptive experiment: "
                        "not setting port mode to %s(%d) on output",
                        asString(mode), mode);
                err = StatusFromOMXError(OMX_ErrorUnsupportedIndex);
                break;
            }

            err = enableNativeBuffers_l(
                    portIndex, OMX_TRUE /*graphic*/, OMX_TRUE);
            if (err != OK) {
                break;
            }
        }
        (void)enableNativeBuffers_l(portIndex, OMX_FALSE /*graphic*/, OMX_FALSE);
        err = storeMetaDataInBuffers_l(portIndex, OMX_TRUE, NULL);
        break;
    }

    case IOMX::kPortModeDynamicNativeHandle:
    {
        if (portIndex != kPortIndexInput) {
            CLOG_ERROR(setPortMode, BAD_VALUE,
                    "%s(%d) mode is only supported on input port", asString(mode), mode);
            err = BAD_VALUE;
            break;
        }
        (void)enableNativeBuffers_l(portIndex, OMX_TRUE /*graphic*/, OMX_FALSE);
        (void)enableNativeBuffers_l(portIndex, OMX_FALSE /*graphic*/, OMX_FALSE);

        MetadataBufferType metaType = kMetadataBufferTypeNativeHandleSource;
        err = storeMetaDataInBuffers_l(portIndex, OMX_TRUE, &metaType);
        break;
    }

    case IOMX::kPortModePresetSecureBuffer:
    {
        // Allow on both input and output.
        (void)storeMetaDataInBuffers_l(portIndex, OMX_FALSE, NULL);
        (void)enableNativeBuffers_l(portIndex, OMX_TRUE /*graphic*/, OMX_FALSE);
        err = enableNativeBuffers_l(portIndex, OMX_FALSE /*graphic*/, OMX_TRUE);
        break;
    }

    case IOMX::kPortModePresetANWBuffer:
    {
        if (portIndex != kPortIndexOutput) {
            CLOG_ERROR(setPortMode, BAD_VALUE,
                    "%s(%d) mode is only supported on output port", asString(mode), mode);
            err = BAD_VALUE;
            break;
        }

        // Check if we're simulating legacy mode with metadata mode,
        // if so, enable metadata mode.
        if (mLegacyAdaptiveExperiment) {
            if (storeMetaDataInBuffers_l(portIndex, OMX_TRUE, NULL) == OK) {
                CLOG_INTERNAL(setPortMode, "Legacy adaptive experiment: "
                        "metdata mode enabled successfully");
                break;
            }

            CLOG_INTERNAL(setPortMode, "Legacy adaptive experiment: "
                    "unable to enable metadata mode on output");

            mLegacyAdaptiveExperiment = false;
        }

        // Disable secure buffer and enable graphic buffer
        (void)enableNativeBuffers_l(portIndex, OMX_FALSE /*graphic*/, OMX_FALSE);
        err = enableNativeBuffers_l(portIndex, OMX_TRUE /*graphic*/, OMX_TRUE);
        if (err != OK) {
            break;
        }

        // Not running experiment, or metadata is not supported.
        // Disable metadata mode and use legacy mode.
        (void)storeMetaDataInBuffers_l(portIndex, OMX_FALSE, NULL);
        break;
    }

    case IOMX::kPortModePresetByteBuffer:
    {
        // Disable secure buffer, native buffer and metadata.
        (void)enableNativeBuffers_l(portIndex, OMX_TRUE /*graphic*/, OMX_FALSE);
        (void)enableNativeBuffers_l(portIndex, OMX_FALSE /*graphic*/, OMX_FALSE);
        (void)storeMetaDataInBuffers_l(portIndex, OMX_FALSE, NULL);
        break;
    }

    default:
        CLOG_ERROR(setPortMode, BAD_VALUE, "invalid port mode %d", mode);
        err = BAD_VALUE;
        break;
    }

    if (err == OK) {
        mPortMode[portIndex] = mode;
    }
    return err;
}

status_t OMXNodeInstance::enableNativeBuffers_l(
        OMX_U32 portIndex, OMX_BOOL graphic, OMX_BOOL enable) {
    if (portIndex >= NELEM(mSecureBufferType)) {
        ALOGE("b/31385713, portIndex(%u)", portIndex);
        android_errorWriteLog(0x534e4554, "31385713");
        return BAD_VALUE;
    }

    CLOG_CONFIG(enableNativeBuffers, "%s:%u%s, %d", portString(portIndex), portIndex,
                graphic ? ", graphic" : "", enable);
    OMX_STRING name = const_cast<OMX_STRING>(
            graphic ? "OMX.google.android.index.enableAndroidNativeBuffers"
                    : "OMX.google.android.index.allocateNativeHandle");

    OMX_INDEXTYPE index;
    OMX_ERRORTYPE err = OMX_GetExtensionIndex(mHandle, name, &index);

    if (err == OMX_ErrorNone) {
        EnableAndroidNativeBuffersParams params;
        InitOMXParams(&params);
        params.nPortIndex = portIndex;
        params.enable = enable;

        err = OMX_SetParameter(mHandle, index, &params);
        CLOG_IF_ERROR(setParameter, err, "%s(%#x): %s:%u en=%d", name, index,
                      portString(portIndex), portIndex, enable);
        if (!graphic) {
            if (err == OMX_ErrorNone) {
                mSecureBufferType[portIndex] =
                    enable ? kSecureBufferTypeNativeHandle : kSecureBufferTypeOpaque;
            } else if (mSecureBufferType[portIndex] == kSecureBufferTypeUnknown) {
                mSecureBufferType[portIndex] = kSecureBufferTypeOpaque;
            }
        } else {
            if (err == OMX_ErrorNone) {
                mGraphicBufferEnabled[portIndex] = enable;
            } else if (enable) {
                mGraphicBufferEnabled[portIndex] = false;
            }
        }
    } else {
        CLOG_ERROR_IF(enable, getExtensionIndex, err, "%s", name);
        if (!graphic) {
            // Extension not supported, check for manual override with system property
            // This is a temporary workaround until partners support the OMX extension
            if (property_get_bool("media.mediadrmservice.enable", false)) {
                CLOG_CONFIG(enableNativeBuffers, "system property override: using native-handles");
                mSecureBufferType[portIndex] = kSecureBufferTypeNativeHandle;
            } else if (mSecureBufferType[portIndex] == kSecureBufferTypeUnknown) {
                mSecureBufferType[portIndex] = kSecureBufferTypeOpaque;
            }
            err = OMX_ErrorNone;
        }
    }

    return StatusFromOMXError(err);
}

status_t OMXNodeInstance::getGraphicBufferUsage(
        OMX_U32 portIndex, OMX_U32* usage) {
    Mutex::Autolock autoLock(mLock);

    OMX_INDEXTYPE index;
    OMX_STRING name = const_cast<OMX_STRING>(
            "OMX.google.android.index.getAndroidNativeBufferUsage");
    OMX_ERRORTYPE err = OMX_GetExtensionIndex(mHandle, name, &index);

    if (err != OMX_ErrorNone) {
        CLOG_ERROR(getExtensionIndex, err, "%s", name);
        return StatusFromOMXError(err);
    }

    GetAndroidNativeBufferUsageParams params;
    InitOMXParams(&params);
    params.nPortIndex = portIndex;

    err = OMX_GetParameter(mHandle, index, &params);
    if (err != OMX_ErrorNone) {
        CLOG_ERROR(getParameter, err, "%s(%#x): %s:%u", name, index,
                portString(portIndex), portIndex);
        return StatusFromOMXError(err);
    }

    *usage = params.nUsage;

    return OK;
}

status_t OMXNodeInstance::storeMetaDataInBuffers_l(
        OMX_U32 portIndex, OMX_BOOL enable, MetadataBufferType *type) {
    if (mSailed) {
        android_errorWriteLog(0x534e4554, "29422020");
        return INVALID_OPERATION;
    }
    if (portIndex != kPortIndexInput && portIndex != kPortIndexOutput) {
        android_errorWriteLog(0x534e4554, "26324358");
        if (type != NULL) {
            *type = kMetadataBufferTypeInvalid;
        }
        return BAD_VALUE;
    }

    OMX_INDEXTYPE index;
    OMX_STRING name = const_cast<OMX_STRING>(
            "OMX.google.android.index.storeMetaDataInBuffers");

    OMX_STRING nativeBufferName = const_cast<OMX_STRING>(
            "OMX.google.android.index.storeANWBufferInMetadata");
    MetadataBufferType negotiatedType;
    MetadataBufferType requestedType = type != NULL ? *type : kMetadataBufferTypeANWBuffer;

    StoreMetaDataInBuffersParams params;
    InitOMXParams(&params);
    params.nPortIndex = portIndex;
    params.bStoreMetaData = enable;

    OMX_ERRORTYPE err =
        requestedType == kMetadataBufferTypeANWBuffer
                ? OMX_GetExtensionIndex(mHandle, nativeBufferName, &index)
                : OMX_ErrorUnsupportedIndex;
    OMX_ERRORTYPE xerr = err;
    if (err == OMX_ErrorNone) {
        err = OMX_SetParameter(mHandle, index, &params);
        if (err == OMX_ErrorNone) {
            name = nativeBufferName; // set name for debugging
            negotiatedType = requestedType;
        }
    }
    if (err != OMX_ErrorNone) {
        err = OMX_GetExtensionIndex(mHandle, name, &index);
        xerr = err;
        if (err == OMX_ErrorNone) {
            negotiatedType =
                requestedType == kMetadataBufferTypeANWBuffer
                        ? kMetadataBufferTypeGrallocSource : requestedType;
            err = OMX_SetParameter(mHandle, index, &params);
        }
        if (err == OMX_ErrorBadParameter) {
            err = OMX_ErrorUnsupportedIndex;
        }
    }

    // don't log loud error if component does not support metadata mode on the output
    if (err != OMX_ErrorNone) {
        if (err == OMX_ErrorUnsupportedIndex && portIndex == kPortIndexOutput) {
            CLOGW("component does not support metadata mode; using fallback");
        } else if (xerr != OMX_ErrorNone) {
            CLOG_ERROR(getExtensionIndex, xerr, "%s", name);
        } else {
            CLOG_ERROR(setParameter, err, "%s(%#x): %s:%u en=%d type=%d", name, index,
                    portString(portIndex), portIndex, enable, negotiatedType);
        }
        negotiatedType = mMetadataType[portIndex];
    } else {
        if (!enable) {
            negotiatedType = kMetadataBufferTypeInvalid;
        }
        mMetadataType[portIndex] = negotiatedType;
    }
    CLOG_CONFIG(storeMetaDataInBuffers, "%s:%u %srequested %s:%d negotiated %s:%d",
            portString(portIndex), portIndex, enable ? "" : "UN",
            asString(requestedType), requestedType, asString(negotiatedType), negotiatedType);

    if (type != NULL) {
        *type = negotiatedType;
    }

    return StatusFromOMXError(err);
}

status_t OMXNodeInstance::prepareForAdaptivePlayback(
        OMX_U32 portIndex, OMX_BOOL enable, OMX_U32 maxFrameWidth,
        OMX_U32 maxFrameHeight) {
    Mutex::Autolock autolock(mLock);
    if (mSailed) {
        android_errorWriteLog(0x534e4554, "29422020");
        return INVALID_OPERATION;
    }
    CLOG_CONFIG(prepareForAdaptivePlayback, "%s:%u en=%d max=%ux%u",
            portString(portIndex), portIndex, enable, maxFrameWidth, maxFrameHeight);

    if (mLegacyAdaptiveExperiment) {
        CLOG_INTERNAL(prepareForAdaptivePlayback,
                "Legacy adaptive experiment: reporting success");
        return OK;
    }

    OMX_INDEXTYPE index;
    OMX_STRING name = const_cast<OMX_STRING>(
            "OMX.google.android.index.prepareForAdaptivePlayback");

    OMX_ERRORTYPE err = OMX_GetExtensionIndex(mHandle, name, &index);
    if (err != OMX_ErrorNone) {
        CLOG_ERROR_IF(enable, getExtensionIndex, err, "%s", name);
        return StatusFromOMXError(err);
    }

    PrepareForAdaptivePlaybackParams params;
    InitOMXParams(&params);
    params.nPortIndex = portIndex;
    params.bEnable = enable;
    params.nMaxFrameWidth = maxFrameWidth;
    params.nMaxFrameHeight = maxFrameHeight;

    err = OMX_SetParameter(mHandle, index, &params);
    CLOG_IF_ERROR(setParameter, err, "%s(%#x): %s:%u en=%d max=%ux%u", name, index,
            portString(portIndex), portIndex, enable, maxFrameWidth, maxFrameHeight);
    return StatusFromOMXError(err);
}

status_t OMXNodeInstance::configureVideoTunnelMode(
        OMX_U32 portIndex, OMX_BOOL tunneled, OMX_U32 audioHwSync,
        native_handle_t **sidebandHandle) {
    Mutex::Autolock autolock(mLock);
    if (mSailed) {
        android_errorWriteLog(0x534e4554, "29422020");
        return INVALID_OPERATION;
    }
    CLOG_CONFIG(configureVideoTunnelMode, "%s:%u tun=%d sync=%u",
            portString(portIndex), portIndex, tunneled, audioHwSync);

    OMX_INDEXTYPE index;
    OMX_STRING name = const_cast<OMX_STRING>(
            "OMX.google.android.index.configureVideoTunnelMode");

    OMX_ERRORTYPE err = OMX_GetExtensionIndex(mHandle, name, &index);
    if (err != OMX_ErrorNone) {
        CLOG_ERROR_IF(tunneled, getExtensionIndex, err, "%s", name);
        return StatusFromOMXError(err);
    }

    ConfigureVideoTunnelModeParams tunnelParams;
    InitOMXParams(&tunnelParams);
    tunnelParams.nPortIndex = portIndex;
    tunnelParams.bTunneled = tunneled;
    tunnelParams.nAudioHwSync = audioHwSync;
    err = OMX_SetParameter(mHandle, index, &tunnelParams);
    if (err != OMX_ErrorNone) {
        CLOG_ERROR(setParameter, err, "%s(%#x): %s:%u tun=%d sync=%u", name, index,
                portString(portIndex), portIndex, tunneled, audioHwSync);
        return StatusFromOMXError(err);
    }

    err = OMX_GetParameter(mHandle, index, &tunnelParams);
    if (err != OMX_ErrorNone) {
        CLOG_ERROR(getParameter, err, "%s(%#x): %s:%u tun=%d sync=%u", name, index,
                portString(portIndex), portIndex, tunneled, audioHwSync);
        return StatusFromOMXError(err);
    }
    if (sidebandHandle) {
        *sidebandHandle = (native_handle_t*)tunnelParams.pSidebandWindow;
    }

    return OK;
}

status_t OMXNodeInstance::useBuffer(
        OMX_U32 portIndex, const OMXBuffer &omxBuffer, IOMX::buffer_id *buffer) {
    if (buffer == NULL) {
        ALOGE("b/25884056");
        return BAD_VALUE;
    }

    if (portIndex == kPortIndexInputExtradata || portIndex == kPortIndexOutputExtradata) {
        // Allow extradata ports
    } else if (portIndex >= NELEM(mNumPortBuffers)) {
        return BAD_VALUE;
    }

    Mutex::Autolock autoLock(mLock);
    if (!mSailed) {
        ALOGE("b/35467458");
        android_errorWriteLog(0x534e4554, "35467458");
        return BAD_VALUE;
    }

    switch (omxBuffer.mBufferType) {
        case OMXBuffer::kBufferTypePreset: {
            if (mPortMode[portIndex] != IOMX::kPortModeDynamicANWBuffer
                    && mPortMode[portIndex] != IOMX::kPortModeDynamicNativeHandle) {
                break;
            }
            return useBuffer_l(portIndex, NULL, NULL, buffer);
        }

        case OMXBuffer::kBufferTypeSharedMem: {
            if (mPortMode[portIndex] != IOMX::kPortModePresetByteBuffer
                    && mPortMode[portIndex] != IOMX::kPortModeDynamicANWBuffer) {
                break;
            }
            return useBuffer_l(portIndex, omxBuffer.mMem, NULL, buffer);
        }

        case OMXBuffer::kBufferTypeANWBuffer: {
            if (mPortMode[portIndex] != IOMX::kPortModePresetANWBuffer
                    && mPortMode[portIndex] != IOMX::kPortModeDynamicANWBuffer) {
                break;
            }
            return useGraphicBuffer_l(portIndex, omxBuffer.mGraphicBuffer, buffer);
        }

        case OMXBuffer::kBufferTypeHidlMemory: {
                if (portIndex == kPortIndexInputExtradata || portIndex == kPortIndexOutputExtradata) {
                // Allow extradata ports
                } else if (mPortMode[portIndex] != IOMX::kPortModePresetByteBuffer
                        && mPortMode[portIndex] != IOMX::kPortModeDynamicANWBuffer
                        && mPortMode[portIndex] != IOMX::kPortModeDynamicNativeHandle) {
                    break;
                }
                sp<IHidlMemory> hidlMemory = mapMemory(omxBuffer.mHidlMemory);
                if (hidlMemory == nullptr) {
                    ALOGE("OMXNodeInstance useBuffer() failed to map memory");
                    return NO_MEMORY;
                }
                return useBuffer_l(portIndex, NULL, hidlMemory, buffer);
        }
        default:
            return BAD_VALUE;
            break;
    }

    ALOGE("b/77486542 : bufferType = %d vs. portMode = %d",
          omxBuffer.mBufferType, mPortMode[portIndex]);
    android_errorWriteLog(0x534e4554, "77486542");
    return INVALID_OPERATION;
}

status_t OMXNodeInstance::useBuffer_l(
        OMX_U32 portIndex, const sp<IMemory> &params,
        const sp<IHidlMemory> &hParams, IOMX::buffer_id *buffer) {
    BufferMeta *buffer_meta;
    OMX_BUFFERHEADERTYPE *header;
    OMX_ERRORTYPE err = OMX_ErrorNone;
     bool isMetadata;
    if (portIndex == kPortIndexInputExtradata || portIndex == kPortIndexOutputExtradata) {
        isMetadata = false;
    } else {
        isMetadata = mMetadataType[portIndex] != kMetadataBufferTypeInvalid;
    }

    if (portIndex == kPortIndexInputExtradata || portIndex == kPortIndexOutputExtradata) {
        // Allow extradata ports
    } else if (!isMetadata && mGraphicBufferEnabled[portIndex]) {
        ALOGE("b/62948670");
        android_errorWriteLog(0x534e4554, "62948670");
        return INVALID_OPERATION;
    }

    size_t paramsSize;
    void* paramsPointer;
    if (params != NULL && hParams != NULL) {
        return BAD_VALUE;
    }
    if (params != NULL) {
        paramsPointer = params->pointer();
        paramsSize = params->size();
    } else if (hParams != NULL) {
        paramsPointer = hParams->getPointer();
        paramsSize = hParams->getSize();
    } else {
        paramsPointer = nullptr;
    }

    OMX_U32 allottedSize;
    if (isMetadata) {
        if (mMetadataType[portIndex] == kMetadataBufferTypeGrallocSource) {
            allottedSize = sizeof(VideoGrallocMetadata);
        } else if (mMetadataType[portIndex] == kMetadataBufferTypeANWBuffer) {
            allottedSize = sizeof(VideoNativeMetadata);
        } else if (mMetadataType[portIndex] == kMetadataBufferTypeNativeHandleSource) {
            allottedSize = sizeof(VideoNativeHandleMetadata);
        } else {
            return BAD_VALUE;
        }
    } else {
        // NULL params is allowed only in metadata mode.
        if (paramsPointer == nullptr) {
            ALOGE("b/25884056");
            return BAD_VALUE;
        }
        allottedSize = paramsSize;
    }

    bool isOutputGraphicMetadata;
    if (portIndex == kPortIndexInputExtradata || portIndex == kPortIndexOutputExtradata) {
        isOutputGraphicMetadata = false;
    } else {
        isOutputGraphicMetadata = (portIndex == kPortIndexOutput) &&
                (mMetadataType[portIndex] == kMetadataBufferTypeGrallocSource ||
                        mMetadataType[portIndex] == kMetadataBufferTypeANWBuffer);
    }

    uint32_t requiresAllocateBufferBit =
        (portIndex == kPortIndexInput)
            ? kRequiresAllocateBufferOnInputPorts
            : kRequiresAllocateBufferOnOutputPorts;

    // we use useBuffer for output metadata regardless of quirks
    if (!isOutputGraphicMetadata && (mQuirks & requiresAllocateBufferBit) &&
            portIndex != kPortIndexOutputExtradata &&
            portIndex != kPortIndexInputExtradata) {
        // metadata buffers are not connected cross process; only copy if not meta.
        buffer_meta = new BufferMeta(
                    params, hParams, portIndex, !isMetadata /* copy */, NULL /* data */);

        err = OMX_AllocateBuffer(
                mHandle, &header, portIndex, buffer_meta, allottedSize);

        if (err != OMX_ErrorNone) {
            CLOG_ERROR(allocateBuffer, err,
                    SIMPLE_BUFFER(portIndex, (size_t)allottedSize,
                            paramsPointer));
        }
    } else {
        OMX_U8 *data = NULL;

        // metadata buffers are not connected cross process
        // use a backup buffer instead of the actual buffer
        if (isMetadata) {
            data = new (std::nothrow) OMX_U8[allottedSize];
            if (data == NULL) {
                return NO_MEMORY;
            }
            memset(data, 0, allottedSize);

            buffer_meta = new BufferMeta(
                    params, hParams, portIndex, false /* copy */, data);
        } else {
            data = static_cast<OMX_U8 *>(paramsPointer);

            buffer_meta = new BufferMeta(
                    params, hParams, portIndex, false /* copy */, NULL);
        }

        err = OMX_UseBuffer(
                mHandle, &header, portIndex, buffer_meta,
                allottedSize, data);

        if (err != OMX_ErrorNone) {
            CLOG_ERROR(useBuffer, err, SIMPLE_BUFFER(
                    portIndex, (size_t)allottedSize, data));
        }
    }

    if (err != OMX_ErrorNone) {
        delete buffer_meta;
        buffer_meta = NULL;

        *buffer = 0;

        return StatusFromOMXError(err);
    }

    CHECK_EQ(header->pAppPrivate, buffer_meta);

    *buffer = makeBufferID(header);

    addActiveBuffer(portIndex, *buffer);

    sp<IOMXBufferSource> bufferSource(getBufferSource());
    if (bufferSource != NULL && portIndex == kPortIndexInput) {
        bufferSource->onInputBufferAdded(*buffer);
    }

    CLOG_BUFFER(useBuffer, NEW_BUFFER_FMT(
            *buffer, portIndex, "%u(%zu)@%p", allottedSize, paramsSize, paramsPointer));
    return OK;
}

status_t OMXNodeInstance::useGraphicBuffer2_l(
        OMX_U32 portIndex, const sp<GraphicBuffer>& graphicBuffer,
        IOMX::buffer_id *buffer) {
    if (graphicBuffer == NULL || buffer == NULL) {
        ALOGE("b/25884056");
        return BAD_VALUE;
    }

    // port definition
    OMX_PARAM_PORTDEFINITIONTYPE def;
    InitOMXParams(&def);
    def.nPortIndex = portIndex;
    OMX_ERRORTYPE err = OMX_GetParameter(mHandle, OMX_IndexParamPortDefinition, &def);
    if (err != OMX_ErrorNone) {
        OMX_INDEXTYPE index = OMX_IndexParamPortDefinition;
        CLOG_ERROR(getParameter, err, "%s(%#x): %s:%u",
                asString(index), index, portString(portIndex), portIndex);
        return UNKNOWN_ERROR;
    }

    BufferMeta *bufferMeta = new BufferMeta(graphicBuffer, portIndex);

    OMX_BUFFERHEADERTYPE *header = NULL;
    OMX_U8* bufferHandle = const_cast<OMX_U8*>(
            reinterpret_cast<const OMX_U8*>(graphicBuffer->handle));

    err = OMX_UseBuffer(
            mHandle,
            &header,
            portIndex,
            bufferMeta,
            def.nBufferSize,
            bufferHandle);

    if (err != OMX_ErrorNone) {
        CLOG_ERROR(useBuffer, err, BUFFER_FMT(portIndex, "%u@%p", def.nBufferSize, bufferHandle));
        delete bufferMeta;
        bufferMeta = NULL;
        *buffer = 0;
        return StatusFromOMXError(err);
    }

    CHECK_EQ(header->pBuffer, bufferHandle);
    CHECK_EQ(header->pAppPrivate, bufferMeta);

    *buffer = makeBufferID(header);

    addActiveBuffer(portIndex, *buffer);
    CLOG_BUFFER(useGraphicBuffer2, NEW_BUFFER_FMT(
            *buffer, portIndex, "%u@%p", def.nBufferSize, bufferHandle));
    return OK;
}

// XXX: This function is here for backwards compatibility.  Once the OMX
// implementations have been updated this can be removed and useGraphicBuffer2
// can be renamed to useGraphicBuffer.
status_t OMXNodeInstance::useGraphicBuffer_l(
        OMX_U32 portIndex, const sp<GraphicBuffer>& graphicBuffer,
        IOMX::buffer_id *buffer) {
    if (graphicBuffer == NULL || buffer == NULL) {
        ALOGE("b/25884056");
        return BAD_VALUE;
    }

    // First, see if we're in metadata mode. We could be running an experiment to simulate
    // legacy behavior (preallocated buffers) on devices that supports meta.
    if (mMetadataType[portIndex] != kMetadataBufferTypeInvalid) {
        return useGraphicBufferWithMetadata_l(
                portIndex, graphicBuffer, buffer);
    }

    if (!mGraphicBufferEnabled[portIndex]) {
        // Report error if this is not in graphic buffer mode.
        ALOGE("b/62948670");
        android_errorWriteLog(0x534e4554, "62948670");
        return INVALID_OPERATION;
    }

    // See if the newer version of the extension is present.
    OMX_INDEXTYPE index;
    if (OMX_GetExtensionIndex(
            mHandle,
            const_cast<OMX_STRING>("OMX.google.android.index.useAndroidNativeBuffer2"),
            &index) == OMX_ErrorNone) {
        return useGraphicBuffer2_l(portIndex, graphicBuffer, buffer);
    }

    OMX_STRING name = const_cast<OMX_STRING>(
        "OMX.google.android.index.useAndroidNativeBuffer");
    OMX_ERRORTYPE err = OMX_GetExtensionIndex(mHandle, name, &index);
    if (err != OMX_ErrorNone) {
        CLOG_ERROR(getExtensionIndex, err, "%s", name);
        return StatusFromOMXError(err);
    }

    BufferMeta *bufferMeta = new BufferMeta(graphicBuffer, portIndex);

    OMX_BUFFERHEADERTYPE *header;

    OMX_VERSIONTYPE ver;
    ver.s.nVersionMajor = 1;
    ver.s.nVersionMinor = 0;
    ver.s.nRevision = 0;
    ver.s.nStep = 0;
    UseAndroidNativeBufferParams params = {
        sizeof(UseAndroidNativeBufferParams), ver, portIndex, bufferMeta,
        &header, graphicBuffer,
    };

    err = OMX_SetParameter(mHandle, index, &params);

    if (err != OMX_ErrorNone) {
        CLOG_ERROR(setParameter, err, "%s(%#x): %s:%u meta=%p GB=%p", name, index,
                portString(portIndex), portIndex, bufferMeta, graphicBuffer->handle);

        delete bufferMeta;
        bufferMeta = NULL;

        *buffer = 0;

        return StatusFromOMXError(err);
    }

    CHECK_EQ(header->pAppPrivate, bufferMeta);

    *buffer = makeBufferID(header);

    addActiveBuffer(portIndex, *buffer);
    CLOG_BUFFER(useGraphicBuffer, NEW_BUFFER_FMT(
            *buffer, portIndex, "GB=%p", graphicBuffer->handle));
    return OK;
}

status_t OMXNodeInstance::useGraphicBufferWithMetadata_l(
        OMX_U32 portIndex, const sp<GraphicBuffer> &graphicBuffer,
        IOMX::buffer_id *buffer) {
    if (portIndex != kPortIndexOutput) {
        return BAD_VALUE;
    }

    if (mMetadataType[portIndex] != kMetadataBufferTypeGrallocSource &&
            mMetadataType[portIndex] != kMetadataBufferTypeANWBuffer) {
        return BAD_VALUE;
    }

    status_t err = useBuffer_l(portIndex, NULL, NULL, buffer);
    if (err != OK) {
        return err;
    }

    OMX_BUFFERHEADERTYPE *header = findBufferHeader(*buffer, portIndex);

    return updateGraphicBufferInMeta_l(portIndex, graphicBuffer, *buffer, header);

}

status_t OMXNodeInstance::updateGraphicBufferInMeta_l(
        OMX_U32 portIndex, const sp<GraphicBuffer>& graphicBuffer,
        IOMX::buffer_id buffer, OMX_BUFFERHEADERTYPE *header) {
    // No need to check |graphicBuffer| since NULL is valid for it as below.
    if (header == NULL) {
        ALOGE("b/25884056");
        return BAD_VALUE;
    }

    if (portIndex != kPortIndexInput && portIndex != kPortIndexOutput) {
        return BAD_VALUE;
    }

    BufferMeta *bufferMeta = (BufferMeta *)(header->pAppPrivate);
    sp<ABuffer> data = bufferMeta->getBuffer(header, false /* limit */);
    bufferMeta->setGraphicBuffer(graphicBuffer);
    MetadataBufferType metaType = mMetadataType[portIndex];
    if (metaType == kMetadataBufferTypeGrallocSource
            && data->capacity() >= sizeof(VideoGrallocMetadata)) {
        VideoGrallocMetadata &metadata = *(VideoGrallocMetadata *)(data->data());
        metadata.eType = kMetadataBufferTypeGrallocSource;
        metadata.pHandle = graphicBuffer == NULL ? NULL : graphicBuffer->handle;
    } else if (metaType == kMetadataBufferTypeANWBuffer
            && data->capacity() >= sizeof(VideoNativeMetadata)) {
        VideoNativeMetadata &metadata = *(VideoNativeMetadata *)(data->data());
        metadata.eType = kMetadataBufferTypeANWBuffer;
        metadata.pBuffer = graphicBuffer == NULL ? NULL : graphicBuffer->getNativeBuffer();
        metadata.nFenceFd = -1;
    } else {
        CLOG_ERROR(updateGraphicBufferInMeta, BAD_VALUE, "%s:%u, %#x bad type (%d) or size (%u)",
            portString(portIndex), portIndex, buffer, mMetadataType[portIndex], header->nAllocLen);
        return BAD_VALUE;
    }

    CLOG_BUFFER(updateGraphicBufferInMeta, "%s:%u, %#x := %p",
            portString(portIndex), portIndex, buffer,
            graphicBuffer == NULL ? NULL : graphicBuffer->handle);
    return OK;
}

status_t OMXNodeInstance::updateNativeHandleInMeta_l(
        OMX_U32 portIndex, const sp<NativeHandle>& nativeHandle,
        IOMX::buffer_id buffer, OMX_BUFFERHEADERTYPE *header) {
    // No need to check |nativeHandle| since NULL is valid for it as below.
    if (header == NULL) {
        ALOGE("b/25884056");
        return BAD_VALUE;
    }

    if (portIndex != kPortIndexInput && portIndex != kPortIndexOutput) {
        return BAD_VALUE;
    }

    BufferMeta *bufferMeta = (BufferMeta *)(header->pAppPrivate);
    sp<ABuffer> data = bufferMeta->getBuffer(header, false /* limit */);
    bufferMeta->setNativeHandle(nativeHandle);
    if (mMetadataType[portIndex] == kMetadataBufferTypeNativeHandleSource
            && data->capacity() >= sizeof(VideoNativeHandleMetadata)) {
        VideoNativeHandleMetadata &metadata = *(VideoNativeHandleMetadata *)(data->data());
        metadata.eType = mMetadataType[portIndex];
        metadata.pHandle =
            nativeHandle == NULL ? NULL : const_cast<native_handle*>(nativeHandle->handle());
    } else {
        CLOG_ERROR(updateNativeHandleInMeta, BAD_VALUE, "%s:%u, %#x bad type (%d) or size (%zu)",
            portString(portIndex), portIndex, buffer, mMetadataType[portIndex], data->capacity());
        return BAD_VALUE;
    }

    CLOG_BUFFER(updateNativeHandleInMeta, "%s:%u, %#x := %p",
            portString(portIndex), portIndex, buffer,
            nativeHandle == NULL ? NULL : nativeHandle->handle());
    return OK;
}

status_t OMXNodeInstance::setInputSurface(
        const sp<IOMXBufferSource> &bufferSource) {
    Mutex::Autolock autolock(mLock);

    status_t err;

    // only allow graphic source on input port, when there are no allocated buffers yet
    if (mNumPortBuffers[kPortIndexInput] > 0) {
        android_errorWriteLog(0x534e4554, "29422020");
        return INVALID_OPERATION;
    }

    if (getBufferSource() != NULL) {
        return ALREADY_EXISTS;
    }

    err = storeMetaDataInBuffers_l(kPortIndexInput, OMX_TRUE, NULL);
    if (err != OK) {
        return err;
    }

    // Retrieve the width and height of the graphic buffer, set when the
    // codec was configured.
    OMX_PARAM_PORTDEFINITIONTYPE def;
    InitOMXParams(&def);
    def.nPortIndex = kPortIndexInput;
    OMX_ERRORTYPE oerr = OMX_GetParameter(
            mHandle, OMX_IndexParamPortDefinition, &def);
    if (oerr != OMX_ErrorNone) {
        OMX_INDEXTYPE index = OMX_IndexParamPortDefinition;
        CLOG_ERROR(getParameter, oerr, "%s(%#x): %s:%u", asString(index),
                index, portString(kPortIndexInput), kPortIndexInput);
        return UNKNOWN_ERROR;
    }

    if (def.format.video.eColorFormat != OMX_COLOR_FormatAndroidOpaque) {
        CLOGW("createInputSurface requires COLOR_FormatSurface "
                "(AndroidOpaque) color format instead of %s(%#x)",
                asString(def.format.video.eColorFormat), def.format.video.eColorFormat);
        return INVALID_OPERATION;
    }

    if (def.format.video.nFrameWidth == 0
            || def.format.video.nFrameHeight == 0) {
        ALOGE("Invalid video dimension %ux%u",
                def.format.video.nFrameWidth,
                def.format.video.nFrameHeight);
        return BAD_VALUE;
    }

    setBufferSource(bufferSource);
    return OK;
}

status_t OMXNodeInstance::allocateSecureBuffer(
        OMX_U32 portIndex, size_t size, IOMX::buffer_id *buffer,
        void **buffer_data, sp<NativeHandle> *native_handle) {
    if (buffer == NULL || buffer_data == NULL || native_handle == NULL) {
        ALOGE("b/25884056");
        return BAD_VALUE;
    }

    if (portIndex >= NELEM(mSecureBufferType)) {
        ALOGE("b/31385713, portIndex(%u)", portIndex);
        android_errorWriteLog(0x534e4554, "31385713");
        return BAD_VALUE;
    }

    Mutex::Autolock autoLock(mLock);

    if (!mSailed) {
        ALOGE("b/35467458");
        android_errorWriteLog(0x534e4554, "35467458");
        return BAD_VALUE;
    }
    if (mPortMode[portIndex] != IOMX::kPortModePresetSecureBuffer) {
        ALOGE("b/77486542");
        android_errorWriteLog(0x534e4554, "77486542");
        return INVALID_OPERATION;
    }
    BufferMeta *buffer_meta = new BufferMeta(portIndex);

    OMX_BUFFERHEADERTYPE *header;

    OMX_ERRORTYPE err = OMX_AllocateBuffer(
            mHandle, &header, portIndex, buffer_meta, size);

    if (err != OMX_ErrorNone) {
        CLOG_ERROR(allocateBuffer, err, BUFFER_FMT(portIndex, "%zu@", size));
        delete buffer_meta;
        buffer_meta = NULL;

        *buffer = 0;

        return StatusFromOMXError(err);
    }

    CHECK_EQ(header->pAppPrivate, buffer_meta);

    *buffer = makeBufferID(header);
    if (mSecureBufferType[portIndex] == kSecureBufferTypeNativeHandle) {
        *buffer_data = NULL;
        *native_handle = NativeHandle::create(
                (native_handle_t *)header->pBuffer, false /* ownsHandle */);
    } else {
        *buffer_data = header->pBuffer;
        *native_handle = NULL;
    }

    addActiveBuffer(portIndex, *buffer);

    sp<IOMXBufferSource> bufferSource(getBufferSource());
    if (bufferSource != NULL && portIndex == kPortIndexInput) {
        bufferSource->onInputBufferAdded(*buffer);
    }
    CLOG_BUFFER(allocateSecureBuffer, NEW_BUFFER_FMT(
            *buffer, portIndex, "%zu@%p:%p", size, *buffer_data,
            *native_handle == NULL ? NULL : (*native_handle)->handle()));

    return OK;
}

status_t OMXNodeInstance::freeBuffer(
        OMX_U32 portIndex, IOMX::buffer_id buffer) {
    Mutex::Autolock autoLock(mLock);
    CLOG_BUFFER(freeBuffer, "%s:%u %#x", portString(portIndex), portIndex, buffer);

    removeActiveBuffer(portIndex, buffer);

    OMX_BUFFERHEADERTYPE *header = findBufferHeader(buffer, portIndex);
    if (header == NULL) {
        ALOGE("b/25884056");
        return BAD_VALUE;
    }
    BufferMeta *buffer_meta = static_cast<BufferMeta *>(header->pAppPrivate);

    // Invalidate buffers in the client side first before calling OMX_FreeBuffer.
    // If not, pending events in the client side might access the buffers after free.
    invalidateBufferID(buffer);

    OMX_ERRORTYPE err = OMX_FreeBuffer(mHandle, portIndex, header);
    CLOG_IF_ERROR(freeBuffer, err, "%s:%u %#x", portString(portIndex), portIndex, buffer);

    delete buffer_meta;
    buffer_meta = NULL;

    return StatusFromOMXError(err);
}

status_t OMXNodeInstance::fillBuffer(
        IOMX::buffer_id buffer, const OMXBuffer &omxBuffer, int fenceFd) {
    Mutex::Autolock autoLock(mLock);

    OMX_BUFFERHEADERTYPE *header = findBufferHeader(buffer, kPortIndexOutput);
    if (header == NULL) {
        ALOGE("b/25884056");
        return BAD_VALUE;
    }

    if (omxBuffer.mBufferType == OMXBuffer::kBufferTypeANWBuffer) {
        status_t err = updateGraphicBufferInMeta_l(
                kPortIndexOutput, omxBuffer.mGraphicBuffer, buffer, header);

        if (err != OK) {
            CLOG_ERROR(fillBuffer, err, FULL_BUFFER(
                    (intptr_t)header->pBuffer, header, fenceFd));
            return err;
        }
    } else if (omxBuffer.mBufferType != OMXBuffer::kBufferTypePreset) {
        return BAD_VALUE;
    }

    header->nFilledLen = 0;
    header->nOffset = 0;
    header->nFlags = 0;

    // meta now owns fenceFd
    status_t res = storeFenceInMeta_l(header, fenceFd, kPortIndexOutput);
    if (res != OK) {
        CLOG_ERROR(fillBuffer::storeFenceInMeta, res, EMPTY_BUFFER(buffer, header, fenceFd));
        return res;
    }

    {
        Mutex::Autolock _l(mDebugLock);
        mOutputBuffersWithCodec.add(header);
        CLOG_BUMPED_BUFFER(fillBuffer, WITH_STATS(EMPTY_BUFFER(buffer, header, fenceFd)));
    }

    OMX_ERRORTYPE err = OMX_FillThisBuffer(mHandle, header);
    if (err != OMX_ErrorNone) {
        CLOG_ERROR(fillBuffer, err, EMPTY_BUFFER(buffer, header, fenceFd));
        Mutex::Autolock _l(mDebugLock);
        mOutputBuffersWithCodec.remove(header);
    }
    return StatusFromOMXError(err);
}

status_t OMXNodeInstance::emptyBuffer(
        buffer_id buffer, const OMXBuffer &omxBuffer,
        OMX_U32 flags, OMX_TICKS timestamp, int fenceFd) {
    Mutex::Autolock autoLock(mLock);

    switch (omxBuffer.mBufferType) {
    case OMXBuffer::kBufferTypePreset:
        return emptyBuffer_l(
                buffer, omxBuffer.mRangeOffset, omxBuffer.mRangeLength,
                flags, timestamp, fenceFd);

    case OMXBuffer::kBufferTypeANWBuffer:
        return emptyGraphicBuffer_l(
                buffer, omxBuffer.mGraphicBuffer, flags, timestamp, fenceFd);

    case OMXBuffer::kBufferTypeNativeHandle:
        return emptyNativeHandleBuffer_l(
                buffer, omxBuffer.mNativeHandle, flags, timestamp, fenceFd);

    default:
        break;
    }

    return BAD_VALUE;
}

status_t OMXNodeInstance::emptyBuffer_l(
        IOMX::buffer_id buffer,
        OMX_U32 rangeOffset, OMX_U32 rangeLength,
        OMX_U32 flags, OMX_TICKS timestamp, int fenceFd) {

    // no emptybuffer if using input surface
    if (getBufferSource() != NULL) {
        android_errorWriteLog(0x534e4554, "29422020");
        return INVALID_OPERATION;
    }

    OMX_BUFFERHEADERTYPE *header = NULL;
    OMX_BOOL extradata_buffer = ((header = findBufferHeader(buffer, kPortIndexInput)) != NULL) ?
        OMX_FALSE : ((header = findBufferHeader(buffer, kPortIndexInputExtradata)) != NULL) ?
        OMX_TRUE : OMX_FALSE;
    if (header == NULL) {
        ALOGE("b/25884056");
        return BAD_VALUE;
    }
    BufferMeta *buffer_meta =
        static_cast<BufferMeta *>(header->pAppPrivate);

    // set up proper filled length if component is configured for gralloc metadata mode
    // ignore rangeOffset in this case (as client may be assuming ANW meta buffers).
    if (!extradata_buffer && mMetadataType[kPortIndexInput] == kMetadataBufferTypeGrallocSource) {
        header->nFilledLen = rangeLength ? sizeof(VideoGrallocMetadata) : 0;
        header->nOffset = 0;
    } else {
        // rangeLength and rangeOffset must be a subset of the allocated data in the buffer.
        // corner case: we permit rangeOffset == end-of-buffer with rangeLength == 0.
        if (rangeOffset > header->nAllocLen
                || rangeLength > header->nAllocLen - rangeOffset) {
            CLOG_ERROR(emptyBuffer, OMX_ErrorBadParameter, FULL_BUFFER(NULL, header, fenceFd));
            if (fenceFd >= 0) {
                ::close(fenceFd);
            }
            return BAD_VALUE;
        }
        header->nFilledLen = rangeLength;
        header->nOffset = rangeOffset;

        buffer_meta->CopyToOMX(header);
    }

    return emptyBuffer_l(header, flags, timestamp, (intptr_t)buffer, fenceFd);
}

// log queued buffer activity for the next few input and/or output frames
// if logging at internal state level
void OMXNodeInstance::bumpDebugLevel_l(size_t numInputBuffers, size_t numOutputBuffers) {
    if (DEBUG == ADebug::kDebugInternalState) {
        DEBUG_BUMP = ADebug::kDebugAll;
        if (numInputBuffers > 0) {
            mDebugLevelBumpPendingBuffers[kPortIndexInput] = numInputBuffers;
        }
        if (numOutputBuffers > 0) {
            mDebugLevelBumpPendingBuffers[kPortIndexOutput] = numOutputBuffers;
        }
    }
}

void OMXNodeInstance::unbumpDebugLevel_l(size_t portIndex) {
    if (mDebugLevelBumpPendingBuffers[portIndex]) {
        --mDebugLevelBumpPendingBuffers[portIndex];
    }
    if (!mDebugLevelBumpPendingBuffers[0]
            && !mDebugLevelBumpPendingBuffers[1]) {
        DEBUG_BUMP = DEBUG;
    }
}

status_t OMXNodeInstance::storeFenceInMeta_l(
        OMX_BUFFERHEADERTYPE *header, int fenceFd, OMX_U32 portIndex) {
    // propagate fence if component supports it; wait for it otherwise
    OMX_U32 metaSize = portIndex == kPortIndexInput ? header->nFilledLen : header->nAllocLen;
    if (mMetadataType[portIndex] == kMetadataBufferTypeANWBuffer
            && metaSize >= sizeof(VideoNativeMetadata)) {
        VideoNativeMetadata &nativeMeta = *(VideoNativeMetadata *)(header->pBuffer);
        if (nativeMeta.nFenceFd >= 0) {
            ALOGE("fence (%d) already exists in meta", nativeMeta.nFenceFd);
            if (fenceFd >= 0) {
                ::close(fenceFd);
            }
            return ALREADY_EXISTS;
        }
        nativeMeta.nFenceFd = fenceFd;
    } else if (fenceFd >= 0) {
        CLOG_BUFFER(storeFenceInMeta, "waiting for fence %d", fenceFd);
        sp<Fence> fence = new Fence(fenceFd);
        return fence->wait(IOMX::kFenceTimeoutMs);
    }
    return OK;
}

int OMXNodeInstance::retrieveFenceFromMeta_l(
        OMX_BUFFERHEADERTYPE *header, OMX_U32 portIndex) {
    OMX_U32 metaSize = portIndex == kPortIndexInput ? header->nAllocLen : header->nFilledLen;
    int fenceFd = -1;
    if (mMetadataType[portIndex] == kMetadataBufferTypeANWBuffer
            && header->nAllocLen >= sizeof(VideoNativeMetadata)) {
        VideoNativeMetadata &nativeMeta = *(VideoNativeMetadata *)(header->pBuffer);
        if (nativeMeta.eType == kMetadataBufferTypeANWBuffer) {
            fenceFd = nativeMeta.nFenceFd;
            nativeMeta.nFenceFd = -1;
        }
        if (metaSize < sizeof(nativeMeta) && fenceFd >= 0) {
            CLOG_ERROR(foundFenceInEmptyMeta, BAD_VALUE, FULL_BUFFER(
                    NULL, header, nativeMeta.nFenceFd));
            fenceFd = -1;
        }
    }
    return fenceFd;
}

status_t OMXNodeInstance::emptyBuffer_l(
        OMX_BUFFERHEADERTYPE *header, OMX_U32 flags, OMX_TICKS timestamp,
        intptr_t debugAddr, int fenceFd) {
    header->nFlags = flags;
    header->nTimeStamp = timestamp;

    status_t res = storeFenceInMeta_l(header, fenceFd, kPortIndexInput);
    if (res != OK) {
        CLOG_ERROR(emptyBuffer::storeFenceInMeta, res, WITH_STATS(
                FULL_BUFFER(debugAddr, header, fenceFd)));
        return res;
    }

    {
        Mutex::Autolock _l(mDebugLock);
        mInputBuffersWithCodec.add(header);

        // bump internal-state debug level for 2 input frames past a buffer with CSD
        if ((flags & OMX_BUFFERFLAG_CODECCONFIG) != 0) {
            bumpDebugLevel_l(2 /* numInputBuffers */, 0 /* numOutputBuffers */);
        }

        CLOG_BUMPED_BUFFER(emptyBuffer, WITH_STATS(FULL_BUFFER(debugAddr, header, fenceFd)));
    }

    OMX_ERRORTYPE err = OMX_EmptyThisBuffer(mHandle, header);
    CLOG_IF_ERROR(emptyBuffer, err, FULL_BUFFER(debugAddr, header, fenceFd));

    {
        Mutex::Autolock _l(mDebugLock);
        if (err != OMX_ErrorNone) {
            mInputBuffersWithCodec.remove(header);
        } else if (!(flags & OMX_BUFFERFLAG_CODECCONFIG)) {
            unbumpDebugLevel_l(kPortIndexInput);
        }
    }

    return StatusFromOMXError(err);
}

// like emptyBuffer, but the data is already in header->pBuffer
status_t OMXNodeInstance::emptyGraphicBuffer_l(
        IOMX::buffer_id buffer, const sp<GraphicBuffer> &graphicBuffer,
        OMX_U32 flags, OMX_TICKS timestamp, int fenceFd) {
    OMX_BUFFERHEADERTYPE *header = findBufferHeader(buffer, kPortIndexInput);
    if (header == NULL) {
        ALOGE("b/25884056");
        return BAD_VALUE;
    }

    status_t err = updateGraphicBufferInMeta_l(
            kPortIndexInput, graphicBuffer, buffer, header);
    if (err != OK) {
        CLOG_ERROR(emptyGraphicBuffer, err, FULL_BUFFER(
                (intptr_t)header->pBuffer, header, fenceFd));
        return err;
    }

    int64_t codecTimeUs = getCodecTimestamp(timestamp);

    header->nOffset = 0;
    if (graphicBuffer == NULL) {
        header->nFilledLen = 0;
    } else if (mMetadataType[kPortIndexInput] == kMetadataBufferTypeGrallocSource) {
        header->nFilledLen = sizeof(VideoGrallocMetadata);
    } else {
        header->nFilledLen = sizeof(VideoNativeMetadata);
    }
    return emptyBuffer_l(header, flags, codecTimeUs, (intptr_t)header->pBuffer, fenceFd);
}

status_t OMXNodeInstance::setMaxPtsGapUs(const void *params, size_t size) {
    if (params == NULL || size != sizeof(OMX_PARAM_U32TYPE)) {
        CLOG_ERROR(setMaxPtsGapUs, BAD_VALUE, "invalid params (%p,%zu)", params, size);
        return BAD_VALUE;
    }

    // The incoming number is an int32_t contained in OMX_U32.
    // Cast to int32_t first then int64_t.
    mMaxTimestampGapUs = (int32_t)((OMX_PARAM_U32TYPE*)params)->nU32;

    return OK;
}

int64_t OMXNodeInstance::getCodecTimestamp(OMX_TICKS timestamp) {
    int64_t originalTimeUs = timestamp;

    if (mMaxTimestampGapUs > 0ll) {
        /* Cap timestamp gap between adjacent frames to specified max
         *
         * In the scenario of cast mirroring, encoding could be suspended for
         * prolonged periods. Limiting the pts gap to workaround the problem
         * where encoder's rate control logic produces huge frames after a
         * long period of suspension.
         */
        if (mPrevOriginalTimeUs >= 0ll) {
            int64_t timestampGapUs = originalTimeUs - mPrevOriginalTimeUs;
            timestamp = (timestampGapUs < mMaxTimestampGapUs ?
                timestampGapUs : mMaxTimestampGapUs) + mPrevModifiedTimeUs;
        }
        ALOGV("IN  timestamp: %lld -> %lld",
            static_cast<long long>(originalTimeUs),
            static_cast<long long>(timestamp));
    } else if (mMaxTimestampGapUs < 0ll) {
        /*
         * Apply a fixed timestamp gap between adjacent frames.
         *
         * This is used by scenarios like still image capture where timestamps
         * on frames could go forward or backward. Some encoders may silently
         * drop frames when it goes backward (or even stay unchanged).
         */
        if (mPrevOriginalTimeUs >= 0ll) {
            timestamp = mPrevModifiedTimeUs - mMaxTimestampGapUs;
        }
        ALOGV("IN  timestamp: %lld -> %lld",
            static_cast<long long>(originalTimeUs),
            static_cast<long long>(timestamp));
    }

    mPrevOriginalTimeUs = originalTimeUs;
    mPrevModifiedTimeUs = timestamp;

    if (mMaxTimestampGapUs != 0ll && !mRestorePtsFailed) {
        mOriginalTimeUs.add(timestamp, originalTimeUs);
    }

    return timestamp;
}

status_t OMXNodeInstance::emptyNativeHandleBuffer_l(
        IOMX::buffer_id buffer, const sp<NativeHandle> &nativeHandle,
        OMX_U32 flags, OMX_TICKS timestamp, int fenceFd) {
    OMX_BUFFERHEADERTYPE *header = findBufferHeader(buffer, kPortIndexInput);
    if (header == NULL) {
        ALOGE("b/25884056");
        return BAD_VALUE;
    }

    status_t err = updateNativeHandleInMeta_l(
            kPortIndexInput, nativeHandle, buffer, header);
    if (err != OK) {
        CLOG_ERROR(emptyNativeHandleBuffer_l, err, FULL_BUFFER(
                (intptr_t)header->pBuffer, header, fenceFd));
        return err;
    }

    header->nOffset = 0;
    header->nFilledLen = (nativeHandle == NULL) ? 0 : sizeof(VideoNativeMetadata);

    return emptyBuffer_l(header, flags, timestamp, (intptr_t)header->pBuffer, fenceFd);
}

void OMXNodeInstance::codecBufferFilled(omx_message &msg) {
    Mutex::Autolock autoLock(mLock);

    if (mMaxTimestampGapUs == 0ll || mRestorePtsFailed) {
        return;
    }

    OMX_U32 &flags = msg.u.extended_buffer_data.flags;
    OMX_TICKS &timestamp = msg.u.extended_buffer_data.timestamp;

    if (!(flags & OMX_BUFFERFLAG_CODECCONFIG)) {
        ssize_t index = mOriginalTimeUs.indexOfKey(timestamp);
        if (index >= 0) {
            ALOGV("OUT timestamp: %lld -> %lld",
                    static_cast<long long>(timestamp),
                    static_cast<long long>(mOriginalTimeUs[index]));
            timestamp = mOriginalTimeUs[index];
            mOriginalTimeUs.removeItemsAt(index);
        } else {
            // giving up the effort as encoder doesn't appear to preserve pts
            ALOGW("giving up limiting timestamp gap (pts = %lld)", timestamp);
            mRestorePtsFailed = true;
        }
    }
}

status_t OMXNodeInstance::getExtensionIndex(
        const char *parameterName, OMX_INDEXTYPE *index) {
    Mutex::Autolock autoLock(mLock);

    OMX_ERRORTYPE err = OMX_GetExtensionIndex(
            mHandle, const_cast<char *>(parameterName), index);

    return StatusFromOMXError(err);
}

status_t OMXNodeInstance::dispatchMessage(const omx_message &msg) {
    mDispatcher->post(msg, true /*realTime*/);
    return OK;
}

status_t OMXNodeInstance::setQuirks(OMX_U32 quirks) {
    if (quirks & ~kQuirksMask) {
        return BAD_VALUE;
    }

    if (!strcmp(mName, "qcom.encoder.tme")) {
        quirks = kRequiresAllocateBufferOnInputPorts | kRequiresAllocateBufferOnOutputPorts;
    }
    mQuirks = quirks;

    return OK;
}

bool OMXNodeInstance::handleMessage(omx_message &msg) {
    if (msg.type == omx_message::FILL_BUFFER_DONE) {
        OMX_BUFFERHEADERTYPE *buffer =
            findBufferHeader(msg.u.extended_buffer_data.buffer, kPortIndexOutput);
        if (buffer == NULL) {
            ALOGE("b/25884056");
            return false;
        }

        {
            Mutex::Autolock _l(mDebugLock);
            mOutputBuffersWithCodec.remove(buffer);

            CLOG_BUMPED_BUFFER(
                    FBD, WITH_STATS(FULL_BUFFER(
                            msg.u.extended_buffer_data.buffer, buffer, msg.fenceFd)));

            unbumpDebugLevel_l(kPortIndexOutput);
        }

        BufferMeta *buffer_meta =
            static_cast<BufferMeta *>(buffer->pAppPrivate);

        if (buffer->nOffset + buffer->nFilledLen < buffer->nOffset
                || buffer->nOffset + buffer->nFilledLen > buffer->nAllocLen) {
            CLOG_ERROR(onFillBufferDone, OMX_ErrorBadParameter,
                    FULL_BUFFER(NULL, buffer, msg.fenceFd));
        }
        buffer_meta->CopyFromOMX(buffer);

        // fix up the buffer info (especially timestamp) if needed
        codecBufferFilled(msg);
    } else if (msg.type == omx_message::EMPTY_BUFFER_DONE) {
        OMX_BUFFERHEADERTYPE *buffer =
            findBufferHeader(msg.u.buffer_data.buffer, kPortIndexInput);
        if (buffer == NULL) {
            return false;
        }

        {
            Mutex::Autolock _l(mDebugLock);
            mInputBuffersWithCodec.remove(buffer);

            CLOG_BUMPED_BUFFER(
                    EBD, WITH_STATS(EMPTY_BUFFER(msg.u.buffer_data.buffer, buffer, msg.fenceFd)));
        }

        const sp<IOMXBufferSource> bufferSource(getBufferSource());

        if (bufferSource != NULL) {
            // This is one of the buffers used exclusively by IOMXBufferSource.
            // Don't dispatch a message back to ACodec, since it doesn't
            // know that anyone asked to have the buffer emptied and will
            // be very confused.
            bufferSource->onInputBufferEmptied(
                    msg.u.buffer_data.buffer, OMXFenceParcelable(msg.fenceFd));
            return true;
        }
    } else if (msg.type == omx_message::EVENT &&
            msg.u.event_data.event == OMX_EventDataSpaceChanged) {
        handleDataSpaceChanged(msg);
    }

    return false;
}

bool OMXNodeInstance::handleDataSpaceChanged(omx_message &msg) {
    android_dataspace dataSpace = (android_dataspace) msg.u.event_data.data1;
    android_dataspace origDataSpace = dataSpace;

    if (!ColorUtils::convertDataSpaceToV0(dataSpace)) {
        // Do not process the data space change, don't notify client either
        return true;
    }

    android_pixel_format pixelFormat = (android_pixel_format)msg.u.event_data.data3;

    ColorAspects requestedAspects = ColorUtils::unpackToColorAspects(msg.u.event_data.data2);
    ColorAspects aspects = requestedAspects; // initially requested aspects

    // request color aspects to encode
    OMX_INDEXTYPE index;
    status_t err = getExtensionIndex(
            "OMX.google.android.index.describeColorAspects", &index);
    if (err == OK) {
        // V0 dataspace
        DescribeColorAspectsParams params;
        InitOMXParams(&params);
        params.nPortIndex = kPortIndexInput;
        params.nDataSpace = origDataSpace;
        params.nPixelFormat = pixelFormat;
        params.bDataSpaceChanged = OMX_TRUE;
        params.sAspects = requestedAspects;

        err = getConfig(index, &params, sizeof(params));
        if (err == OK) {
            aspects = params.sAspects;
            ALOGD("Codec resolved it to (R:%d(%s), P:%d(%s), M:%d(%s), T:%d(%s)) err=%d(%s)",
                    params.sAspects.mRange, asString(params.sAspects.mRange),
                    params.sAspects.mPrimaries, asString(params.sAspects.mPrimaries),
                    params.sAspects.mMatrixCoeffs, asString(params.sAspects.mMatrixCoeffs),
                    params.sAspects.mTransfer, asString(params.sAspects.mTransfer),
                    err, asString(err));
        } else {
            params.sAspects = aspects;
            err = OK;
        }
        params.bDataSpaceChanged = OMX_FALSE;
        for (int triesLeft = 2; --triesLeft >= 0; ) {
            status_t err = setConfig(index, &params, sizeof(params));
            if (err == OK) {
                err = getConfig(index, &params, sizeof(params));
            }
            if (err != OK || !ColorUtils::checkIfAspectsChangedAndUnspecifyThem(
                    params.sAspects, aspects)) {
                // if we can't set or get color aspects, still communicate dataspace to client
                break;
            }

            ALOGW_IF(triesLeft == 0, "Codec repeatedly changed requested ColorAspects.");
        }
    }

    ALOGV("Set color aspects to (R:%d(%s), P:%d(%s), M:%d(%s), T:%d(%s)) err=%d(%s)",
            aspects.mRange, asString(aspects.mRange),
            aspects.mPrimaries, asString(aspects.mPrimaries),
            aspects.mMatrixCoeffs, asString(aspects.mMatrixCoeffs),
            aspects.mTransfer, asString(aspects.mTransfer),
            err, asString(err));

    // signal client that the dataspace has changed; this will update the output format
    // TODO: we should tie this to an output buffer somehow, and signal the change
    // just before the output buffer is returned to the client, but there are many
    // ways this could fail (e.g. flushing), and we are not yet supporting this scenario.

    msg.u.event_data.data1 = (OMX_U32) dataSpace;
    msg.u.event_data.data2 = (OMX_U32) ColorUtils::packToU32(aspects);

    return false;
}

void OMXNodeInstance::onMessages(std::list<omx_message> &messages) {
    for (std::list<omx_message>::iterator it = messages.begin(); it != messages.end(); ) {
        if (handleMessage(*it)) {
            messages.erase(it++);
        } else {
            ++it;
        }
    }

    if (!messages.empty()) {
        mObserver->onMessages(messages);
    }
}

void OMXNodeInstance::onObserverDied() {
    ALOGE("!!! Observer died. Quickly, do something, ... anything...");

    // Try to force shutdown of the node and hope for the best.
    freeNode();
}

// OMXNodeInstance::OnEvent calls OMX::OnEvent, which then calls here.
// Don't try to acquire mLock here -- in rare circumstances this will hang.
void OMXNodeInstance::onEvent(
        OMX_EVENTTYPE event, OMX_U32 arg1, OMX_U32 arg2) {
    const char *arg1String = "??";
    const char *arg2String = "??";
    ADebug::Level level = ADebug::kDebugInternalState;

    switch (event) {
        case OMX_EventCmdComplete:
            arg1String = asString((OMX_COMMANDTYPE)arg1);
            switch (arg1) {
                case OMX_CommandStateSet:
                    arg2String = asString((OMX_STATETYPE)arg2);
                    level = ADebug::kDebugState;
                    break;
                case OMX_CommandFlush:
                case OMX_CommandPortEnable:
                {
                    // bump internal-state debug level for 2 input and output frames
                    Mutex::Autolock _l(mDebugLock);
                    bumpDebugLevel_l(2 /* numInputBuffers */, 2 /* numOutputBuffers */);
                }
                // fall through
                default:
                    arg2String = portString(arg2);
            }
            break;
        case OMX_EventError:
            arg1String = asString((OMX_ERRORTYPE)arg1);
            level = ADebug::kDebugLifeCycle;
            break;
        case OMX_EventPortSettingsChanged:
            arg2String = asString((OMX_INDEXEXTTYPE)arg2);
            // fall through
        default:
            arg1String = portString(arg1);
    }

    CLOGI_(level, onEvent, "%s(%x), %s(%x), %s(%x)",
            asString(event), event, arg1String, arg1, arg2String, arg2);
    const sp<IOMXBufferSource> bufferSource(getBufferSource());

    if (bufferSource != NULL
            && event == OMX_EventCmdComplete
            && arg1 == OMX_CommandStateSet
            && arg2 == OMX_StateExecuting) {
        bufferSource->onOmxExecuting();
    }

    // allow configuration if we return to the loaded state
    if (event == OMX_EventCmdComplete
            && arg1 == OMX_CommandStateSet
            && arg2 == OMX_StateLoaded) {
        mSailed = false;
    }
}

// static
OMX_ERRORTYPE OMXNodeInstance::OnEvent(
        OMX_IN OMX_HANDLETYPE /* hComponent */,
        OMX_IN OMX_PTR pAppData,
        OMX_IN OMX_EVENTTYPE eEvent,
        OMX_IN OMX_U32 nData1,
        OMX_IN OMX_U32 nData2,
        OMX_IN OMX_PTR pEventData) {
    if (pAppData == NULL) {
        ALOGE("b/25884056");
        return OMX_ErrorBadParameter;
    }
    OMXNodeInstance *instance = static_cast<OMXNodeInstance *>(pAppData);
    if (instance->mDying) {
        return OMX_ErrorNone;
    }

    instance->onEvent(eEvent, nData1, nData2);

    // output rendered events are not processed as regular events until they hit the observer
    if (eEvent == OMX_EventOutputRendered) {
        if (pEventData == NULL) {
            return OMX_ErrorBadParameter;
        }

        // process data from array
        OMX_VIDEO_RENDEREVENTTYPE *renderData = (OMX_VIDEO_RENDEREVENTTYPE *)pEventData;
        for (size_t i = 0; i < nData1; ++i) {
            omx_message msg;
            msg.type = omx_message::FRAME_RENDERED;
            msg.fenceFd = -1;
            msg.u.render_data.timestamp = renderData[i].nMediaTimeUs;
            msg.u.render_data.nanoTime = renderData[i].nSystemTimeNs;
            bool realTime = msg.u.render_data.timestamp == INT64_MAX;
            instance->mDispatcher->post(msg, realTime);
        }
        return OMX_ErrorNone;
    }

    omx_message msg;
    msg.type = omx_message::EVENT;
    msg.fenceFd = -1;
    msg.u.event_data.event = eEvent;
    msg.u.event_data.data1 = nData1;
    msg.u.event_data.data2 = nData2;

    instance->mDispatcher->post(msg, true /* realTime */);

    return OMX_ErrorNone;
}

// static
OMX_ERRORTYPE OMXNodeInstance::OnEmptyBufferDone(
        OMX_IN OMX_HANDLETYPE /* hComponent */,
        OMX_IN OMX_PTR pAppData,
        OMX_IN OMX_BUFFERHEADERTYPE* pBuffer) {
    if (pAppData == NULL) {
        ALOGE("b/25884056");
        return OMX_ErrorBadParameter;
    }
    OMXNodeInstance *instance = static_cast<OMXNodeInstance *>(pAppData);
    if (instance->mDying) {
        return OMX_ErrorNone;
    }
    int fenceFd = instance->retrieveFenceFromMeta_l(pBuffer, kPortIndexOutput);

    omx_message msg;
    msg.type = omx_message::EMPTY_BUFFER_DONE;
    msg.fenceFd = fenceFd;
    msg.u.buffer_data.buffer = instance->findBufferID(pBuffer);
    instance->mDispatcher->post(msg);

    return OMX_ErrorNone;
}

// static
OMX_ERRORTYPE OMXNodeInstance::OnFillBufferDone(
        OMX_IN OMX_HANDLETYPE /* hComponent */,
        OMX_IN OMX_PTR pAppData,
        OMX_IN OMX_BUFFERHEADERTYPE* pBuffer) {
    if (pAppData == NULL) {
        ALOGE("b/25884056");
        return OMX_ErrorBadParameter;
    }
    OMXNodeInstance *instance = static_cast<OMXNodeInstance *>(pAppData);
    if (instance->mDying) {
        return OMX_ErrorNone;
    }
    int fenceFd = instance->retrieveFenceFromMeta_l(pBuffer, kPortIndexOutput);

    omx_message msg;
    msg.type = omx_message::FILL_BUFFER_DONE;
    msg.fenceFd = fenceFd;
    msg.u.extended_buffer_data.buffer = instance->findBufferID(pBuffer);
    msg.u.extended_buffer_data.range_offset = pBuffer->nOffset;
    msg.u.extended_buffer_data.range_length = pBuffer->nFilledLen;
    msg.u.extended_buffer_data.flags = pBuffer->nFlags;
    msg.u.extended_buffer_data.timestamp = pBuffer->nTimeStamp;
    instance->mDispatcher->post(msg);

    return OMX_ErrorNone;
}

void OMXNodeInstance::addActiveBuffer(OMX_U32 portIndex, IOMX::buffer_id id) {
    ActiveBuffer active;
    active.mPortIndex = portIndex;
    active.mID = id;
    mActiveBuffers.push(active);

    if (portIndex == kPortIndexInputExtradata || portIndex == kPortIndexOutputExtradata) {
        // Allow extradata ports
    } else if (portIndex < NELEM(mNumPortBuffers)) {
        ++mNumPortBuffers[portIndex];
    }
}

void OMXNodeInstance::removeActiveBuffer(
        OMX_U32 portIndex, IOMX::buffer_id id) {
    for (size_t i = 0; i < mActiveBuffers.size(); ++i) {
        if (mActiveBuffers[i].mPortIndex == portIndex
                && mActiveBuffers[i].mID == id) {
            mActiveBuffers.removeItemsAt(i);

            if (portIndex == kPortIndexInputExtradata || portIndex == kPortIndexOutputExtradata) {
                // Allow extradata ports
            } else if (portIndex < NELEM(mNumPortBuffers)) {
                --mNumPortBuffers[portIndex];
            }
            return;
        }
    }

     CLOGW("Attempt to remove an active buffer [%#x] we know nothing about...", id);
}

void OMXNodeInstance::freeActiveBuffers() {
    // Make sure to count down here, as freeBuffer will in turn remove
    // the active buffer from the vector...
    for (size_t i = mActiveBuffers.size(); i > 0;) {
        i--;
        freeBuffer(mActiveBuffers[i].mPortIndex, mActiveBuffers[i].mID);
    }
}

IOMX::buffer_id OMXNodeInstance::makeBufferID(OMX_BUFFERHEADERTYPE *bufferHeader) {
    if (bufferHeader == NULL) {
        return 0;
    }
    Mutex::Autolock autoLock(mBufferIDLock);
    IOMX::buffer_id buffer;
    do { // handle the very unlikely case of ID overflow
        if (++mBufferIDCount == 0) {
            ++mBufferIDCount;
        }
        buffer = (IOMX::buffer_id)mBufferIDCount;
    } while (mBufferIDToBufferHeader.indexOfKey(buffer) >= 0);
    mBufferIDToBufferHeader.add(buffer, bufferHeader);
    mBufferHeaderToBufferID.add(bufferHeader, buffer);
    return buffer;
}

OMX_BUFFERHEADERTYPE *OMXNodeInstance::findBufferHeader(
        IOMX::buffer_id buffer, OMX_U32 portIndex) {
    if (buffer == 0) {
        return NULL;
    }
    Mutex::Autolock autoLock(mBufferIDLock);
    ssize_t index = mBufferIDToBufferHeader.indexOfKey(buffer);
    if (index < 0) {
        CLOGW("findBufferHeader: buffer %u not found", buffer);
        return NULL;
    }
    OMX_BUFFERHEADERTYPE *header = mBufferIDToBufferHeader.valueAt(index);
    BufferMeta *buffer_meta =
        static_cast<BufferMeta *>(header->pAppPrivate);
    if (buffer_meta->getPortIndex() != portIndex) {
        CLOGW("findBufferHeader: buffer %u found but with incorrect port index.", buffer);
        android_errorWriteLog(0x534e4554, "28816827");
        return NULL;
    }
    return header;
}

IOMX::buffer_id OMXNodeInstance::findBufferID(OMX_BUFFERHEADERTYPE *bufferHeader) {
    if (bufferHeader == NULL) {
        return 0;
    }
    Mutex::Autolock autoLock(mBufferIDLock);
    ssize_t index = mBufferHeaderToBufferID.indexOfKey(bufferHeader);
    if (index < 0) {
        CLOGW("findBufferID: bufferHeader %p not found", bufferHeader);
        return 0;
    }
    return mBufferHeaderToBufferID.valueAt(index);
}

void OMXNodeInstance::invalidateBufferID(IOMX::buffer_id buffer) {
    if (buffer == 0) {
        return;
    }
    Mutex::Autolock autoLock(mBufferIDLock);
    ssize_t index = mBufferIDToBufferHeader.indexOfKey(buffer);
    if (index < 0) {
        CLOGW("invalidateBufferID: buffer %u not found", buffer);
        return;
    }
    mBufferHeaderToBufferID.removeItem(mBufferIDToBufferHeader.valueAt(index));
    mBufferIDToBufferHeader.removeItemsAt(index);
}

}  // namespace android<|MERGE_RESOLUTION|>--- conflicted
+++ resolved
@@ -506,20 +506,12 @@
             break;
     }
 
-<<<<<<< HEAD
-
     if (mActiveBuffers.size() > 0) {
         freeActiveBuffers();
     }
+
     Mutex::Autolock _l(mLock);
-=======
-    if (mActiveBuffers.size() > 0) {
-        freeActiveBuffers();
-    }
-
-    Mutex::Autolock _l(mLock);
-
->>>>>>> c267e90e
+
     status_t err = mOwner->freeNode(this);
 
     mDispatcher.clear();
