--- conflicted
+++ resolved
@@ -1844,16 +1844,12 @@
         }
 
         if (!msg->findDouble("time-lapse-fps", &mCaptureFps)) {
-<<<<<<< HEAD
-            mCaptureFps = -1.0;
-=======
             float captureRate;
             if (msg->findAsFloat(KEY_CAPTURE_RATE, &captureRate)) {
                 mCaptureFps = captureRate;
             } else {
                 mCaptureFps = -1.0;
             }
->>>>>>> d6f189b4
         }
 
         if (!msg->findInt32(
@@ -4568,13 +4564,10 @@
         msg->findInt32("grid-rows", &gridRows) &&
         msg->findInt32("grid-cols", &gridCols)) {
         useGrid = OMX_TRUE;
-<<<<<<< HEAD
-=======
     } else {
         // when bEnabled is false, the tile info is not used,
         // but clear out these too.
         tileWidth = tileHeight = gridRows = gridCols = 0;
->>>>>>> d6f189b4
     }
 
     if (!mIsImage && !useGrid) {
