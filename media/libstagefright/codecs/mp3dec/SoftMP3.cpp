--- conflicted
+++ resolved
@@ -423,13 +423,9 @@
         }
 
         outHeader->nTimeStamp =
-<<<<<<< HEAD
-            mAnchorTimeUs + (mNumFramesOutput * 1000000ll) / mSamplingRate;
+            mAnchorTimeUs + (mNumFramesOutput * 1000000LL) / mSamplingRate;
+
         tmpTime = outHeader->nTimeStamp;
-=======
-            mAnchorTimeUs + (mNumFramesOutput * 1000000LL) / mSamplingRate;
-
->>>>>>> 1a8d3dbb
         if (inHeader) {
             CHECK_GE((int32_t)inHeader->nFilledLen, mConfig->inputBufferUsedLength);
 
