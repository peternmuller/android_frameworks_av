/*
 * Copyright (C) 2009 The Android Open Source Project
 *
 * Licensed under the Apache License, Version 2.0 (the "License");
 * you may not use this file except in compliance with the License.
 * You may obtain a copy of the License at
 *
 *      http://www.apache.org/licenses/LICENSE-2.0
 *
 * Unless required by applicable law or agreed to in writing, software
 * distributed under the License is distributed on an "AS IS" BASIS,
 * WITHOUT WARRANTIES OR CONDITIONS OF ANY KIND, either express or implied.
 * See the License for the specific language governing permissions and
 * limitations under the License.
 */

//#define LOG_NDEBUG 0
#define LOG_TAG "Utils"
#include <utils/Log.h>
#include <ctype.h>
#include <stdio.h>
#include <sys/stat.h>

#include <utility>
#include <vector>

#include "include/ESDS.h"
#include "include/HevcUtils.h"

#include <cutils/properties.h>
#include <media/stagefright/CodecBase.h>
#include <media/stagefright/foundation/ABuffer.h>
#include <media/stagefright/foundation/ADebug.h>
#include <media/stagefright/foundation/ALookup.h>
#include <media/stagefright/foundation/AMessage.h>
#include <media/stagefright/foundation/ByteUtils.h>
#include <media/stagefright/foundation/OpusHeader.h>
#include <media/stagefright/MetaData.h>
#include <media/stagefright/MediaCodecConstants.h>
#include <media/stagefright/MediaDefs.h>
#include <media/AudioSystem.h>
#include <media/MediaPlayerInterface.h>
#include <media/stagefright/Utils.h>
#include <media/AudioParameter.h>
#include <system/audio.h>

#ifndef __NO_AVEXTENSIONS__
#include <stagefright/AVExtensions.h>
#endif

// TODO : Remove the defines once mainline media is built against NDK >= 31.
// The mp4 extractor is part of mainline and builds against NDK 29 as of
// writing. These keys are available only from NDK 31:
#define AMEDIAFORMAT_KEY_MPEGH_PROFILE_LEVEL_INDICATION \
  "mpegh-profile-level-indication"
#define AMEDIAFORMAT_KEY_MPEGH_REFERENCE_CHANNEL_LAYOUT \
  "mpegh-reference-channel-layout"
#define AMEDIAFORMAT_KEY_MPEGH_COMPATIBLE_SETS \
  "mpegh-compatible-sets"

namespace {
    // TODO: this should possibly be handled in an else
    constexpr static int32_t AACObjectNull = 0;

    // TODO: decide if we should just not transmit the level in this case
    constexpr static int32_t DolbyVisionLevelUnknown = 0;
}

namespace android {

static status_t copyNALUToABuffer(sp<ABuffer> *buffer, const uint8_t *ptr, size_t length) {
    if (((*buffer)->size() + 4 + length) > ((*buffer)->capacity() - (*buffer)->offset())) {
        sp<ABuffer> tmpBuffer = new (std::nothrow) ABuffer((*buffer)->size() + 4 + length + 1024);
        if (tmpBuffer.get() == NULL || tmpBuffer->base() == NULL) {
            return NO_MEMORY;
        }
        memcpy(tmpBuffer->data(), (*buffer)->data(), (*buffer)->size());
        tmpBuffer->setRange(0, (*buffer)->size());
        (*buffer) = tmpBuffer;
    }

    memcpy((*buffer)->data() + (*buffer)->size(), "\x00\x00\x00\x01", 4);
    memcpy((*buffer)->data() + (*buffer)->size() + 4, ptr, length);
    (*buffer)->setRange((*buffer)->offset(), (*buffer)->size() + 4 + length);
    return OK;
}

#if 0
static void convertMetaDataToMessageInt32(
        const sp<MetaData> &meta, sp<AMessage> &msg, uint32_t key, const char *name) {
    int32_t value;
    if (meta->findInt32(key, &value)) {
        msg->setInt32(name, value);
    }
}
#endif

static void convertMetaDataToMessageColorAspects(const MetaDataBase *meta, sp<AMessage> &msg) {
    // 0 values are unspecified
    int32_t range = 0;
    int32_t primaries = 0;
    int32_t transferFunction = 0;
    int32_t colorMatrix = 0;
    meta->findInt32(kKeyColorRange, &range);
    meta->findInt32(kKeyColorPrimaries, &primaries);
    meta->findInt32(kKeyTransferFunction, &transferFunction);
    meta->findInt32(kKeyColorMatrix, &colorMatrix);
    ColorAspects colorAspects;
    memset(&colorAspects, 0, sizeof(colorAspects));
    colorAspects.mRange = (ColorAspects::Range)range;
    colorAspects.mPrimaries = (ColorAspects::Primaries)primaries;
    colorAspects.mTransfer = (ColorAspects::Transfer)transferFunction;
    colorAspects.mMatrixCoeffs = (ColorAspects::MatrixCoeffs)colorMatrix;

    int32_t rangeMsg, standardMsg, transferMsg;
    if (CodecBase::convertCodecColorAspectsToPlatformAspects(
            colorAspects, &rangeMsg, &standardMsg, &transferMsg) != OK) {
        return;
    }

    // save specified values to msg
    if (rangeMsg != 0) {
        msg->setInt32("color-range", rangeMsg);
    }
    if (standardMsg != 0) {
        msg->setInt32("color-standard", standardMsg);
    }
    if (transferMsg != 0) {
        msg->setInt32("color-transfer", transferMsg);
    }
}

/**
 * Returns true if, and only if, the given format corresponds to HDR10 or HDR10+.
 */
static bool isHdr10or10Plus(const sp<AMessage> &format) {

    // if user/container supplied HDR static info without transfer set, assume true
    if ((format->contains("hdr-static-info") || format->contains("hdr10-plus-info"))
            && !format->contains("color-transfer")) {
        return true;
    }
    // otherwise, verify that an HDR transfer function is set
    int32_t transfer;
    if (format->findInt32("color-transfer", &transfer)) {
        return transfer == ColorUtils::kColorTransferST2084;
    }
    return false;
}

static void parseAacProfileFromCsd(const sp<ABuffer> &csd, sp<AMessage> &format) {
    if (csd->size() < 2) {
        return;
    }

    uint16_t audioObjectType = U16_AT((uint8_t*)csd->data());
    if ((audioObjectType & 0xF800) == 0xF800) {
        audioObjectType = 32 + ((audioObjectType >> 5) & 0x3F);
    } else {
        audioObjectType >>= 11;
    }


    const static ALookup<uint16_t, int32_t> profiles {
        { 1,  AACObjectMain     },
        { 2,  AACObjectLC       },
        { 3,  AACObjectSSR      },
        { 4,  AACObjectLTP      },
        { 5,  AACObjectHE       },
        { 6,  AACObjectScalable },
        { 17, AACObjectERLC     },
        { 23, AACObjectLD       },
        { 29, AACObjectHE_PS    },
        { 39, AACObjectELD      },
        { 42, AACObjectXHE      },
    };

    int32_t profile;
    if (profiles.map(audioObjectType, &profile)) {
        format->setInt32("profile", profile);
    }
}

static void parseAvcProfileLevelFromAvcc(const uint8_t *ptr, size_t size, sp<AMessage> &format) {
    if (size < 4 || ptr[0] != 1) {  // configurationVersion == 1
        return;
    }
    const uint8_t profile = ptr[1];
    const uint8_t constraints = ptr[2];
    const uint8_t level = ptr[3];

    const static ALookup<uint8_t, int32_t> levels {
        {  9, AVCLevel1b }, // technically, 9 is only used for High+ profiles
        { 10, AVCLevel1  },
        { 11, AVCLevel11 }, // prefer level 1.1 for the value 11
        { 11, AVCLevel1b },
        { 12, AVCLevel12 },
        { 13, AVCLevel13 },
        { 20, AVCLevel2  },
        { 21, AVCLevel21 },
        { 22, AVCLevel22 },
        { 30, AVCLevel3  },
        { 31, AVCLevel31 },
        { 32, AVCLevel32 },
        { 40, AVCLevel4  },
        { 41, AVCLevel41 },
        { 42, AVCLevel42 },
        { 50, AVCLevel5  },
        { 51, AVCLevel51 },
        { 52, AVCLevel52 },
        { 60, AVCLevel6  },
        { 61, AVCLevel61 },
        { 62, AVCLevel62 },
    };
    const static ALookup<uint8_t, int32_t> profiles {
        { 66, AVCProfileBaseline },
        { 77, AVCProfileMain     },
        { 88, AVCProfileExtended },
        { 100, AVCProfileHigh    },
        { 110, AVCProfileHigh10  },
        { 122, AVCProfileHigh422 },
        { 244, AVCProfileHigh444 },
    };

    // set profile & level if they are recognized
    int32_t codecProfile;
    int32_t codecLevel;
    if (profiles.map(profile, &codecProfile)) {
        if (profile == 66 && (constraints & 0x40)) {
            codecProfile = AVCProfileConstrainedBaseline;
        } else if (profile == 100 && (constraints & 0x0C) == 0x0C) {
            codecProfile = AVCProfileConstrainedHigh;
        }
        format->setInt32("profile", codecProfile);
        if (levels.map(level, &codecLevel)) {
            // for 9 && 11 decide level based on profile and constraint_set3 flag
            if (level == 11 && (profile == 66 || profile == 77 || profile == 88)) {
                codecLevel = (constraints & 0x10) ? AVCLevel1b : AVCLevel11;
            }
            format->setInt32("level", codecLevel);
        }
    }
}

static const ALookup<uint8_t, int32_t>&  getDolbyVisionProfileTable() {
    static const ALookup<uint8_t, int32_t> profileTable = {
        {1, DolbyVisionProfileDvavPen},
        {3, DolbyVisionProfileDvheDen},
        {4, DolbyVisionProfileDvheDtr},
        {5, DolbyVisionProfileDvheStn},
        {6, DolbyVisionProfileDvheDth},
        {7, DolbyVisionProfileDvheDtb},
        {8, DolbyVisionProfileDvheSt},
        {9, DolbyVisionProfileDvavSe},
        {10, DolbyVisionProfileDvav110},
    };
    return profileTable;
}

static const ALookup<uint8_t, int32_t>&  getDolbyVisionLevelsTable() {
    static const ALookup<uint8_t, int32_t> levelsTable = {
        {0, DolbyVisionLevelUnknown},
        {1, DolbyVisionLevelHd24},
        {2, DolbyVisionLevelHd30},
        {3, DolbyVisionLevelFhd24},
        {4, DolbyVisionLevelFhd30},
        {5, DolbyVisionLevelFhd60},
        {6, DolbyVisionLevelUhd24},
        {7, DolbyVisionLevelUhd30},
        {8, DolbyVisionLevelUhd48},
        {9, DolbyVisionLevelUhd60},
        {10, DolbyVisionLevelUhd120},
        {11, DolbyVisionLevel8k30},
        {12, DolbyVisionLevel8k60},
    };
    return levelsTable;
}
static void parseDolbyVisionProfileLevelFromDvcc(const uint8_t *ptr, size_t size, sp<AMessage> &format) {
    // dv_major.dv_minor Should be 1.0 or 2.1
    if (size != 24 || ((ptr[0] != 1 || ptr[1] != 0) && (ptr[0] != 2 || ptr[1] != 1))) {
        ALOGV("Size %zu, dv_major %d, dv_minor %d", size, ptr[0], ptr[1]);
        return;
    }

    const uint8_t profile = ptr[2] >> 1;
    const uint8_t level = ((ptr[2] & 0x1) << 5) | ((ptr[3] >> 3) & 0x1f);
    const uint8_t rpu_present_flag = (ptr[3] >> 2) & 0x01;
    const uint8_t el_present_flag = (ptr[3] >> 1) & 0x01;
    const uint8_t bl_present_flag = (ptr[3] & 0x01);
    const int32_t bl_compatibility_id = (int32_t)(ptr[4] >> 4);

    ALOGV("profile-level-compatibility value in dv(c|v)c box %d-%d-%d",
          profile, level, bl_compatibility_id);

    // All Dolby Profiles will have profile and level info in MediaFormat
    // Profile 8 and 9 will have bl_compatibility_id too.
    const ALookup<uint8_t, int32_t> &profiles = getDolbyVisionProfileTable();
    const ALookup<uint8_t, int32_t> &levels = getDolbyVisionLevelsTable();

    // set rpuAssoc
    if (rpu_present_flag && el_present_flag && !bl_present_flag) {
        format->setInt32("rpuAssoc", 1);
    }
    // set profile & level if they are recognized
    int32_t codecProfile;
    int32_t codecLevel;
    if (profiles.map(profile, &codecProfile)) {
        format->setInt32("profile", codecProfile);
        if (codecProfile == DolbyVisionProfileDvheSt ||
            codecProfile == DolbyVisionProfileDvavSe) {
            format->setInt32("bl_compatibility_id", bl_compatibility_id);
        }
        if (levels.map(level, &codecLevel)) {
            format->setInt32("level", codecLevel);
        }
    }
}

static void parseH263ProfileLevelFromD263(const uint8_t *ptr, size_t size, sp<AMessage> &format) {
    if (size < 7) {
        return;
    }

    const uint8_t profile = ptr[6];
    const uint8_t level = ptr[5];

    const static ALookup<uint8_t, int32_t> profiles {
        { 0, H263ProfileBaseline },
        { 1, H263ProfileH320Coding },
        { 2, H263ProfileBackwardCompatible },
        { 3, H263ProfileISWV2 },
        { 4, H263ProfileISWV3 },
        { 5, H263ProfileHighCompression },
        { 6, H263ProfileInternet },
        { 7, H263ProfileInterlace },
        { 8, H263ProfileHighLatency },
    };

    const static ALookup<uint8_t, int32_t> levels {
        { 10, H263Level10 },
        { 20, H263Level20 },
        { 30, H263Level30 },
        { 40, H263Level40 },
        { 45, H263Level45 },
        { 50, H263Level50 },
        { 60, H263Level60 },
        { 70, H263Level70 },
    };

    // set profile & level if they are recognized
    int32_t codecProfile;
    int32_t codecLevel;
    if (profiles.map(profile, &codecProfile)) {
        format->setInt32("profile", codecProfile);
        if (levels.map(level, &codecLevel)) {
            format->setInt32("level", codecLevel);
        }
    }
}

static void parseHevcProfileLevelFromHvcc(const uint8_t *ptr, size_t size, sp<AMessage> &format) {
    if (size < 13 || ptr[0] != 1) {  // configurationVersion == 1
        return;
    }

    const uint8_t profile = ptr[1] & 0x1F;
    const uint8_t tier = (ptr[1] & 0x20) >> 5;
    const uint8_t level = ptr[12];

    const static ALookup<std::pair<uint8_t, uint8_t>, int32_t> levels {
        { { 0, 30  }, HEVCMainTierLevel1  },
        { { 0, 60  }, HEVCMainTierLevel2  },
        { { 0, 63  }, HEVCMainTierLevel21 },
        { { 0, 90  }, HEVCMainTierLevel3  },
        { { 0, 93  }, HEVCMainTierLevel31 },
        { { 0, 120 }, HEVCMainTierLevel4  },
        { { 0, 123 }, HEVCMainTierLevel41 },
        { { 0, 150 }, HEVCMainTierLevel5  },
        { { 0, 153 }, HEVCMainTierLevel51 },
        { { 0, 156 }, HEVCMainTierLevel52 },
        { { 0, 180 }, HEVCMainTierLevel6  },
        { { 0, 183 }, HEVCMainTierLevel61 },
        { { 0, 186 }, HEVCMainTierLevel62 },
        { { 1, 30  }, HEVCHighTierLevel1  },
        { { 1, 60  }, HEVCHighTierLevel2  },
        { { 1, 63  }, HEVCHighTierLevel21 },
        { { 1, 90  }, HEVCHighTierLevel3  },
        { { 1, 93  }, HEVCHighTierLevel31 },
        { { 1, 120 }, HEVCHighTierLevel4  },
        { { 1, 123 }, HEVCHighTierLevel41 },
        { { 1, 150 }, HEVCHighTierLevel5  },
        { { 1, 153 }, HEVCHighTierLevel51 },
        { { 1, 156 }, HEVCHighTierLevel52 },
        { { 1, 180 }, HEVCHighTierLevel6  },
        { { 1, 183 }, HEVCHighTierLevel61 },
        { { 1, 186 }, HEVCHighTierLevel62 },
    };

    const static ALookup<uint8_t, int32_t> profiles {
        { 1, HEVCProfileMain   },
        { 2, HEVCProfileMain10 },
        // use Main for Main Still Picture decoding
        { 3, HEVCProfileMain },
    };

    // set profile & level if they are recognized
    int32_t codecProfile;
    int32_t codecLevel;
    if (!profiles.map(profile, &codecProfile)) {
        if (ptr[2] & 0x40 /* general compatibility flag 1 */) {
            // Note that this case covers Main Still Picture too
            codecProfile = HEVCProfileMain;
        } else if (ptr[2] & 0x20 /* general compatibility flag 2 */) {
            codecProfile = HEVCProfileMain10;
        } else {
            return;
        }
    }

    // bump to HDR profile
    if (isHdr10or10Plus(format) && codecProfile == HEVCProfileMain10) {
        if (format->contains("hdr10-plus-info")) {
            codecProfile = HEVCProfileMain10HDR10Plus;
        } else {
            codecProfile = HEVCProfileMain10HDR10;
        }
    }

    format->setInt32("profile", codecProfile);
    if (levels.map(std::make_pair(tier, level), &codecLevel)) {
        format->setInt32("level", codecLevel);
    }
}

static void parseMpeg2ProfileLevelFromHeader(
        const uint8_t *data, size_t size, sp<AMessage> &format) {
    // find sequence extension
    const uint8_t *seq = (const uint8_t*)memmem(data, size, "\x00\x00\x01\xB5", 4);
    if (seq != NULL && seq + 5 < data + size) {
        const uint8_t start_code = seq[4] >> 4;
        if (start_code != 1 /* sequence extension ID */) {
            return;
        }
        const uint8_t indication = ((seq[4] & 0xF) << 4) | ((seq[5] & 0xF0) >> 4);

        const static ALookup<uint8_t, int32_t> profiles {
            { 0x50, MPEG2ProfileSimple  },
            { 0x40, MPEG2ProfileMain    },
            { 0x30, MPEG2ProfileSNR     },
            { 0x20, MPEG2ProfileSpatial },
            { 0x10, MPEG2ProfileHigh    },
        };

        const static ALookup<uint8_t, int32_t> levels {
            { 0x0A, MPEG2LevelLL  },
            { 0x08, MPEG2LevelML  },
            { 0x06, MPEG2LevelH14 },
            { 0x04, MPEG2LevelHL  },
            { 0x02, MPEG2LevelHP  },
        };

        const static ALookup<uint8_t,
                std::pair<int32_t, int32_t>> escapes {
            /* unsupported
            { 0x8E, { XXX_MPEG2ProfileMultiView, MPEG2LevelLL  } },
            { 0x8D, { XXX_MPEG2ProfileMultiView, MPEG2LevelML  } },
            { 0x8B, { XXX_MPEG2ProfileMultiView, MPEG2LevelH14 } },
            { 0x8A, { XXX_MPEG2ProfileMultiView, MPEG2LevelHL  } }, */
            { 0x85, { MPEG2Profile422, MPEG2LevelML  } },
            { 0x82, { MPEG2Profile422, MPEG2LevelHL  } },
        };

        int32_t profile;
        int32_t level;
        std::pair<int32_t, int32_t> profileLevel;
        if (escapes.map(indication, &profileLevel)) {
            format->setInt32("profile", profileLevel.first);
            format->setInt32("level", profileLevel.second);
        } else if (profiles.map(indication & 0x70, &profile)) {
            format->setInt32("profile", profile);
            if (levels.map(indication & 0xF, &level)) {
                format->setInt32("level", level);
            }
        }
    }
}

static void parseMpeg2ProfileLevelFromEsds(ESDS &esds, sp<AMessage> &format) {
    // esds seems to only contain the profile for MPEG-2
    uint8_t objType;
    if (esds.getObjectTypeIndication(&objType) == OK) {
        const static ALookup<uint8_t, int32_t> profiles{
            { 0x60, MPEG2ProfileSimple  },
            { 0x61, MPEG2ProfileMain    },
            { 0x62, MPEG2ProfileSNR     },
            { 0x63, MPEG2ProfileSpatial },
            { 0x64, MPEG2ProfileHigh    },
            { 0x65, MPEG2Profile422     },
        };

        int32_t profile;
        if (profiles.map(objType, &profile)) {
            format->setInt32("profile", profile);
        }
    }
}

static void parseMpeg4ProfileLevelFromCsd(const sp<ABuffer> &csd, sp<AMessage> &format) {
    const uint8_t *data = csd->data();
    // find visual object sequence
    const uint8_t *seq = (const uint8_t*)memmem(data, csd->size(), "\x00\x00\x01\xB0", 4);
    if (seq != NULL && seq + 4 < data + csd->size()) {
        const uint8_t indication = seq[4];

        const static ALookup<uint8_t,
                std::pair<int32_t, int32_t>> table {
            { 0b00000001, { MPEG4ProfileSimple,            MPEG4Level1  } },
            { 0b00000010, { MPEG4ProfileSimple,            MPEG4Level2  } },
            { 0b00000011, { MPEG4ProfileSimple,            MPEG4Level3  } },
            { 0b00000100, { MPEG4ProfileSimple,            MPEG4Level4a } },
            { 0b00000101, { MPEG4ProfileSimple,            MPEG4Level5  } },
            { 0b00000110, { MPEG4ProfileSimple,            MPEG4Level6  } },
            { 0b00001000, { MPEG4ProfileSimple,            MPEG4Level0  } },
            { 0b00001001, { MPEG4ProfileSimple,            MPEG4Level0b } },
            { 0b00010000, { MPEG4ProfileSimpleScalable,    MPEG4Level0  } },
            { 0b00010001, { MPEG4ProfileSimpleScalable,    MPEG4Level1  } },
            { 0b00010010, { MPEG4ProfileSimpleScalable,    MPEG4Level2  } },
            /* unsupported
            { 0b00011101, { XXX_MPEG4ProfileSimpleScalableER,        MPEG4Level0  } },
            { 0b00011110, { XXX_MPEG4ProfileSimpleScalableER,        MPEG4Level1  } },
            { 0b00011111, { XXX_MPEG4ProfileSimpleScalableER,        MPEG4Level2  } }, */
            { 0b00100001, { MPEG4ProfileCore,              MPEG4Level1  } },
            { 0b00100010, { MPEG4ProfileCore,              MPEG4Level2  } },
            { 0b00110010, { MPEG4ProfileMain,              MPEG4Level2  } },
            { 0b00110011, { MPEG4ProfileMain,              MPEG4Level3  } },
            { 0b00110100, { MPEG4ProfileMain,              MPEG4Level4  } },
            /* deprecated
            { 0b01000010, { MPEG4ProfileNbit,              MPEG4Level2  } }, */
            { 0b01010001, { MPEG4ProfileScalableTexture,   MPEG4Level1  } },
            { 0b01100001, { MPEG4ProfileSimpleFace,        MPEG4Level1  } },
            { 0b01100010, { MPEG4ProfileSimpleFace,        MPEG4Level2  } },
            { 0b01100011, { MPEG4ProfileSimpleFBA,         MPEG4Level1  } },
            { 0b01100100, { MPEG4ProfileSimpleFBA,         MPEG4Level2  } },
            { 0b01110001, { MPEG4ProfileBasicAnimated,     MPEG4Level1  } },
            { 0b01110010, { MPEG4ProfileBasicAnimated,     MPEG4Level2  } },
            { 0b10000001, { MPEG4ProfileHybrid,            MPEG4Level1  } },
            { 0b10000010, { MPEG4ProfileHybrid,            MPEG4Level2  } },
            { 0b10010001, { MPEG4ProfileAdvancedRealTime,  MPEG4Level1  } },
            { 0b10010010, { MPEG4ProfileAdvancedRealTime,  MPEG4Level2  } },
            { 0b10010011, { MPEG4ProfileAdvancedRealTime,  MPEG4Level3  } },
            { 0b10010100, { MPEG4ProfileAdvancedRealTime,  MPEG4Level4  } },
            { 0b10100001, { MPEG4ProfileCoreScalable,      MPEG4Level1  } },
            { 0b10100010, { MPEG4ProfileCoreScalable,      MPEG4Level2  } },
            { 0b10100011, { MPEG4ProfileCoreScalable,      MPEG4Level3  } },
            { 0b10110001, { MPEG4ProfileAdvancedCoding,    MPEG4Level1  } },
            { 0b10110010, { MPEG4ProfileAdvancedCoding,    MPEG4Level2  } },
            { 0b10110011, { MPEG4ProfileAdvancedCoding,    MPEG4Level3  } },
            { 0b10110100, { MPEG4ProfileAdvancedCoding,    MPEG4Level4  } },
            { 0b11000001, { MPEG4ProfileAdvancedCore,      MPEG4Level1  } },
            { 0b11000010, { MPEG4ProfileAdvancedCore,      MPEG4Level2  } },
            { 0b11010001, { MPEG4ProfileAdvancedScalable,  MPEG4Level1  } },
            { 0b11010010, { MPEG4ProfileAdvancedScalable,  MPEG4Level2  } },
            { 0b11010011, { MPEG4ProfileAdvancedScalable,  MPEG4Level3  } },
            /* unsupported
            { 0b11100001, { XXX_MPEG4ProfileSimpleStudio,            MPEG4Level1  } },
            { 0b11100010, { XXX_MPEG4ProfileSimpleStudio,            MPEG4Level2  } },
            { 0b11100011, { XXX_MPEG4ProfileSimpleStudio,            MPEG4Level3  } },
            { 0b11100100, { XXX_MPEG4ProfileSimpleStudio,            MPEG4Level4  } },
            { 0b11100101, { XXX_MPEG4ProfileCoreStudio,              MPEG4Level1  } },
            { 0b11100110, { XXX_MPEG4ProfileCoreStudio,              MPEG4Level2  } },
            { 0b11100111, { XXX_MPEG4ProfileCoreStudio,              MPEG4Level3  } },
            { 0b11101000, { XXX_MPEG4ProfileCoreStudio,              MPEG4Level4  } },
            { 0b11101011, { XXX_MPEG4ProfileSimpleStudio,            MPEG4Level5  } },
            { 0b11101100, { XXX_MPEG4ProfileSimpleStudio,            MPEG4Level6  } }, */
            { 0b11110000, { MPEG4ProfileAdvancedSimple,    MPEG4Level0  } },
            { 0b11110001, { MPEG4ProfileAdvancedSimple,    MPEG4Level1  } },
            { 0b11110010, { MPEG4ProfileAdvancedSimple,    MPEG4Level2  } },
            { 0b11110011, { MPEG4ProfileAdvancedSimple,    MPEG4Level3  } },
            { 0b11110100, { MPEG4ProfileAdvancedSimple,    MPEG4Level4  } },
            { 0b11110101, { MPEG4ProfileAdvancedSimple,    MPEG4Level5  } },
            { 0b11110111, { MPEG4ProfileAdvancedSimple,    MPEG4Level3b } },
            /* deprecated
            { 0b11111000, { XXX_MPEG4ProfileFineGranularityScalable, MPEG4Level0  } },
            { 0b11111001, { XXX_MPEG4ProfileFineGranularityScalable, MPEG4Level1  } },
            { 0b11111010, { XXX_MPEG4ProfileFineGranularityScalable, MPEG4Level2  } },
            { 0b11111011, { XXX_MPEG4ProfileFineGranularityScalable, MPEG4Level3  } },
            { 0b11111100, { XXX_MPEG4ProfileFineGranularityScalable, MPEG4Level4  } },
            { 0b11111101, { XXX_MPEG4ProfileFineGranularityScalable, MPEG4Level5  } }, */
        };

        std::pair<int32_t, int32_t> profileLevel;
        if (table.map(indication, &profileLevel)) {
            format->setInt32("profile", profileLevel.first);
            format->setInt32("level", profileLevel.second);
        }
    }
}

static void parseVp9ProfileLevelFromCsd(const sp<ABuffer> &csd, sp<AMessage> &format) {
    const uint8_t *data = csd->data();
    size_t remaining = csd->size();

    while (remaining >= 2) {
        const uint8_t id = data[0];
        const uint8_t length = data[1];
        remaining -= 2;
        data += 2;
        if (length > remaining) {
            break;
        }
        switch (id) {
            case 1 /* profileId */:
                if (length >= 1) {
                    const static ALookup<uint8_t, int32_t> profiles {
                        { 0, VP9Profile0 },
                        { 1, VP9Profile1 },
                        { 2, VP9Profile2 },
                        { 3, VP9Profile3 },
                    };

                    const static ALookup<int32_t, int32_t> toHdr10 {
                        { VP9Profile2, VP9Profile2HDR },
                        { VP9Profile3, VP9Profile3HDR },
                    };

                    const static ALookup<int32_t, int32_t> toHdr10Plus {
                        { VP9Profile2, VP9Profile2HDR10Plus },
                        { VP9Profile3, VP9Profile3HDR10Plus },
                    };

                    int32_t profile;
                    if (profiles.map(data[0], &profile)) {
                        // convert to HDR profile
                        if (isHdr10or10Plus(format)) {
                            if (format->contains("hdr10-plus-info")) {
                                toHdr10Plus.lookup(profile, &profile);
                            } else {
                                toHdr10.lookup(profile, &profile);
                            }
                        }

                        format->setInt32("profile", profile);
                    }
                }
                break;
            case 2 /* levelId */:
                if (length >= 1) {
                    const static ALookup<uint8_t, int32_t> levels {
                        { 10, VP9Level1  },
                        { 11, VP9Level11 },
                        { 20, VP9Level2  },
                        { 21, VP9Level21 },
                        { 30, VP9Level3  },
                        { 31, VP9Level31 },
                        { 40, VP9Level4  },
                        { 41, VP9Level41 },
                        { 50, VP9Level5  },
                        { 51, VP9Level51 },
                        { 52, VP9Level52 },
                        { 60, VP9Level6  },
                        { 61, VP9Level61 },
                        { 62, VP9Level62 },
                    };

                    int32_t level;
                    if (levels.map(data[0], &level)) {
                        format->setInt32("level", level);
                    }
                }
                break;
            default:
                break;
        }
        remaining -= length;
        data += length;
    }
}

static void parseAV1ProfileLevelFromCsd(const sp<ABuffer> &csd, sp<AMessage> &format) {
    // Parse CSD structure to extract profile level information
    // https://aomediacodec.github.io/av1-isobmff/#av1codecconfigurationbox
    const uint8_t *data = csd->data();
    size_t remaining = csd->size();
    if (remaining < 4 || data[0] != 0x81) {  // configurationVersion == 1
        return;
    }
    uint8_t profileData = (data[1] & 0xE0) >> 5;
    uint8_t levelData = data[1] & 0x1F;
    uint8_t highBitDepth = (data[2] & 0x40) >> 6;

    const static ALookup<std::pair<uint8_t, uint8_t>, int32_t> profiles {
        { { 0, 0 }, AV1ProfileMain8 },
        { { 1, 0 }, AV1ProfileMain10 },
    };

    int32_t profile;
    if (profiles.map(std::make_pair(highBitDepth, profileData), &profile)) {
        // bump to HDR profile
        if (isHdr10or10Plus(format) && profile == AV1ProfileMain10) {
            if (format->contains("hdr10-plus-info")) {
                profile = AV1ProfileMain10HDR10Plus;
            } else {
                profile = AV1ProfileMain10HDR10;
            }
        }
        format->setInt32("profile", profile);
    }
    const static ALookup<uint8_t, int32_t> levels {
        { 0, AV1Level2   },
        { 1, AV1Level21  },
        { 2, AV1Level22  },
        { 3, AV1Level23  },
        { 4, AV1Level3   },
        { 5, AV1Level31  },
        { 6, AV1Level32  },
        { 7, AV1Level33  },
        { 8, AV1Level4   },
        { 9, AV1Level41  },
        { 10, AV1Level42  },
        { 11, AV1Level43  },
        { 12, AV1Level5   },
        { 13, AV1Level51  },
        { 14, AV1Level52  },
        { 15, AV1Level53  },
        { 16, AV1Level6   },
        { 17, AV1Level61  },
        { 18, AV1Level62  },
        { 19, AV1Level63  },
        { 20, AV1Level7   },
        { 21, AV1Level71  },
        { 22, AV1Level72  },
        { 23, AV1Level73  },
    };

    int32_t level;
    if (levels.map(levelData, &level)) {
        format->setInt32("level", level);
    }
}


static std::vector<std::pair<const char *, uint32_t>> stringMappings {
    {
        { "album", kKeyAlbum },
        { "albumartist", kKeyAlbumArtist },
        { "artist", kKeyArtist },
        { "author", kKeyAuthor },
        { "cdtracknum", kKeyCDTrackNumber },
        { "compilation", kKeyCompilation },
        { "composer", kKeyComposer },
        { "date", kKeyDate },
        { "discnum", kKeyDiscNumber },
        { "genre", kKeyGenre },
        { "location", kKeyLocation },
        { "lyricist", kKeyWriter },
        { "manufacturer", kKeyManufacturer },
        { "title", kKeyTitle },
        { "year", kKeyYear },
    }
};

static std::vector<std::pair<const char *, uint32_t>> floatMappings {
    {
        { "capture-rate", kKeyCaptureFramerate },
    }
};

static std::vector<std::pair<const char*, uint32_t>> int64Mappings {
    {
        { "exif-offset", kKeyExifOffset},
        { "exif-size", kKeyExifSize},
        { "xmp-offset", kKeyXmpOffset},
        { "xmp-size", kKeyXmpSize},
        { "target-time", kKeyTargetTime},
        { "thumbnail-time", kKeyThumbnailTime},
        { "timeUs", kKeyTime},
        { "durationUs", kKeyDuration},
        { "sample-file-offset", kKeySampleFileOffset},
        { "last-sample-index-in-chunk", kKeyLastSampleIndexInChunk},
        { "sample-time-before-append", kKeySampleTimeBeforeAppend},
    }
};

static std::vector<std::pair<const char *, uint32_t>> int32Mappings {
    {
        { "loop", kKeyAutoLoop },
        { "time-scale", kKeyTimeScale },
        { "crypto-mode", kKeyCryptoMode },
        { "crypto-default-iv-size", kKeyCryptoDefaultIVSize },
        { "crypto-encrypted-byte-block", kKeyEncryptedByteBlock },
        { "crypto-skip-byte-block", kKeySkipByteBlock },
        { "frame-count", kKeyFrameCount },
        { "max-bitrate", kKeyMaxBitRate },
        { "pcm-big-endian", kKeyPcmBigEndian },
        { "temporal-layer-count", kKeyTemporalLayerCount },
        { "temporal-layer-id", kKeyTemporalLayerId },
        { "thumbnail-width", kKeyThumbnailWidth },
        { "thumbnail-height", kKeyThumbnailHeight },
        { "track-id", kKeyTrackID },
        { "valid-samples", kKeyValidSamples },
<<<<<<< HEAD
        { "vendor.qti-ext-enc-nal-length-bs.num-bytes",  kKeyVendorFeatureNalLength },
=======
        { "dvb-component-tag", kKeyDvbComponentTag},
        { "dvb-audio-description", kKeyDvbAudioDescription},
>>>>>>> f8edb20e
    }
};

static std::vector<std::pair<const char *, uint32_t>> bufferMappings {
    {
        { "albumart", kKeyAlbumArt },
        { "audio-presentation-info", kKeyAudioPresentationInfo },
        { "pssh", kKeyPssh },
        { "crypto-iv", kKeyCryptoIV },
        { "crypto-key", kKeyCryptoKey },
        { "crypto-encrypted-sizes", kKeyEncryptedSizes },
        { "crypto-plain-sizes", kKeyPlainSizes },
        { "hdr10-plus-info" , kKeyHdr10PlusInfo },
        { "icc-profile", kKeyIccProfile },
        { "sei", kKeySEI },
        { "text-format-data", kKeyTextFormatData },
        { "thumbnail-csd-hevc", kKeyThumbnailHVCC },
        { "slow-motion-markers", kKeySlowMotionMarkers },
        { "thumbnail-csd-av1c", kKeyThumbnailAV1C },
    }
};

static std::vector<std::pair<const char *, uint32_t>> CSDMappings {
    {
        { "csd-0", kKeyOpaqueCSD0 },
        { "csd-1", kKeyOpaqueCSD1 },
        { "csd-2", kKeyOpaqueCSD2 },
    }
};

void convertMessageToMetaDataFromMappings(const sp<AMessage> &msg, sp<MetaData> &meta) {
    for (auto elem : stringMappings) {
        AString value;
        if (msg->findString(elem.first, &value)) {
            meta->setCString(elem.second, value.c_str());
        }
    }

    for (auto elem : floatMappings) {
        float value;
        if (msg->findFloat(elem.first, &value)) {
            meta->setFloat(elem.second, value);
        }
    }

    for (auto elem : int64Mappings) {
        int64_t value;
        if (msg->findInt64(elem.first, &value)) {
            meta->setInt64(elem.second, value);
        }
    }

    for (auto elem : int32Mappings) {
        int32_t value;
        if (msg->findInt32(elem.first, &value)) {
            meta->setInt32(elem.second, value);
        }
    }

    for (auto elem : bufferMappings) {
        sp<ABuffer> value;
        if (msg->findBuffer(elem.first, &value)) {
            meta->setData(elem.second,
                    MetaDataBase::Type::TYPE_NONE, value->data(), value->size());
        }
    }

    for (auto elem : CSDMappings) {
        sp<ABuffer> value;
        if (msg->findBuffer(elem.first, &value)) {
            meta->setData(elem.second,
                    MetaDataBase::Type::TYPE_NONE, value->data(), value->size());
        }
    }
}

void convertMetaDataToMessageFromMappings(const MetaDataBase *meta, sp<AMessage> format) {
    for (auto elem : stringMappings) {
        const char *value;
        if (meta->findCString(elem.second, &value)) {
            format->setString(elem.first, value, strlen(value));
        }
    }

    for (auto elem : floatMappings) {
        float value;
        if (meta->findFloat(elem.second, &value)) {
            format->setFloat(elem.first, value);
        }
    }

    for (auto elem : int64Mappings) {
        int64_t value;
        if (meta->findInt64(elem.second, &value)) {
            format->setInt64(elem.first, value);
        }
    }

    for (auto elem : int32Mappings) {
        int32_t value;
        if (meta->findInt32(elem.second, &value)) {
            format->setInt32(elem.first, value);
        }
    }

    for (auto elem : bufferMappings) {
        uint32_t type;
        const void* data;
        size_t size;
        if (meta->findData(elem.second, &type, &data, &size)) {
            sp<ABuffer> buf = ABuffer::CreateAsCopy(data, size);
            format->setBuffer(elem.first, buf);
        }
    }

    for (auto elem : CSDMappings) {
        uint32_t type;
        const void* data;
        size_t size;
        if (meta->findData(elem.second, &type, &data, &size)) {
            sp<ABuffer> buf = ABuffer::CreateAsCopy(data, size);
            buf->meta()->setInt32("csd", true);
            buf->meta()->setInt64("timeUs", 0);
            format->setBuffer(elem.first, buf);
        }
    }
}

status_t convertMetaDataToMessage(
        const sp<MetaData> &meta, sp<AMessage> *format) {
    return convertMetaDataToMessage(meta.get(), format);
}

status_t convertMetaDataToMessage(
        const MetaDataBase *meta, sp<AMessage> *format) {

    format->clear();

    if (meta == NULL) {
        ALOGE("convertMetaDataToMessage: NULL input");
        return BAD_VALUE;
    }

    const char *mime;
    if (!meta->findCString(kKeyMIMEType, &mime)) {
        return BAD_VALUE;
    }

    sp<AMessage> msg = new AMessage;
    msg->setString("mime", mime);

    convertMetaDataToMessageFromMappings(meta, msg);

    uint32_t type;
    const void *data;
    size_t size;
    if (meta->findData(kKeyCASessionID, &type, &data, &size)) {
        sp<ABuffer> buffer = new (std::nothrow) ABuffer(size);
        if (buffer.get() == NULL || buffer->base() == NULL) {
            return NO_MEMORY;
        }

        msg->setBuffer("ca-session-id", buffer);
        memcpy(buffer->data(), data, size);
    }

    if (meta->findData(kKeyCAPrivateData, &type, &data, &size)) {
        sp<ABuffer> buffer = new (std::nothrow) ABuffer(size);
        if (buffer.get() == NULL || buffer->base() == NULL) {
            return NO_MEMORY;
        }

        msg->setBuffer("ca-private-data", buffer);
        memcpy(buffer->data(), data, size);
    }

    int32_t systemId;
    if (meta->findInt32(kKeyCASystemID, &systemId)) {
        msg->setInt32("ca-system-id", systemId);
    }

    if (!strncasecmp("video/scrambled", mime, 15)
            || !strncasecmp("audio/scrambled", mime, 15)) {

        *format = msg;
        return OK;
    }

    int64_t durationUs;
    if (meta->findInt64(kKeyDuration, &durationUs)) {
        msg->setInt64("durationUs", durationUs);
    }

    int32_t avgBitRate = 0;
    if (meta->findInt32(kKeyBitRate, &avgBitRate) && avgBitRate > 0) {
        msg->setInt32("bitrate", avgBitRate);
    }

    int32_t maxBitRate;
    if (meta->findInt32(kKeyMaxBitRate, &maxBitRate)
            && maxBitRate > 0 && maxBitRate >= avgBitRate) {
        msg->setInt32("max-bitrate", maxBitRate);
    }

    int32_t isSync;
    if (meta->findInt32(kKeyIsSyncFrame, &isSync) && isSync != 0) {
        msg->setInt32("is-sync-frame", 1);
    }

    int32_t dvbComponentTag = 0;
    if (meta->findInt32(kKeyDvbComponentTag, &dvbComponentTag)) {
        msg->setInt32("dvb-component-tag", dvbComponentTag);
    }

    int32_t dvbAudioDescription = 0;
    if (meta->findInt32(kKeyDvbAudioDescription, &dvbAudioDescription)) {
        msg->setInt32("dvb-audio-description", dvbAudioDescription);
    }

    const char *lang;
    if (meta->findCString(kKeyMediaLanguage, &lang)) {
        msg->setString("language", lang);
    }

    if (!strncasecmp("video/", mime, 6) ||
            !strncasecmp("image/", mime, 6)) {
        int32_t width, height;
        if (!meta->findInt32(kKeyWidth, &width)
                || !meta->findInt32(kKeyHeight, &height)) {
            return BAD_VALUE;
        }

        msg->setInt32("width", width);
        msg->setInt32("height", height);

        int32_t displayWidth, displayHeight;
        if (meta->findInt32(kKeyDisplayWidth, &displayWidth)
                && meta->findInt32(kKeyDisplayHeight, &displayHeight)) {
            msg->setInt32("display-width", displayWidth);
            msg->setInt32("display-height", displayHeight);
        }

        int32_t sarWidth, sarHeight;
        if (meta->findInt32(kKeySARWidth, &sarWidth)
                && meta->findInt32(kKeySARHeight, &sarHeight)) {
            msg->setInt32("sar-width", sarWidth);
            msg->setInt32("sar-height", sarHeight);
        }

        if (!strncasecmp("image/", mime, 6)) {
            int32_t tileWidth, tileHeight, gridRows, gridCols;
            if (meta->findInt32(kKeyTileWidth, &tileWidth)
                    && meta->findInt32(kKeyTileHeight, &tileHeight)
                    && meta->findInt32(kKeyGridRows, &gridRows)
                    && meta->findInt32(kKeyGridCols, &gridCols)) {
                msg->setInt32("tile-width", tileWidth);
                msg->setInt32("tile-height", tileHeight);
                msg->setInt32("grid-rows", gridRows);
                msg->setInt32("grid-cols", gridCols);
            }
            int32_t isPrimary;
            if (meta->findInt32(kKeyTrackIsDefault, &isPrimary) && isPrimary) {
                msg->setInt32("is-default", 1);
            }
        }

        int32_t colorFormat;
        if (meta->findInt32(kKeyColorFormat, &colorFormat)) {
            msg->setInt32("color-format", colorFormat);
        }

        int32_t cropLeft, cropTop, cropRight, cropBottom;
        if (meta->findRect(kKeyCropRect,
                           &cropLeft,
                           &cropTop,
                           &cropRight,
                           &cropBottom)) {
            msg->setRect("crop", cropLeft, cropTop, cropRight, cropBottom);
        }

        int32_t rotationDegrees;
        if (meta->findInt32(kKeyRotation, &rotationDegrees)) {
            msg->setInt32("rotation-degrees", rotationDegrees);
        }

        uint32_t type;
        const void *data;
        size_t size;
        if (meta->findData(kKeyHdrStaticInfo, &type, &data, &size)
                && type == 'hdrS' && size == sizeof(HDRStaticInfo)) {
            ColorUtils::setHDRStaticInfoIntoFormat(*(HDRStaticInfo*)data, msg);
        }

        if (meta->findData(kKeyHdr10PlusInfo, &type, &data, &size)
                && size > 0) {
            sp<ABuffer> buffer = new (std::nothrow) ABuffer(size);
            if (buffer.get() == NULL || buffer->base() == NULL) {
                return NO_MEMORY;
            }
            memcpy(buffer->data(), data, size);
            msg->setBuffer("hdr10-plus-info", buffer);
        }

        convertMetaDataToMessageColorAspects(meta, msg);
    } else if (!strncasecmp("audio/", mime, 6)) {
        int32_t numChannels, sampleRate;
        if (!meta->findInt32(kKeyChannelCount, &numChannels)
                || !meta->findInt32(kKeySampleRate, &sampleRate)) {
            return BAD_VALUE;
        }

        msg->setInt32("channel-count", numChannels);
        msg->setInt32("sample-rate", sampleRate);

        int32_t bitsPerSample;
        if (meta->findInt32(kKeyBitsPerSample, &bitsPerSample)) {
            msg->setInt32("bits-per-sample", bitsPerSample);
        }

        int32_t channelMask;
        if (meta->findInt32(kKeyChannelMask, &channelMask)) {
            msg->setInt32("channel-mask", channelMask);
        }

        int32_t delay = 0;
        if (meta->findInt32(kKeyEncoderDelay, &delay)) {
            msg->setInt32("encoder-delay", delay);
        }
        int32_t padding = 0;
        if (meta->findInt32(kKeyEncoderPadding, &padding)) {
            msg->setInt32("encoder-padding", padding);
        }

        int32_t isADTS;
        if (meta->findInt32(kKeyIsADTS, &isADTS)) {
            msg->setInt32("is-adts", isADTS);
        }

        int32_t mpeghProfileLevelIndication;
        if (meta->findInt32(kKeyMpeghProfileLevelIndication, &mpeghProfileLevelIndication)) {
            msg->setInt32(AMEDIAFORMAT_KEY_MPEGH_PROFILE_LEVEL_INDICATION,
                    mpeghProfileLevelIndication);
        }
        int32_t mpeghReferenceChannelLayout;
        if (meta->findInt32(kKeyMpeghReferenceChannelLayout, &mpeghReferenceChannelLayout)) {
            msg->setInt32(AMEDIAFORMAT_KEY_MPEGH_REFERENCE_CHANNEL_LAYOUT,
                    mpeghReferenceChannelLayout);
        }
        if (meta->findData(kKeyMpeghCompatibleSets, &type, &data, &size)) {
            sp<ABuffer> buffer = new (std::nothrow) ABuffer(size);
            if (buffer.get() == NULL || buffer->base() == NULL) {
                return NO_MEMORY;
            }
            msg->setBuffer(AMEDIAFORMAT_KEY_MPEGH_COMPATIBLE_SETS, buffer);
            memcpy(buffer->data(), data, size);
        }

        int32_t aacProfile = -1;
        if (meta->findInt32(kKeyAACAOT, &aacProfile)) {
            msg->setInt32("aac-profile", aacProfile);
        }

        int32_t pcmEncoding;
        if (meta->findInt32(kKeyPcmEncoding, &pcmEncoding)) {
            msg->setInt32("pcm-encoding", pcmEncoding);
        }

        int32_t hapticChannelCount;
        if (meta->findInt32(kKeyHapticChannelCount, &hapticChannelCount)) {
            msg->setInt32("haptic-channel-count", hapticChannelCount);
        }
    }

    int32_t maxInputSize;
    if (meta->findInt32(kKeyMaxInputSize, &maxInputSize)) {
        msg->setInt32("max-input-size", maxInputSize);
    }

    int32_t maxWidth;
    if (meta->findInt32(kKeyMaxWidth, &maxWidth)) {
        msg->setInt32("max-width", maxWidth);
    }

    int32_t maxHeight;
    if (meta->findInt32(kKeyMaxHeight, &maxHeight)) {
        msg->setInt32("max-height", maxHeight);
    }

    int32_t rotationDegrees;
    if (meta->findInt32(kKeyRotation, &rotationDegrees)) {
        msg->setInt32("rotation-degrees", rotationDegrees);
    }

    int32_t fps;
    if (meta->findInt32(kKeyFrameRate, &fps) && fps > 0) {
        msg->setInt32("frame-rate", fps);
    }

    if (meta->findData(kKeyAVCC, &type, &data, &size)) {
        // Parse the AVCDecoderConfigurationRecord

        const uint8_t *ptr = (const uint8_t *)data;

        if (size < 7 || ptr[0] != 1) {  // configurationVersion == 1
            ALOGE("b/23680780");
            return BAD_VALUE;
        }

        parseAvcProfileLevelFromAvcc(ptr, size, msg);

        // There is decodable content out there that fails the following
        // assertion, let's be lenient for now...
        // CHECK((ptr[4] >> 2) == 0x3f);  // reserved

        // we can get lengthSize value from 1 + (ptr[4] & 3)

        // commented out check below as H264_QVGA_500_NO_AUDIO.3gp
        // violates it...
        // CHECK((ptr[5] >> 5) == 7);  // reserved

        size_t numSeqParameterSets = ptr[5] & 31;

        ptr += 6;
        size -= 6;

        sp<ABuffer> buffer = new (std::nothrow) ABuffer(1024);
        if (buffer.get() == NULL || buffer->base() == NULL) {
            return NO_MEMORY;
        }
        buffer->setRange(0, 0);

        for (size_t i = 0; i < numSeqParameterSets; ++i) {
            if (size < 2) {
                ALOGE("b/23680780");
                return BAD_VALUE;
            }
            size_t length = U16_AT(ptr);

            ptr += 2;
            size -= 2;

            if (size < length) {
                return BAD_VALUE;
            }
            status_t err = copyNALUToABuffer(&buffer, ptr, length);
            if (err != OK) {
                return err;
            }

            ptr += length;
            size -= length;
        }

        buffer->meta()->setInt32("csd", true);
        buffer->meta()->setInt64("timeUs", 0);

        msg->setBuffer("csd-0", buffer);

        buffer = new (std::nothrow) ABuffer(1024);
        if (buffer.get() == NULL || buffer->base() == NULL) {
            return NO_MEMORY;
        }
        buffer->setRange(0, 0);

        if (size < 1) {
            ALOGE("b/23680780");
            return BAD_VALUE;
        }
        size_t numPictureParameterSets = *ptr;
        ++ptr;
        --size;

        for (size_t i = 0; i < numPictureParameterSets; ++i) {
            if (size < 2) {
                ALOGE("b/23680780");
                return BAD_VALUE;
            }
            size_t length = U16_AT(ptr);

            ptr += 2;
            size -= 2;

            if (size < length) {
                return BAD_VALUE;
            }
            status_t err = copyNALUToABuffer(&buffer, ptr, length);
            if (err != OK) {
                return err;
            }

            ptr += length;
            size -= length;
        }

        buffer->meta()->setInt32("csd", true);
        buffer->meta()->setInt64("timeUs", 0);
        msg->setBuffer("csd-1", buffer);
    } else if (meta->findData(kKeyHVCC, &type, &data, &size)) {
        const uint8_t *ptr = (const uint8_t *)data;

        if (size < 23 || (ptr[0] != 1 && ptr[0] != 0)) {
            // configurationVersion == 1 or 0
            // 1 is what the standard dictates, but some old muxers may have used 0.
            ALOGE("b/23680780");
            return BAD_VALUE;
        }

        const size_t dataSize = size; // save for later
        ptr += 22;
        size -= 22;

        size_t numofArrays = (char)ptr[0];
        ptr += 1;
        size -= 1;
        size_t j = 0, i = 0;

        sp<ABuffer> buffer = new (std::nothrow) ABuffer(1024);
        if (buffer.get() == NULL || buffer->base() == NULL) {
            return NO_MEMORY;
        }
        buffer->setRange(0, 0);

        HevcParameterSets hvcc;

        for (i = 0; i < numofArrays; i++) {
            if (size < 3) {
                ALOGE("b/23680780");
                return BAD_VALUE;
            }
            ptr += 1;
            size -= 1;

            //Num of nals
            size_t numofNals = U16_AT(ptr);

            ptr += 2;
            size -= 2;

            for (j = 0; j < numofNals; j++) {
                if (size < 2) {
                    ALOGE("b/23680780");
                    return BAD_VALUE;
                }
                size_t length = U16_AT(ptr);

                ptr += 2;
                size -= 2;

                if (size < length) {
                    return BAD_VALUE;
                }
                status_t err = copyNALUToABuffer(&buffer, ptr, length);
                if (err != OK) {
                    return err;
                }
                (void)hvcc.addNalUnit(ptr, length);

                ptr += length;
                size -= length;
            }
        }
        buffer->meta()->setInt32("csd", true);
        buffer->meta()->setInt64("timeUs", 0);
        msg->setBuffer("csd-0", buffer);

        // if we saw VUI color information we know whether this is HDR because VUI trumps other
        // format parameters for HEVC.
        HevcParameterSets::Info info = hvcc.getInfo();
        if (info & hvcc.kInfoHasColorDescription) {
            msg->setInt32("android._is-hdr", (info & hvcc.kInfoIsHdr) != 0);
        }

        uint32_t isoPrimaries, isoTransfer, isoMatrix, isoRange;
        if (hvcc.findParam32(kColourPrimaries, &isoPrimaries)
                && hvcc.findParam32(kTransferCharacteristics, &isoTransfer)
                && hvcc.findParam32(kMatrixCoeffs, &isoMatrix)
                && hvcc.findParam32(kVideoFullRangeFlag, &isoRange)) {
            ALOGV("found iso color aspects : primaris=%d, transfer=%d, matrix=%d, range=%d",
                    isoPrimaries, isoTransfer, isoMatrix, isoRange);

            ColorAspects aspects;
            ColorUtils::convertIsoColorAspectsToCodecAspects(
                    isoPrimaries, isoTransfer, isoMatrix, isoRange, aspects);

            if (aspects.mPrimaries == ColorAspects::PrimariesUnspecified) {
                int32_t primaries;
                if (meta->findInt32(kKeyColorPrimaries, &primaries)) {
                    ALOGV("unspecified primaries found, replaced to %d", primaries);
                    aspects.mPrimaries = static_cast<ColorAspects::Primaries>(primaries);
                }
            }
            if (aspects.mTransfer == ColorAspects::TransferUnspecified) {
                int32_t transferFunction;
                if (meta->findInt32(kKeyTransferFunction, &transferFunction)) {
                    ALOGV("unspecified transfer found, replaced to %d", transferFunction);
                    aspects.mTransfer = static_cast<ColorAspects::Transfer>(transferFunction);
                }
            }
            if (aspects.mMatrixCoeffs == ColorAspects::MatrixUnspecified) {
                int32_t colorMatrix;
                if (meta->findInt32(kKeyColorMatrix, &colorMatrix)) {
                    ALOGV("unspecified matrix found, replaced to %d", colorMatrix);
                    aspects.mMatrixCoeffs = static_cast<ColorAspects::MatrixCoeffs>(colorMatrix);
                }
            }
            if (aspects.mRange == ColorAspects::RangeUnspecified) {
                int32_t range;
                if (meta->findInt32(kKeyColorRange, &range)) {
                    ALOGV("unspecified range found, replaced to %d", range);
                    aspects.mRange = static_cast<ColorAspects::Range>(range);
                }
            }

            int32_t standard, transfer, range;
            if (ColorUtils::convertCodecColorAspectsToPlatformAspects(
                    aspects, &range, &standard, &transfer) == OK) {
                msg->setInt32("color-standard", standard);
                msg->setInt32("color-transfer", transfer);
                msg->setInt32("color-range", range);
            }
        }

        parseHevcProfileLevelFromHvcc((const uint8_t *)data, dataSize, msg);
    } else if (meta->findData(kKeyAV1C, &type, &data, &size)) {
        sp<ABuffer> buffer = new (std::nothrow) ABuffer(size);
        if (buffer.get() == NULL || buffer->base() == NULL) {
            return NO_MEMORY;
        }
        memcpy(buffer->data(), data, size);

        buffer->meta()->setInt32("csd", true);
        buffer->meta()->setInt64("timeUs", 0);
        msg->setBuffer("csd-0", buffer);
        parseAV1ProfileLevelFromCsd(buffer, msg);
    } else if (meta->findData(kKeyESDS, &type, &data, &size)) {
        ESDS esds((const char *)data, size);
        if (esds.InitCheck() != (status_t)OK) {
            return BAD_VALUE;
        }

        const void *codec_specific_data;
        size_t codec_specific_data_size;
        esds.getCodecSpecificInfo(
                &codec_specific_data, &codec_specific_data_size);

        sp<ABuffer> buffer = new (std::nothrow) ABuffer(codec_specific_data_size);
        if (buffer.get() == NULL || buffer->base() == NULL) {
            return NO_MEMORY;
        }

        memcpy(buffer->data(), codec_specific_data,
               codec_specific_data_size);

        buffer->meta()->setInt32("csd", true);
        buffer->meta()->setInt64("timeUs", 0);
        msg->setBuffer("csd-0", buffer);

        if (!strcasecmp(mime, MEDIA_MIMETYPE_VIDEO_MPEG4)) {
            parseMpeg4ProfileLevelFromCsd(buffer, msg);
        } else if (!strcasecmp(mime, MEDIA_MIMETYPE_VIDEO_MPEG2)) {
            parseMpeg2ProfileLevelFromEsds(esds, msg);
            if (meta->findData(kKeyStreamHeader, &type, &data, &size)) {
                parseMpeg2ProfileLevelFromHeader((uint8_t*)data, size, msg);
            }
        } else if (!strcasecmp(mime, MEDIA_MIMETYPE_AUDIO_AAC)) {
            parseAacProfileFromCsd(buffer, msg);
        }

        uint32_t maxBitrate, avgBitrate;
        if (esds.getBitRate(&maxBitrate, &avgBitrate) == OK) {
            if (!meta->hasData(kKeyBitRate)
                    && avgBitrate > 0 && avgBitrate <= INT32_MAX) {
                msg->setInt32("bitrate", (int32_t)avgBitrate);
            } else {
                (void)msg->findInt32("bitrate", (int32_t*)&avgBitrate);
            }
            if (!meta->hasData(kKeyMaxBitRate)
                    && maxBitrate > 0 && maxBitrate <= INT32_MAX && maxBitrate >= avgBitrate) {
                msg->setInt32("max-bitrate", (int32_t)maxBitrate);
            }
        }
    } else if (meta->findData(kKeyD263, &type, &data, &size)) {
        const uint8_t *ptr = (const uint8_t *)data;
        parseH263ProfileLevelFromD263(ptr, size, msg);
    } else if (meta->findData(kKeyOpusHeader, &type, &data, &size)) {
        sp<ABuffer> buffer = new (std::nothrow) ABuffer(size);
        if (buffer.get() == NULL || buffer->base() == NULL) {
            return NO_MEMORY;
        }
        memcpy(buffer->data(), data, size);

        buffer->meta()->setInt32("csd", true);
        buffer->meta()->setInt64("timeUs", 0);
        msg->setBuffer("csd-0", buffer);

        if (!meta->findData(kKeyOpusCodecDelay, &type, &data, &size)) {
            return -EINVAL;
        }

        buffer = new (std::nothrow) ABuffer(size);
        if (buffer.get() == NULL || buffer->base() == NULL) {
            return NO_MEMORY;
        }
        memcpy(buffer->data(), data, size);

        buffer->meta()->setInt32("csd", true);
        buffer->meta()->setInt64("timeUs", 0);
        msg->setBuffer("csd-1", buffer);

        if (!meta->findData(kKeyOpusSeekPreRoll, &type, &data, &size)) {
            return -EINVAL;
        }

        buffer = new (std::nothrow) ABuffer(size);
        if (buffer.get() == NULL || buffer->base() == NULL) {
            return NO_MEMORY;
        }
        memcpy(buffer->data(), data, size);

        buffer->meta()->setInt32("csd", true);
        buffer->meta()->setInt64("timeUs", 0);
        msg->setBuffer("csd-2", buffer);
    } else if (meta->findData(kKeyVp9CodecPrivate, &type, &data, &size)) {
        sp<ABuffer> buffer = new (std::nothrow) ABuffer(size);
        if (buffer.get() == NULL || buffer->base() == NULL) {
            return NO_MEMORY;
        }
        memcpy(buffer->data(), data, size);

        buffer->meta()->setInt32("csd", true);
        buffer->meta()->setInt64("timeUs", 0);
        msg->setBuffer("csd-0", buffer);

        parseVp9ProfileLevelFromCsd(buffer, msg);
    } else if (meta->findData(kKeyAlacMagicCookie, &type, &data, &size)) {
        ALOGV("convertMetaDataToMessage found kKeyAlacMagicCookie of size %zu\n", size);
        sp<ABuffer> buffer = new (std::nothrow) ABuffer(size);
        if (buffer.get() == NULL || buffer->base() == NULL) {
            return NO_MEMORY;
        }
        memcpy(buffer->data(), data, size);

        buffer->meta()->setInt32("csd", true);
        buffer->meta()->setInt64("timeUs", 0);
        msg->setBuffer("csd-0", buffer);
    }

#ifndef __NO_AVEXTENSIONS__
    AVUtils::get()->convertMetaDataToMessage(meta, &msg);
#endif
    if (meta->findData(kKeyDVCC, &type, &data, &size)
            || meta->findData(kKeyDVVC, &type, &data, &size)
            || meta->findData(kKeyDVWC, &type, &data, &size)) {
        const uint8_t *ptr = (const uint8_t *)data;
        ALOGV("DV: calling parseDolbyVisionProfileLevelFromDvcc with data size %zu", size);
        parseDolbyVisionProfileLevelFromDvcc(ptr, size, msg);
        sp<ABuffer> buffer = new (std::nothrow) ABuffer(size);
        if (buffer.get() == nullptr || buffer->base() == nullptr) {
            return NO_MEMORY;
        }
        memcpy(buffer->data(), data, size);

        buffer->meta()->setInt32("csd", true);
        buffer->meta()->setInt64("timeUs", 0);
        msg->setBuffer("csd-2", buffer);
    }

    *format = msg;

    return OK;
}

const uint8_t *findNextNalStartCode(const uint8_t *data, size_t length) {
    uint8_t *res = NULL;
    if (length > 4) {
        // minus 1 as to not match NAL start code at end
        res = (uint8_t *)memmem(data, length - 1, "\x00\x00\x00\x01", 4);
    }
    return res != NULL && res < data + length - 4 ? res : &data[length];
}

static size_t reassembleAVCC(const sp<ABuffer> &csd0, const sp<ABuffer> &csd1, char *avcc) {
    avcc[0] = 1;        // version
    avcc[1] = 0x64;     // profile (default to high)
    avcc[2] = 0;        // constraints (default to none)
    avcc[3] = 0xd;      // level (default to 1.3)
    avcc[4] = 0xff;     // reserved+size

    size_t i = 0;
    int numparams = 0;
    int lastparamoffset = 0;
    int avccidx = 6;
    do {
        i = findNextNalStartCode(csd0->data() + i, csd0->size() - i) - csd0->data();
        ALOGV("block at %zu, last was %d", i, lastparamoffset);
        if (lastparamoffset > 0) {
            const uint8_t *lastparam = csd0->data() + lastparamoffset;
            int size = i - lastparamoffset;
            if (size > 3) {
                if (numparams && memcmp(avcc + 1, lastparam + 1, 3)) {
                    ALOGW("Inconsisted profile/level found in SPS: %x,%x,%x vs %x,%x,%x",
                            avcc[1], avcc[2], avcc[3], lastparam[1], lastparam[2], lastparam[3]);
                } else if (!numparams) {
                    // fill in profile, constraints and level
                    memcpy(avcc + 1, lastparam + 1, 3);
                }
            }
            avcc[avccidx++] = size >> 8;
            avcc[avccidx++] = size & 0xff;
            memcpy(avcc+avccidx, lastparam, size);
            avccidx += size;
            numparams++;
        }
        i += 4;
        lastparamoffset = i;
    } while(i < csd0->size());
    ALOGV("csd0 contains %d params", numparams);

    avcc[5] = 0xe0 | numparams;
    //and now csd-1
    i = 0;
    numparams = 0;
    lastparamoffset = 0;
    int numpicparamsoffset = avccidx;
    avccidx++;
    do {
        i = findNextNalStartCode(csd1->data() + i, csd1->size() - i) - csd1->data();
        ALOGV("block at %zu, last was %d", i, lastparamoffset);
        if (lastparamoffset > 0) {
            int size = i - lastparamoffset;
            avcc[avccidx++] = size >> 8;
            avcc[avccidx++] = size & 0xff;
            memcpy(avcc+avccidx, csd1->data() + lastparamoffset, size);
            avccidx += size;
            numparams++;
        }
        i += 4;
        lastparamoffset = i;
    } while(i < csd1->size());
    avcc[numpicparamsoffset] = numparams;
    return avccidx;
}

static void reassembleESDS(const sp<ABuffer> &csd0, char *esds) {
    int csd0size = csd0->size();
    esds[0] = 3; // kTag_ESDescriptor;
    int esdescriptorsize = 26 + csd0size;
    CHECK(esdescriptorsize < 268435456); // 7 bits per byte, so max is 2^28-1
    esds[1] = 0x80 | (esdescriptorsize >> 21);
    esds[2] = 0x80 | ((esdescriptorsize >> 14) & 0x7f);
    esds[3] = 0x80 | ((esdescriptorsize >> 7) & 0x7f);
    esds[4] = (esdescriptorsize & 0x7f);
    esds[5] = esds[6] = 0; // es id
    esds[7] = 0; // flags
    esds[8] = 4; // kTag_DecoderConfigDescriptor
    int configdescriptorsize = 18 + csd0size;
    esds[9] = 0x80 | (configdescriptorsize >> 21);
    esds[10] = 0x80 | ((configdescriptorsize >> 14) & 0x7f);
    esds[11] = 0x80 | ((configdescriptorsize >> 7) & 0x7f);
    esds[12] = (configdescriptorsize & 0x7f);
    esds[13] = 0x40; // objectTypeIndication
    // bytes 14-25 are examples from a real file. they are unused/overwritten by muxers.
    esds[14] = 0x15; // streamType(5), upStream(0),
    esds[15] = 0x00; // 15-17: bufferSizeDB (6KB)
    esds[16] = 0x18;
    esds[17] = 0x00;
    esds[18] = 0x00; // 18-21: maxBitrate (64kbps)
    esds[19] = 0x00;
    esds[20] = 0xfa;
    esds[21] = 0x00;
    esds[22] = 0x00; // 22-25: avgBitrate (64kbps)
    esds[23] = 0x00;
    esds[24] = 0xfa;
    esds[25] = 0x00;
    esds[26] = 5; // kTag_DecoderSpecificInfo;
    esds[27] = 0x80 | (csd0size >> 21);
    esds[28] = 0x80 | ((csd0size >> 14) & 0x7f);
    esds[29] = 0x80 | ((csd0size >> 7) & 0x7f);
    esds[30] = (csd0size & 0x7f);
    memcpy((void*)&esds[31], csd0->data(), csd0size);
    // data following this is ignored, so don't bother appending it
}

static size_t reassembleHVCC(const sp<ABuffer> &csd0, uint8_t *hvcc, size_t hvccSize, size_t nalSizeLength) {
    HevcParameterSets paramSets;
    uint8_t* data = csd0->data();
    if (csd0->size() < 4) {
        ALOGE("csd0 too small");
        return 0;
    }
    if (memcmp(data, "\x00\x00\x00\x01", 4) != 0) {
        ALOGE("csd0 doesn't start with a start code");
        return 0;
    }
    size_t prevNalOffset = 4;
    status_t err = OK;
    for (size_t i = 1; i < csd0->size() - 4; ++i) {
        if (memcmp(&data[i], "\x00\x00\x00\x01", 4) != 0) {
            continue;
        }
        err = paramSets.addNalUnit(&data[prevNalOffset], i - prevNalOffset);
        if (err != OK) {
            return 0;
        }
        prevNalOffset = i + 4;
    }
    err = paramSets.addNalUnit(&data[prevNalOffset], csd0->size() - prevNalOffset);
    if (err != OK) {
        return 0;
    }
    size_t size = hvccSize;
    err = paramSets.makeHvcc(hvcc, &size, nalSizeLength);
    if (err != OK) {
        return 0;
    }
    return size;
}

#if 0
static void convertMessageToMetaDataInt32(
        const sp<AMessage> &msg, sp<MetaData> &meta, uint32_t key, const char *name) {
    int32_t value;
    if (msg->findInt32(name, &value)) {
        meta->setInt32(key, value);
    }
}
#endif

static void convertMessageToMetaDataColorAspects(const sp<AMessage> &msg, sp<MetaData> &meta) {
    // 0 values are unspecified
    int32_t range = 0, standard = 0, transfer = 0;
    (void)msg->findInt32("color-range", &range);
    (void)msg->findInt32("color-standard", &standard);
    (void)msg->findInt32("color-transfer", &transfer);

    ColorAspects colorAspects;
    memset(&colorAspects, 0, sizeof(colorAspects));
    if (CodecBase::convertPlatformColorAspectsToCodecAspects(
            range, standard, transfer, colorAspects) != OK) {
        return;
    }

    // save specified values to meta
    if (colorAspects.mRange != 0) {
        meta->setInt32(kKeyColorRange, colorAspects.mRange);
    }
    if (colorAspects.mPrimaries != 0) {
        meta->setInt32(kKeyColorPrimaries, colorAspects.mPrimaries);
    }
    if (colorAspects.mTransfer != 0) {
        meta->setInt32(kKeyTransferFunction, colorAspects.mTransfer);
    }
    if (colorAspects.mMatrixCoeffs != 0) {
        meta->setInt32(kKeyColorMatrix, colorAspects.mMatrixCoeffs);
    }
}
/* Converts key and value pairs in AMessage format to MetaData format.
 * Also checks for the presence of required keys.
 */
status_t convertMessageToMetaData(const sp<AMessage> &msg, sp<MetaData> &meta) {
    AString mime;
    if (msg->findString("mime", &mime)) {
        meta->setCString(kKeyMIMEType, mime.c_str());
    } else {
        ALOGV("did not find mime type");
        return BAD_VALUE;
    }

    convertMessageToMetaDataFromMappings(msg, meta);

    int32_t systemId;
    if (msg->findInt32("ca-system-id", &systemId)) {
        meta->setInt32(kKeyCASystemID, systemId);

        sp<ABuffer> caSessionId, caPvtData;
        if (msg->findBuffer("ca-session-id", &caSessionId)) {
            meta->setData(kKeyCASessionID, 0, caSessionId->data(), caSessionId->size());
        }
        if (msg->findBuffer("ca-private-data", &caPvtData)) {
            meta->setData(kKeyCAPrivateData, 0, caPvtData->data(), caPvtData->size());
        }
    }

    int64_t durationUs;
    if (msg->findInt64("durationUs", &durationUs)) {
        meta->setInt64(kKeyDuration, durationUs);
    }

    int32_t isSync;
    if (msg->findInt32("is-sync-frame", &isSync) && isSync != 0) {
        meta->setInt32(kKeyIsSyncFrame, 1);
    }

    // Mode for media transcoding.
    int32_t isBackgroundMode;
    if (msg->findInt32("android._background-mode", &isBackgroundMode) && isBackgroundMode != 0) {
        meta->setInt32(isBackgroundMode, 1);
    }

    int32_t avgBitrate = 0;
    int32_t maxBitrate;
    if (msg->findInt32("bitrate", &avgBitrate) && avgBitrate > 0) {
        meta->setInt32(kKeyBitRate, avgBitrate);
    }
    if (msg->findInt32("max-bitrate", &maxBitrate) && maxBitrate > 0 && maxBitrate >= avgBitrate) {
        meta->setInt32(kKeyMaxBitRate, maxBitrate);
    }

    int32_t dvbComponentTag = 0;
    if (msg->findInt32("dvb-component-tag", &dvbComponentTag) && dvbComponentTag > 0) {
        meta->setInt32(kKeyDvbComponentTag, dvbComponentTag);
    }

    int32_t dvbAudioDescription = 0;
    if (msg->findInt32("dvb-audio-description", &dvbAudioDescription)) {
        meta->setInt32(kKeyDvbAudioDescription, dvbAudioDescription);
    }

    AString lang;
    if (msg->findString("language", &lang)) {
        meta->setCString(kKeyMediaLanguage, lang.c_str());
    }

    if (mime.startsWith("video/") || mime.startsWith("image/")) {
        int32_t width;
        int32_t height;
        if (!msg->findInt32("width", &width) || !msg->findInt32("height", &height)) {
            ALOGV("did not find width and/or height");
            return BAD_VALUE;
        }
        if (width <= 0 || height <= 0) {
            ALOGE("Invalid value of width: %d and/or height: %d", width, height);
            return BAD_VALUE;
        }
        meta->setInt32(kKeyWidth, width);
        meta->setInt32(kKeyHeight, height);

        int32_t sarWidth = -1, sarHeight = -1;
        bool foundWidth, foundHeight;
        foundWidth = msg->findInt32("sar-width", &sarWidth);
        foundHeight = msg->findInt32("sar-height", &sarHeight);
        if (foundWidth || foundHeight) {
            if (sarWidth <= 0 || sarHeight <= 0) {
                ALOGE("Invalid value of sarWidth: %d and/or sarHeight: %d", sarWidth, sarHeight);
                return BAD_VALUE;
            }
            meta->setInt32(kKeySARWidth, sarWidth);
            meta->setInt32(kKeySARHeight, sarHeight);
        }

        int32_t displayWidth = -1, displayHeight = -1;
        foundWidth = msg->findInt32("display-width", &displayWidth);
        foundHeight = msg->findInt32("display-height", &displayHeight);
        if (foundWidth || foundHeight) {
            if (displayWidth <= 0 || displayHeight <= 0) {
                ALOGE("Invalid value of displayWidth: %d and/or displayHeight: %d",
                        displayWidth, displayHeight);
                return BAD_VALUE;
            }
            meta->setInt32(kKeyDisplayWidth, displayWidth);
            meta->setInt32(kKeyDisplayHeight, displayHeight);
        }

        if (mime.startsWith("image/")){
            int32_t isPrimary;
            if (msg->findInt32("is-default", &isPrimary) && isPrimary) {
                meta->setInt32(kKeyTrackIsDefault, 1);
            }
            int32_t tileWidth = -1, tileHeight = -1;
            foundWidth = msg->findInt32("tile-width", &tileWidth);
            foundHeight = msg->findInt32("tile-height", &tileHeight);
            if (foundWidth || foundHeight) {
                if (tileWidth <= 0 || tileHeight <= 0) {
                    ALOGE("Invalid value of tileWidth: %d and/or tileHeight: %d",
                            tileWidth, tileHeight);
                    return BAD_VALUE;
                }
                meta->setInt32(kKeyTileWidth, tileWidth);
                meta->setInt32(kKeyTileHeight, tileHeight);
            }
            int32_t gridRows = -1, gridCols = -1;
            bool foundRows, foundCols;
            foundRows = msg->findInt32("grid-rows", &gridRows);
            foundCols = msg->findInt32("grid-cols", &gridCols);
            if (foundRows || foundCols) {
                if (gridRows <= 0 || gridCols <= 0) {
                    ALOGE("Invalid value of gridRows: %d and/or gridCols: %d",
                            gridRows, gridCols);
                    return BAD_VALUE;
                }
                meta->setInt32(kKeyGridRows, gridRows);
                meta->setInt32(kKeyGridCols, gridCols);
            }
        }

        int32_t colorFormat;
        if (msg->findInt32("color-format", &colorFormat)) {
            meta->setInt32(kKeyColorFormat, colorFormat);
        }

        int32_t cropLeft, cropTop, cropRight, cropBottom;
        if (msg->findRect("crop",
                          &cropLeft,
                          &cropTop,
                          &cropRight,
                          &cropBottom)) {
            if (cropLeft < 0 || cropLeft > cropRight || cropRight >= width) {
                ALOGE("Invalid value of cropLeft: %d and/or cropRight: %d", cropLeft, cropRight);
                return BAD_VALUE;
            }
            if (cropTop < 0 || cropTop > cropBottom || cropBottom >= height) {
                ALOGE("Invalid value of cropTop: %d and/or cropBottom: %d", cropTop, cropBottom);
                return BAD_VALUE;
            }
            meta->setRect(kKeyCropRect, cropLeft, cropTop, cropRight, cropBottom);
        }

        int32_t rotationDegrees;
        if (msg->findInt32("rotation-degrees", &rotationDegrees)) {
            meta->setInt32(kKeyRotation, rotationDegrees);
        }

        if (msg->contains("hdr-static-info")) {
            HDRStaticInfo info;
            if (ColorUtils::getHDRStaticInfoFromFormat(msg, &info)) {
                meta->setData(kKeyHdrStaticInfo, 'hdrS', &info, sizeof(info));
            }
        }

        sp<ABuffer> hdr10PlusInfo;
        if (msg->findBuffer("hdr10-plus-info", &hdr10PlusInfo)) {
            meta->setData(kKeyHdr10PlusInfo, 0,
                    hdr10PlusInfo->data(), hdr10PlusInfo->size());
        }

        convertMessageToMetaDataColorAspects(msg, meta);

        AString tsSchema;
        if (msg->findString("ts-schema", &tsSchema)) {
            unsigned int numLayers = 0;
            unsigned int numBLayers = 0;
            char placeholder;
            int tags = sscanf(tsSchema.c_str(), "android.generic.%u%c%u%c",
                    &numLayers, &placeholder, &numBLayers, &placeholder);
            if ((tags == 1 || (tags == 3 && placeholder == '+'))
                    && numLayers > 0 && numLayers < UINT32_MAX - numBLayers
                    && numLayers + numBLayers <= INT32_MAX) {
                meta->setInt32(kKeyTemporalLayerCount, numLayers + numBLayers);
            }
        }
    } else if (mime.startsWith("audio/")) {
        int32_t numChannels, sampleRate;
        if (!msg->findInt32("channel-count", &numChannels) ||
                !msg->findInt32("sample-rate", &sampleRate)) {
            ALOGV("did not find channel-count and/or sample-rate");
            return BAD_VALUE;
        }
        // channel count can be zero in some cases like mpeg h
        if (sampleRate <= 0 || numChannels < 0) {
            ALOGE("Invalid value of channel-count: %d and/or sample-rate: %d",
                   numChannels, sampleRate);
            return BAD_VALUE;
        }
        meta->setInt32(kKeyChannelCount, numChannels);
        meta->setInt32(kKeySampleRate, sampleRate);
        int32_t bitsPerSample;
        // TODO:(b/204430952) add appropriate bound check for bitsPerSample
        if (msg->findInt32("bits-per-sample", &bitsPerSample)) {
            meta->setInt32(kKeyBitsPerSample, bitsPerSample);
        }
        int32_t channelMask;
        if (msg->findInt32("channel-mask", &channelMask)) {
            meta->setInt32(kKeyChannelMask, channelMask);
        }
        int32_t delay = 0;
        if (msg->findInt32("encoder-delay", &delay)) {
            meta->setInt32(kKeyEncoderDelay, delay);
        }
        int32_t padding = 0;
        if (msg->findInt32("encoder-padding", &padding)) {
            meta->setInt32(kKeyEncoderPadding, padding);
        }

        int32_t isADTS;
        if (msg->findInt32("is-adts", &isADTS)) {
            meta->setInt32(kKeyIsADTS, isADTS);
        }

        int32_t mpeghProfileLevelIndication = -1;
        if (msg->findInt32(AMEDIAFORMAT_KEY_MPEGH_PROFILE_LEVEL_INDICATION,
                &mpeghProfileLevelIndication)) {
            meta->setInt32(kKeyMpeghProfileLevelIndication, mpeghProfileLevelIndication);
        }
        int32_t mpeghReferenceChannelLayout = -1;
        if (msg->findInt32(AMEDIAFORMAT_KEY_MPEGH_REFERENCE_CHANNEL_LAYOUT,
                &mpeghReferenceChannelLayout)) {
            meta->setInt32(kKeyMpeghReferenceChannelLayout, mpeghReferenceChannelLayout);
        }
        sp<ABuffer> mpeghCompatibleSets;
        if (msg->findBuffer(AMEDIAFORMAT_KEY_MPEGH_COMPATIBLE_SETS,
                &mpeghCompatibleSets)) {
            meta->setData(kKeyMpeghCompatibleSets, kTypeHCOS,
                    mpeghCompatibleSets->data(), mpeghCompatibleSets->size());
        }

        int32_t aacProfile = -1;
        if (msg->findInt32("aac-profile", &aacProfile)) {
            meta->setInt32(kKeyAACAOT, aacProfile);
        }

        int32_t pcmEncoding;
        if (msg->findInt32("pcm-encoding", &pcmEncoding)) {
            meta->setInt32(kKeyPcmEncoding, pcmEncoding);
        }

        int32_t hapticChannelCount;
        if (msg->findInt32("haptic-channel-count", &hapticChannelCount)) {
            meta->setInt32(kKeyHapticChannelCount, hapticChannelCount);
        }
    }

    int32_t maxInputSize;
    if (msg->findInt32("max-input-size", &maxInputSize)) {
        meta->setInt32(kKeyMaxInputSize, maxInputSize);
    }

    int32_t maxWidth;
    if (msg->findInt32("max-width", &maxWidth)) {
        meta->setInt32(kKeyMaxWidth, maxWidth);
    }

    int32_t maxHeight;
    if (msg->findInt32("max-height", &maxHeight)) {
        meta->setInt32(kKeyMaxHeight, maxHeight);
    }

    int32_t fps;
    float fpsFloat;
    if (msg->findInt32("frame-rate", &fps) && fps > 0) {
        meta->setInt32(kKeyFrameRate, fps);
    } else if (msg->findFloat("frame-rate", &fpsFloat)
            && fpsFloat >= 1 && fpsFloat <= (float)INT32_MAX) {
        // truncate values to distinguish between e.g. 24 vs 23.976 fps
        meta->setInt32(kKeyFrameRate, (int32_t)fpsFloat);
    }

    // reassemble the csd data into its original form
    int32_t nalLengthBitstream = 0;
    if (! msg->findInt32("feature-nal-length-bitstream", &nalLengthBitstream)) {
        msg->findInt32("vendor.qti-ext-enc-nal-length-bs.num-bytes", &nalLengthBitstream);
    }
    sp<ABuffer> csd0, csd1, csd2;
    if (msg->findBuffer("csd-0", &csd0)) {
        uint8_t* data = csd0->data();
        if (csd0->size() < 4) {
            ALOGE("csd0 too small");
            nalLengthBitstream = 0;
        }
        if (nalLengthBitstream && !memcmp(data, "\x00\x00\x00\x01", 4)) {
            nalLengthBitstream = 0;
        }
    }
    if (msg->findBuffer("csd-0", &csd0) && !nalLengthBitstream) {
        int csd0size = csd0->size();
        if (mime == MEDIA_MIMETYPE_VIDEO_AVC) {
            sp<ABuffer> csd1;
            if (msg->findBuffer("csd-1", &csd1)) {
                std::vector<char> avcc(csd0size + csd1->size() + 1024);
                size_t outsize = reassembleAVCC(csd0, csd1, avcc.data());
                meta->setData(kKeyAVCC, kTypeAVCC, avcc.data(), outsize);
            }
        } else if (mime == MEDIA_MIMETYPE_AUDIO_AAC ||
                mime == MEDIA_MIMETYPE_VIDEO_MPEG4 ||
                mime == MEDIA_MIMETYPE_AUDIO_WMA ||
                mime == MEDIA_MIMETYPE_AUDIO_MS_ADPCM ||
                mime == MEDIA_MIMETYPE_AUDIO_DVI_IMA_ADPCM) {
            std::vector<char> esds(csd0size + 31);
            // The written ESDS is actually for an audio stream, but it's enough
            // for transporting the CSD to muxers.
            reassembleESDS(csd0, esds.data());
            meta->setData(kKeyESDS, kTypeESDS, esds.data(), esds.size());
        } else if (mime == MEDIA_MIMETYPE_VIDEO_HEVC ||
                   mime == MEDIA_MIMETYPE_IMAGE_ANDROID_HEIC) {
            std::vector<uint8_t> hvcc(csd0size + 1024);
            size_t outsize = reassembleHVCC(csd0, hvcc.data(), hvcc.size(), 4);
            meta->setData(kKeyHVCC, kTypeHVCC, hvcc.data(), outsize);
        } else if (mime == MEDIA_MIMETYPE_VIDEO_AV1 ||
                   mime == MEDIA_MIMETYPE_IMAGE_AVIF) {
            meta->setData(kKeyAV1C, 0, csd0->data(), csd0->size());
        } else if (mime == MEDIA_MIMETYPE_VIDEO_DOLBY_VISION) {
            int32_t profile = -1;
            uint8_t blCompatibilityId = -1;
            int32_t level = 0;
            uint8_t profileVal = -1;
            uint8_t profileVal1 = -1;
            uint8_t profileVal2 = -1;
            constexpr size_t dvccSize = 24;

            const ALookup<uint8_t, int32_t> &profiles =
                getDolbyVisionProfileTable();
            const ALookup<uint8_t, int32_t> &levels =
                getDolbyVisionLevelsTable();

            if (!msg->findBuffer("csd-2", &csd2)) {
                // MP4 extractors are expected to generate csd buffer
                // some encoders might not be generating it, in which
                // case we populate the track metadata dv (cc|vc|wc)
                // from the 'profile' and 'level' info.
                // This is done according to Dolby Vision ISOBMFF spec

                if (!msg->findInt32("profile", &profile)) {
                    ALOGE("Dolby Vision profile not found");
                    return BAD_VALUE;
                }
                msg->findInt32("level", &level);

                if (profile == DolbyVisionProfileDvheSt) {
                    if (!profiles.rlookup(DolbyVisionProfileDvheSt, &profileVal)) { // dvhe.08
                        ALOGE("Dolby Vision profile lookup error");
                        return BAD_VALUE;
                    }
                    blCompatibilityId = 4;
                } else if (profile == DolbyVisionProfileDvavSe) {
                    if (!profiles.rlookup(DolbyVisionProfileDvavSe, &profileVal)) { // dvav.09
                        ALOGE("Dolby Vision profile lookup error");
                        return BAD_VALUE;
                    }
                    blCompatibilityId = 2;
                } else {
                    ALOGE("Dolby Vision profile look up error");
                    return BAD_VALUE;
                }

                profile = (int32_t) profileVal;

                uint8_t level_val = 0;
                if (!levels.map(level, &level_val)) {
                    ALOGE("Dolby Vision level lookup error");
                    return BAD_VALUE;
                }

                std::vector<uint8_t> dvcc(dvccSize);

                dvcc[0] = 1; // major version
                dvcc[1] = 0; // minor version
                dvcc[2] = (uint8_t)((profile & 0x7f) << 1); // dolby vision profile
                dvcc[2] = (uint8_t)((dvcc[2] | (uint8_t)((level_val >> 5) & 0x1)) & 0xff);
                dvcc[3] = (uint8_t)((level_val & 0x1f) << 3); // dolby vision level
                dvcc[3] = (uint8_t)(dvcc[3] | (1 << 2)); // rpu_present_flag
                dvcc[3] = (uint8_t)(dvcc[3] | (1)); // bl_present_flag
                dvcc[4] = (uint8_t)(blCompatibilityId << 4); // bl_compatibility id

                profiles.rlookup(DolbyVisionProfileDvav110, &profileVal);
                profiles.rlookup(DolbyVisionProfileDvheDtb, &profileVal1);
                if (profile > (int32_t) profileVal) {
                    meta->setData(kKeyDVWC, kTypeDVWC, dvcc.data(), dvccSize);
                } else if (profile > (int32_t) profileVal1) {
                    meta->setData(kKeyDVVC, kTypeDVVC, dvcc.data(), dvccSize);
                } else {
                    meta->setData(kKeyDVCC, kTypeDVCC, dvcc.data(), dvccSize);
                }

            } else {
                // we have csd-2, just use that to populate dvcc
                if (csd2->size() == dvccSize) {
                    uint8_t *dvcc = csd2->data();
                    profile = dvcc[2] >> 1;

                    profiles.rlookup(DolbyVisionProfileDvav110, &profileVal);
                    profiles.rlookup(DolbyVisionProfileDvheDtb, &profileVal1);
                    if (profile > (int32_t) profileVal) {
                        meta->setData(kKeyDVWC, kTypeDVWC, csd2->data(), csd2->size());
                    } else if (profile > (int32_t) profileVal1) {
                        meta->setData(kKeyDVVC, kTypeDVVC, csd2->data(), csd2->size());
                    } else {
                         meta->setData(kKeyDVCC, kTypeDVCC, csd2->data(), csd2->size());
                    }

                } else {
                    ALOGE("Convert MessageToMetadata csd-2 is present but not valid");
                    return BAD_VALUE;
                }
            }
            profiles.rlookup(DolbyVisionProfileDvavPen, &profileVal);
            profiles.rlookup(DolbyVisionProfileDvavSe, &profileVal1);
            profiles.rlookup(DolbyVisionProfileDvav110, &profileVal2);
            if ((profile > (int32_t) profileVal) && (profile < (int32_t) profileVal1)) {
                std::vector<uint8_t> hvcc(csd0size + 1024);
                size_t outsize = reassembleHVCC(csd0, hvcc.data(), hvcc.size(), 4);
                meta->setData(kKeyHVCC, kTypeHVCC, hvcc.data(), outsize);
            } else if (profile == (int32_t) profileVal2) {
                meta->setData(kKeyAV1C, 0, csd0->data(), csd0->size());
            } else {
                sp<ABuffer> csd1;
                if (msg->findBuffer("csd-1", &csd1)) {
                    std::vector<char> avcc(csd0size + csd1->size() + 1024);
                    size_t outsize = reassembleAVCC(csd0, csd1, avcc.data());
                    meta->setData(kKeyAVCC, kTypeAVCC, avcc.data(), outsize);
                }
                else {
                    // for dolby vision avc, csd0 also holds csd1
                    size_t i = 0;
                    int csd0realsize = 0;
                    do {
                        i = findNextNalStartCode(csd0->data() + i,
                                        csd0->size() - i) - csd0->data();
                        if (i > 0) {
                            csd0realsize = i;
                            break;
                        }
                        i += 4;
                    } while(i < csd0->size());
                    // buffer0 -> csd0
                    sp<ABuffer> buffer0 = new (std::nothrow) ABuffer(csd0realsize);
                    if (buffer0.get() == NULL || buffer0->base() == NULL) {
                        return NO_MEMORY;
                    }
                    memcpy(buffer0->data(), csd0->data(), csd0realsize);
                    // buffer1 -> csd1
                    sp<ABuffer> buffer1 = new (std::nothrow)
                            ABuffer(csd0->size() - csd0realsize);
                    if (buffer1.get() == NULL || buffer1->base() == NULL) {
                        return NO_MEMORY;
                    }
                    memcpy(buffer1->data(), csd0->data()+csd0realsize,
                                csd0->size() - csd0realsize);

                    std::vector<char> avcc(csd0->size() + 1024);
                    size_t outsize = reassembleAVCC(buffer0, buffer1, avcc.data());
                    meta->setData(kKeyAVCC, kTypeAVCC, avcc.data(), outsize);
                }
            }
        } else if (mime == MEDIA_MIMETYPE_VIDEO_VP9) {
            meta->setData(kKeyVp9CodecPrivate, 0, csd0->data(), csd0->size());
        } else if (mime == MEDIA_MIMETYPE_AUDIO_OPUS) {
            size_t opusHeadSize = csd0->size();
            size_t codecDelayBufSize = 0;
            size_t seekPreRollBufSize = 0;
            void *opusHeadBuf = csd0->data();
            void *codecDelayBuf = NULL;
            void *seekPreRollBuf = NULL;
            if (msg->findBuffer("csd-1", &csd1)) {
                codecDelayBufSize = csd1->size();
                codecDelayBuf = csd1->data();
            }
            if (msg->findBuffer("csd-2", &csd2)) {
                seekPreRollBufSize = csd2->size();
                seekPreRollBuf = csd2->data();
            }
            /* Extract codec delay and seek pre roll from csd-0,
             * if csd-1 and csd-2 are not present */
            if (!codecDelayBuf && !seekPreRollBuf) {
                GetOpusHeaderBuffers(csd0->data(), csd0->size(), &opusHeadBuf,
                                    &opusHeadSize, &codecDelayBuf,
                                    &codecDelayBufSize, &seekPreRollBuf,
                                    &seekPreRollBufSize);
            }
            meta->setData(kKeyOpusHeader, 0, opusHeadBuf, opusHeadSize);
            if (codecDelayBuf) {
                meta->setData(kKeyOpusCodecDelay, 0, codecDelayBuf, codecDelayBufSize);
            }
            if (seekPreRollBuf) {
                meta->setData(kKeyOpusSeekPreRoll, 0, seekPreRollBuf, seekPreRollBufSize);
            }
        } else if (mime == MEDIA_MIMETYPE_AUDIO_ALAC) {
            meta->setData(kKeyAlacMagicCookie, 0, csd0->data(), csd0->size());
        }
    } else if (mime == MEDIA_MIMETYPE_VIDEO_AVC && msg->findBuffer("csd-avc", &csd0)) {
        meta->setData(kKeyAVCC, kTypeAVCC, csd0->data(), csd0->size());
    } else if ((mime == MEDIA_MIMETYPE_VIDEO_HEVC || mime == MEDIA_MIMETYPE_IMAGE_ANDROID_HEIC)
            && msg->findBuffer("csd-hevc", &csd0)) {
        meta->setData(kKeyHVCC, kTypeHVCC, csd0->data(), csd0->size());
    } else if (msg->findBuffer("esds", &csd0)) {
        meta->setData(kKeyESDS, kTypeESDS, csd0->data(), csd0->size());
    } else if (msg->findBuffer("mpeg2-stream-header", &csd0)) {
        meta->setData(kKeyStreamHeader, 'mdat', csd0->data(), csd0->size());
    } else if (msg->findBuffer("d263", &csd0)) {
        meta->setData(kKeyD263, kTypeD263, csd0->data(), csd0->size());
    } else if (mime == MEDIA_MIMETYPE_VIDEO_DOLBY_VISION && msg->findBuffer("csd-2", &csd2)) {
        meta->setData(kKeyDVCC, kTypeDVCC, csd2->data(), csd2->size());

        // Remove CSD-2 from the data here to avoid duplicate data in meta
        meta->remove(kKeyOpaqueCSD2);

        if (msg->findBuffer("csd-avc", &csd0)) {
            meta->setData(kKeyAVCC, kTypeAVCC, csd0->data(), csd0->size());
        } else if (msg->findBuffer("csd-hevc", &csd0)) {
            meta->setData(kKeyHVCC, kTypeHVCC, csd0->data(), csd0->size());
        }
    }
    // XXX TODO add whatever other keys there are
    
#ifndef __NO_AVEXTENSIONS__
    AVUtils::get()->convertMessageToMetaData(msg, meta);
#endif

#if 0
    ALOGI("converted %s to:", msg->debugString(0).c_str());
    meta->dumpToLog();
#endif
    return OK;
}

status_t sendMetaDataToHal(sp<MediaPlayerBase::AudioSink>& sink,
                           const sp<MetaData>& meta)
{
    int32_t sampleRate = 0;
    int32_t bitRate = 0;
    int32_t channelMask = 0;
    int32_t delaySamples = 0;
    int32_t paddingSamples = 0;

    AudioParameter param = AudioParameter();

    if (meta->findInt32(kKeySampleRate, &sampleRate)) {
        param.addInt(String8(AUDIO_OFFLOAD_CODEC_SAMPLE_RATE), sampleRate);
    }
    if (meta->findInt32(kKeyChannelMask, &channelMask)) {
        param.addInt(String8(AUDIO_OFFLOAD_CODEC_NUM_CHANNEL), channelMask);
    }
    if (meta->findInt32(kKeyBitRate, &bitRate)) {
        param.addInt(String8(AUDIO_OFFLOAD_CODEC_AVG_BIT_RATE), bitRate);
    }
    if (meta->findInt32(kKeyEncoderDelay, &delaySamples)) {
        param.addInt(String8(AUDIO_OFFLOAD_CODEC_DELAY_SAMPLES), delaySamples);
    }
    if (meta->findInt32(kKeyEncoderPadding, &paddingSamples)) {
        param.addInt(String8(AUDIO_OFFLOAD_CODEC_PADDING_SAMPLES), paddingSamples);
    }

#ifndef __NO_AVEXTENSIONS__
    AVUtils::get()->sendMetaDataToHal(meta, &param);
#endif
    ALOGV("sendMetaDataToHal: bitRate %d, sampleRate %d, chanMask %d,"
          "delaySample %d, paddingSample %d", bitRate, sampleRate,
          channelMask, delaySamples, paddingSamples);

    sink->setParameters(param.toString());
    return OK;
}

struct mime_conv_t {
    const char* mime;
    audio_format_t format;
};

static const struct mime_conv_t mimeLookup[] = {
    { MEDIA_MIMETYPE_AUDIO_MPEG,        AUDIO_FORMAT_MP3 },
    { MEDIA_MIMETYPE_AUDIO_RAW,         AUDIO_FORMAT_PCM_16_BIT },
    { MEDIA_MIMETYPE_AUDIO_AMR_NB,      AUDIO_FORMAT_AMR_NB },
    { MEDIA_MIMETYPE_AUDIO_AMR_WB,      AUDIO_FORMAT_AMR_WB },
    { MEDIA_MIMETYPE_AUDIO_AAC,         AUDIO_FORMAT_AAC },
    { MEDIA_MIMETYPE_AUDIO_VORBIS,      AUDIO_FORMAT_VORBIS },
    { MEDIA_MIMETYPE_AUDIO_OPUS,        AUDIO_FORMAT_OPUS},
    { MEDIA_MIMETYPE_AUDIO_AC3,         AUDIO_FORMAT_AC3},
    { MEDIA_MIMETYPE_AUDIO_EAC3,        AUDIO_FORMAT_E_AC3},
    { MEDIA_MIMETYPE_AUDIO_EAC3_JOC,    AUDIO_FORMAT_E_AC3_JOC},
    { MEDIA_MIMETYPE_AUDIO_AC4,         AUDIO_FORMAT_AC4},
    { MEDIA_MIMETYPE_AUDIO_FLAC,        AUDIO_FORMAT_FLAC},
    { MEDIA_MIMETYPE_AUDIO_ALAC,        AUDIO_FORMAT_ALAC },
    { 0, AUDIO_FORMAT_INVALID }
};

status_t mapMimeToAudioFormat( audio_format_t& format, const char* mime )
{
const struct mime_conv_t* p = &mimeLookup[0];
    while (p->mime != NULL) {
        if (0 == strcasecmp(mime, p->mime)) {
            format = p->format;
            return OK;
        }
        ++p;
    }

#ifndef __NO_AVEXTENSIONS__
    return AVUtils::get()->mapMimeToAudioFormat(format, mime);
#else
    return BAD_VALUE;
#endif
}

struct aac_format_conv_t {
    int32_t eAacProfileType;
    audio_format_t format;
};

static const struct aac_format_conv_t profileLookup[] = {
    { AACObjectMain,        AUDIO_FORMAT_AAC_MAIN},
    { AACObjectLC,          AUDIO_FORMAT_AAC_LC},
    { AACObjectSSR,         AUDIO_FORMAT_AAC_SSR},
    { AACObjectLTP,         AUDIO_FORMAT_AAC_LTP},
    { AACObjectHE,          AUDIO_FORMAT_AAC_HE_V1},
    { AACObjectScalable,    AUDIO_FORMAT_AAC_SCALABLE},
    { AACObjectERLC,        AUDIO_FORMAT_AAC_ERLC},
    { AACObjectLD,          AUDIO_FORMAT_AAC_LD},
    { AACObjectHE_PS,       AUDIO_FORMAT_AAC_HE_V2},
    { AACObjectELD,         AUDIO_FORMAT_AAC_ELD},
    { AACObjectXHE,         AUDIO_FORMAT_AAC_XHE},
    { AACObjectNull,        AUDIO_FORMAT_AAC},
};

void mapAACProfileToAudioFormat( audio_format_t& format, uint64_t eAacProfile)
{
    const struct aac_format_conv_t* p = &profileLookup[0];
    while (p->eAacProfileType != AACObjectNull) {
        if (eAacProfile == p->eAacProfileType) {
            format = p->format;
            return;
        }
        ++p;
    }
    format = AUDIO_FORMAT_AAC;
    return;
}

status_t getAudioOffloadInfo(const sp<MetaData>& meta, bool hasVideo,
        bool isStreaming, audio_stream_type_t streamType, audio_offload_info_t *info)
{
    const char *mime;
    if (meta == NULL) {
        return BAD_VALUE;
    }
    CHECK(meta->findCString(kKeyMIMEType, &mime));

    (*info) = AUDIO_INFO_INITIALIZER;

    info->format = AUDIO_FORMAT_INVALID;
    if (mapMimeToAudioFormat(info->format, mime) != OK) {
        ALOGE(" Couldn't map mime type \"%s\" to a valid AudioSystem::audio_format !", mime);
        return BAD_VALUE;
    } else {
        ALOGV("Mime type \"%s\" mapped to audio_format %d", mime, info->format);
    }

#ifndef __NO_AVEXTENSIONS__
    info->format  = AVUtils::get()->updateAudioFormat(info->format, meta);
#endif
    if (AUDIO_FORMAT_INVALID == info->format) {
        // can't offload if we don't know what the source format is
        ALOGE("mime type \"%s\" not a known audio format", mime);
        return BAD_VALUE;
    }

#ifndef __NO_AVEXTENSIONS__
    if (AVUtils::get()->canOffloadStream(meta) != true) {
        return false;
    }
#endif

    // Redefine aac format according to its profile
    // Offloading depends on audio DSP capabilities.
    int32_t aacaot = -1;
    if (meta->findInt32(kKeyAACAOT, &aacaot)) {
        bool isADTSSupported = false;
#ifndef __NO_AVEXTENSIONS__
        isADTSSupported = AVUtils::get()->mapAACProfileToAudioFormat(meta, info->format,
                                    (OMX_AUDIO_AACPROFILETYPE) aacaot);
#endif
        if (!isADTSSupported) {
            mapAACProfileToAudioFormat(info->format, aacaot);
        }
        mapAACProfileToAudioFormat(info->format, aacaot);
    }

    int32_t srate = -1;
    if (!meta->findInt32(kKeySampleRate, &srate)) {
        ALOGV("track of type '%s' does not publish sample rate", mime);
    }
    info->sample_rate = srate;

    int32_t rawChannelMask;
    audio_channel_mask_t cmask = meta->findInt32(kKeyChannelMask, &rawChannelMask) ?
            static_cast<audio_channel_mask_t>(rawChannelMask) : CHANNEL_MASK_USE_CHANNEL_ORDER;
    if (cmask == CHANNEL_MASK_USE_CHANNEL_ORDER) {
        ALOGV("track of type '%s' does not publish channel mask", mime);

        // Try a channel count instead
        int32_t channelCount;
        if (!meta->findInt32(kKeyChannelCount, &channelCount)) {
            ALOGV("track of type '%s' does not publish channel count", mime);
        } else {
            cmask = audio_channel_out_mask_from_count(channelCount);
        }
        ALOGW("track of type '%s' does not publish channel mask, channel count %d",
              mime, channelCount);
    }
    info->channel_mask = cmask;

    int64_t duration = 0;
    if (!meta->findInt64(kKeyDuration, &duration)) {
        ALOGV("track of type '%s' does not publish duration", mime);
    }
    info->duration_us = duration;

    int32_t brate = 0;
    if (!meta->findInt32(kKeyBitRate, &brate)) {
        ALOGV("track of type '%s' does not publish bitrate", mime);
    }
    info->bit_rate = brate;


    info->stream_type = streamType;
    info->has_video = hasVideo;
    info->is_streaming = isStreaming;
    return OK;
}

bool canOffloadStream(const sp<MetaData>& meta, bool hasVideo,
                      bool isStreaming, audio_stream_type_t streamType)
{
    audio_offload_info_t info = AUDIO_INFO_INITIALIZER;
    if (OK != getAudioOffloadInfo(meta, hasVideo, isStreaming, streamType, &info)) {
        return false;
    }
    // Check if offload is possible for given format, stream type, sample rate,
    // bit rate, duration, video and streaming
#ifdef DISABLE_AUDIO_SYSTEM_OFFLOAD
    return false;
#else
    return AudioSystem::getOffloadSupport(info) != AUDIO_OFFLOAD_NOT_SUPPORTED;
#endif
}

HLSTime::HLSTime(const sp<AMessage>& meta) :
    mSeq(-1),
    mTimeUs(-1LL),
    mMeta(meta) {
    if (meta != NULL) {
        CHECK(meta->findInt32("discontinuitySeq", &mSeq));
        CHECK(meta->findInt64("timeUs", &mTimeUs));
    }
}

int64_t HLSTime::getSegmentTimeUs() const {
    int64_t segmentStartTimeUs = -1LL;
    if (mMeta != NULL) {
        CHECK(mMeta->findInt64("segmentStartTimeUs", &segmentStartTimeUs));

        int64_t segmentFirstTimeUs;
        if (mMeta->findInt64("segmentFirstTimeUs", &segmentFirstTimeUs)) {
            segmentStartTimeUs += mTimeUs - segmentFirstTimeUs;
        }

        // adjust segment time by playlist age (for live streaming)
        int64_t playlistTimeUs;
        if (mMeta->findInt64("playlistTimeUs", &playlistTimeUs)) {
            int64_t playlistAgeUs = ALooper::GetNowUs() - playlistTimeUs;

            int64_t durationUs;
            CHECK(mMeta->findInt64("segmentDurationUs", &durationUs));

            // round to nearest whole segment
            playlistAgeUs = (playlistAgeUs + durationUs / 2)
                    / durationUs * durationUs;

            segmentStartTimeUs -= playlistAgeUs;
            if (segmentStartTimeUs < 0) {
                segmentStartTimeUs = 0;
            }
        }
    }
    return segmentStartTimeUs;
}

bool operator <(const HLSTime &t0, const HLSTime &t1) {
    // we can only compare discontinuity sequence and timestamp.
    // (mSegmentTimeUs is not reliable in live streaming case, it's the
    // time starting from beginning of playlist but playlist could change.)
    return t0.mSeq < t1.mSeq
            || (t0.mSeq == t1.mSeq && t0.mTimeUs < t1.mTimeUs);
}

void writeToAMessage(const sp<AMessage> &msg, const AudioPlaybackRate &rate) {
    msg->setFloat("speed", rate.mSpeed);
    msg->setFloat("pitch", rate.mPitch);
    msg->setInt32("audio-fallback-mode", rate.mFallbackMode);
    msg->setInt32("audio-stretch-mode", rate.mStretchMode);
}

void readFromAMessage(const sp<AMessage> &msg, AudioPlaybackRate *rate /* nonnull */) {
    *rate = AUDIO_PLAYBACK_RATE_DEFAULT;
    CHECK(msg->findFloat("speed", &rate->mSpeed));
    CHECK(msg->findFloat("pitch", &rate->mPitch));
    CHECK(msg->findInt32("audio-fallback-mode", (int32_t *)&rate->mFallbackMode));
    CHECK(msg->findInt32("audio-stretch-mode", (int32_t *)&rate->mStretchMode));
}

void writeToAMessage(const sp<AMessage> &msg, const AVSyncSettings &sync, float videoFpsHint) {
    msg->setInt32("sync-source", sync.mSource);
    msg->setInt32("audio-adjust-mode", sync.mAudioAdjustMode);
    msg->setFloat("tolerance", sync.mTolerance);
    msg->setFloat("video-fps", videoFpsHint);
}

void readFromAMessage(
        const sp<AMessage> &msg,
        AVSyncSettings *sync /* nonnull */,
        float *videoFps /* nonnull */) {
    AVSyncSettings settings;
    CHECK(msg->findInt32("sync-source", (int32_t *)&settings.mSource));
    CHECK(msg->findInt32("audio-adjust-mode", (int32_t *)&settings.mAudioAdjustMode));
    CHECK(msg->findFloat("tolerance", &settings.mTolerance));
    CHECK(msg->findFloat("video-fps", videoFps));
    *sync = settings;
}

void writeToAMessage(const sp<AMessage> &msg, const BufferingSettings &buffering) {
    msg->setInt32("init-ms", buffering.mInitialMarkMs);
    msg->setInt32("resume-playback-ms", buffering.mResumePlaybackMarkMs);
}

void readFromAMessage(const sp<AMessage> &msg, BufferingSettings *buffering /* nonnull */) {
    int32_t value;
    if (msg->findInt32("init-ms", &value)) {
        buffering->mInitialMarkMs = value;
    }
    if (msg->findInt32("resume-playback-ms", &value)) {
        buffering->mResumePlaybackMarkMs = value;
    }
}

}  // namespace android<|MERGE_RESOLUTION|>--- conflicted
+++ resolved
@@ -798,12 +798,9 @@
         { "thumbnail-height", kKeyThumbnailHeight },
         { "track-id", kKeyTrackID },
         { "valid-samples", kKeyValidSamples },
-<<<<<<< HEAD
-        { "vendor.qti-ext-enc-nal-length-bs.num-bytes",  kKeyVendorFeatureNalLength },
-=======
         { "dvb-component-tag", kKeyDvbComponentTag},
         { "dvb-audio-description", kKeyDvbAudioDescription},
->>>>>>> f8edb20e
+        { "vendor.qti-ext-enc-nal-length-bs.num-bytes",  kKeyVendorFeatureNalLength },
     }
 };
 
