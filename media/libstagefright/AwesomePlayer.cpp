--- conflicted
+++ resolved
@@ -801,11 +801,7 @@
         }
     }
 
-<<<<<<< HEAD
-    if (mFlags & (PLAYING | PREPARING)) {
-=======
     if (mFlags & (PLAYING | PREPARING | CACHE_UNDERRUN)) {
->>>>>>> 2381f06f
         postBufferingEvent_l();
     }
 }
@@ -1503,9 +1499,6 @@
     // This doesn't guarantee that the hardware has a free stream
     // but it avoids us attempting to open (and re-open) an offload
     // stream to hardware that doesn't have the necessary codec
-<<<<<<< HEAD
-    mOffloadAudio = canOffloadStream(meta, (mVideoSource != NULL), isStreamingHTTP());
-=======
     audio_stream_type_t streamType = AUDIO_STREAM_MUSIC;
     if (mAudioSink != NULL) {
         streamType = mAudioSink->getAudioStreamType();
@@ -1513,7 +1506,6 @@
 
     mOffloadAudio = canOffloadStream(meta, (mVideoSource != NULL),
                                      isStreamingHTTP(), streamType);
->>>>>>> 2381f06f
 
     if (!strcasecmp(mime, MEDIA_MIMETYPE_AUDIO_RAW)) {
         ALOGV("createAudioPlayer: bypass OMX (raw)");
