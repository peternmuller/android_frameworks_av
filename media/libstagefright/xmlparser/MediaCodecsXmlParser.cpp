--- conflicted
+++ resolved
@@ -497,15 +497,10 @@
 
 status_t MediaCodecsXmlParser::Impl::parseXmlPath(const std::string &path) {
     std::lock_guard<std::mutex> guard(mLock);
-<<<<<<< HEAD
     std::string vendorPath = getVendorXmlPath(path);
 
     if (!fileExists(vendorPath)) {
-        ALOGD("Cannot find %s", vendorPath.c_str());
-=======
-    if (!fileExists(path)) {
-        ALOGV("Cannot find %s", path.c_str());
->>>>>>> 14dc93d4
+        ALOGV("Cannot find %s", vendorPath.c_str());
         mParsingStatus = combineStatus(mParsingStatus, NAME_NOT_FOUND);
         return NAME_NOT_FOUND;
     }
