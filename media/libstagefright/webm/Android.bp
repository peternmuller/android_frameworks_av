--- conflicted
+++ resolved
@@ -33,19 +33,14 @@
         "WebmWriter.cpp",
     ],
 
-<<<<<<< HEAD
+    export_include_dirs: [
+        ".",
+    ],
+
     include_dirs: [
-        "frameworks/av/include",
-        "frameworks/av/media/libmediaextractor",
         "frameworks/av/media/libstagefright/mpeg2ts",
         "frameworks/av/media/libavextensions",
-        "frameworks/native/include/media/hardware",
-        "frameworks/native/include/media/openmax",
-        "frameworks/av/media/libstagefright/include",
     ],
-=======
-    export_include_dirs: ["."],
->>>>>>> a41bf413
 
     shared_libs: [
         "libdatasource",
