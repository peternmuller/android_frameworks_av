package {
    // See: http://go/android-license-faq
    // A large-scale-change added 'default_applicable_licenses' to import
    // all of the 'license_kinds' from "frameworks_av_media_libstagefright_license"
    // to get the below license kinds:
    //   SPDX-license-identifier-Apache-2.0
    default_applicable_licenses: ["frameworks_av_media_libstagefright_license"],
}

cc_library_static {
    name: "libstagefright_webm",

    cppflags: ["-D__STDINT_LIMITS"],

    cflags: [
        "-Werror",
        "-Wall",
    ],

    sanitize: {
        misc_undefined: [
            "signed-integer-overflow",
            "unsigned-integer-overflow",
        ],
        cfi: true,
    },

    srcs: [
        "EbmlUtil.cpp",
        "WebmElement.cpp",
        "WebmFrame.cpp",
        "WebmFrameThread.cpp",
        "WebmWriter.cpp",
    ],

    include_dirs: [
        "frameworks/av/include",
        "frameworks/av/media/libmediaextractor",
        "frameworks/av/media/libstagefright/mpeg2ts",
        "frameworks/av/media/libavextensions",
        "frameworks/native/include/media/hardware",
        "frameworks/native/include/media/openmax",
        "frameworks/av/media/libstagefright/include",
    ],

    shared_libs: [
        "libdatasource",
        "libstagefright_foundation",
        "libutils",
        "liblog",
<<<<<<< HEAD
        "libhidlbase",
        "liblog",
        "libui",
        "libgui",
        "libmediadrm",
        "libnativewindow",
        "libcrypto",
        "android.hardware.media.omx@1.0",
        "libhidlmemory",
        "libcamera_client",
        "media_permission-aidl-cpp",
=======
        "framework-permission-aidl-cpp",
>>>>>>> cb499d25
    ],

    header_libs: [
        "libmedia_headers",
        "media_ndk_headers",
    ],
}<|MERGE_RESOLUTION|>--- conflicted
+++ resolved
@@ -48,7 +48,6 @@
         "libstagefright_foundation",
         "libutils",
         "liblog",
-<<<<<<< HEAD
         "libhidlbase",
         "liblog",
         "libui",
@@ -59,10 +58,7 @@
         "android.hardware.media.omx@1.0",
         "libhidlmemory",
         "libcamera_client",
-        "media_permission-aidl-cpp",
-=======
         "framework-permission-aidl-cpp",
->>>>>>> cb499d25
     ],
 
     header_libs: [
