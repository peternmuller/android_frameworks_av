--- conflicted
+++ resolved
@@ -47,15 +47,9 @@
      * For now, the workaround to remove AC3 and IEC61937 support on HDMI is to declare
      * something like 'encodedFormats="AUDIO_FORMAT_PCM_16_BIT"' on the HDMI devicePort.
      */
-<<<<<<< HEAD
-    if (type == AUDIO_DEVICE_OUT_HDMI && mEncodedFormats.isEmpty()) {
-        mEncodedFormats.add(AUDIO_FORMAT_AC3);
-        mEncodedFormats.add(AUDIO_FORMAT_IEC61937);
-=======
     if (type == AUDIO_DEVICE_OUT_HDMI && mEncodedFormats.empty()) {
         mEncodedFormats.push_back(AUDIO_FORMAT_AC3);
         mEncodedFormats.push_back(AUDIO_FORMAT_IEC61937);
->>>>>>> c1aabf30
     }
 }
 
@@ -102,11 +96,7 @@
     if (!device_has_encoding_capability(type())) {
         return true;
     }
-<<<<<<< HEAD
-    if (mEncodedFormats.isEmpty()) {
-=======
     if (mEncodedFormats.empty()) {
->>>>>>> c1aabf30
         return true;
     }
 
@@ -115,11 +105,7 @@
 
 bool DeviceDescriptor::supportsFormat(audio_format_t format)
 {
-<<<<<<< HEAD
-    if (mEncodedFormats.isEmpty()) {
-=======
     if (mEncodedFormats.empty()) {
->>>>>>> c1aabf30
         return true;
     }
 
@@ -301,11 +287,6 @@
         audio_devices_t curType = itemAt(i)->type() & ~AUDIO_DEVICE_BIT_IN;
         if ((isOutput == curIsOutput) && ((type & curType) != 0)) {
             devices.add(itemAt(i));
-<<<<<<< HEAD
-            type &= ~curType;
-            ALOGV("DeviceVector::%s() for type %08x found %p",
-                    __func__, itemAt(i)->type(), itemAt(i).get());
-=======
             ALOGV("DeviceVector::%s() for type %08x found %p",
                     __func__, itemAt(i)->type(), itemAt(i).get());
         }
@@ -318,7 +299,6 @@
     for (const auto& device : *this) {
         if (device->getTagName() == tagName) {
             return device;
->>>>>>> c1aabf30
         }
     }
     return nullptr;
@@ -434,7 +414,6 @@
 
     if (mAddress.size() != 0) {
         dst->appendFormat("%*s- address: %-32s\n", spaces, "", mAddress.string());
-<<<<<<< HEAD
     }
     AudioPort::dump(dst, spaces, verbose);
 }
@@ -477,50 +456,6 @@
     return !filter(devices).isEmpty();
 }
 
-=======
-    }
-    AudioPort::dump(dst, spaces, verbose);
-}
-
-std::string DeviceDescriptor::toString() const
-{
-    std::stringstream sstream;
-    sstream << "type:0x" << std::hex << type() << ",@:" << mAddress;
-    return sstream.str();
-}
-
-std::string DeviceVector::toString() const
-{
-    if (isEmpty()) {
-        return {"AUDIO_DEVICE_NONE"};
-    }
-    std::string result = {"{"};
-    for (const auto &device : *this) {
-        if (device != *begin()) {
-           result += ";";
-        }
-        result += device->toString();
-    }
-    return result + "}";
-}
-
-DeviceVector DeviceVector::filter(const DeviceVector &devices) const
-{
-    DeviceVector filteredDevices;
-    for (const auto &device : *this) {
-        if (devices.contains(device)) {
-            filteredDevices.add(device);
-        }
-    }
-    return filteredDevices;
-}
-
-bool DeviceVector::containsAtLeastOne(const DeviceVector &devices) const
-{
-    return !filter(devices).isEmpty();
-}
-
->>>>>>> c1aabf30
 bool DeviceVector::containsAllDevices(const DeviceVector &devices) const
 {
     return filter(devices).size() == devices.size();
