/*
 * Copyright (C) 2015 The Android Open Source Project
 *
 * Licensed under the Apache License, Version 2.0 (the "License");
 * you may not use this file except in compliance with the License.
 * You may obtain a copy of the License at
 *
 *      http://www.apache.org/licenses/LICENSE-2.0
 *
 * Unless required by applicable law or agreed to in writing, software
 * distributed under the License is distributed on an "AS IS" BASIS,
 * WITHOUT WARRANTIES OR CONDITIONS OF ANY KIND, either express or implied.
 * See the License for the specific language governing permissions and
 * limitations under the License.
 */

#define LOG_TAG "APM::HwModule"
//#define LOG_NDEBUG 0

#include "HwModule.h"
#include "IOProfile.h"
#include <policy.h>
#include <system/audio.h>

namespace android {

HwModule::HwModule(const char *name, uint32_t halVersionMajor, uint32_t halVersionMinor)
    : mName(String8(name)),
      mHandle(AUDIO_MODULE_HANDLE_NONE)
{
    setHalVersion(halVersionMajor, halVersionMinor);
}

HwModule::~HwModule()
{
    for (size_t i = 0; i < mOutputProfiles.size(); i++) {
        mOutputProfiles[i]->clearSupportedDevices();
    }
    for (size_t i = 0; i < mInputProfiles.size(); i++) {
        mInputProfiles[i]->clearSupportedDevices();
    }
}

status_t HwModule::addOutputProfile(const std::string& name, const audio_config_t *config,
                                    audio_devices_t device, const String8& address)
{
    sp<IOProfile> profile = new OutputProfile(name);

    profile->addAudioProfile(new AudioProfile(config->format, config->channel_mask,
                                              config->sample_rate));

    sp<DeviceDescriptor> devDesc = new DeviceDescriptor(device);
    devDesc->setAddress(address.string());
    addDynamicDevice(devDesc);
    // Reciprocally attach the device to the module
    devDesc->attach(this);
    profile->addSupportedDevice(devDesc);

    return addOutputProfile(profile);
}

status_t HwModule::addOutputProfile(const sp<IOProfile> &profile)
{
    profile->attach(this);
    mOutputProfiles.add(profile);
    mPorts.add(profile);
    return NO_ERROR;
}

status_t HwModule::addInputProfile(const sp<IOProfile> &profile)
{
    profile->attach(this);
    mInputProfiles.add(profile);
    mPorts.add(profile);
    return NO_ERROR;
}

status_t HwModule::addProfile(const sp<IOProfile> &profile)
{
    switch (profile->getRole()) {
    case AUDIO_PORT_ROLE_SOURCE:
        return addOutputProfile(profile);
    case AUDIO_PORT_ROLE_SINK:
        return addInputProfile(profile);
    case AUDIO_PORT_ROLE_NONE:
        return BAD_VALUE;
    }
    return BAD_VALUE;
}

void HwModule::setProfiles(const IOProfileCollection &profiles)
{
    for (size_t i = 0; i < profiles.size(); i++) {
        addProfile(profiles[i]);
    }
}

status_t HwModule::removeOutputProfile(const std::string& name)
{
    for (size_t i = 0; i < mOutputProfiles.size(); i++) {
        if (mOutputProfiles[i]->getName() == name) {
            for (const auto &device : mOutputProfiles[i]->getSupportedDevices()) {
                removeDynamicDevice(device);
            }
            mOutputProfiles.removeAt(i);
            break;
        }
    }

    return NO_ERROR;
}

status_t HwModule::addInputProfile(const std::string& name, const audio_config_t *config,
                                   audio_devices_t device, const String8& address)
{
    sp<IOProfile> profile = new InputProfile(name);
    profile->addAudioProfile(new AudioProfile(config->format, config->channel_mask,
                                              config->sample_rate));

    sp<DeviceDescriptor> devDesc = new DeviceDescriptor(device);
    devDesc->setAddress(address.string());
    addDynamicDevice(devDesc);
    // Reciprocally attach the device to the module
    devDesc->attach(this);
    profile->addSupportedDevice(devDesc);

    ALOGV("addInputProfile() name %s rate %d mask 0x%08x",
          name.c_str(), config->sample_rate, config->channel_mask);

    return addInputProfile(profile);
}

status_t HwModule::removeInputProfile(const std::string& name)
{
    for (size_t i = 0; i < mInputProfiles.size(); i++) {
        if (mInputProfiles[i]->getName() == name) {
            for (const auto &device : mInputProfiles[i]->getSupportedDevices()) {
                removeDynamicDevice(device);
            }
            mInputProfiles.removeAt(i);
            break;
        }
    }

    return NO_ERROR;
}

void HwModule::setDeclaredDevices(const DeviceVector &devices)
{
    mDeclaredDevices = devices;
    for (size_t i = 0; i < devices.size(); i++) {
        mPorts.add(devices[i]);
    }
}

sp<DeviceDescriptor> HwModule::getRouteSinkDevice(const sp<AudioRoute> &route) const
{
    sp<DeviceDescriptor> sinkDevice = 0;
    if (route->getSink()->asAudioPort()->getType() == AUDIO_PORT_TYPE_DEVICE) {
        sinkDevice = mDeclaredDevices.getDeviceFromTagName(route->getSink()->getTagName());
    }
    return sinkDevice;
}

DeviceVector HwModule::getRouteSourceDevices(const sp<AudioRoute> &route) const
{
    DeviceVector sourceDevices;
    for (const auto& source : route->getSources()) {
        if (source->asAudioPort()->getType() == AUDIO_PORT_TYPE_DEVICE) {
            sourceDevices.add(mDeclaredDevices.getDeviceFromTagName(source->getTagName()));
        }
    }
    return sourceDevices;
}

void HwModule::setRoutes(const AudioRouteVector &routes)
{
    mRoutes = routes;
    // Now updating the streams (aka IOProfile until now) supported devices
    refreshSupportedDevices();
}

void HwModule::refreshSupportedDevices()
{
    // Now updating the streams (aka IOProfile until now) supported devices
    for (const auto& stream : mInputProfiles) {
        DeviceVector sourceDevices;
        for (const auto& route : stream->getRoutes()) {
            sp<PolicyAudioPort> sink = route->getSink();
            if (sink == 0 || stream != sink) {
                ALOGE("%s: Invalid route attached to input stream", __FUNCTION__);
                continue;
            }
            DeviceVector sourceDevicesForRoute = getRouteSourceDevices(route);
            if (sourceDevicesForRoute.isEmpty()) {
                ALOGE("%s: invalid source devices for %s", __FUNCTION__, stream->getName().c_str());
                continue;
            }
            sourceDevices.add(sourceDevicesForRoute);
        }
        if (sourceDevices.isEmpty()) {
            ALOGE("%s: invalid source devices for %s", __FUNCTION__, stream->getName().c_str());
            continue;
        }
        stream->setSupportedDevices(sourceDevices);
    }
    for (const auto& stream : mOutputProfiles) {
        DeviceVector sinkDevices;
        for (const auto& route : stream->getRoutes()) {
            sp<PolicyAudioPort> source = findByTagName(route->getSources(), stream->getTagName());
            if (source == 0 || stream != source) {
                ALOGE("%s: Invalid route attached to output stream", __FUNCTION__);
                continue;
            }
            sp<DeviceDescriptor> sinkDevice = getRouteSinkDevice(route);
            if (sinkDevice == 0) {
                ALOGE("%s: invalid sink device for %s", __FUNCTION__, stream->getName().c_str());
                continue;
            }
            sinkDevices.add(sinkDevice);
        }
        stream->setSupportedDevices(sinkDevices);
    }
}

void HwModule::setHandle(audio_module_handle_t handle) {
    ALOGW_IF(mHandle != AUDIO_MODULE_HANDLE_NONE,
            "HwModule handle is changing from %d to %d", mHandle, handle);
    mHandle = handle;
}

bool HwModule::supportsPatch(const sp<PolicyAudioPort> &srcPort,
                             const sp<PolicyAudioPort> &dstPort) const {
    for (const auto &route : mRoutes) {
        if (route->supportsPatch(srcPort, dstPort)) {
            return true;
        }
    }
    return false;
}

void HwModule::dump(String8 *dst) const
{
    dst->appendFormat("  - name: %s\n", getName());
    dst->appendFormat("  - handle: %d\n", mHandle);
    dst->appendFormat("  - version: %u.%u\n", getHalVersionMajor(), getHalVersionMinor());
    if (mOutputProfiles.size()) {
        dst->append("  - outputs:\n");
        for (size_t i = 0; i < mOutputProfiles.size(); i++) {
            dst->appendFormat("    output %zu:\n", i);
            mOutputProfiles[i]->dump(dst);
        }
    }
    if (mInputProfiles.size()) {
        dst->append("  - inputs:\n");
        for (size_t i = 0; i < mInputProfiles.size(); i++) {
            dst->appendFormat("    input %zu:\n", i);
            mInputProfiles[i]->dump(dst);
        }
    }
    mDeclaredDevices.dump(dst, String8("Declared"), 2, true);
    mDynamicDevices.dump(dst, String8("Dynamic"),  2, true);
    dumpAudioRouteVector(mRoutes, dst, 2);
}

sp <HwModule> HwModuleCollection::getModuleFromName(const char *name) const
{
    for (const auto& module : *this) {
        if (strcmp(module->getName(), name) == 0) {
            return module;
        }
    }
    return nullptr;
}

sp <HwModule> HwModuleCollection::getModuleForDeviceTypes(audio_devices_t type,
                                                          audio_format_t encodedFormat) const
{
    for (const auto& module : *this) {
        const auto& profiles = audio_is_output_device(type) ?
                module->getOutputProfiles() : module->getInputProfiles();
        for (const auto& profile : profiles) {
            if (profile->supportsDeviceTypes(type)) {
                if (encodedFormat != AUDIO_FORMAT_DEFAULT) {
                    DeviceVector declaredDevices = module->getDeclaredDevices();
                    sp <DeviceDescriptor> deviceDesc =
                            declaredDevices.getDevice(type, String8(), encodedFormat);
                    if (deviceDesc) {
                        return module;
                    }
                } else {
                    return module;
                }
            }
        }
    }
    return nullptr;
}

sp<HwModule> HwModuleCollection::getModuleForDevice(const sp<DeviceDescriptor> &device,
                                                     audio_format_t encodedFormat) const
{
    return getModuleForDeviceTypes(device->type(), encodedFormat);
}

DeviceVector HwModuleCollection::getAvailableDevicesFromModuleName(
        const char *name, const DeviceVector &availableDevices) const
{
    sp<HwModule> module = getModuleFromName(name);
    if (module == nullptr) {
        return DeviceVector();
    }
    return availableDevices.getDevicesFromHwModule(module->getHandle());
}

sp<DeviceDescriptor> HwModuleCollection::getDeviceDescriptor(const audio_devices_t deviceType,
                                                             const char *address,
                                                             const char *name,
                                                             const audio_format_t encodedFormat,
                                                             bool allowToCreate,
                                                             bool matchAddress) const
{
    String8 devAddress = (address == nullptr || !matchAddress) ? String8("") : String8(address);
    // handle legacy remote submix case where the address was not always specified
    if (device_distinguishes_on_address(deviceType) && (devAddress.length() == 0)) {
        devAddress = String8("0");
    }

    for (const auto& hwModule : *this) {
        DeviceVector moduleDevices = hwModule->getAllDevices();
        auto moduleDevice = moduleDevices.getDevice(deviceType, devAddress, encodedFormat);
        if (moduleDevice) {
            if (encodedFormat != AUDIO_FORMAT_DEFAULT) {
                moduleDevice->setEncodedFormat(encodedFormat);
            }
            if (allowToCreate) {
                moduleDevice->attach(hwModule);
                moduleDevice->setAddress(devAddress.string());
                moduleDevice->setName(name);
            }
            return moduleDevice;
        }
    }
    if (!allowToCreate) {
        ALOGV("%s: could not find HW module for device %s %04x address %s", __FUNCTION__,
              name, deviceType, address);
        return nullptr;
    }
    return createDevice(deviceType, address, name, encodedFormat);
}

sp<DeviceDescriptor> HwModuleCollection::createDevice(const audio_devices_t type,
                                                      const char *address,
                                                      const char *name,
                                                      const audio_format_t encodedFormat) const
{
    sp<HwModule> hwModule = getModuleForDeviceTypes(type, encodedFormat);
    if (hwModule == 0) {
        ALOGE("%s: could not find HW module for device %04x address %s", __FUNCTION__, type,
              address);
        return nullptr;
    }
    sp<DeviceDescriptor> device = new DeviceDescriptor(type, name);
    device->setName(name);
    device->setAddress(address);
    device->setEncodedFormat(encodedFormat);

  // Add the device to the list of dynamic devices
    hwModule->addDynamicDevice(device);
    // Reciprocally attach the device to the module
    device->attach(hwModule);
    ALOGD("%s: adding dynamic device %s to module %s", __FUNCTION__,
          device->toString().c_str(), hwModule->getName());

    const auto &profiles = (audio_is_output_device(type) ? hwModule->getOutputProfiles() :
                                                             hwModule->getInputProfiles());
    for (const auto &profile : profiles) {
        // Add the device as supported to all profile supporting "weakly" or not the device
        // according to its type
        if (profile->supportsDevice(device, false /*matchAdress*/)) {

            // @todo quid of audio profile? import the profile from device of the same type?
            const auto &isoTypeDeviceForProfile =
                profile->getSupportedDevices().getDevice(type, String8(), AUDIO_FORMAT_DEFAULT);
<<<<<<< HEAD
            if (isoTypeDeviceForProfile) {
                device->importAudioPort(isoTypeDeviceForProfile, true /* force */);
=======
            device->importAudioPortAndPickAudioProfile(isoTypeDeviceForProfile, true /* force */);
>>>>>>> 6fe27f94

                ALOGV("%s: adding device %s to profile %s", __FUNCTION__,
                      device->toString().c_str(), profile->getTagName().c_str());
                profile->addSupportedDevice(device);
            }
        }
    }
    return device;
}

void HwModuleCollection::cleanUpForDevice(const sp<DeviceDescriptor> &device)
{
    for (const auto& hwModule : *this) {
        DeviceVector moduleDevices = hwModule->getAllDevices();
        if (!moduleDevices.contains(device)) {
            continue;
        }

        // removal of remote submix devices associated with a dynamic policy is
        // handled by removeOutputProfile() and removeInputProfile()
        if (audio_is_remote_submix_device(device->type()) && device->address() != "0") {
            continue;
        }

        device->detach();
        // Only remove from dynamic list, not from declared list!!!
        if (!hwModule->getDynamicDevices().contains(device)) {
            return;
        }
        hwModule->removeDynamicDevice(device);
        ALOGV("%s: removed dynamic device %s from module %s", __FUNCTION__,
              device->toString().c_str(), hwModule->getName());

        const IOProfileCollection &profiles = audio_is_output_device(device->type()) ?
                    hwModule->getOutputProfiles() : hwModule->getInputProfiles();
        for (const auto &profile : profiles) {
            // For cleanup, strong match is required
            if (profile->supportsDevice(device, true /*matchAdress*/)) {
                ALOGV("%s: removing device %s from profile %s", __FUNCTION__,
                      device->toString().c_str(), profile->getTagName().c_str());
                profile->removeSupportedDevice(device);
            }
        }
    }
}

void HwModuleCollection::dump(String8 *dst) const
{
    dst->append("\nHW Modules dump:\n");
    for (size_t i = 0; i < size(); i++) {
        dst->appendFormat("- HW Module %zu:\n", i + 1);
        itemAt(i)->dump(dst);
    }
}


} //namespace android<|MERGE_RESOLUTION|>--- conflicted
+++ resolved
@@ -382,12 +382,8 @@
             // @todo quid of audio profile? import the profile from device of the same type?
             const auto &isoTypeDeviceForProfile =
                 profile->getSupportedDevices().getDevice(type, String8(), AUDIO_FORMAT_DEFAULT);
-<<<<<<< HEAD
             if (isoTypeDeviceForProfile) {
-                device->importAudioPort(isoTypeDeviceForProfile, true /* force */);
-=======
-            device->importAudioPortAndPickAudioProfile(isoTypeDeviceForProfile, true /* force */);
->>>>>>> 6fe27f94
+                device->importAudioPortAndPickAudioProfile(isoTypeDeviceForProfile, true /* force */);
 
                 ALOGV("%s: adding device %s to profile %s", __FUNCTION__,
                       device->toString().c_str(), profile->getTagName().c_str());
