--- conflicted
+++ resolved
@@ -264,7 +264,6 @@
 }
 
 uint32_t AudioPort::formatDistance(audio_format_t format1, audio_format_t format2)
-<<<<<<< HEAD
 {
     if (format1 == format2) {
         return 0;
@@ -282,25 +281,6 @@
                                     audio_format_t currentFormat,
                                     audio_format_t targetFormat)
 {
-=======
-{
-    if (format1 == format2) {
-        return 0;
-    }
-    if (format1 == AUDIO_FORMAT_INVALID || format2 == AUDIO_FORMAT_INVALID) {
-        return kFormatDistanceMax;
-    }
-    int diffBytes = (int)audio_bytes_per_sample(format1) -
-            audio_bytes_per_sample(format2);
-
-    return abs(diffBytes);
-}
-
-bool AudioPort::isBetterFormatMatch(audio_format_t newFormat,
-                                    audio_format_t currentFormat,
-                                    audio_format_t targetFormat)
-{
->>>>>>> c1aabf30
     return formatDistance(newFormat, targetFormat) < formatDistance(currentFormat, targetFormat);
 }
 
@@ -367,13 +347,9 @@
         if (mGains.size() != 0) {
             dst->appendFormat("%*s- gains:\n", spaces, "");
             for (size_t i = 0; i < mGains.size(); i++) {
-<<<<<<< HEAD
-                mGains[i]->dump(dst, spaces + 2, i);
-=======
                 std::string gainStr;
                 mGains[i]->dump(&gainStr, spaces + 2, i);
                 dst->append(gainStr.c_str());
->>>>>>> c1aabf30
             }
         }
     }
