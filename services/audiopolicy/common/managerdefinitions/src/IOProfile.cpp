/*
 * Copyright (C) 2015 The Android Open Source Project
 *
 * Licensed under the Apache License, Version 2.0 (the "License");
 * you may not use this file except in compliance with the License.
 * You may obtain a copy of the License at
 *
 *      http://www.apache.org/licenses/LICENSE-2.0
 *
 * Unless required by applicable law or agreed to in writing, software
 * distributed under the License is distributed on an "AS IS" BASIS,
 * WITHOUT WARRANTIES OR CONDITIONS OF ANY KIND, either express or implied.
 * See the License for the specific language governing permissions and
 * limitations under the License.
 */

#define LOG_TAG "APM::IOProfile"
//#define LOG_NDEBUG 0

#include <system/audio.h>
#include "IOProfile.h"
#include "HwModule.h"
#include "TypeConverter.h"

namespace android {

IOProfile::IOProfile(const std::string &name, audio_port_role_t role)
        : AudioPort(name, AUDIO_PORT_TYPE_MIX, role),
          curOpenCount(0),
          curActiveCount(0) {
    if (role == AUDIO_PORT_ROLE_SOURCE) {
        mMixerBehaviors.insert(AUDIO_MIXER_BEHAVIOR_DEFAULT);
    }
}

bool IOProfile::isCompatibleProfile(const DeviceVector &devices,
                                    uint32_t samplingRate,
                                    uint32_t *updatedSamplingRate,
                                    audio_format_t format,
                                    audio_format_t *updatedFormat,
                                    audio_channel_mask_t channelMask,
                                    audio_channel_mask_t *updatedChannelMask,
                                    // FIXME type punning here
                                    uint32_t flags,
                                    bool exactMatchRequiredForInputFlags,
                                    bool checkExactFormat,
                                    bool checkExactChannelMask) const
{
    const bool isPlaybackThread =
            getType() == AUDIO_PORT_TYPE_MIX && getRole() == AUDIO_PORT_ROLE_SOURCE;
    const bool isRecordThread =
            getType() == AUDIO_PORT_TYPE_MIX && getRole() == AUDIO_PORT_ROLE_SINK;
    ALOG_ASSERT(isPlaybackThread != isRecordThread);
    if (!areAllDevicesSupported(devices) ||
            !isCompatibleProfileForFlags(flags, exactMatchRequiredForInputFlags)) {
        return false;
    }

    if (!audio_is_valid_format(format) ||
            (isPlaybackThread && (samplingRate == 0 || !audio_is_output_channel(channelMask))) ||
            (isRecordThread && (!audio_is_input_channel(channelMask)))) {
         return false;
    }

    audio_format_t myUpdatedFormat = format;
    audio_channel_mask_t myUpdatedChannelMask = channelMask;
    uint32_t myUpdatedSamplingRate = samplingRate;
    const struct audio_port_config config = {
        .config_mask = AUDIO_PORT_CONFIG_ALL & ~AUDIO_PORT_CONFIG_GAIN,
        .sample_rate = samplingRate,
        .channel_mask = channelMask,
        .format = format,
    };
    if (isRecordThread)
    {
        if ((flags & AUDIO_INPUT_FLAG_MMAP_NOIRQ) != 0) {
            if (checkExactAudioProfile(&config) != NO_ERROR) {
                return false;
            }
<<<<<<< HEAD
        } else if (checkCompatibleAudioProfile(
                myUpdatedSamplingRate, myUpdatedChannelMask, myUpdatedFormat, checkExactFormat,
                checkExactChannelMask) != NO_ERROR) {
=======
        } else if (checkExactAudioProfile(&config) != NO_ERROR && checkCompatibleAudioProfile(
                myUpdatedSamplingRate, myUpdatedChannelMask, myUpdatedFormat) != NO_ERROR) {
>>>>>>> 187ed6cd
            return false;
        }
    } else {
        if (checkExactAudioProfile(&config) != NO_ERROR) {
            return false;
        }
    }

    if (updatedSamplingRate != NULL) {
        *updatedSamplingRate = myUpdatedSamplingRate;
    }
    if (updatedFormat != NULL) {
        *updatedFormat = myUpdatedFormat;
    }
    if (updatedChannelMask != NULL) {
        *updatedChannelMask = myUpdatedChannelMask;
    }
    return true;
}

bool IOProfile::areAllDevicesSupported(const DeviceVector &devices) const {
    if (devices.empty()) {
        return true;
    }
    return mSupportedDevices.containsAllDevices(devices);
}

bool IOProfile::isCompatibleProfileForFlags(uint32_t flags,
                                            bool exactMatchRequiredForInputFlags) const {
    const bool isPlaybackThread =
            getType() == AUDIO_PORT_TYPE_MIX && getRole() == AUDIO_PORT_ROLE_SOURCE;
    const bool isRecordThread =
            getType() == AUDIO_PORT_TYPE_MIX && getRole() == AUDIO_PORT_ROLE_SINK;
    ALOG_ASSERT(isPlaybackThread != isRecordThread);

    const uint32_t mustMatchOutputFlags =
            AUDIO_OUTPUT_FLAG_DIRECT|AUDIO_OUTPUT_FLAG_HW_AV_SYNC|AUDIO_OUTPUT_FLAG_MMAP_NOIRQ;
    if (isPlaybackThread &&
        !audio_output_flags_is_subset((audio_output_flags_t)getFlags(),
                                      (audio_output_flags_t)flags,
                                      mustMatchOutputFlags)) {
        return false;
    }
    // The only input flag that is allowed to be different is the fast flag.
    // An existing fast stream is compatible with a normal track request.
    // An existing normal stream is compatible with a fast track request,
    // but the fast request will be denied by AudioFlinger and converted to normal track.
    if (isRecordThread && ((getFlags() ^ flags) &
            ~(exactMatchRequiredForInputFlags ? AUDIO_INPUT_FLAG_NONE : AUDIO_INPUT_FLAG_FAST))) {
        return false;
    }

    return true;
}

bool IOProfile::containsSingleDeviceSupportingEncodedFormats(
        const sp<DeviceDescriptor>& device) const {
    if (device == nullptr) {
        return false;
    }
    DeviceVector deviceList = mSupportedDevices.getDevicesFromType(device->type());
    return std::count_if(deviceList.begin(), deviceList.end(),
            [&device](sp<DeviceDescriptor> deviceDesc) {
                return device == deviceDesc && deviceDesc->hasCurrentEncodedFormat(); }) == 1;
}

void IOProfile::toSupportedMixerAttributes(
        std::vector<audio_mixer_attributes_t> *mixerAttributes) const {
    if (!hasDynamicAudioProfile()) {
        // The mixer attributes is only supported when there is a dynamic profile.
        return;
    }
    for (const auto& profile : mProfiles) {
        if (!profile->isValid()) {
            continue;
        }
        for (const auto sampleRate : profile->getSampleRates()) {
            for (const auto channelMask : profile->getChannels()) {
                const audio_config_base_t config = {
                        .format = profile->getFormat(),
                        .sample_rate = sampleRate,
                        .channel_mask = channelMask
                };
                for (const auto mixerBehavior : mMixerBehaviors) {
                    mixerAttributes->push_back({
                        .config = config,
                        .mixer_behavior = mixerBehavior
                    });
                }
            }
        }
    }
}

void IOProfile::dump(String8 *dst, int spaces) const
{
    String8 extraInfo;
    extraInfo.appendFormat("0x%04x", getFlags());
    std::string flagsLiteral =
            getRole() == AUDIO_PORT_ROLE_SINK ?
            toString(static_cast<audio_input_flags_t>(getFlags())) :
            getRole() == AUDIO_PORT_ROLE_SOURCE ?
            toString(static_cast<audio_output_flags_t>(getFlags())) : "";
    if (!flagsLiteral.empty()) {
        extraInfo.appendFormat(" (%s)", flagsLiteral.c_str());
    }

    std::string portStr;
    AudioPort::dump(&portStr, spaces, extraInfo.c_str());
    dst->append(portStr.c_str());

    mSupportedDevices.dump(dst, String8("- Supported"), spaces - 2, false);
    dst->appendFormat("%*s- maxOpenCount: %u; curOpenCount: %u\n",
            spaces - 2, "", maxOpenCount, curOpenCount);
    dst->appendFormat("%*s- maxActiveCount: %u; curActiveCount: %u\n",
            spaces - 2, "", maxActiveCount, curActiveCount);
    dst->appendFormat("%*s- recommendedMuteDurationMs: %u ms\n",
            spaces - 2, "", recommendedMuteDurationMs);
}

void IOProfile::log()
{
    // @TODO: forward log to AudioPort
}

} // namespace android<|MERGE_RESOLUTION|>--- conflicted
+++ resolved
@@ -77,14 +77,9 @@
             if (checkExactAudioProfile(&config) != NO_ERROR) {
                 return false;
             }
-<<<<<<< HEAD
-        } else if (checkCompatibleAudioProfile(
+        } else if (checkExactAudioProfile(&config) != NO_ERROR && checkCompatibleAudioProfile(
                 myUpdatedSamplingRate, myUpdatedChannelMask, myUpdatedFormat, checkExactFormat,
                 checkExactChannelMask) != NO_ERROR) {
-=======
-        } else if (checkExactAudioProfile(&config) != NO_ERROR && checkCompatibleAudioProfile(
-                myUpdatedSamplingRate, myUpdatedChannelMask, myUpdatedFormat) != NO_ERROR) {
->>>>>>> 187ed6cd
             return false;
         }
     } else {
