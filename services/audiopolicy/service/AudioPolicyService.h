/*
 * Copyright (C) 2009 The Android Open Source Project
 *
 * Licensed under the Apache License, Version 2.0 (the "License");
 * you may not use this file except in compliance with the License.
 * You may obtain a copy of the License at
 *
 *      http://www.apache.org/licenses/LICENSE-2.0
 *
 * Unless required by applicable law or agreed to in writing, software
 * distributed under the License is distributed on an "AS IS" BASIS,
 * WITHOUT WARRANTIES OR CONDITIONS OF ANY KIND, either express or implied.
 * See the License for the specific language governing permissions and
 * limitations under the License.
 */

#ifndef ANDROID_AUDIOPOLICYSERVICE_H
#define ANDROID_AUDIOPOLICYSERVICE_H

#include <cutils/misc.h>
#include <cutils/config_utils.h>
#include <cutils/compiler.h>
#include <utils/String8.h>
#include <utils/Vector.h>
#include <utils/SortedVector.h>
#include <binder/BinderService.h>
#include <binder/IUidObserver.h>
#include <system/audio.h>
#include <system/audio_policy.h>
#include <media/IAudioPolicyService.h>
#include <media/ToneGenerator.h>
#include <media/AudioEffect.h>
#include <media/AudioPolicy.h>
#include "AudioPolicyEffects.h"
#include "managerdefault/AudioPolicyManager.h"

#include <unordered_map>

namespace android {

using namespace std;

// ----------------------------------------------------------------------------

class AudioPolicyService :
    public BinderService<AudioPolicyService>,
    public BnAudioPolicyService,
    public IBinder::DeathRecipient
{
    friend class BinderService<AudioPolicyService>;

public:
    // for BinderService
    static const char *getServiceName() ANDROID_API { return "media.audio_policy"; }

    virtual status_t    dump(int fd, const Vector<String16>& args);

    //
    // BnAudioPolicyService (see AudioPolicyInterface for method descriptions)
    //

    virtual status_t setDeviceConnectionState(audio_devices_t device,
                                              audio_policy_dev_state_t state,
                                              const char *device_address,
                                              const char *device_name);
    virtual audio_policy_dev_state_t getDeviceConnectionState(
                                                                audio_devices_t device,
                                                                const char *device_address);
    virtual status_t handleDeviceConfigChange(audio_devices_t device,
                                              const char *device_address,
                                              const char *device_name);
    virtual status_t setPhoneState(audio_mode_t state);
    virtual status_t setForceUse(audio_policy_force_use_t usage, audio_policy_forced_cfg_t config);
    virtual audio_policy_forced_cfg_t getForceUse(audio_policy_force_use_t usage);
    virtual audio_io_handle_t getOutput(audio_stream_type_t stream);
    virtual status_t getOutputForAttr(const audio_attributes_t *attr,
                                      audio_io_handle_t *output,
                                      audio_session_t session,
                                      audio_stream_type_t *stream,
                                      pid_t pid,
                                      uid_t uid,
                                      const audio_config_t *config,
                                      audio_output_flags_t flags,
                                      audio_port_handle_t *selectedDeviceId,
                                      audio_port_handle_t *portId);
    virtual status_t startOutput(audio_io_handle_t output,
                                 audio_stream_type_t stream,
                                 audio_session_t session);
    virtual status_t stopOutput(audio_io_handle_t output,
                                audio_stream_type_t stream,
                                audio_session_t session);
    virtual void releaseOutput(audio_io_handle_t output,
                               audio_stream_type_t stream,
                               audio_session_t session);
    virtual status_t getInputForAttr(const audio_attributes_t *attr,
                                     audio_io_handle_t *input,
                                     audio_session_t session,
                                     pid_t pid,
                                     uid_t uid,
                                     const String16& opPackageName,
                                     const audio_config_base_t *config,
                                     audio_input_flags_t flags,
                                     audio_port_handle_t *selectedDeviceId = NULL,
                                     audio_port_handle_t *portId = NULL);
    virtual status_t startInput(audio_port_handle_t portId,
                                bool *silenced);
    virtual status_t stopInput(audio_port_handle_t portId);
    virtual void releaseInput(audio_port_handle_t portId);
    virtual status_t initStreamVolume(audio_stream_type_t stream,
                                      int indexMin,
                                      int indexMax);
    virtual status_t setStreamVolumeIndex(audio_stream_type_t stream,
                                          int index,
                                          audio_devices_t device);
    virtual status_t getStreamVolumeIndex(audio_stream_type_t stream,
                                          int *index,
                                          audio_devices_t device);

    virtual uint32_t getStrategyForStream(audio_stream_type_t stream);
    virtual audio_devices_t getDevicesForStream(audio_stream_type_t stream);

    virtual audio_io_handle_t getOutputForEffect(const effect_descriptor_t *desc);
    virtual status_t registerEffect(const effect_descriptor_t *desc,
                                    audio_io_handle_t io,
                                    uint32_t strategy,
                                    audio_session_t session,
                                    int id);
    virtual status_t unregisterEffect(int id);
    virtual status_t setEffectEnabled(int id, bool enabled);
    virtual bool isStreamActive(audio_stream_type_t stream, uint32_t inPastMs = 0) const;
    virtual bool isStreamActiveRemotely(audio_stream_type_t stream, uint32_t inPastMs = 0) const;
    virtual bool isSourceActive(audio_source_t source) const;

    virtual status_t queryDefaultPreProcessing(audio_session_t audioSession,
                                              effect_descriptor_t *descriptors,
                                              uint32_t *count);
    virtual     status_t    onTransact(
                                uint32_t code,
                                const Parcel& data,
                                Parcel* reply,
                                uint32_t flags);

    // IBinder::DeathRecipient
    virtual     void        binderDied(const wp<IBinder>& who);

    // RefBase
    virtual     void        onFirstRef();

    //
    // Helpers for the struct audio_policy_service_ops implementation.
    // This is used by the audio policy manager for certain operations that
    // are implemented by the policy service.
    //
    virtual void setParameters(audio_io_handle_t ioHandle,
                               const char *keyValuePairs,
                               int delayMs);

    virtual status_t setStreamVolume(audio_stream_type_t stream,
                                     float volume,
                                     audio_io_handle_t output,
                                     int delayMs = 0);
    virtual status_t startTone(audio_policy_tone_t tone, audio_stream_type_t stream);
    virtual status_t stopTone();
    virtual status_t setVoiceVolume(float volume, int delayMs = 0);
    virtual bool isOffloadSupported(const audio_offload_info_t &config);

    virtual status_t listAudioPorts(audio_port_role_t role,
                                    audio_port_type_t type,
                                    unsigned int *num_ports,
                                    struct audio_port *ports,
                                    unsigned int *generation);
    virtual status_t getAudioPort(struct audio_port *port);
    virtual status_t createAudioPatch(const struct audio_patch *patch,
                                       audio_patch_handle_t *handle);
    virtual status_t releaseAudioPatch(audio_patch_handle_t handle);
    virtual status_t listAudioPatches(unsigned int *num_patches,
                                      struct audio_patch *patches,
                                      unsigned int *generation);
    virtual status_t setAudioPortConfig(const struct audio_port_config *config);

    virtual void registerClient(const sp<IAudioPolicyServiceClient>& client);

    virtual void setAudioPortCallbacksEnabled(bool enabled);

    virtual status_t acquireSoundTriggerSession(audio_session_t *session,
                                           audio_io_handle_t *ioHandle,
                                           audio_devices_t *device);

    virtual status_t releaseSoundTriggerSession(audio_session_t session);

    virtual audio_mode_t getPhoneState();

    virtual status_t registerPolicyMixes(const Vector<AudioMix>& mixes, bool registration);

    virtual status_t startAudioSource(const struct audio_port_config *source,
                                      const audio_attributes_t *attributes,
                                      audio_patch_handle_t *handle);
    virtual status_t stopAudioSource(audio_patch_handle_t handle);

    virtual status_t setMasterMono(bool mono);
    virtual status_t getMasterMono(bool *mono);

    virtual float    getStreamVolumeDB(
                audio_stream_type_t stream, int index, audio_devices_t device);

<<<<<<< HEAD
            status_t doStartOutput(audio_io_handle_t output,
                                   audio_stream_type_t stream,
                                   audio_session_t session);
=======
    virtual status_t getSurroundFormats(unsigned int *numSurroundFormats,
                                        audio_format_t *surroundFormats,
                                        bool *surroundFormatsEnabled,
                                        bool reported);
    virtual status_t setSurroundFormatEnabled(audio_format_t audioFormat, bool enabled);

>>>>>>> f258d4f2
            status_t doStopOutput(audio_io_handle_t output,
                                  audio_stream_type_t stream,
                                  audio_session_t session);
            void doReleaseOutput(audio_io_handle_t output,
                                 audio_stream_type_t stream,
                                 audio_session_t session);

            status_t clientCreateAudioPatch(const struct audio_patch *patch,
                                      audio_patch_handle_t *handle,
                                      int delayMs);
            status_t clientReleaseAudioPatch(audio_patch_handle_t handle,
                                             int delayMs);
            virtual status_t clientSetAudioPortConfig(const struct audio_port_config *config,
                                                      int delayMs);

            void removeNotificationClient(uid_t uid);
            void onAudioPortListUpdate();
            void doOnAudioPortListUpdate();
            void onAudioPatchListUpdate();
            void doOnAudioPatchListUpdate();

            void onDynamicPolicyMixStateUpdate(const String8& regId, int32_t state);
            void doOnDynamicPolicyMixStateUpdate(const String8& regId, int32_t state);
            void onRecordingConfigurationUpdate(int event, const record_client_info_t *clientInfo,
                    const audio_config_base_t *clientConfig,
                    const audio_config_base_t *deviceConfig, audio_patch_handle_t patchHandle);
            void doOnRecordingConfigurationUpdate(int event, const record_client_info_t *clientInfo,
                    const audio_config_base_t *clientConfig,
                    const audio_config_base_t *deviceConfig, audio_patch_handle_t patchHandle);

private:
                        AudioPolicyService() ANDROID_API;
    virtual             ~AudioPolicyService();

            status_t dumpInternals(int fd);

    // Handles binder shell commands
    virtual status_t shellCommand(int in, int out, int err, Vector<String16>& args);

    // Sets whether the given UID records only silence
    virtual void setRecordSilenced(uid_t uid, bool silenced);

    // Overrides the UID state as if it is idle
    status_t handleSetUidState(Vector<String16>& args, int err);

    // Clears the override for the UID state
    status_t handleResetUidState(Vector<String16>& args, int err);

    // Gets the UID state
    status_t handleGetUidState(Vector<String16>& args, int out, int err);

    // Prints the shell command help
    status_t printHelp(int out);

    // If recording we need to make sure the UID is allowed to do that. If the UID is idle
    // then it cannot record and gets buffers with zeros - silence. As soon as the UID
    // transitions to an active state we will start reporting buffers with data. This approach
    // transparently handles recording while the UID transitions between idle/active state
    // avoiding to get stuck in a state receiving non-empty buffers while idle or in a state
    // receiving empty buffers while active.
    class UidPolicy : public BnUidObserver, public virtual IBinder::DeathRecipient {
    public:
        explicit UidPolicy(wp<AudioPolicyService> service)
                : mService(service), mObserverRegistered(false) {}

        void registerSelf();
        void unregisterSelf();

        // IBinder::DeathRecipient implementation
        void binderDied(const wp<IBinder> &who) override;

        bool isUidActive(uid_t uid);

        // BnUidObserver implementation
        void onUidActive(uid_t uid) override;
        void onUidGone(uid_t uid, bool disabled) override;
        void onUidIdle(uid_t uid, bool disabled) override;

        void addOverrideUid(uid_t uid, bool active) { updateOverrideUid(uid, active, true); }
        void removeOverrideUid(uid_t uid) { updateOverrideUid(uid, false, false); }

    private:
        bool isServiceUid(uid_t uid) const;
        void notifyService(uid_t uid, bool active);
        void updateOverrideUid(uid_t uid, bool active, bool insert);
        void updateUidCache(uid_t uid, bool active, bool insert);
        void updateUidLocked(std::unordered_map<uid_t, bool> *uids,
                uid_t uid, bool active, bool insert, bool *wasThere, bool *wasActive);

        wp<AudioPolicyService> mService;
        Mutex mLock;
        bool mObserverRegistered;
        std::unordered_map<uid_t, bool> mOverrideUids;
        std::unordered_map<uid_t, bool> mCachedUids;
    };

    // Thread used for tone playback and to send audio config commands to audio flinger
    // For tone playback, using a separate thread is necessary to avoid deadlock with mLock because
    // startTone() and stopTone() are normally called with mLock locked and requesting a tone start
    // or stop will cause calls to AudioPolicyService and an attempt to lock mLock.
    // For audio config commands, it is necessary because audio flinger requires that the calling
    // process (user) has permission to modify audio settings.
    class AudioCommandThread : public Thread {
        class AudioCommand;
    public:

        // commands for tone AudioCommand
        enum {
            START_TONE,
            STOP_TONE,
            SET_VOLUME,
            SET_PARAMETERS,
            SET_VOICE_VOLUME,
            START_OUTPUT,
            STOP_OUTPUT,
            RELEASE_OUTPUT,
            CREATE_AUDIO_PATCH,
            RELEASE_AUDIO_PATCH,
            UPDATE_AUDIOPORT_LIST,
            UPDATE_AUDIOPATCH_LIST,
            SET_AUDIOPORT_CONFIG,
            DYN_POLICY_MIX_STATE_UPDATE,
            RECORDING_CONFIGURATION_UPDATE
        };

        AudioCommandThread (String8 name, const wp<AudioPolicyService>& service);
        virtual             ~AudioCommandThread();

                    status_t    dump(int fd);

        // Thread virtuals
        virtual     void        onFirstRef();
        virtual     bool        threadLoop();

                    void        exit();
                    void        startToneCommand(ToneGenerator::tone_type type,
                                                 audio_stream_type_t stream);
                    void        stopToneCommand();
                    status_t    volumeCommand(audio_stream_type_t stream, float volume,
                                            audio_io_handle_t output, int delayMs = 0);
                    status_t    parametersCommand(audio_io_handle_t ioHandle,
                                            const char *keyValuePairs, int delayMs = 0);
                    status_t    voiceVolumeCommand(float volume, int delayMs = 0);
                    status_t    startOutputCommand(audio_io_handle_t output,
                                                   audio_stream_type_t stream,
                                                   audio_session_t session);
                    void        stopOutputCommand(audio_io_handle_t output,
                                                  audio_stream_type_t stream,
                                                  audio_session_t session);
                    void        releaseOutputCommand(audio_io_handle_t output,
                                                     audio_stream_type_t stream,
                                                     audio_session_t session);
                    status_t    sendCommand(sp<AudioCommand>& command, int delayMs = 0);
                    void        insertCommand_l(sp<AudioCommand>& command, int delayMs = 0);
                    status_t    createAudioPatchCommand(const struct audio_patch *patch,
                                                        audio_patch_handle_t *handle,
                                                        int delayMs);
                    status_t    releaseAudioPatchCommand(audio_patch_handle_t handle,
                                                         int delayMs);
                    void        updateAudioPortListCommand();
                    void        updateAudioPatchListCommand();
                    status_t    setAudioPortConfigCommand(const struct audio_port_config *config,
                                                          int delayMs);
                    void        dynamicPolicyMixStateUpdateCommand(const String8& regId, int32_t state);
                    void        recordingConfigurationUpdateCommand(
                                                        int event,
                                                        const record_client_info_t *clientInfo,
                                                        const audio_config_base_t *clientConfig,
                                                        const audio_config_base_t *deviceConfig,
                                                        audio_patch_handle_t patchHandle);
                    void        insertCommand_l(AudioCommand *command, int delayMs = 0);
    private:
        class AudioCommandData;

        // descriptor for requested tone playback event
        class AudioCommand: public RefBase {

        public:
            AudioCommand()
            : mCommand(-1), mStatus(NO_ERROR), mWaitStatus(false) {}

            void dump(char* buffer, size_t size);

            int mCommand;   // START_TONE, STOP_TONE ...
            nsecs_t mTime;  // time stamp
            Mutex mLock;    // mutex associated to mCond
            Condition mCond; // condition for status return
            status_t mStatus; // command status
            bool mWaitStatus; // true if caller is waiting for status
            sp<AudioCommandData> mParam;     // command specific parameter data
        };

        class AudioCommandData: public RefBase {
        public:
            virtual ~AudioCommandData() {}
        protected:
            AudioCommandData() {}
        };

        class ToneData : public AudioCommandData {
        public:
            ToneGenerator::tone_type mType; // tone type (START_TONE only)
            audio_stream_type_t mStream;    // stream type (START_TONE only)
        };

        class VolumeData : public AudioCommandData {
        public:
            audio_stream_type_t mStream;
            float mVolume;
            audio_io_handle_t mIO;
        };

        class ParametersData : public AudioCommandData {
        public:
            audio_io_handle_t mIO;
            String8 mKeyValuePairs;
        };

        class VoiceVolumeData : public AudioCommandData {
        public:
            float mVolume;
        };

        class StartOutputData : public AudioCommandData {
        public:
            audio_io_handle_t mIO;
            audio_stream_type_t mStream;
            audio_session_t mSession;
        };

        class StopOutputData : public AudioCommandData {
        public:
            audio_io_handle_t mIO;
            audio_stream_type_t mStream;
            audio_session_t mSession;
        };

        class ReleaseOutputData : public AudioCommandData {
        public:
            audio_io_handle_t mIO;
            audio_stream_type_t mStream;
            audio_session_t mSession;
        };

        class CreateAudioPatchData : public AudioCommandData {
        public:
            struct audio_patch mPatch;
            audio_patch_handle_t mHandle;
        };

        class ReleaseAudioPatchData : public AudioCommandData {
        public:
            audio_patch_handle_t mHandle;
        };

        class SetAudioPortConfigData : public AudioCommandData {
        public:
            struct audio_port_config mConfig;
        };

        class DynPolicyMixStateUpdateData : public AudioCommandData {
        public:
            String8 mRegId;
            int32_t mState;
        };

        class RecordingConfigurationUpdateData : public AudioCommandData {
        public:
            int mEvent;
            record_client_info_t mClientInfo;
            struct audio_config_base mClientConfig;
            struct audio_config_base mDeviceConfig;
            audio_patch_handle_t mPatchHandle;
        };

        Mutex   mLock;
        Condition mWaitWorkCV;
        Vector < sp<AudioCommand> > mAudioCommands; // list of pending commands
        ToneGenerator *mpToneGenerator;     // the tone generator
        sp<AudioCommand> mLastCommand;      // last processed command (used by dump)
        String8 mName;                      // string used by wake lock fo delayed commands
        wp<AudioPolicyService> mService;
    };

    class AudioPolicyClient : public AudioPolicyClientInterface
    {
     public:
        explicit AudioPolicyClient(AudioPolicyService *service) : mAudioPolicyService(service) {}
        virtual ~AudioPolicyClient() {}

        //
        // Audio HW module functions
        //

        // loads a HW module.
        virtual audio_module_handle_t loadHwModule(const char *name);

        //
        // Audio output Control functions
        //

        // opens an audio output with the requested parameters. The parameter values can indicate to use the default values
        // in case the audio policy manager has no specific requirements for the output being opened.
        // When the function returns, the parameter values reflect the actual values used by the audio hardware output stream.
        // The audio policy manager can check if the proposed parameters are suitable or not and act accordingly.
        virtual status_t openOutput(audio_module_handle_t module,
                                    audio_io_handle_t *output,
                                    audio_config_t *config,
                                    audio_devices_t *devices,
                                    const String8& address,
                                    uint32_t *latencyMs,
                                    audio_output_flags_t flags);
        // creates a special output that is duplicated to the two outputs passed as arguments. The duplication is performed by
        // a special mixer thread in the AudioFlinger.
        virtual audio_io_handle_t openDuplicateOutput(audio_io_handle_t output1, audio_io_handle_t output2);
        // closes the output stream
        virtual status_t closeOutput(audio_io_handle_t output);
        // suspends the output. When an output is suspended, the corresponding audio hardware output stream is placed in
        // standby and the AudioTracks attached to the mixer thread are still processed but the output mix is discarded.
        virtual status_t suspendOutput(audio_io_handle_t output);
        // restores a suspended output.
        virtual status_t restoreOutput(audio_io_handle_t output);

        //
        // Audio input Control functions
        //

        // opens an audio input
        virtual audio_io_handle_t openInput(audio_module_handle_t module,
                                            audio_io_handle_t *input,
                                            audio_config_t *config,
                                            audio_devices_t *devices,
                                            const String8& address,
                                            audio_source_t source,
                                            audio_input_flags_t flags);
        // closes an audio input
        virtual status_t closeInput(audio_io_handle_t input);
        //
        // misc control functions
        //

        // set a stream volume for a particular output. For the same user setting, a given stream type can have different volumes
        // for each output (destination device) it is attached to.
        virtual status_t setStreamVolume(audio_stream_type_t stream, float volume, audio_io_handle_t output, int delayMs = 0);

        // invalidate a stream type, causing a reroute to an unspecified new output
        virtual status_t invalidateStream(audio_stream_type_t stream);

        // function enabling to send proprietary informations directly from audio policy manager to audio hardware interface.
        virtual void setParameters(audio_io_handle_t ioHandle, const String8& keyValuePairs, int delayMs = 0);
        // function enabling to receive proprietary informations directly from audio hardware interface to audio policy manager.
        virtual String8 getParameters(audio_io_handle_t ioHandle, const String8& keys);

        // request the playback of a tone on the specified stream: used for instance to replace notification sounds when playing
        // over a telephony device during a phone call.
        virtual status_t startTone(audio_policy_tone_t tone, audio_stream_type_t stream);
        virtual status_t stopTone();

        // set down link audio volume.
        virtual status_t setVoiceVolume(float volume, int delayMs = 0);

        // move effect to the specified output
        virtual status_t moveEffects(audio_session_t session,
                                         audio_io_handle_t srcOutput,
                                         audio_io_handle_t dstOutput);

        /* Create a patch between several source and sink ports */
        virtual status_t createAudioPatch(const struct audio_patch *patch,
                                           audio_patch_handle_t *handle,
                                           int delayMs);

        /* Release a patch */
        virtual status_t releaseAudioPatch(audio_patch_handle_t handle,
                                           int delayMs);

        /* Set audio port configuration */
        virtual status_t setAudioPortConfig(const struct audio_port_config *config, int delayMs);

        virtual void onAudioPortListUpdate();
        virtual void onAudioPatchListUpdate();
        virtual void onDynamicPolicyMixStateUpdate(String8 regId, int32_t state);
        virtual void onRecordingConfigurationUpdate(int event,
                        const record_client_info_t *clientInfo,
                        const audio_config_base_t *clientConfig,
                        const audio_config_base_t *deviceConfig, audio_patch_handle_t patchHandle);

        virtual audio_unique_id_t newAudioUniqueId(audio_unique_id_use_t use);

     private:
        AudioPolicyService *mAudioPolicyService;
    };

    // --- Notification Client ---
    class NotificationClient : public IBinder::DeathRecipient {
    public:
                            NotificationClient(const sp<AudioPolicyService>& service,
                                                const sp<IAudioPolicyServiceClient>& client,
                                                uid_t uid);
        virtual             ~NotificationClient();

                            void      onAudioPortListUpdate();
                            void      onAudioPatchListUpdate();
                            void      onDynamicPolicyMixStateUpdate(const String8& regId, int32_t state);
                            void      onRecordingConfigurationUpdate(
                                        int event, const record_client_info_t *clientInfo,
                                        const audio_config_base_t *clientConfig,
                                        const audio_config_base_t *deviceConfig,
                                        audio_patch_handle_t patchHandle);
                            void      setAudioPortCallbacksEnabled(bool enabled);

                // IBinder::DeathRecipient
                virtual     void        binderDied(const wp<IBinder>& who);

    private:
                            NotificationClient(const NotificationClient&);
                            NotificationClient& operator = (const NotificationClient&);

        const wp<AudioPolicyService>        mService;
        const uid_t                         mUid;
        const sp<IAudioPolicyServiceClient> mAudioPolicyServiceClient;
              bool                          mAudioPortCallbacksEnabled;
    };

    // --- AudioRecordClient ---
    // Information about each registered AudioRecord client
    // (between calls to getInputForAttr() and releaseInput())
    class AudioRecordClient : public RefBase {
    public:
                AudioRecordClient(const audio_attributes_t attributes,
                                  const audio_io_handle_t input, uid_t uid, pid_t pid,
                                  const String16& opPackageName, const audio_session_t session) :
                                      attributes(attributes),
                                      input(input), uid(uid), pid(pid),
                                      opPackageName(opPackageName), session(session),
                                      active(false), isConcurrent(false), isVirtualDevice(false) {}
        virtual ~AudioRecordClient() {}

        const audio_attributes_t attributes; // source, flags ...
        const audio_io_handle_t input;       // audio HAL input IO handle
        const uid_t uid;                     // client UID
        const pid_t pid;                     // client PID
        const String16 opPackageName;        // client package name
        const audio_session_t session;       // audio session ID
        bool active;                   // Capture is active or inactive
        bool isConcurrent;             // is allowed to concurrent capture
        bool isVirtualDevice;          // uses vitual device: updated by APM::getInputForAttr()
    };

    // A class automatically clearing and restoring binder caller identity inside
    // a code block (scoped variable)
    // Declare one systematically before calling AudioPolicyManager methods so that they are
    // executed with the same level of privilege as audioserver process.
    class AutoCallerClear {
    public:
            AutoCallerClear() :
                mToken(IPCThreadState::self()->clearCallingIdentity()) {}
            ~AutoCallerClear() {
                IPCThreadState::self()->restoreCallingIdentity(mToken);
            }

    private:
        const   int64_t mToken;
    };

    // Internal dump utilities.
    status_t dumpPermissionDenial(int fd);


    mutable Mutex mLock;    // prevents concurrent access to AudioPolicy manager functions changing
                            // device connection state  or routing
    mutable Mutex mEffectsLock; // serialize access to Effect state within APM.
    // Note: lock acquisition order is always mLock > mEffectsLock:
    // mLock protects AudioPolicyManager methods that can call into audio flinger
    // and possibly back in to audio policy service and acquire mEffectsLock.
    sp<AudioCommandThread> mAudioCommandThread;     // audio commands thread
    sp<AudioCommandThread> mTonePlaybackThread;     // tone playback thread
    sp<AudioCommandThread> mOutputCommandThread;    // process stop and release output
    struct audio_policy_device *mpAudioPolicyDev;
    struct audio_policy *mpAudioPolicy;
    AudioPolicyInterface *mAudioPolicyManager;
    AudioPolicyClient *mAudioPolicyClient;

    DefaultKeyedVector< uid_t, sp<NotificationClient> >    mNotificationClients;
    Mutex mNotificationClientsLock;  // protects mNotificationClients
    // Manage all effects configured in audio_effects.conf
    sp<AudioPolicyEffects> mAudioPolicyEffects;
    audio_mode_t mPhoneState;

    sp<UidPolicy> mUidPolicy;
    DefaultKeyedVector< audio_port_handle_t, sp<AudioRecordClient> >   mAudioRecordClients;
};

} // namespace android

#endif // ANDROID_AUDIOPOLICYSERVICE_H<|MERGE_RESOLUTION|>--- conflicted
+++ resolved
@@ -203,18 +203,16 @@
     virtual float    getStreamVolumeDB(
                 audio_stream_type_t stream, int index, audio_devices_t device);
 
-<<<<<<< HEAD
-            status_t doStartOutput(audio_io_handle_t output,
-                                   audio_stream_type_t stream,
-                                   audio_session_t session);
-=======
     virtual status_t getSurroundFormats(unsigned int *numSurroundFormats,
                                         audio_format_t *surroundFormats,
                                         bool *surroundFormatsEnabled,
                                         bool reported);
     virtual status_t setSurroundFormatEnabled(audio_format_t audioFormat, bool enabled);
 
->>>>>>> f258d4f2
+            status_t doStartOutput(audio_io_handle_t output,
+                                   audio_stream_type_t stream,
+                                   audio_session_t session);
+                                   
             status_t doStopOutput(audio_io_handle_t output,
                                   audio_stream_type_t stream,
                                   audio_session_t session);
