--- conflicted
+++ resolved
@@ -199,21 +199,12 @@
                                         bool reported);
     virtual status_t setSurroundFormatEnabled(audio_format_t audioFormat, bool enabled);
 
-<<<<<<< HEAD
             status_t doStartOutput(audio_io_handle_t output,
                                    audio_stream_type_t stream,
                                    audio_session_t session);
                                    
-            status_t doStopOutput(audio_io_handle_t output,
-                                  audio_stream_type_t stream,
-                                  audio_session_t session);
-            void doReleaseOutput(audio_io_handle_t output,
-                                 audio_stream_type_t stream,
-                                 audio_session_t session);
-=======
             status_t doStopOutput(audio_port_handle_t portId);
             void doReleaseOutput(audio_port_handle_t portId);
->>>>>>> e698be2b
 
             status_t clientCreateAudioPatch(const struct audio_patch *patch,
                                       audio_patch_handle_t *handle,
@@ -344,20 +335,11 @@
                     status_t    parametersCommand(audio_io_handle_t ioHandle,
                                             const char *keyValuePairs, int delayMs = 0);
                     status_t    voiceVolumeCommand(float volume, int delayMs = 0);
-<<<<<<< HEAD
                     status_t    startOutputCommand(audio_io_handle_t output,
                                                    audio_stream_type_t stream,
                                                    audio_session_t session);
-                    void        stopOutputCommand(audio_io_handle_t output,
-                                                  audio_stream_type_t stream,
-                                                  audio_session_t session);
-                    void        releaseOutputCommand(audio_io_handle_t output,
-                                                     audio_stream_type_t stream,
-                                                     audio_session_t session);
-=======
                     void        stopOutputCommand(audio_port_handle_t portId);
                     void        releaseOutputCommand(audio_port_handle_t portId);
->>>>>>> e698be2b
                     status_t    sendCommand(sp<AudioCommand>& command, int delayMs = 0);
                     void        insertCommand_l(sp<AudioCommand>& command, int delayMs = 0);
                     status_t    createAudioPatchCommand(const struct audio_patch *patch,
