--- conflicted
+++ resolved
@@ -62,10 +62,7 @@
     ],
 
     srcs: [
-<<<<<<< HEAD
-=======
         "AudioRecordClient.cpp",
->>>>>>> 58061c88
         "AudioPolicyClientImpl.cpp",
         "AudioPolicyEffects.cpp",
         "AudioPolicyInterfaceImpl.cpp",
