--- conflicted
+++ resolved
@@ -184,20 +184,6 @@
         }
 
         std::string ss = "[";
-<<<<<<< HEAD
-        for (const auto& f : vec) {
-            if (radianToDegree) {
-                base::StringAppendF(&ss, "%0.2f, ",
-                                    HeadToStagePoseRecorder::getDegreeWithRadian(f));
-            } else {
-                base::StringAppendF(&ss, "%f, ", f);
-            }
-        }
-        ss.replace(ss.end() - 2, ss.end(), "]");
-        return ss;
-    };
-
-=======
         for (auto f = vec.begin(); f != vec.end(); ++f) {
             if (f != vec.begin()) {
                 ss .append(", ");
@@ -217,7 +203,6 @@
     // NO_INIT: Spatializer creation failed.
     static void sendEmptyCreateSpatializerMetricWithStatus(status_t status);
 
->>>>>>> 2154c872
 private:
     Spatializer(effect_descriptor_t engineDescriptor,
                      SpatializerPolicyCallback *callback);
@@ -429,22 +414,6 @@
     std::vector<audio_latency_mode_t> mSupportedLatencyModes GUARDED_BY(mLock);
 
     static const std::vector<const char*> sHeadPoseKeys;
-<<<<<<< HEAD
-
-    // Local log for command messages.
-    static constexpr int mMaxLocalLogLine = 10;
-    SimpleLog mLocalLog{mMaxLocalLogLine};
-
-    /**
-     * @brief Calculate and record sensor data.
-     * Dump to local log with max/average pose angle every mPoseRecordThreshold.
-     * TODO: log azimuth/elevation angles obtained for debugging actual orientation.
-     */
-    class HeadToStagePoseRecorder {
-      public:
-        /** Convert recorded sensor data to string with level indentation */
-        std::string toString_l(unsigned level) const;
-=======
 
     // Local log for command messages.
     static constexpr int mMaxLocalLogLine = 10;
@@ -464,17 +433,12 @@
         /** Convert recorded sensor data to string with level indentation */
         std::string toString(unsigned level) const;
 
->>>>>>> 2154c872
         /**
          * @brief Calculate sensor data, record into local log when it is time.
          *
          * @param headToStage The vector from Pose3f::toVector().
          */
-<<<<<<< HEAD
-        void record_l(const std::vector<float>& headToStage);
-=======
         void record(const std::vector<float>& headToStage);
->>>>>>> 2154c872
 
         static constexpr float getDegreeWithRadian(const float radian) {
             float radianToDegreeRatio = (180 / PI);
@@ -485,19 +449,11 @@
         static constexpr float PI = M_PI;
         /**
          * Pose recorder time threshold to record sensor data in local log.
-<<<<<<< HEAD
-         * Sensor data will be recorded at least every mPoseRecordThreshold.
-         */
-        // TODO: add another history log to record longer period of sensor data.
-        static constexpr std::chrono::duration<double> mPoseRecordThreshold =
-                std::chrono::seconds(1);
-=======
          * Sensor data will be recorded into log at least every mPoseRecordThreshold.
          */
         std::chrono::duration<double> mPoseRecordThreshold;
         // Number of seconds pass since last record.
         std::chrono::duration<double> mNumOfSecondsSinceLastRecord;
->>>>>>> 2154c872
         /**
          * According to frameworks/av/media/libheadtracking/include/media/Pose.h
          * "The vector will have exactly 6 elements, where the first three are a translation vector
@@ -508,11 +464,6 @@
          * Timestamp of last sensor data record in local log.
          */
         std::chrono::time_point<std::chrono::steady_clock> mFirstSampleTimestamp;
-<<<<<<< HEAD
-        // Last pose recorded, vector obtained from Pose3f::toVector().
-        std::vector<float> mLastPoseRecorded{mPoseVectorSize};
-=======
->>>>>>> 2154c872
         /**
          * Number of sensor samples received since last record, sample rate is ~100Hz which produce
          * ~6k samples/minute.
@@ -522,26 +473,6 @@
          * mNumOfSampleSinceLastRecord to get arithmetic mean. Largest possible value: 2PI * 100Hz *
          * mPoseRecordThreshold.
          */
-<<<<<<< HEAD
-        std::vector<double> mPoseRadianSum{mPoseVectorSize};
-        std::vector<float> mMaxPoseAngle{mPoseVectorSize};
-        std::vector<float> mMinPoseAngle{mPoseVectorSize};
-        // Local log for history sensor data.
-        SimpleLog mPoseRecordLog{mMaxLocalLogLine};
-
-        bool shouldRecordLog() const {
-            return std::chrono::duration_cast<std::chrono::seconds>(
-                           std::chrono::steady_clock::now() - mFirstSampleTimestamp) >=
-                   mPoseRecordThreshold;
-        }
-
-        void resetRecord(const std::vector<float>& headToStage) {
-            mPoseRadianSum.assign(mPoseVectorSize, 0);
-            mMaxPoseAngle.assign(mPoseVectorSize, 0);
-            mMinPoseAngle.assign(mPoseVectorSize, 0);
-            mNumOfSampleSinceLastRecord = 0;
-            mLastPoseRecorded = headToStage;
-=======
         std::vector<double> mPoseRadianSum;
         std::vector<float> mMaxPoseAngle;
         std::vector<float> mMinPoseAngle;
@@ -560,7 +491,6 @@
             mMinPoseAngle.assign(mPoseVectorSize, PI);
             mNumOfSampleSinceLastRecord = 0;
             mNumOfSecondsSinceLastRecord = std::chrono::seconds(0);
->>>>>>> 2154c872
         }
 
         // Add each sample to sum and only calculate when record.
@@ -572,9 +502,6 @@
             }
         }
     };  // HeadToStagePoseRecorder
-<<<<<<< HEAD
-    HeadToStagePoseRecorder mPoseRecorder;
-=======
 
     // Record one log line per second (up to mMaxLocalLogLine) to capture most recent sensor data.
     HeadToStagePoseRecorder mPoseRecorder GUARDED_BY(mLock) =
@@ -582,7 +509,6 @@
     // Record one log line per minute (up to mMaxLocalLogLine) to capture durable sensor data.
     HeadToStagePoseRecorder mPoseDurableRecorder GUARDED_BY(mLock) =
             HeadToStagePoseRecorder(std::chrono::minutes(1), mMaxLocalLogLine);
->>>>>>> 2154c872
 };  // Spatializer
 
 }; // namespace android
