--- conflicted
+++ resolved
@@ -1868,112 +1868,6 @@
     return binder::Status::ok();
 }
 
-<<<<<<< HEAD
-// -----------  AudioPolicyService::OpRecordAudioMonitor implementation ----------
-
-// static
-sp<AudioPolicyService::OpRecordAudioMonitor>
-AudioPolicyService::OpRecordAudioMonitor::createIfNeeded(
-            const AttributionSourceState& attributionSource, const audio_attributes_t& attr,
-            wp<AudioCommandThread> commandThread)
-{
-    if (isAudioServerOrRootUid(attributionSource.uid)) {
-        ALOGV("not silencing record for audio or root source %s",
-                attributionSource.toString().c_str());
-        return nullptr;
-    }
-
-    if (!AudioPolicyService::isAppOpSource(attr.source)) {
-        ALOGD("not monitoring app op for uid %d and source %d",
-                attributionSource.uid, attr.source);
-        return nullptr;
-    }
-
-    if (!attributionSource.packageName.has_value()
-            || attributionSource.packageName.value().size() == 0) {
-        return nullptr;
-    }
-    return new OpRecordAudioMonitor(attributionSource, getOpForSource(attr.source), commandThread);
-}
-
-AudioPolicyService::OpRecordAudioMonitor::OpRecordAudioMonitor(
-        const AttributionSourceState& attributionSource, int32_t appOp,
-        wp<AudioCommandThread> commandThread) :
-            mHasOp(true), mAttributionSource(attributionSource), mAppOp(appOp),
-            mCommandThread(commandThread)
-{
-}
-
-AudioPolicyService::OpRecordAudioMonitor::~OpRecordAudioMonitor()
-{
-    if (mOpCallback != 0) {
-        mAppOpsManager.stopWatchingMode(mOpCallback);
-    }
-    mOpCallback.clear();
-}
-
-void AudioPolicyService::OpRecordAudioMonitor::onFirstRef()
-{
-    checkOp();
-    mOpCallback = new RecordAudioOpCallback(this);
-    ALOGV("start watching op %d for %s", mAppOp, mAttributionSource.toString().c_str());
-    // TODO: We need to always watch AppOpsManager::OP_RECORD_AUDIO too
-    // since it controls the mic permission for legacy apps.
-    mAppOpsManager.startWatchingMode(mAppOp, VALUE_OR_FATAL(aidl2legacy_string_view_String16(
-        mAttributionSource.packageName.value_or(""))),
-        mOpCallback);
-}
-
-bool AudioPolicyService::OpRecordAudioMonitor::hasOp() const {
-    return mHasOp.load();
-}
-
-// Called by RecordAudioOpCallback when the app op corresponding to this OpRecordAudioMonitor
-// is updated in AppOp callback and in onFirstRef()
-// Note this method is never called (and never to be) for audio server / root track
-// due to the UID in createIfNeeded(). As a result for those record track, it's:
-// - not called from constructor,
-// - not called from RecordAudioOpCallback because the callback is not installed in this case
-void AudioPolicyService::OpRecordAudioMonitor::checkOp(bool updateUidStates)
-{
-    // TODO: We need to always check AppOpsManager::OP_RECORD_AUDIO too
-    // since it controls the mic permission for legacy apps.
-    const int32_t mode = mAppOpsManager.checkOp(mAppOp,
-            mAttributionSource.uid, VALUE_OR_FATAL(aidl2legacy_string_view_String16(
-                mAttributionSource.packageName.value_or(""))));
-    const bool hasIt = (mode == AppOpsManager::MODE_ALLOWED);
-    // verbose logging only log when appOp changed
-    ALOGI_IF(hasIt != mHasOp.load(),
-            "App op %d missing, %ssilencing record %s",
-            mAppOp, hasIt ? "un" : "", mAttributionSource.toString().c_str());
-    mHasOp.store(hasIt);
-
-    if (updateUidStates) {
-          sp<AudioCommandThread> commandThread = mCommandThread.promote();
-          if (commandThread != nullptr) {
-              commandThread->updateUidStatesCommand();
-          }
-    }
-}
-
-AudioPolicyService::OpRecordAudioMonitor::RecordAudioOpCallback::RecordAudioOpCallback(
-        const wp<OpRecordAudioMonitor>& monitor) : mMonitor(monitor)
-{ }
-
-void AudioPolicyService::OpRecordAudioMonitor::RecordAudioOpCallback::opChanged(int32_t op,
-            const String16& packageName __unused) {
-    sp<OpRecordAudioMonitor> monitor = mMonitor.promote();
-    if (monitor != NULL) {
-        if (op != monitor->getOp()) {
-            return;
-        }
-        monitor->checkOp(true);
-    }
-}
-
-
-=======
->>>>>>> 58061c88
 // -----------  AudioPolicyService::AudioCommandThread implementation ----------
 
 AudioPolicyService::AudioCommandThread::AudioCommandThread(String8 name,
