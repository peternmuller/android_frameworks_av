--- conflicted
+++ resolved
@@ -116,21 +116,6 @@
     // convert fields to a printable string
     std::string toString(unsigned level) const;
 
-<<<<<<< HEAD
-    static std::string toString(media::HeadTrackingMode mode) {
-        switch (mode) {
-            case media::HeadTrackingMode::STATIC:
-                return "STATIC";
-            case media::HeadTrackingMode::WORLD_RELATIVE:
-                return "WORLD_RELATIVE";
-            case media::HeadTrackingMode::SCREEN_RELATIVE:
-                return "SCREEN_RELATIVE";
-        }
-        return "EnumNotImplemented";
-    };
-
-=======
->>>>>>> cf251a84
   private:
     mutable std::timed_mutex mMutex;
     Listener* const mListener;
