/*
 * Copyright (C) 2009 The Android Open Source Project
 *
 * Licensed under the Apache License, Version 2.0 (the "License");
 * you may not use this file except in compliance with the License.
 * You may obtain a copy of the License at
 *
 *      http://www.apache.org/licenses/LICENSE-2.0
 *
 * Unless required by applicable law or agreed to in writing, software
 * distributed under the License is distributed on an "AS IS" BASIS,
 * WITHOUT WARRANTIES OR CONDITIONS OF ANY KIND, either express or implied.
 * See the License for the specific language governing permissions and
 * limitations under the License.
 */

#pragma once

#include <atomic>
#include <functional>
#include <memory>
#include <unordered_set>

#include <stdint.h>
#include <sys/types.h>
#include <cutils/config_utils.h>
#include <cutils/misc.h>
#include <utils/Timers.h>
#include <utils/Errors.h>
#include <utils/KeyedVector.h>
#include <utils/SortedVector.h>
#include <media/AudioParameter.h>
#include <media/AudioPolicy.h>
#include <media/PatchBuilder.h>
#include "AudioPolicyInterface.h"

#include <AudioPolicyManagerInterface.h>
#include <AudioPolicyManagerObserver.h>
#include <AudioGain.h>
#include <AudioPolicyConfig.h>
#include <AudioPort.h>
#include <AudioPatch.h>
#include <AudioProfile.h>
#include <DeviceDescriptor.h>
#include <IOProfile.h>
#include <HwModule.h>
#include <AudioInputDescriptor.h>
#include <AudioOutputDescriptor.h>
#include <AudioPolicyMix.h>
#include <EffectDescriptor.h>
#include <SoundTriggerSession.h>
#include "TypeConverter.h"

namespace android {

// ----------------------------------------------------------------------------

// Attenuation applied to STRATEGY_SONIFICATION streams when a headset is connected: 6dB
#define SONIFICATION_HEADSET_VOLUME_FACTOR_DB (-6)
// Min volume for STRATEGY_SONIFICATION streams when limited by music volume: -36dB
#define SONIFICATION_HEADSET_VOLUME_MIN_DB  (-36)
// Max volume difference on A2DP between playing media and STRATEGY_SONIFICATION streams: 12dB
#define SONIFICATION_A2DP_MAX_MEDIA_DIFF_DB (12)

// Time in milliseconds during which we consider that music is still active after a music
// track was stopped - see computeVolume()
#define SONIFICATION_HEADSET_MUSIC_DELAY  5000

// Time in milliseconds during witch some streams are muted while the audio path
// is switched
#define MUTE_TIME_MS 2000

// multiplication factor applied to output latency when calculating a safe mute delay when
// invalidating tracks
#define LATENCY_MUTE_FACTOR 4

#define NUM_TEST_OUTPUTS 5

#define NUM_VOL_CURVE_KNEES 2

// Default minimum length allowed for offloading a compressed track
// Can be overridden by the audio.offload.min.duration.secs property
#define OFFLOAD_DEFAULT_MIN_DURATION_SECS 60

// ----------------------------------------------------------------------------
// AudioPolicyManager implements audio policy manager behavior common to all platforms.
// ----------------------------------------------------------------------------

class AudioPolicyManager : public AudioPolicyInterface, public AudioPolicyManagerObserver
{

public:
        explicit AudioPolicyManager(AudioPolicyClientInterface *clientInterface);
        virtual ~AudioPolicyManager();

        // AudioPolicyInterface
        virtual status_t setDeviceConnectionState(audio_devices_t device,
                                                          audio_policy_dev_state_t state,
                                                          const char *device_address,
                                                          const char *device_name,
                                                          audio_format_t encodedFormat);
        virtual audio_policy_dev_state_t getDeviceConnectionState(audio_devices_t device,
                                                                              const char *device_address);
        virtual status_t handleDeviceConfigChange(audio_devices_t device,
                                                  const char *device_address,
                                                  const char *device_name,
                                                  audio_format_t encodedFormat);
        virtual void setPhoneState(audio_mode_t state);
        virtual void setForceUse(audio_policy_force_use_t usage,
                                 audio_policy_forced_cfg_t config);
        virtual audio_policy_forced_cfg_t getForceUse(audio_policy_force_use_t usage);

        virtual void setSystemProperty(const char* property, const char* value);
        virtual status_t initCheck();
        virtual audio_io_handle_t getOutput(audio_stream_type_t stream);
        status_t getOutputForAttr(const audio_attributes_t *attr,
                                  audio_io_handle_t *output,
                                  audio_session_t session,
                                  audio_stream_type_t *stream,
                                  uid_t uid,
                                  const audio_config_t *config,
                                  audio_output_flags_t *flags,
                                  audio_port_handle_t *selectedDeviceId,
                                  audio_port_handle_t *portId,
                                  std::vector<audio_io_handle_t> *secondaryOutputs) override;
        virtual status_t startOutput(audio_port_handle_t portId);
        virtual status_t stopOutput(audio_port_handle_t portId);
        virtual void releaseOutput(audio_port_handle_t portId);
        virtual status_t getInputForAttr(const audio_attributes_t *attr,
                                         audio_io_handle_t *input,
                                         audio_session_t session,
                                         uid_t uid,
                                         const audio_config_base_t *config,
                                         audio_input_flags_t flags,
                                         audio_port_handle_t *selectedDeviceId,
                                         input_type_t *inputType,
                                         audio_port_handle_t *portId);

        // indicates to the audio policy manager that the input starts being used.
        virtual status_t startInput(audio_port_handle_t portId);

        // indicates to the audio policy manager that the input stops being used.
        virtual status_t stopInput(audio_port_handle_t portId);
        virtual void releaseInput(audio_port_handle_t portId);
        virtual void closeAllInputs();
        /**
         * @brief initStreamVolume: even if the engine volume files provides min and max, keep this
         * api for compatibility reason.
         * AudioServer will get the min and max and may overwrite them if:
         *      -using property (highest priority)
         *      -not defined (-1 by convention), case when still using apm volume tables XML files
         * @param stream to be considered
         * @param indexMin to set
         * @param indexMax to set
         */
        virtual void initStreamVolume(audio_stream_type_t stream, int indexMin, int indexMax);
        virtual status_t setStreamVolumeIndex(audio_stream_type_t stream,
                                              int index,
                                              audio_devices_t device);
        virtual status_t getStreamVolumeIndex(audio_stream_type_t stream,
                                              int *index,
                                              audio_devices_t device);

        virtual status_t setVolumeIndexForAttributes(const audio_attributes_t &attr,
                                                     int index,
                                                     audio_devices_t device);
        virtual status_t getVolumeIndexForAttributes(const audio_attributes_t &attr,
                                                     int &index,
                                                     audio_devices_t device);
        virtual status_t getMaxVolumeIndexForAttributes(const audio_attributes_t &attr, int &index);

        virtual status_t getMinVolumeIndexForAttributes(const audio_attributes_t &attr, int &index);

        status_t setVolumeGroupIndex(IVolumeCurves &volumeCurves, volume_group_t group, int index,
                                     audio_devices_t device, const audio_attributes_t attributes);

        status_t setVolumeCurveIndex(volume_group_t volumeGroup,
                                     int index,
                                     audio_devices_t device,
                                     IVolumeCurves &volumeCurves);

        status_t getVolumeIndex(const IVolumeCurves &curves, int &index,
                                audio_devices_t device) const;

        // return the strategy corresponding to a given stream type
        virtual uint32_t getStrategyForStream(audio_stream_type_t stream)
        {
            return streamToStrategy(stream);
        }
        product_strategy_t streamToStrategy(audio_stream_type_t stream) const
        {
            auto attributes = mEngine->getAttributesForStreamType(stream);
            return mEngine->getProductStrategyForAttributes(attributes);
        }

        // return the enabled output devices for the given stream type
        virtual audio_devices_t getDevicesForStream(audio_stream_type_t stream);

        virtual audio_io_handle_t getOutputForEffect(const effect_descriptor_t *desc = NULL);
        virtual status_t registerEffect(const effect_descriptor_t *desc,
                                        audio_io_handle_t io,
                                        uint32_t strategy,
                                        int session,
                                        int id);
        virtual status_t unregisterEffect(int id);
        virtual status_t setEffectEnabled(int id, bool enabled);

        virtual bool isStreamActive(audio_stream_type_t stream, uint32_t inPastMs = 0) const;
        // return whether a stream is playing remotely, override to change the definition of
        //   local/remote playback, used for instance by notification manager to not make
        //   media players lose audio focus when not playing locally
        //   For the base implementation, "remotely" means playing during screen mirroring which
        //   uses an output for playback with a non-empty, non "0" address.
        virtual bool isStreamActiveRemotely(audio_stream_type_t stream,
                                            uint32_t inPastMs = 0) const;

        virtual bool isSourceActive(audio_source_t source) const;

        // helpers for dump(int fd)
        void dumpManualSurroundFormats(String8 *dst) const;
        void dump(String8 *dst) const;

        status_t dump(int fd) override;

        virtual bool isOffloadSupported(const audio_offload_info_t& offloadInfo);

        virtual bool isDirectOutputSupported(const audio_config_base_t& config,
                                             const audio_attributes_t& attributes);

        virtual status_t listAudioPorts(audio_port_role_t role,
                                        audio_port_type_t type,
                                        unsigned int *num_ports,
                                        struct audio_port *ports,
                                        unsigned int *generation);
        virtual status_t getAudioPort(struct audio_port *port);
        virtual status_t createAudioPatch(const struct audio_patch *patch,
                                           audio_patch_handle_t *handle,
                                           uid_t uid);
        virtual status_t releaseAudioPatch(audio_patch_handle_t handle,
                                              uid_t uid);
        virtual status_t listAudioPatches(unsigned int *num_patches,
                                          struct audio_patch *patches,
                                          unsigned int *generation);
        virtual status_t setAudioPortConfig(const struct audio_port_config *config);

        virtual void releaseResourcesForUid(uid_t uid);

        virtual status_t acquireSoundTriggerSession(audio_session_t *session,
                                               audio_io_handle_t *ioHandle,
                                               audio_devices_t *device);

        virtual status_t releaseSoundTriggerSession(audio_session_t session)
        {
            return mSoundTriggerSessions.releaseSession(session);
        }

        virtual status_t registerPolicyMixes(const Vector<AudioMix>& mixes);
        virtual status_t unregisterPolicyMixes(Vector<AudioMix> mixes);
        virtual status_t setUidDeviceAffinities(uid_t uid,
                const Vector<AudioDeviceTypeAddr>& devices);
        virtual status_t removeUidDeviceAffinities(uid_t uid);

        virtual status_t startAudioSource(const struct audio_port_config *source,
                                          const audio_attributes_t *attributes,
                                          audio_port_handle_t *portId,
                                          uid_t uid);
        virtual status_t stopAudioSource(audio_port_handle_t portId);

        virtual status_t setMasterMono(bool mono);
        virtual status_t getMasterMono(bool *mono);
        virtual float    getStreamVolumeDB(
                    audio_stream_type_t stream, int index, audio_devices_t device);

        virtual status_t getSurroundFormats(unsigned int *numSurroundFormats,
                                            audio_format_t *surroundFormats,
                                            bool *surroundFormatsEnabled,
                                            bool reported);
        virtual status_t setSurroundFormatEnabled(audio_format_t audioFormat, bool enabled);

        virtual status_t getHwOffloadEncodingFormatsSupportedForA2DP(
                    std::vector<audio_format_t> *formats);

        virtual void setAppState(uid_t uid, app_state_t state);

        virtual bool isHapticPlaybackSupported();

        virtual status_t listAudioProductStrategies(AudioProductStrategyVector &strategies)
        {
            return mEngine->listAudioProductStrategies(strategies);
        }

        virtual status_t getProductStrategyFromAudioAttributes(const AudioAttributes &aa,
                                                               product_strategy_t &productStrategy)
        {
            productStrategy = mEngine->getProductStrategyForAttributes(aa.getAttributes());
            return productStrategy != PRODUCT_STRATEGY_NONE ? NO_ERROR : BAD_VALUE;
        }

        virtual status_t listAudioVolumeGroups(AudioVolumeGroupVector &groups)
        {
            return mEngine->listAudioVolumeGroups(groups);
        }

        virtual status_t getVolumeGroupFromAudioAttributes(const AudioAttributes &aa,
                                                           volume_group_t &volumeGroup)
        {
            volumeGroup = mEngine->getVolumeGroupForAttributes(aa.getAttributes());
            return volumeGroup != VOLUME_GROUP_NONE ? NO_ERROR : BAD_VALUE;
        }

protected:
        // A constructor that allows more fine-grained control over initialization process,
        // used in automatic tests.
        AudioPolicyManager(AudioPolicyClientInterface *clientInterface, bool forTesting);

        // These methods should be used when finer control over APM initialization
        // is needed, e.g. in tests. Must be used in conjunction with the constructor
        // that only performs fields initialization. The public constructor comprises
        // these steps in the following sequence:
        //   - field initializing constructor;
        //   - loadConfig;
        //   - initialize.
        AudioPolicyConfig& getConfig() { return mConfig; }
        void loadConfig();
        status_t initialize();

        // From AudioPolicyManagerObserver
        virtual const AudioPatchCollection &getAudioPatches() const
        {
            return mAudioPatches;
        }
        virtual const SoundTriggerSessionCollection &getSoundTriggerSessionCollection() const
        {
            return mSoundTriggerSessions;
        }
        virtual const AudioPolicyMixCollection &getAudioPolicyMixCollection() const
        {
            return mPolicyMixes;
        }
        virtual const SwAudioOutputCollection &getOutputs() const
        {
            return mOutputs;
        }
        virtual const AudioInputCollection &getInputs() const
        {
            return mInputs;
        }
        virtual const DeviceVector &getAvailableOutputDevices() const
        {
            return mAvailableOutputDevices;
        }
        virtual const DeviceVector &getAvailableInputDevices() const
        {
            return mAvailableInputDevices;
        }
        virtual const sp<DeviceDescriptor> &getDefaultOutputDevice() const
        {
            return mDefaultOutputDevice;
        }
<<<<<<< HEAD
=======

        IVolumeCurves &getVolumeCurves(const audio_attributes_t &attr)
        {
            auto *curves = mEngine->getVolumeCurvesForAttributes(attr);
            ALOG_ASSERT(curves != nullptr, "No curves for attributes %s", toString(attr).c_str());
            return *curves;
        }
        IVolumeCurves &getVolumeCurves(audio_stream_type_t stream)
        {
            auto *curves = mEngine->getVolumeCurvesForStreamType(stream);
            ALOG_ASSERT(curves != nullptr, "No curves for stream %s", toString(stream).c_str());
            return *curves;
        }

>>>>>>> f5000062
        void addOutput(audio_io_handle_t output, const sp<SwAudioOutputDescriptor>& outputDesc);
        void removeOutput(audio_io_handle_t output);
        void addInput(audio_io_handle_t input, const sp<AudioInputDescriptor>& inputDesc);

        // change the route of the specified output. Returns the number of ms we have slept to
        // allow new routing to take effect in certain cases.
        uint32_t setOutputDevices(const sp<SwAudioOutputDescriptor>& outputDesc,
                                  const DeviceVector &device,
                                  bool force = false,
                                  int delayMs = 0,
                                  audio_patch_handle_t *patchHandle = NULL,
                                  bool requiresMuteCheck = true);
        status_t resetOutputDevice(const sp<AudioOutputDescriptor>& outputDesc,
                                   int delayMs = 0,
                                   audio_patch_handle_t *patchHandle = NULL);
        status_t setInputDevice(audio_io_handle_t input,
                                const sp<DeviceDescriptor> &device,
                                bool force = false,
                                audio_patch_handle_t *patchHandle = NULL);
        status_t resetInputDevice(audio_io_handle_t input,
                                  audio_patch_handle_t *patchHandle = NULL);

        // compute the actual volume for a given stream according to the requested index and a particular
        // device
        virtual float computeVolume(audio_stream_type_t stream,
                                    int index,
                                    audio_devices_t device);

        // rescale volume index from srcStream within range of dstStream
        int rescaleVolumeIndex(int srcIndex,
                               audio_stream_type_t srcStream,
                               audio_stream_type_t dstStream);
        // check that volume change is permitted, compute and send new volume to audio hardware
        virtual status_t checkAndSetVolume(audio_stream_type_t stream, int index,
                                           const sp<AudioOutputDescriptor>& outputDesc,
                                           audio_devices_t device,
                                           int delayMs = 0, bool force = false);

        // apply all stream volumes to the specified output and device
        void applyStreamVolumes(const sp<AudioOutputDescriptor>& outputDesc,
                                audio_devices_t device, int delayMs = 0, bool force = false);

        /**
         * @brief setStrategyMute Mute or unmute all active clients on the considered output
         * following the given strategy.
         * @param strategy to be considered
         * @param on true for mute, false for unmute
         * @param outputDesc to be considered
         * @param delayMs
         * @param device
         */
        void setStrategyMute(product_strategy_t strategy,
                             bool on,
                             const sp<AudioOutputDescriptor>& outputDesc,
                             int delayMs = 0,
                             audio_devices_t device = AUDIO_DEVICE_NONE);

        // Mute or unmute the stream on the specified output
        void setStreamMute(audio_stream_type_t stream,
                           bool on,
                           const sp<AudioOutputDescriptor>& outputDesc,
                           int delayMs = 0,
                           audio_devices_t device = (audio_devices_t)0);

        audio_mode_t getPhoneState();

        // true if device is in a telephony or VoIP call
        virtual bool isInCall();
        // true if given state represents a device in a telephony or VoIP call
        virtual bool isStateInCall(int state);

        // when a device is connected, checks if an open output can be routed
        // to this device. If none is open, tries to open one of the available outputs.
        // Returns an output suitable to this device or 0.
        // when a device is disconnected, checks if an output is not used any more and
        // returns its handle if any.
        // transfers the audio tracks and effects from one output thread to another accordingly.
        status_t checkOutputsForDevice(const sp<DeviceDescriptor>& device,
                                       audio_policy_dev_state_t state,
                                       SortedVector<audio_io_handle_t>& outputs);

        status_t checkInputsForDevice(const sp<DeviceDescriptor>& device,
                                      audio_policy_dev_state_t state,
                                      SortedVector<audio_io_handle_t>& inputs);

        // close an output and its companion duplicating output.
        void closeOutput(audio_io_handle_t output);

        // close an input.
        void closeInput(audio_io_handle_t input);

        // runs all the checks required for accomodating changes in devices and outputs
        // if 'onOutputsChecked' callback is provided, it is executed after the outputs
        // check via 'checkOutputForAllStrategies'. If the callback returns 'true',
        // A2DP suspend status is rechecked.
        void checkForDeviceAndOutputChanges(std::function<bool()> onOutputsChecked = nullptr);

        /**
         * @brief checkOutputForAttributes checks and if necessary changes outputs used for the
         * given audio attributes.
         * must be called every time a condition that affects the output choice for a given
         * attributes changes: connected device, phone state, force use...
         * Must be called before updateDevicesAndOutputs()
         * @param attr to be considered
         */
        void checkOutputForAttributes(const audio_attributes_t &attr);

        bool followsSameRouting(const audio_attributes_t &lAttr,
                                const audio_attributes_t &rAttr) const;

        /**
         * @brief checkOutputForAllStrategies Same as @see checkOutputForAttributes()
         *      but for a all product strategies in order of priority
         */
        void checkOutputForAllStrategies();

        // Same as checkOutputForStrategy but for secondary outputs. Make sure if a secondary
        // output condition changes, the track is properly rerouted
        void checkSecondaryOutputs();

        // manages A2DP output suspend/restore according to phone state and BT SCO usage
        void checkA2dpSuspend();

        // selects the most appropriate device on output for current state
        // must be called every time a condition that affects the device choice for a given output is
        // changed: connected device, phone state, force use, output start, output stop..
        // see getDeviceForStrategy() for the use of fromCache parameter
        DeviceVector getNewOutputDevices(const sp<SwAudioOutputDescriptor>& outputDesc,
                                         bool fromCache);

        /**
         * @brief updateDevicesAndOutputs: updates cache of devices of the engine
         * must be called every time a condition that affects the device choice is changed:
         * connected device, phone state, force use...
         * cached values are used by getOutputDevicesForStream()/getDevicesForAttributes if
         * parameter fromCache is true.
         * Must be called after checkOutputForAllStrategies()
         */
        void updateDevicesAndOutputs();

        // selects the most appropriate device on input for current state
        sp<DeviceDescriptor> getNewInputDevice(const sp<AudioInputDescriptor>& inputDesc);

        virtual uint32_t getMaxEffectsCpuLoad()
        {
            return mEffects.getMaxEffectsCpuLoad();
        }

        virtual uint32_t getMaxEffectsMemory()
        {
            return mEffects.getMaxEffectsMemory();
        }

        SortedVector<audio_io_handle_t> getOutputsForDevices(
                const DeviceVector &devices, const SwAudioOutputCollection& openOutputs);

        /**
         * @brief checkDeviceMuteStrategies mute/unmute strategies
         *      using an incompatible device combination.
         *      if muting, wait for the audio in pcm buffer to be drained before proceeding
         *      if unmuting, unmute only after the specified delay
         * @param outputDesc
         * @param prevDevice
         * @param delayMs
         * @return the number of ms waited
         */
        virtual uint32_t checkDeviceMuteStrategies(const sp<AudioOutputDescriptor>& outputDesc,
                                                   const DeviceVector &prevDevices,
                                                   uint32_t delayMs);

        audio_io_handle_t selectOutput(const SortedVector<audio_io_handle_t>& outputs,
                                       audio_output_flags_t flags = AUDIO_OUTPUT_FLAG_NONE,
                                       audio_format_t format = AUDIO_FORMAT_INVALID,
                                       audio_channel_mask_t channelMask = AUDIO_CHANNEL_NONE,
                                       uint32_t samplingRate = 0);
        // samplingRate, format, channelMask are in/out and so may be modified
        sp<IOProfile> getInputProfile(const sp<DeviceDescriptor> & device,
                                      uint32_t& samplingRate,
                                      audio_format_t& format,
                                      audio_channel_mask_t& channelMask,
                                      audio_input_flags_t flags);
        /**
         * @brief getProfileForOutput
         * @param devices vector of descriptors, may be empty if ignoring the device is required
         * @param samplingRate
         * @param format
         * @param channelMask
         * @param flags
         * @param directOnly
         * @return IOProfile to be used if found, nullptr otherwise
         */
        sp<IOProfile> getProfileForOutput(const DeviceVector &devices,
                                          uint32_t samplingRate,
                                          audio_format_t format,
                                          audio_channel_mask_t channelMask,
                                          audio_output_flags_t flags,
                                          bool directOnly);

        audio_io_handle_t selectOutputForMusicEffects();

        virtual status_t addAudioPatch(audio_patch_handle_t handle, const sp<AudioPatch>& patch)
        {
            return mAudioPatches.addAudioPatch(handle, patch);
        }
        virtual status_t removeAudioPatch(audio_patch_handle_t handle)
        {
            return mAudioPatches.removeAudioPatch(handle);
        }

        bool isPrimaryModule(const sp<HwModule> &module) const
        {
            if (module == 0 || !hasPrimaryOutput()) {
                return false;
            }
            return module->getHandle() == mPrimaryOutput->getModuleHandle();
        }
        DeviceVector availablePrimaryOutputDevices() const
        {
            if (!hasPrimaryOutput()) {
                return DeviceVector();
            }
            return mAvailableOutputDevices.filter(mPrimaryOutput->supportedDevices());
        }
        DeviceVector availablePrimaryModuleInputDevices() const
        {
            if (!hasPrimaryOutput()) {
                return DeviceVector();
            }
            return mAvailableInputDevices.getDevicesFromHwModule(
                    mPrimaryOutput->getModuleHandle());
        }
        /**
         * @brief getFirstDeviceId of the Device Vector
         * @return if the collection is not empty, it returns the first device Id,
         *         otherwise AUDIO_PORT_HANDLE_NONE
         */
        audio_port_handle_t getFirstDeviceId(const DeviceVector &devices) const
        {
            return (devices.size() > 0) ? devices.itemAt(0)->getId() : AUDIO_PORT_HANDLE_NONE;
        }
        String8 getFirstDeviceAddress(const DeviceVector &devices) const
        {
            return (devices.size() > 0) ? devices.itemAt(0)->address() : String8("");
        }

        uint32_t updateCallRouting(const DeviceVector &rxDevices, uint32_t delayMs = 0);
        sp<AudioPatch> createTelephonyPatch(bool isRx, const sp<DeviceDescriptor> &device,
                                            uint32_t delayMs);
        sp<DeviceDescriptor> findDevice(
                const DeviceVector& devices, audio_devices_t device) const;
        audio_devices_t getModuleDeviceTypes(
                const DeviceVector& devices, const char *moduleId) const;
        bool isDeviceOfModule(const sp<DeviceDescriptor>& devDesc, const char *moduleId) const;

        virtual status_t startSource(const sp<SwAudioOutputDescriptor>& outputDesc,
                             const sp<TrackClientDescriptor>& client,
                             uint32_t *delayMs);
        virtual status_t stopSource(const sp<SwAudioOutputDescriptor>& outputDesc,
                            const sp<TrackClientDescriptor>& client);

        void clearAudioPatches(uid_t uid);
        void clearSessionRoutes(uid_t uid);

        /**
         * @brief checkStrategyRoute: when an output is beeing rerouted, reconsider each output
         * that may host a strategy playing on the considered output.
         * @param ps product strategy that initiated the rerouting
         * @param ouptutToSkip output that initiated the rerouting
         */
        void checkStrategyRoute(product_strategy_t ps, audio_io_handle_t ouptutToSkip);

        status_t hasPrimaryOutput() const { return mPrimaryOutput != 0; }

        status_t connectAudioSource(const sp<SourceClientDescriptor>& sourceDesc);
        status_t disconnectAudioSource(const sp<SourceClientDescriptor>& sourceDesc);

        sp<SourceClientDescriptor> getSourceForAttributesOnOutput(audio_io_handle_t output,
                                                                  const audio_attributes_t &attr);

        void cleanUpForDevice(const sp<DeviceDescriptor>& deviceDesc);

        void clearAudioSources(uid_t uid);

        static bool streamsMatchForvolume(audio_stream_type_t stream1,
                                          audio_stream_type_t stream2);

        void closeActiveClients(const sp<AudioInputDescriptor>& input);
        void closeClient(audio_port_handle_t portId);

        const uid_t mUidCached;                         // AID_AUDIOSERVER
        AudioPolicyClientInterface *mpClientInterface;  // audio policy client interface
        sp<SwAudioOutputDescriptor> mPrimaryOutput;     // primary output descriptor
        // list of descriptors for outputs currently opened

        SwAudioOutputCollection mOutputs;
        // copy of mOutputs before setDeviceConnectionState() opens new outputs
        // reset to mOutputs when updateDevicesAndOutputs() is called.
        SwAudioOutputCollection mPreviousOutputs;
        AudioInputCollection mInputs;     // list of input descriptors

        DeviceVector  mAvailableOutputDevices; // all available output devices
        DeviceVector  mAvailableInputDevices;  // all available input devices

        bool    mLimitRingtoneVolume;        // limit ringtone volume to music volume if headset connected

        float   mLastVoiceVolume;            // last voice volume value sent to audio HAL
        bool    mA2dpSuspended;  // true if A2DP output is suspended

        EffectDescriptorCollection mEffects;  // list of registered audio effects
        sp<DeviceDescriptor> mDefaultOutputDevice; // output device selected by default at boot time
        HwModuleCollection mHwModules; // contains only modules that have been loaded successfully
        HwModuleCollection mHwModulesAll; // normally not needed, used during construction and for
                                          // dumps

        AudioPolicyConfig mConfig;

        std::atomic<uint32_t> mAudioPortGeneration;

        AudioPatchCollection mAudioPatches;

        SoundTriggerSessionCollection mSoundTriggerSessions;

        sp<AudioPatch> mCallTxPatch;
        sp<AudioPatch> mCallRxPatch;

        HwAudioOutputCollection mHwOutputs;
        SourceClientCollection mAudioSources;

        // for supporting "beacon" streams, i.e. streams that only play on speaker, and never
        // when something other than STREAM_TTS (a.k.a. "Transmitted Through Speaker") is playing
        enum {
            STARTING_OUTPUT,
            STARTING_BEACON,
            STOPPING_OUTPUT,
            STOPPING_BEACON
        };
        uint32_t mBeaconMuteRefCount;   // ref count for stream that would mute beacon
        uint32_t mBeaconPlayingRefCount;// ref count for the playing beacon streams
        bool mBeaconMuted;              // has STREAM_TTS been muted
        bool mTtsOutputAvailable;       // true if a dedicated output for TTS stream is available

        bool mMasterMono;               // true if we wish to force all outputs to mono
        AudioPolicyMixCollection mPolicyMixes; // list of registered mixes
        audio_io_handle_t mMusicEffectOutput;     // output selected for music effects

        uint32_t nextAudioPortGeneration();

        // Audio Policy Engine Interface.
        AudioPolicyManagerInterface *mEngine;

        // Surround formats that are enabled manually. Taken into account when
        // "encoded surround" is forced into "manual" mode.
        std::unordered_set<audio_format_t> mManualSurroundFormats;
protected:
        // Add or remove AC3 DTS encodings based on user preferences.
        void modifySurroundFormats(const sp<DeviceDescriptor>& devDesc, FormatVector *formatsPtr);
        void modifySurroundChannelMasks(ChannelsVector *channelMasksPtr);

        // Support for Multi-Stream Decoder (MSD) module
        sp<DeviceDescriptor> getMsdAudioInDevice() const;
        DeviceVector getMsdAudioOutDevices() const;
        const AudioPatchCollection getMsdPatches() const;
        status_t getBestMsdAudioProfileFor(const sp<DeviceDescriptor> &outputDevice,
                                           bool hwAvSync,
                                           audio_port_config *sourceConfig,
                                           audio_port_config *sinkConfig) const;
        PatchBuilder buildMsdPatch(const sp<DeviceDescriptor> &outputDevice) const;
        status_t setMsdPatch(const sp<DeviceDescriptor> &outputDevice = nullptr);

        // If any, resolve any "dynamic" fields of an Audio Profiles collection
        void updateAudioProfiles(const sp<DeviceDescriptor>& devDesc, audio_io_handle_t ioHandle,
                AudioProfileVector &profiles);

        // Notify the policy client of any change of device state with AUDIO_IO_HANDLE_NONE,
        // so that the client interprets it as global to audio hardware interfaces.
        // It can give a chance to HAL implementer to retrieve dynamic capabilities associated
        // to this device for example.
        // TODO avoid opening stream to retrieve capabilities of a profile.
        void broadcastDeviceConnectionState(const sp<DeviceDescriptor> &device,
                                            audio_policy_dev_state_t state);

        // updates device caching and output for streams that can influence the
        //    routing of notifications
        void handleNotificationRoutingForStream(audio_stream_type_t stream);
        uint32_t curAudioPortGeneration() const { return mAudioPortGeneration; }
        // internal method, get audio_attributes_t from either a source audio_attributes_t
        // or audio_stream_type_t, respectively.
        status_t getAudioAttributes(audio_attributes_t *dstAttr,
                const audio_attributes_t *srcAttr,
                audio_stream_type_t srcStream);
        // internal method, called by getOutputForAttr() and connectAudioSource.
        status_t getOutputForAttrInt(audio_attributes_t *resultAttr,
                audio_io_handle_t *output,
                audio_session_t session,
                const audio_attributes_t *attr,
                audio_stream_type_t *stream,
                uid_t uid,
                const audio_config_t *config,
                audio_output_flags_t *flags,
                audio_port_handle_t *selectedDeviceId,
                bool *isRequestedDeviceForExclusiveUse,
                std::vector<sp<SwAudioOutputDescriptor>> *secondaryDescs);
        // internal method to return the output handle for the given device and format
        audio_io_handle_t getOutputForDevices(
                const DeviceVector &devices,
                audio_session_t session,
                audio_stream_type_t stream,
                const audio_config_t *config,
                audio_output_flags_t *flags);

        /**
         * @brief getInputForDevice selects an input handle for a given input device and
         * requester context
         * @param device to be used by requester, selected by policy mix rules or engine
         * @param session requester session id
         * @param uid requester uid
         * @param attributes requester audio attributes (e.g. input source and tags matter)
         * @param config requester audio configuration (e.g. sample rate, format, channel mask).
         * @param flags requester input flags
         * @param policyMix may be null, policy rules to be followed by the requester
         * @return input io handle aka unique input identifier selected for this device.
         */
        audio_io_handle_t getInputForDevice(const sp<DeviceDescriptor> &device,
                audio_session_t session,
                const audio_attributes_t &attributes,
                const audio_config_base_t *config,
                audio_input_flags_t flags,
                AudioMix *policyMix);

        // event is one of STARTING_OUTPUT, STARTING_BEACON, STOPPING_OUTPUT, STOPPING_BEACON
        // returns 0 if no mute/unmute event happened, the largest latency of the device where
        //   the mute/unmute happened
        uint32_t handleEventForBeacon(int event);
        uint32_t setBeaconMute(bool mute);
        bool     isValidAttributes(const audio_attributes_t *paa);

        // Called by setDeviceConnectionState().
        status_t setDeviceConnectionStateInt(audio_devices_t deviceType,
                                             audio_policy_dev_state_t state,
                                             const char *device_address,
                                             const char *device_name,
                                             audio_format_t encodedFormat);
        void updateMono(audio_io_handle_t output) {
            AudioParameter param;
            param.addInt(String8(AudioParameter::keyMonoOutput), (int)mMasterMono);
            mpClientInterface->setParameters(output, param.toString());
        }
        status_t installPatch(const char *caller,
                audio_patch_handle_t *patchHandle,
                AudioIODescriptorInterface *ioDescriptor,
                const struct audio_patch *patch,
                int delayMs);
        status_t installPatch(const char *caller,
                ssize_t index,
                audio_patch_handle_t *patchHandle,
                const struct audio_patch *patch,
                int delayMs,
                uid_t uid,
                sp<AudioPatch> *patchDescPtr);
};

};<|MERGE_RESOLUTION|>--- conflicted
+++ resolved
@@ -357,8 +357,6 @@
         {
             return mDefaultOutputDevice;
         }
-<<<<<<< HEAD
-=======
 
         IVolumeCurves &getVolumeCurves(const audio_attributes_t &attr)
         {
@@ -373,7 +371,6 @@
             return *curves;
         }
 
->>>>>>> f5000062
         void addOutput(audio_io_handle_t output, const sp<SwAudioOutputDescriptor>& outputDesc);
         void removeOutput(audio_io_handle_t output);
         void addInput(audio_io_handle_t input, const sp<AudioInputDescriptor>& inputDesc);
