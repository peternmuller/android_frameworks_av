--- conflicted
+++ resolved
@@ -1857,19 +1857,12 @@
     // was specified and offload or direct playback is not explicitly requested, and there is no
     // haptic channel included in playback
     *isSpatialized = false;
-<<<<<<< HEAD
-    if (mSpatializerOutput != nullptr
-            && canBeSpatializedInt(attr, config, devices.toTypeAddrVector())
-            && prefMixerConfigInfo == nullptr
-            && (((*flags & (AUDIO_OUTPUT_FLAG_COMPRESS_OFFLOAD | AUDIO_OUTPUT_FLAG_DIRECT)) == 0)
-                  || audio_is_linear_pcm(config->format))) {
-=======
     if (mSpatializerOutput != nullptr &&
         canBeSpatializedInt(attr, config, devices.toTypeAddrVector()) &&
         prefMixerConfigInfo == nullptr &&
-        ((*flags & (AUDIO_OUTPUT_FLAG_COMPRESS_OFFLOAD | AUDIO_OUTPUT_FLAG_DIRECT)) == 0) &&
-        checkHapticCompatibilityOnSpatializerOutput(config, session)) {
->>>>>>> edf14b9c
+        ((((*flags & (AUDIO_OUTPUT_FLAG_COMPRESS_OFFLOAD | AUDIO_OUTPUT_FLAG_DIRECT)) == 0) &&
+        checkHapticCompatibilityOnSpatializerOutput(config, session))
+                  || audio_is_linear_pcm(config->format))) {
         *isSpatialized = true;
         return mSpatializerOutput->mIoHandle;
     }
