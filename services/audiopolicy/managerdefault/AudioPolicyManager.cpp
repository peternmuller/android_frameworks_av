/*
 * Copyright (C) 2009 The Android Open Source Project
 *
 * Licensed under the Apache License, Version 2.0 (the "License");
 * you may not use this file except in compliance with the License.
 * You may obtain a copy of the License at
 *
 *      http://www.apache.org/licenses/LICENSE-2.0
 *
 * Unless required by applicable law or agreed to in writing, software
 * distributed under the License is distributed on an "AS IS" BASIS,
 * WITHOUT WARRANTIES OR CONDITIONS OF ANY KIND, either express or implied.
 * See the License for the specific language governing permissions and
 * limitations under the License.
 *
 * Changes from Qualcomm Innovation Center are provided under the following license:
 * Copyright (c) 2023 Qualcomm Innovation Center, Inc. All rights reserved.
 * SPDX-License-Identifier: BSD-3-Clause-Clear
 */

#include "utils/Errors.h"
#define LOG_TAG "APM_AudioPolicyManager"

// Need to keep the log statements even in production builds
// to enable VERBOSE logging dynamically.
// You can enable VERBOSE logging as follows:
// adb shell setprop log.tag.APM_AudioPolicyManager V
#define LOG_NDEBUG 0

//#define VERY_VERBOSE_LOGGING
#ifdef VERY_VERBOSE_LOGGING
#define ALOGVV ALOGV
#else
#define ALOGVV(a...) do { } while(0)
#endif

#include <algorithm>
#include <inttypes.h>
#include <map>
#include <math.h>
#include <set>
#include <type_traits>
#include <unordered_set>
#include <vector>

#include <Serializer.h>
#include <android/media/audio/common/AudioPort.h>
#include <com_android_media_audio.h>
#include <com_android_media_audioserver.h>
#include <cutils/bitops.h>
#include <cutils/properties.h>
#include <media/AudioParameter.h>
#include <policy.h>
#include <private/android_filesystem_config.h>
#include <system/audio.h>
#include <system/audio_config.h>
#include <system/audio_effects/effect_hapticgenerator.h>
#include <utils/Log.h>

#include "AudioPolicyManager.h"
#include "TypeConverter.h"

namespace android {

using android::media::audio::common::AudioDevice;
using android::media::audio::common::AudioDeviceAddress;
using android::media::audio::common::AudioPortDeviceExt;
using android::media::audio::common::AudioPortExt;
using content::AttributionSourceState;

//FIXME: workaround for truncated touch sounds
// to be removed when the problem is handled by system UI
#define TOUCH_SOUND_FIXED_DELAY_MS 100

// Largest difference in dB on earpiece in call between the voice volume and another
// media / notification / system volume.
constexpr float IN_CALL_EARPIECE_HEADROOM_DB = 3.f;

static const unsigned int DEFAULT_MUTE_LATENCY_FACTOR = 2;
static const unsigned int DEFAULT_ROUTING_LATENCY_MS = 50;

static constexpr unsigned int kWmaStandardFrequencies = 7;
static constexpr unsigned int kWmaStandardChannels = 2;
static constexpr unsigned int kWmaProMaxBitrate = 1536000;
static constexpr unsigned int kWmaLosslessMaxBitrate = 1152000;

static const uint32_t kWMASupportedSampleRates[kWmaStandardFrequencies] =
{
    8000, 11025, 16000, 22050, 32000, 44100, 48000
};

static const uint32_t kWMASupportedMinByteRates[kWmaStandardFrequencies][kWmaStandardChannels] =
{
    {128, 12000},
    {8016, 8016},
    {10000, 16000},
    {16016, 20008},
    {20000, 24000},
    {20008, 31960},
    {63000, 63000}
};

static const uint32_t kWMASupportedMaxByteRates[kWmaStandardFrequencies][kWmaStandardChannels] =
{
    {8000, 12000},
    {10168, 10168},
    {16000, 20000},
    {20008, 32048},
    {20000, 48000},
    {48024, 320032},
    {256008, 256008}
};

template <typename T>
bool operator== (const SortedVector<T> &left, const SortedVector<T> &right)
{
    if (left.size() != right.size()) {
        return false;
    }
    for (size_t index = 0; index < right.size(); index++) {
        if (left[index] != right[index]) {
            return false;
        }
    }
    return true;
}

template <typename T>
bool operator!= (const SortedVector<T> &left, const SortedVector<T> &right)
{
    return !(left == right);
}

// ----------------------------------------------------------------------------
// AudioPolicyInterface implementation
// ----------------------------------------------------------------------------

status_t AudioPolicyManager::setDeviceConnectionState(audio_policy_dev_state_t state,
        const android::media::audio::common::AudioPort& port, audio_format_t encodedFormat) {
    status_t status = setDeviceConnectionStateInt(state, port, encodedFormat);
    nextAudioPortGeneration();
    return status;
}

status_t AudioPolicyManager::setDeviceConnectionState(audio_devices_t device,
                                                      audio_policy_dev_state_t state,
                                                      const char* device_address,
                                                      const char* device_name,
                                                      audio_format_t encodedFormat) {
    media::AudioPortFw aidlPort;
    if (status_t status = deviceToAudioPort(device, device_address, device_name, &aidlPort);
        status == OK) {
        return setDeviceConnectionState(state, aidlPort.hal, encodedFormat);
    } else {
        ALOGE("Failed to convert to AudioPort Parcelable: %s", statusToString(status).c_str());
        return status;
    }
}

void AudioPolicyManager::broadcastDeviceConnectionState(const sp<DeviceDescriptor> &device,
                                                        media::DeviceConnectedState state)
{
    audio_port_v7 devicePort;
    device->toAudioPort(&devicePort);
    if (status_t status = mpClientInterface->setDeviceConnectedState(&devicePort, state);
            status != OK) {
        ALOGE("Error %d while setting connected state for device %s", state,
                device->getDeviceTypeAddr().toString(false).c_str());
    }
}

status_t AudioPolicyManager::setDeviceConnectionStateInt(
        audio_policy_dev_state_t state, const android::media::audio::common::AudioPort& port,
        audio_format_t encodedFormat) {
    if (port.ext.getTag() != AudioPortExt::device) {
        return BAD_VALUE;
    }
    audio_devices_t device_type;
    std::string device_address;
    if (status_t status = aidl2legacy_AudioDevice_audio_device(
                port.ext.get<AudioPortExt::device>().device, &device_type, &device_address);
        status != OK) {
        return status;
    };
    const char* device_name = port.name.c_str();
    // connect/disconnect only 1 device at a time
    if (!audio_is_output_device(device_type) && !audio_is_input_device(device_type))
        return BAD_VALUE;

    sp<DeviceDescriptor> device = mHwModules.getDeviceDescriptor(
            device_type, device_address.c_str(), device_name, encodedFormat,
            state == AUDIO_POLICY_DEVICE_STATE_AVAILABLE);
    if (device == nullptr) {
        return INVALID_OPERATION;
    }
    if (state == AUDIO_POLICY_DEVICE_STATE_AVAILABLE) {
        device->setExtraAudioDescriptors(port.extraAudioDescriptors);
    }
    return setDeviceConnectionStateInt(device, state);
}

status_t AudioPolicyManager::setDeviceConnectionStateInt(audio_devices_t deviceType,
                                                         audio_policy_dev_state_t state,
                                                         const char* device_address,
                                                         const char* device_name,
                                                         audio_format_t encodedFormat) {
    media::AudioPortFw aidlPort;
    if (status_t status = deviceToAudioPort(deviceType, device_address, device_name, &aidlPort);
        status == OK) {
        return setDeviceConnectionStateInt(state, aidlPort.hal, encodedFormat);
    } else {
        ALOGE("Failed to convert to AudioPort Parcelable: %s", statusToString(status).c_str());
        return status;
    }
}

status_t AudioPolicyManager::setDeviceConnectionStateInt(const sp<DeviceDescriptor> &device,
                                                         audio_policy_dev_state_t state)
{
    // handle output devices
    if (audio_is_output_device(device->type())) {
        SortedVector <audio_io_handle_t> outputs;

        ssize_t index = mAvailableOutputDevices.indexOf(device);

        // save a copy of the opened output descriptors before any output is opened or closed
        // by checkOutputsForDevice(). This will be needed by checkOutputForAllStrategies()
        mPreviousOutputs = mOutputs;

        bool wasLeUnicastActive = isLeUnicastActive();

        switch (state)
        {
        // handle output device connection
        case AUDIO_POLICY_DEVICE_STATE_AVAILABLE: {
            if (index >= 0) {
                ALOGW("%s() device already connected: %s", __func__, device->toString().c_str());
                return INVALID_OPERATION;
            }
            ALOGV("%s() connecting device %s format %x",
                    __func__, device->toString().c_str(), device->getEncodedFormat());

            // register new device as available
            if (mAvailableOutputDevices.add(device) < 0) {
                return NO_MEMORY;
            }

            // Before checking outputs, broadcast connect event to allow HAL to retrieve dynamic
            // parameters on newly connected devices (instead of opening the outputs...)
            broadcastDeviceConnectionState(device, media::DeviceConnectedState::CONNECTED);

            if (checkOutputsForDevice(device, state, outputs) != NO_ERROR) {
                mAvailableOutputDevices.remove(device);

                mHwModules.cleanUpForDevice(device);

                broadcastDeviceConnectionState(device, media::DeviceConnectedState::DISCONNECTED);
                return INVALID_OPERATION;
            }

            // Populate encapsulation information when a output device is connected.
            device->setEncapsulationInfoFromHal(mpClientInterface);

            // outputs should never be empty here
            ALOG_ASSERT(outputs.size() != 0, "setDeviceConnectionState():"
                    "checkOutputsForDevice() returned no outputs but status OK");
            ALOGV("%s() checkOutputsForDevice() returned %zu outputs", __func__, outputs.size());

            } break;
        // handle output device disconnection
        case AUDIO_POLICY_DEVICE_STATE_UNAVAILABLE: {
            if (index < 0) {
                ALOGW("%s() device not connected: %s", __func__, device->toString().c_str());
                return INVALID_OPERATION;
            }

            ALOGV("%s() disconnecting output device %s", __func__, device->toString().c_str());

            // Notify the HAL to prepare to disconnect device
            broadcastDeviceConnectionState(
                    device, media::DeviceConnectedState::PREPARE_TO_DISCONNECT);

            // remove device from available output devices
            mAvailableOutputDevices.remove(device);

            mOutputs.clearSessionRoutesForDevice(device);

            checkOutputsForDevice(device, state, outputs);

            // Send Disconnect to HALs
            broadcastDeviceConnectionState(device, media::DeviceConnectedState::DISCONNECTED);

            // Reset active device codec
            device->setEncodedFormat(AUDIO_FORMAT_DEFAULT);

            // remove device from mReportedFormatsMap cache
            mReportedFormatsMap.erase(device);

            // remove preferred mixer configurations
            mPreferredMixerAttrInfos.erase(device->getId());

            } break;

        default:
            ALOGE("%s() invalid state: %x", __func__, state);
            return BAD_VALUE;
        }

        chkDpConnAndAllowedForVoice(device->type(), state);
        // Propagate device availability to Engine
        setEngineDeviceConnectionState(device, state);

        // No need to evaluate playback routing when connecting a remote submix
        // output device used by a dynamic policy of type recorder as no
        // playback use case is affected.
        bool doCheckForDeviceAndOutputChanges = true;
        if (device->type() == AUDIO_DEVICE_OUT_REMOTE_SUBMIX && device->address() != "0") {
            for (audio_io_handle_t output : outputs) {
                sp<SwAudioOutputDescriptor> desc = mOutputs.valueFor(output);
                sp<AudioPolicyMix> policyMix = desc->mPolicyMix.promote();
                if (policyMix != nullptr
                        && policyMix->mMixType == MIX_TYPE_RECORDERS
                        && device->address() == policyMix->mDeviceAddress.c_str()) {
                    doCheckForDeviceAndOutputChanges = false;
                    break;
                }
            }
        }

        auto checkCloseOutputs = [&]() {
            // outputs must be closed after checkOutputForAllStrategies() is executed
            if (!outputs.isEmpty()) {
                for (audio_io_handle_t output : outputs) {
                    sp<SwAudioOutputDescriptor> desc = mOutputs.valueFor(output);
                    // close unused outputs after device disconnection or direct outputs that have
                    // been opened by checkOutputsForDevice() to query dynamic parameters
                    // "outputs" vector never contains duplicated outputs
                    if ((state == AUDIO_POLICY_DEVICE_STATE_UNAVAILABLE)
                            || (((desc->mFlags & AUDIO_OUTPUT_FLAG_DIRECT) != 0) &&
                                (desc->mDirectOpenCount == 0))
                            || (((desc->mFlags & AUDIO_OUTPUT_FLAG_SPATIALIZER) != 0) &&
                                !isOutputOnlyAvailableRouteToSomeDevice(desc))) {
                        clearAudioSourcesForOutput(output);
                        closeOutput(output);
                    }
                }
                // check A2DP again after closing A2DP output to reset mA2dpSuspended if needed
                return true;
            }
            return false;
        };

        if (doCheckForDeviceAndOutputChanges) {
            checkForDeviceAndOutputChanges(checkCloseOutputs);
        } else {
            checkCloseOutputs();
        }
        (void)updateCallRouting(false /*fromCache*/);
        const DeviceVector msdOutDevices = getMsdAudioOutDevices();
        const DeviceVector activeMediaDevices =
                mEngine->getActiveMediaDevices(mAvailableOutputDevices);
        std::map<audio_io_handle_t, DeviceVector> outputsToReopenWithDevices;
        for (size_t i = 0; i < mOutputs.size(); i++) {
            sp<SwAudioOutputDescriptor> desc = mOutputs.valueAt(i);
            if (desc->isActive() && ((mEngine->getPhoneState() != AUDIO_MODE_IN_CALL) ||
                (desc != mPrimaryOutput))) {
                DeviceVector newDevices = getNewOutputDevices(desc, true /*fromCache*/);
                // do not force device change on duplicated output because if device is 0, it will
                // also force a device 0 for the two outputs it is duplicated to which may override
                // a valid device selection on those outputs.
                bool force = (msdOutDevices.isEmpty() || msdOutDevices != desc->devices())
                        && !desc->isDuplicated()
                        && (!device_distinguishes_on_address(device->type())
                                // always force when disconnecting (a non-duplicated device)
                                || (state == AUDIO_POLICY_DEVICE_STATE_UNAVAILABLE));
                if (desc->mUsePreferredMixerAttributes && newDevices != desc->devices()) {
                    // If the device is using preferred mixer attributes, the output need to reopen
                    // with default configuration when the new selected devices are different from
                    // current routing devices
                    outputsToReopenWithDevices.emplace(mOutputs.keyAt(i), newDevices);
                    continue;
                }
                setOutputDevices(__func__, desc, newDevices, force, 0);
            }
            if (!desc->isDuplicated() && desc->mProfile->hasDynamicAudioProfile() &&
                    !activeMediaDevices.empty() && desc->devices() != activeMediaDevices &&
                    desc->supportsDevicesForPlayback(activeMediaDevices)) {
                // Reopen the output to query the dynamic profiles when there is not active
                // clients or all active clients will be rerouted. Otherwise, set the flag
                // `mPendingReopenToQueryProfiles` in the SwOutputDescriptor so that the output
                // can be reopened to query dynamic profiles when all clients are inactive.
                if (areAllActiveTracksRerouted(desc)) {
                    outputsToReopenWithDevices.emplace(mOutputs.keyAt(i), activeMediaDevices);
                } else {
                    desc->mPendingReopenToQueryProfiles = true;
                }
            }
            if (!desc->supportsDevicesForPlayback(activeMediaDevices)) {
                // Clear the flag that previously set for re-querying profiles.
                desc->mPendingReopenToQueryProfiles = false;
            }
        }
        reopenOutputsWithDevices(outputsToReopenWithDevices);

        if (state == AUDIO_POLICY_DEVICE_STATE_UNAVAILABLE) {
            cleanUpForDevice(device);
        }

        checkLeBroadcastRoutes(wasLeUnicastActive, nullptr, 0);

        mpClientInterface->onAudioPortListUpdate();
        return NO_ERROR;
    }  // end if is output device

    // handle input devices
    if (audio_is_input_device(device->type())) {
        ssize_t index = mAvailableInputDevices.indexOf(device);
        switch (state)
        {
        // handle input device connection
        case AUDIO_POLICY_DEVICE_STATE_AVAILABLE: {
            if (index >= 0) {
                ALOGW("%s() device already connected: %s", __func__, device->toString().c_str());
                return INVALID_OPERATION;
            }

            if (mAvailableInputDevices.add(device) < 0) {
                return NO_MEMORY;
            }

            // Before checking intputs, broadcast connect event to allow HAL to retrieve dynamic
            // parameters on newly connected devices (instead of opening the inputs...)
            broadcastDeviceConnectionState(device, media::DeviceConnectedState::CONNECTED);

            if (checkInputsForDevice(device, state) != NO_ERROR) {
                mAvailableInputDevices.remove(device);

                broadcastDeviceConnectionState(device, media::DeviceConnectedState::DISCONNECTED);

                mHwModules.cleanUpForDevice(device);

                return INVALID_OPERATION;
            }

        } break;

        // handle input device disconnection
        case AUDIO_POLICY_DEVICE_STATE_UNAVAILABLE: {
            if (index < 0) {
                ALOGW("%s() device not connected: %s", __func__, device->toString().c_str());
                return INVALID_OPERATION;
            }

            ALOGV("%s() disconnecting input device %s", __func__, device->toString().c_str());

            // Notify the HAL to prepare to disconnect device
            broadcastDeviceConnectionState(
                    device, media::DeviceConnectedState::PREPARE_TO_DISCONNECT);

            mAvailableInputDevices.remove(device);

            checkInputsForDevice(device, state);

            // Set Disconnect to HALs
            broadcastDeviceConnectionState(device, media::DeviceConnectedState::DISCONNECTED);

            // remove device from mReportedFormatsMap cache
            mReportedFormatsMap.erase(device);
        } break;

        default:
            ALOGE("%s() invalid state: %x", __func__, state);
            return BAD_VALUE;
        }

        // Propagate device availability to Engine
        setEngineDeviceConnectionState(device, state);

        checkCloseInputs();
        // As the input device list can impact the output device selection, update
        // getDeviceForStrategy() cache
        updateDevicesAndOutputs();

        (void)updateCallRouting(false /*fromCache*/);
        // Reconnect Audio Source
        for (const auto &strategy : mEngine->getOrderedProductStrategies()) {
            auto attributes = mEngine->getAllAttributesForProductStrategy(strategy).front();
            checkAudioSourceForAttributes(attributes);
        }
        if (state == AUDIO_POLICY_DEVICE_STATE_UNAVAILABLE) {
            cleanUpForDevice(device);
        }

        mpClientInterface->onAudioPortListUpdate();
        return NO_ERROR;
    } // end if is input device

    ALOGW("%s() invalid device: %s", __func__, device->toString().c_str());
    return BAD_VALUE;
}

status_t AudioPolicyManager::deviceToAudioPort(audio_devices_t device, const char* device_address,
                                               const char* device_name,
                                               media::AudioPortFw* aidlPort) {
    const auto devDescr = sp<DeviceDescriptorBase>::make(device, device_address);
    devDescr->setName(device_name);
    return devDescr->writeToParcelable(aidlPort);
}

void AudioPolicyManager::setEngineDeviceConnectionState(const sp<DeviceDescriptor> device,
                                      audio_policy_dev_state_t state) {

    // the Engine does not have to know about remote submix devices used by dynamic audio policies
    if (audio_is_remote_submix_device(device->type()) && device->address() != "0") {
        return;
    }
    mEngine->setDeviceConnectionState(device, state);
}


audio_policy_dev_state_t AudioPolicyManager::getDeviceConnectionState(audio_devices_t device,
                                                                      const char *device_address)
{
    sp<DeviceDescriptor> devDesc =
            mHwModules.getDeviceDescriptor(device, device_address, "", AUDIO_FORMAT_DEFAULT,
                                           false /* allowToCreate */,
                                           (strlen(device_address) != 0)/*matchAddress*/);

    if (devDesc == 0) {
        ALOGV("getDeviceConnectionState() undeclared device, type %08x, address: %s",
              device, device_address);
        return AUDIO_POLICY_DEVICE_STATE_UNAVAILABLE;
    }

    DeviceVector *deviceVector;

    if (audio_is_output_device(device)) {
        deviceVector = &mAvailableOutputDevices;
    } else if (audio_is_input_device(device)) {
        deviceVector = &mAvailableInputDevices;
    } else {
        ALOGW("%s() invalid device type %08x", __func__, device);
        return AUDIO_POLICY_DEVICE_STATE_UNAVAILABLE;
    }

    return (deviceVector->getDevice(
                device, String8(device_address), AUDIO_FORMAT_DEFAULT) != 0) ?
            AUDIO_POLICY_DEVICE_STATE_AVAILABLE : AUDIO_POLICY_DEVICE_STATE_UNAVAILABLE;
}

status_t AudioPolicyManager::handleDeviceConfigChange(audio_devices_t device,
                                                      const char *device_address,
                                                      const char *device_name,
                                                      audio_format_t encodedFormat)
{
    status_t status = NO_ERROR;
    String8 reply;
    int volIndex = 0;
    int isA2dpSuspended = 0;

    ALOGV("handleDeviceConfigChange(() device: 0x%X, address %s name %s encodedFormat: 0x%X",
          device, device_address, device_name, encodedFormat);

    // connect/disconnect only 1 device at a time
    if (!audio_is_output_device(device) && !audio_is_input_device(device)) return BAD_VALUE;

    // Check if the device is currently connected
    DeviceVector deviceList = mAvailableOutputDevices.getDevicesFromType(device);
    if (deviceList.empty()) {
        // Nothing to do: device is not connected
        return NO_ERROR;
    }
    sp<DeviceDescriptor> devDesc = deviceList.itemAt(0);


    //cache music stream volume on speaker and mute it to avoid leak on speaker
    status = getStreamVolumeIndex(AUDIO_STREAM_MUSIC, &volIndex, AUDIO_DEVICE_OUT_SPEAKER);
    if (status == NO_ERROR) {
        status = setStreamVolumeIndex(AUDIO_STREAM_MUSIC, 0, AUDIO_DEVICE_OUT_SPEAKER);
        ALOGD("MusicStream is muted on speaker, status%d and VolIndex is %d for unmute",
              status, volIndex);
    } else {
        /*Throw warning and reset error, streamVolumeIndex should not block
        a2dp device config change*/
        ALOGW("getStreamVolumeIndex failed status=%d",status);
        status = NO_ERROR;
    }

    auto musicStrategy = streamToStrategy(AUDIO_STREAM_MUSIC);

    // For offloaded A2DP, Hw modules may have the capability to
    // configure codecs.
    // Handle two specific cases by sending a set parameter to
    // configure A2DP codecs. No need to toggle device state.
    // Case 1: A2DP active device switches from primary to primary
    // module
    // Case 2: A2DP device config changes on primary module.
    if (device_has_encoding_capability(device) && hasPrimaryOutput()) {
        sp<HwModule> module = mHwModules.getModuleForDeviceType(device, encodedFormat);
        audio_module_handle_t primaryHandle = mPrimaryOutput->getModuleHandle();
        if (availablePrimaryOutputDevices().contains(devDesc) &&
           (module != 0 && module->getHandle() == primaryHandle)) {
            bool isA2dp = audio_is_a2dp_out_device(device);
            const String8 supportKey = isA2dp ? String8(AudioParameter::keyReconfigA2dpSupported)
                    : String8(AudioParameter::keyReconfigLeSupported);
            String8 reply = mpClientInterface->getParameters(AUDIO_IO_HANDLE_NONE, supportKey);
            AudioParameter repliedParameters(reply);
            int isReconfigSupported;
            repliedParameters.getInt(supportKey, isReconfigSupported);
            if (isReconfigSupported) {
                const String8 key = isA2dp ? String8(AudioParameter::keyReconfigA2dp)
                        : String8(AudioParameter::keyReconfigLe);
                AudioParameter param;
                param.add(key, String8("true"));
                mpClientInterface->setParameters(AUDIO_IO_HANDLE_NONE, param.toString());
                devDesc->setEncodedFormat(encodedFormat);
                goto exit;
            }
        }
    }
    for (size_t i = 0; i < mOutputs.size(); i++) {
       sp<SwAudioOutputDescriptor> desc = mOutputs.valueAt(i);
       // mute media strategies and delay device switch by the largest
       // This avoid sending the music tail into the earpiece or headset.
       setStrategyMute(musicStrategy, true, desc);
       setStrategyMute(musicStrategy, false, desc, MUTE_TIME_MS,
          mEngine->getOutputDevicesForAttributes(attributes_initializer(AUDIO_USAGE_MEDIA),
                                              nullptr, true /*fromCache*/).types());
    }

    // get the a2dpSuspended status for the device
    if (audio_is_a2dp_out_device(device)) {
        reply = mpClientInterface->getParameters(AUDIO_IO_HANDLE_NONE, String8("A2dpSuspended"));
        AudioParameter repliedParameters(reply);
        repliedParameters.getInt(String8("A2dpSuspended"), isA2dpSuspended);
    }

    // Toggle the device state: UNAVAILABLE -> AVAILABLE
    // This will force reading again the device configuration
    status = setDeviceConnectionState(device,
                                      AUDIO_POLICY_DEVICE_STATE_UNAVAILABLE,
                                      device_address, device_name,
                                      devDesc->getEncodedFormat());
    if (status != NO_ERROR) {
        ALOGW("handleDeviceConfigChange() error disabling connection state: %d",
              status);
        goto exit;
    }

    // if a2dp was in suspended state before disconnection, set A2dpSuspended=true.
    // this will be cached and applied during device connection
    if (isA2dpSuspended) {
        mpClientInterface->setParameters(AUDIO_IO_HANDLE_NONE, String8("A2dpSuspended=true"));
    }

    status = setDeviceConnectionState(device,
                                      AUDIO_POLICY_DEVICE_STATE_AVAILABLE,
                                      device_address, device_name, encodedFormat);
    if (status != NO_ERROR) {
        ALOGW("handleDeviceConfigChange() error enabling connection state: %d",
              status);
        goto exit;
    }

exit:
    //Restore speaker volume for music stream
    if (volIndex) {
        setStreamVolumeIndex(AUDIO_STREAM_MUSIC, volIndex, AUDIO_DEVICE_OUT_SPEAKER);
        ALOGD("MusicStreamVol is unmuted on speaker with Volume %d", volIndex);
    }
    return status;
}

status_t AudioPolicyManager::getHwOffloadFormatsSupportedForBluetoothMedia(
                                    audio_devices_t device, std::vector<audio_format_t> *formats)
{
    ALOGV("getHwOffloadFormatsSupportedForBluetoothMedia()");
    status_t status = NO_ERROR;
    std::unordered_set<audio_format_t> formatSet;
    sp<HwModule> primaryModule =
            mHwModules.getModuleFromName(AUDIO_HARDWARE_MODULE_ID_PRIMARY);
    if (primaryModule == nullptr) {
        ALOGE("%s() unable to get primary module", __func__);
        return NO_INIT;
    }

    DeviceTypeSet audioDeviceSet;

    switch(device) {
    case AUDIO_DEVICE_OUT_BLUETOOTH_A2DP:
        audioDeviceSet = getAudioDeviceOutAllA2dpSet();
        break;
    case AUDIO_DEVICE_OUT_BLE_HEADSET:
        audioDeviceSet = getAudioDeviceOutLeAudioUnicastSet();
        break;
    case AUDIO_DEVICE_OUT_BLE_BROADCAST:
        audioDeviceSet = getAudioDeviceOutLeAudioBroadcastSet();
        break;
    default:
        ALOGE("%s() device type 0x%08x not supported", __func__, device);
        return BAD_VALUE;
    }

    DeviceVector declaredDevices = primaryModule->getDeclaredDevices().getDevicesFromTypes(
            audioDeviceSet);
    for (const auto& device : declaredDevices) {
        formatSet.insert(device->encodedFormats().begin(), device->encodedFormats().end());
    }
    formats->assign(formatSet.begin(), formatSet.end());
    return status;
}

DeviceVector AudioPolicyManager::selectBestRxSinkDevicesForCall(bool fromCache)
{
    DeviceVector rxSinkdevices{};
    rxSinkdevices = mEngine->getOutputDevicesForAttributes(
                attributes_initializer(AUDIO_USAGE_VOICE_COMMUNICATION), nullptr, fromCache);
    if (!rxSinkdevices.isEmpty() && mAvailableOutputDevices.contains(rxSinkdevices.itemAt(0))) {
        auto rxSinkDevice = rxSinkdevices.itemAt(0);
        auto telephonyRxModule = mHwModules.getModuleForDeviceType(
                    AUDIO_DEVICE_IN_TELEPHONY_RX, AUDIO_FORMAT_DEFAULT);
        // retrieve Rx Source device descriptor
        sp<DeviceDescriptor> rxSourceDevice = mAvailableInputDevices.getDevice(
                    AUDIO_DEVICE_IN_TELEPHONY_RX, String8(), AUDIO_FORMAT_DEFAULT);

        // RX Telephony and Rx sink devices are declared by Primary Audio HAL
        if (isPrimaryModule(telephonyRxModule) && (telephonyRxModule->getHalVersionMajor() >= 3) &&
                telephonyRxModule->supportsPatch(rxSourceDevice, rxSinkDevice)) {
            ALOGW("%s() device %s using HW Bridge", __func__, rxSinkDevice->toString().c_str());
            return DeviceVector(rxSinkDevice);
        }
    }
    // Note that despite the fact that getNewOutputDevices() is called on the primary output,
    // the device returned is not necessarily reachable via this output
    // (filter later by setOutputDevices())
    return getNewOutputDevices(mPrimaryOutput, fromCache);
}

status_t AudioPolicyManager::updateCallRouting(bool fromCache, uint32_t delayMs, uint32_t *waitMs)
{
    if (mEngine->getPhoneState() == AUDIO_MODE_IN_CALL) {
        DeviceVector rxDevices = selectBestRxSinkDevicesForCall(fromCache);
        return updateCallRoutingInternal(rxDevices, delayMs, waitMs);
    }
    return INVALID_OPERATION;
}

status_t AudioPolicyManager::updateCallRoutingInternal(
        const DeviceVector &rxDevices, uint32_t delayMs, uint32_t *waitMs)
{
    bool createTxPatch = false;
    bool createRxPatch = false;
    uint32_t muteWaitMs = 0;
    if (hasPrimaryOutput() &&
            mPrimaryOutput->devices().onlyContainsDevicesWithType(AUDIO_DEVICE_OUT_STUB)) {
        return INVALID_OPERATION;
    }

    audio_attributes_t attr = { .source = AUDIO_SOURCE_VOICE_COMMUNICATION };
    auto txSourceDevice = mEngine->getInputDeviceForAttributes(attr);

    disconnectTelephonyAudioSource(mCallRxSourceClient);
    disconnectTelephonyAudioSource(mCallTxSourceClient);

    if (rxDevices.isEmpty()) {
        ALOGW("%s() no selected output device", __func__);
        return INVALID_OPERATION;
    }
    if (txSourceDevice == nullptr) {
        ALOGE("%s() selected input device not available", __func__);
        return INVALID_OPERATION;
    }

    ALOGV("%s device rxDevice %s txDevice %s", __func__,
          rxDevices.itemAt(0)->toString().c_str(), txSourceDevice->toString().c_str());

    auto telephonyRxModule =
        mHwModules.getModuleForDeviceType(AUDIO_DEVICE_IN_TELEPHONY_RX, AUDIO_FORMAT_DEFAULT);
    auto telephonyTxModule =
        mHwModules.getModuleForDeviceType(AUDIO_DEVICE_OUT_TELEPHONY_TX, AUDIO_FORMAT_DEFAULT);
    // retrieve Rx Source and Tx Sink device descriptors
    sp<DeviceDescriptor> rxSourceDevice =
        mAvailableInputDevices.getDevice(AUDIO_DEVICE_IN_TELEPHONY_RX,
                                         String8(),
                                         AUDIO_FORMAT_DEFAULT);
    sp<DeviceDescriptor> txSinkDevice =
        mAvailableOutputDevices.getDevice(AUDIO_DEVICE_OUT_TELEPHONY_TX,
                                          String8(),
                                          AUDIO_FORMAT_DEFAULT);

    // RX and TX Telephony device are declared by Primary Audio HAL
    if (isPrimaryModule(telephonyRxModule) && isPrimaryModule(telephonyTxModule) &&
            (telephonyRxModule->getHalVersionMajor() >= 3)) {
        if (rxSourceDevice == 0 || txSinkDevice == 0) {
            // RX / TX Telephony device(s) is(are) not currently available
            ALOGE("%s() no telephony Tx and/or RX device", __func__);
            return INVALID_OPERATION;
        }
        // createAudioPatchInternal now supports both HW / SW bridging
        createRxPatch = true;
        createTxPatch = true;
    } else {
        // If the RX device is on the primary HW module, then use legacy routing method for
        // voice calls via setOutputDevice() on primary output.
        // Otherwise, create two audio patches for TX and RX path.
        createRxPatch = !(availablePrimaryOutputDevices().contains(rxDevices.itemAt(0))) &&
                (rxSourceDevice != 0);
        // If the TX device is also on the primary HW module, setOutputDevice() will take care
        // of it due to legacy implementation. If not, create a patch.
        createTxPatch = !(availablePrimaryModuleInputDevices().contains(txSourceDevice)) &&
                (txSinkDevice != 0);
    }
    // Use legacy routing method for voice calls via setOutputDevice() on primary output.
    // Otherwise, create two audio patches for TX and RX path.
    if (!createRxPatch) {
        if (!hasPrimaryOutput()) {
            ALOGW("%s() no primary output available", __func__);
            return INVALID_OPERATION;
        }
        muteWaitMs = setOutputDevices(__func__, mPrimaryOutput, rxDevices, true, delayMs);
    } else { // create RX path audio patch
        connectTelephonyRxAudioSource();
        // If the TX device is on the primary HW module but RX device is
        // on other HW module, SinkMetaData of telephony input should handle it
        // assuming the device uses audio HAL V5.0 and above
    }
    if (createTxPatch) { // create TX path audio patch
        // terminate active capture if on the same HW module as the call TX source device
        // FIXME: would be better to refine to only inputs whose profile connects to the
        // call TX device but this information is not in the audio patch and logic here must be
        // symmetric to the one in startInput()
        for (const auto& activeDesc : mInputs.getActiveInputs()) {
            if (activeDesc->hasSameHwModuleAs(txSourceDevice)) {
                closeActiveClients(activeDesc);
            }
        }
        connectTelephonyTxAudioSource(txSourceDevice, txSinkDevice, delayMs);
    }
    if (waitMs != nullptr) {
        *waitMs = muteWaitMs;
    }
    return NO_ERROR;
}

bool AudioPolicyManager::isDeviceOfModule(
        const sp<DeviceDescriptor>& devDesc, const char *moduleId) const {
    sp<HwModule> module = mHwModules.getModuleFromName(moduleId);
    if (module != 0) {
        return mAvailableOutputDevices.getDevicesFromHwModule(module->getHandle())
                .indexOf(devDesc) != NAME_NOT_FOUND
                || mAvailableInputDevices.getDevicesFromHwModule(module->getHandle())
                .indexOf(devDesc) != NAME_NOT_FOUND;
    }
    return false;
}

void AudioPolicyManager::connectTelephonyRxAudioSource()
{
    disconnectTelephonyAudioSource(mCallRxSourceClient);
    const struct audio_port_config source = {
        .role = AUDIO_PORT_ROLE_SOURCE, .type = AUDIO_PORT_TYPE_DEVICE,
        .ext.device.type = AUDIO_DEVICE_IN_TELEPHONY_RX, .ext.device.address = ""
    };
    const auto aa = mEngine->getAttributesForStreamType(AUDIO_STREAM_VOICE_CALL);
    mCallRxSourceClient = startAudioSourceInternal(&source, &aa, 0/*uid*/);
    ALOGE_IF(mCallRxSourceClient == nullptr,
             "%s failed to start Telephony Rx AudioSource", __func__);
}

void AudioPolicyManager::disconnectTelephonyAudioSource(sp<SourceClientDescriptor> &clientDesc)
{
    if (clientDesc == nullptr) {
        return;
    }
    ALOGW_IF(stopAudioSource(clientDesc->portId()) != NO_ERROR,
            "%s error stopping audio source", __func__);
    clientDesc.clear();
}

void AudioPolicyManager::connectTelephonyTxAudioSource(
        const sp<DeviceDescriptor> &srcDevice, const sp<DeviceDescriptor> &sinkDevice,
        uint32_t delayMs)
{
    disconnectTelephonyAudioSource(mCallTxSourceClient);
    if (srcDevice == nullptr || sinkDevice == nullptr) {
        ALOGW("%s could not create patch, invalid sink and/or source device(s)", __func__);
        return;
    }
    PatchBuilder patchBuilder;
    patchBuilder.addSource(srcDevice).addSink(sinkDevice);
    ALOGV("%s between source %s and sink %s", __func__,
            srcDevice->toString().c_str(), sinkDevice->toString().c_str());
    auto callTxSourceClientPortId = PolicyAudioPort::getNextUniqueId();
    const auto aa = mEngine->getAttributesForStreamType(AUDIO_STREAM_VOICE_CALL);

    struct audio_port_config source = {};
    srcDevice->toAudioPortConfig(&source);
    mCallTxSourceClient = new InternalSourceClientDescriptor(
                callTxSourceClientPortId, mUidCached, aa, source, srcDevice, sinkDevice,
                mCommunnicationStrategy, toVolumeSource(aa));
    audio_patch_handle_t patchHandle = AUDIO_PATCH_HANDLE_NONE;
    status_t status = connectAudioSourceToSink(
                mCallTxSourceClient, sinkDevice, patchBuilder.patch(), patchHandle, mUidCached,
                delayMs);
    ALOGE_IF(status != NO_ERROR, "%s() error %d creating TX audio patch", __func__, status);
    if (status == NO_ERROR) {
        mAudioSources.add(callTxSourceClientPortId, mCallTxSourceClient);
    }
}

void AudioPolicyManager::setPhoneState(audio_mode_t state)
{
    ALOGV("setPhoneState() state %d", state);
    // store previous phone state for management of sonification strategy below
    int oldState = mEngine->getPhoneState();
    bool wasLeUnicastActive = isLeUnicastActive();

    if (mEngine->setPhoneState(state) != NO_ERROR) {
        ALOGW("setPhoneState() invalid or same state %d", state);
        return;
    }
    /// Opens: can these line be executed after the switch of volume curves???
    if (isStateInCall(oldState)) {
        ALOGV("setPhoneState() in call state management: new state is %d", state);
        // force reevaluating accessibility routing when call stops
        invalidateStreams({AUDIO_STREAM_ACCESSIBILITY});
    }

    /**
     * Switching to or from incall state or switching between telephony and VoIP lead to force
     * routing command.
     */
    bool force = ((isStateInCall(oldState) != isStateInCall(state))
                  || (isStateInCall(state) && (state != oldState)));

    // check for device and output changes triggered by new phone state
    checkForDeviceAndOutputChanges();

    sp<SwAudioOutputDescriptor> outputDesc;
    bool voiceDSDConcurrency = property_get_bool("vendor.voice.dsd.playback.conc.disabled", true );
    if (voiceDSDConcurrency) {
        for (size_t i = 0; i < mOutputs.size(); i++) {
            outputDesc = mOutputs.valueAt(i);
            if (outputDesc != nullptr && outputDesc->mProfile != nullptr &&
                (outputDesc->mFlags & AUDIO_OUTPUT_FLAG_COMPRESS_OFFLOAD) &&
                (outputDesc->getFormat() == AUDIO_FORMAT_DSD)) {
                ALOGD("voice_conc:calling closeOutput on call mode for DSD COMPRESS output");
                closeOutput(mOutputs.keyAt(i));
                // call invalidate for music, so that DSD compress will fallback to deep-buffer.
                invalidateStreams({AUDIO_STREAM_MUSIC});
            }
        }
    }

    int delayMs = 0;
    if (isStateInCall(state)) {
        nsecs_t sysTime = systemTime();
        auto musicStrategy = streamToStrategy(AUDIO_STREAM_MUSIC);
        auto sonificationStrategy = streamToStrategy(AUDIO_STREAM_ALARM);
        for (size_t i = 0; i < mOutputs.size(); i++) {
            sp<SwAudioOutputDescriptor> desc = mOutputs.valueAt(i);
            // mute media and sonification strategies and delay device switch by the largest
            // latency of any output where either strategy is active.
            // This avoid sending the ring tone or music tail into the earpiece or headset.
            if ((desc->isStrategyActive(musicStrategy, SONIFICATION_HEADSET_MUSIC_DELAY, sysTime) ||
                 desc->isStrategyActive(sonificationStrategy, SONIFICATION_HEADSET_MUSIC_DELAY,
                                        sysTime)) &&
                    (delayMs < (int)desc->latency()*2)) {
                delayMs = desc->latency()*2;
            }
            setStrategyMute(musicStrategy, true, desc);
            setStrategyMute(musicStrategy, false, desc, MUTE_TIME_MS,
                mEngine->getOutputDevicesForAttributes(attributes_initializer(AUDIO_USAGE_MEDIA),
                                                       nullptr, true /*fromCache*/).types());
            setStrategyMute(sonificationStrategy, true, desc);
            setStrategyMute(sonificationStrategy, false, desc, MUTE_TIME_MS,
                mEngine->getOutputDevicesForAttributes(attributes_initializer(AUDIO_USAGE_ALARM),
                                                       nullptr, true /*fromCache*/).types());
        }
    }

    if (state == AUDIO_MODE_IN_CALL) {
        (void)updateCallRouting(false /*fromCache*/, delayMs);
    } else {
        if (oldState == AUDIO_MODE_IN_CALL) {
            disconnectTelephonyAudioSource(mCallRxSourceClient);
            disconnectTelephonyAudioSource(mCallTxSourceClient);
        }
        if (hasPrimaryOutput()) {
            DeviceVector rxDevices = getNewOutputDevices(mPrimaryOutput, false /*fromCache*/);
            // force routing command to audio hardware when ending call
            // even if no device change is needed
            if (isStateInCall(oldState) && rxDevices.isEmpty()) {
                rxDevices = mPrimaryOutput->devices();
            }
            setOutputDevices(__func__, mPrimaryOutput, rxDevices, force, 0);
        }
    }

    std::map<audio_io_handle_t, DeviceVector> outputsToReopen;
    // reevaluate routing on all outputs in case tracks have been started during the call
    for (size_t i = 0; i < mOutputs.size(); i++) {
        sp<SwAudioOutputDescriptor> desc = mOutputs.valueAt(i);
        DeviceVector newDevices = getNewOutputDevices(desc, true /*fromCache*/);
        if (state != AUDIO_MODE_IN_CALL || (desc != mPrimaryOutput && !isTelephonyRxOrTx(desc))) {
            bool forceRouting = !newDevices.isEmpty();
            if (desc->mUsePreferredMixerAttributes && newDevices != desc->devices()) {
                // If the device is using preferred mixer attributes, the output need to reopen
                // with default configuration when the new selected devices are different from
                // current routing devices.
                outputsToReopen.emplace(mOutputs.keyAt(i), newDevices);
                continue;
            }
            setOutputDevices(__func__, desc, newDevices, forceRouting, 0 /*delayMs*/, nullptr,
                             true /*requiresMuteCheck*/, !forceRouting /*requiresVolumeCheck*/);
        }
    }
    reopenOutputsWithDevices(outputsToReopen);

    checkLeBroadcastRoutes(wasLeUnicastActive, nullptr, delayMs);

    if (isStateInCall(state)) {
        ALOGV("setPhoneState() in call state management: new state is %d", state);
        // force reevaluating accessibility routing when call starts
        invalidateStreams({AUDIO_STREAM_ACCESSIBILITY});
    }

    // Flag that ringtone volume must be limited to music volume until we exit MODE_RINGTONE
    mLimitRingtoneVolume = (state == AUDIO_MODE_RINGTONE &&
                            isStreamActive(AUDIO_STREAM_MUSIC, SONIFICATION_HEADSET_MUSIC_DELAY));
}

audio_mode_t AudioPolicyManager::getPhoneState() {
    return mEngine->getPhoneState();
}

void AudioPolicyManager::setForceUse(audio_policy_force_use_t usage,
                                     audio_policy_forced_cfg_t config)
{
    ALOGV("setForceUse() usage %d, config %d, mPhoneState %d", usage, config, mEngine->getPhoneState());
    if (config == mEngine->getForceUse(usage)) {
        return;
    }

    if (mEngine->setForceUse(usage, config) != NO_ERROR) {
        ALOGW("setForceUse() could not set force cfg %d for usage %d", config, usage);
        return;
    }
    bool forceVolumeReeval = (usage == AUDIO_POLICY_FORCE_FOR_COMMUNICATION) ||
            (usage == AUDIO_POLICY_FORCE_FOR_DOCK) ||
            (usage == AUDIO_POLICY_FORCE_FOR_SYSTEM);

    // check for device and output changes triggered by new force usage
    checkForDeviceAndOutputChanges();

    // force client reconnection to reevaluate flag AUDIO_FLAG_AUDIBILITY_ENFORCED
    if (usage == AUDIO_POLICY_FORCE_FOR_SYSTEM) {
        invalidateStreams({AUDIO_STREAM_SYSTEM, AUDIO_STREAM_ENFORCED_AUDIBLE});
    }

    //FIXME: workaround for truncated touch sounds
    // to be removed when the problem is handled by system UI
    uint32_t delayMs = 0;
    if (usage == AUDIO_POLICY_FORCE_FOR_COMMUNICATION) {
        delayMs = TOUCH_SOUND_FIXED_DELAY_MS;
    }

    updateCallAndOutputRouting(forceVolumeReeval, delayMs);
    updateInputRouting();
}

void AudioPolicyManager::setSystemProperty(const char* property, const char* value)
{
    ALOGV("setSystemProperty() property %s, value %s", property, value);
}

// Find an MSD output profile compatible with the parameters passed.
// When "directOnly" is set, restrict search to profiles for direct outputs.
sp<IOProfile> AudioPolicyManager::getMsdProfileForOutput(
                                                   const DeviceVector& devices,
                                                   uint32_t samplingRate,
                                                   audio_format_t format,
                                                   audio_channel_mask_t channelMask,
                                                   audio_output_flags_t flags,
                                                   bool directOnly)
{
    flags = getRelevantFlags(flags, directOnly);

    sp<HwModule> msdModule = mHwModules.getModuleFromName(AUDIO_HARDWARE_MODULE_ID_MSD);
    if (msdModule != nullptr) {
        // for the msd module check if there are patches to the output devices
        if (msdHasPatchesToAllDevices(devices.toTypeAddrVector())) {
            HwModuleCollection modules;
            modules.add(msdModule);
            return searchCompatibleProfileHwModules(
                    modules, getMsdAudioOutDevices(), samplingRate, format, channelMask,
                    flags, directOnly);
        }
    }
    return nullptr;
}

// Find an output profile compatible with the parameters passed. When "directOnly" is set, restrict
// search to profiles for direct outputs.
sp<IOProfile> AudioPolicyManager::getProfileForOutput(
                                                   const DeviceVector& devices,
                                                   uint32_t samplingRate,
                                                   audio_format_t format,
                                                   audio_channel_mask_t channelMask,
                                                   audio_output_flags_t flags,
                                                   bool directOnly)
{
    flags = getRelevantFlags(flags, directOnly);

    return searchCompatibleProfileHwModules(
            mHwModules, devices, samplingRate, format, channelMask, flags, directOnly);
}

audio_output_flags_t AudioPolicyManager::getRelevantFlags (
                                            audio_output_flags_t flags, bool directOnly) {
    if (directOnly) {
         // only retain flags that will drive the direct output profile selection
         // if explicitly requested
         static const uint32_t kRelevantFlags =
                (AUDIO_OUTPUT_FLAG_HW_AV_SYNC | AUDIO_OUTPUT_FLAG_COMPRESS_OFFLOAD |
                AUDIO_OUTPUT_FLAG_VOIP_RX | AUDIO_OUTPUT_FLAG_MMAP_NOIRQ);
         flags = (audio_output_flags_t)((flags & kRelevantFlags) | AUDIO_OUTPUT_FLAG_DIRECT);
    }
    return flags;
}

sp<IOProfile> AudioPolicyManager::searchCompatibleProfileHwModules (
                                        const HwModuleCollection& hwModules,
                                        const DeviceVector& devices,
                                        uint32_t samplingRate,
                                        audio_format_t format,
                                        audio_channel_mask_t channelMask,
                                        audio_output_flags_t flags,
                                        bool directOnly) {
    sp<IOProfile> profile;
    for (const auto& hwModule : hwModules) {
        for (const auto& curProfile : hwModule->getOutputProfiles()) {
             if (!curProfile->isCompatibleProfile(devices,
                     samplingRate, NULL /*updatedSamplingRate*/,
                     format, NULL /*updatedFormat*/,
                     channelMask, NULL /*updatedChannelMask*/,
                     flags)) {
                 continue;
             }
             // reject profiles not corresponding to a device currently available
             if (!mAvailableOutputDevices.containsAtLeastOne(curProfile->getSupportedDevices())) {
                 continue;
             }
             // reject profiles if connected device does not support codec
             if (!curProfile->devicesSupportEncodedFormats(devices.types())) {
                 continue;
             }
             if (!directOnly) {
                return curProfile;
             }

             // when searching for direct outputs, if several profiles are compatible, give priority
             // to one with offload capability
             if (profile != 0 &&
                 ((curProfile->getFlags() & AUDIO_OUTPUT_FLAG_COMPRESS_OFFLOAD) == 0)) {
                continue;
             }
             profile = curProfile;
             if ((profile->getFlags() & AUDIO_OUTPUT_FLAG_COMPRESS_OFFLOAD) != 0) {
                 break;
             }
        }
    }
    return profile;
}

sp<IOProfile> AudioPolicyManager::getSpatializerOutputProfile(
        const audio_config_t *config __unused, const AudioDeviceTypeAddrVector &devices) const
{
    for (const auto& hwModule : mHwModules) {
        for (const auto& curProfile : hwModule->getOutputProfiles()) {
            if (curProfile->getFlags() != AUDIO_OUTPUT_FLAG_SPATIALIZER) {
                continue;
            }
            if (!devices.empty()) {
                // reject profiles not corresponding to a device currently available
                DeviceVector supportedDevices = curProfile->getSupportedDevices();
                if (!mAvailableOutputDevices.containsAtLeastOne(supportedDevices)) {
                    continue;
                }
                if (supportedDevices.getDevicesFromDeviceTypeAddrVec(devices).size()
                        != devices.size()) {
                    continue;
                }
            }
            ALOGV("%s found profile %s", __func__, curProfile->getName().c_str());
            return curProfile;
        }
    }
    return nullptr;
}

audio_io_handle_t AudioPolicyManager::getOutput(audio_stream_type_t stream)
{
    DeviceVector devices = mEngine->getOutputDevicesForStream(stream, false /*fromCache*/);

    // Note that related method getOutputForAttr() uses getOutputForDevice() not selectOutput().
    // We use selectOutput() here since we don't have the desired AudioTrack sample rate,
    // format, flags, etc. This may result in some discrepancy for functions that utilize
    // getOutput() solely on audio_stream_type such as AudioSystem::getOutputFrameCount()
    // and AudioSystem::getOutputSamplingRate().

    SortedVector<audio_io_handle_t> outputs = getOutputsForDevices(devices, mOutputs);

    audio_io_handle_t output;
    if (stream == AUDIO_STREAM_MUSIC  &&
            property_get_bool("audio.deep_buffer.media", false /* default_value */)) {
        // use DEEP_BUFFER as default output for music stream type
         output = selectOutput(outputs, AUDIO_OUTPUT_FLAG_DEEP_BUFFER, AUDIO_FORMAT_INVALID);
    }
    else{
          output = selectOutput(outputs);
    }

    ALOGV("getOutput() stream %d selected devices %s, output %d", stream,
          devices.toString().c_str(), output);
    return output;
}

status_t AudioPolicyManager::getAudioAttributes(audio_attributes_t *dstAttr,
                                                const audio_attributes_t *srcAttr,
                                                audio_stream_type_t srcStream)
{
    if (srcAttr != NULL) {
        if (!isValidAttributes(srcAttr)) {
            ALOGE("%s invalid attributes: usage=%d content=%d flags=0x%x tags=[%s]",
                    __func__,
                    srcAttr->usage, srcAttr->content_type, srcAttr->flags,
                    srcAttr->tags);
            return BAD_VALUE;
        }
        *dstAttr = *srcAttr;
    } else {
        if (srcStream < AUDIO_STREAM_MIN || srcStream >= AUDIO_STREAM_PUBLIC_CNT) {
            ALOGE("%s:  invalid stream type", __func__);
            return BAD_VALUE;
        }
        *dstAttr = mEngine->getAttributesForStreamType(srcStream);
    }

    // Only honor audibility enforced when required. The client will be
    // forced to reconnect if the forced usage changes.
    if (mEngine->getForceUse(AUDIO_POLICY_FORCE_FOR_SYSTEM) != AUDIO_POLICY_FORCE_SYSTEM_ENFORCED) {
        dstAttr->flags = static_cast<audio_flags_mask_t>(
                dstAttr->flags & ~AUDIO_FLAG_AUDIBILITY_ENFORCED);
    }

    return NO_ERROR;
}

status_t AudioPolicyManager::getOutputForAttrInt(
        audio_attributes_t *resultAttr,
        audio_io_handle_t *output,
        audio_session_t session,
        const audio_attributes_t *attr,
        audio_stream_type_t *stream,
        uid_t uid,
        audio_config_t *config,
        audio_output_flags_t *flags,
        audio_port_handle_t *selectedDeviceId,
        bool *isRequestedDeviceForExclusiveUse,
        std::vector<sp<AudioPolicyMix>> *secondaryMixes,
        output_type_t *outputType,
        bool *isSpatialized,
        bool *isBitPerfect)
{
    DeviceVector outputDevices;
    const audio_port_handle_t requestedPortId = *selectedDeviceId;
    DeviceVector msdDevices = getMsdAudioOutDevices();
    const sp<DeviceDescriptor> requestedDevice =
        mAvailableOutputDevices.getDeviceFromId(requestedPortId);

    *outputType = API_OUTPUT_INVALID;
    *isSpatialized = false;

    status_t status = getAudioAttributes(resultAttr, attr, *stream);
    if (status != NO_ERROR) {
        return status;
    }
    if (auto it = mAllowedCapturePolicies.find(uid); it != end(mAllowedCapturePolicies)) {
        resultAttr->flags = static_cast<audio_flags_mask_t>(resultAttr->flags | it->second);
    }
    *stream = mEngine->getStreamTypeForAttributes(*resultAttr);

    ALOGV("%s() attributes=%s stream=%s session %d selectedDeviceId %d", __func__,
          toString(*resultAttr).c_str(), toString(*stream).c_str(), session, requestedPortId);

    bool usePrimaryOutputFromPolicyMixes = false;

    // The primary output is the explicit routing (eg. setPreferredDevice) if specified,
    //       otherwise, fallback to the dynamic policies, if none match, query the engine.
    // Secondary outputs are always found by dynamic policies as the engine do not support them
    sp<AudioPolicyMix> primaryMix;
    const audio_config_base_t clientConfig = {.sample_rate = config->sample_rate,
        .channel_mask = config->channel_mask,
        .format = config->format,
    };
    status = mPolicyMixes.getOutputForAttr(*resultAttr, clientConfig, uid, session, *flags,
                                           mAvailableOutputDevices, requestedDevice, primaryMix,
                                           secondaryMixes, usePrimaryOutputFromPolicyMixes);
    if (status != OK) {
        return status;
    }

    // FIXME: in case of RENDER policy, the output capabilities should be checked
    if ((secondaryMixes != nullptr && !secondaryMixes->empty())
            && !audio_is_linear_pcm(config->format)) {
        ALOGD("%s: rejecting request as secondary mixes only support pcm", __func__);
        return BAD_VALUE;
    }
    if (usePrimaryOutputFromPolicyMixes) {
        sp<DeviceDescriptor> policyMixDevice =
                mAvailableOutputDevices.getDevice(primaryMix->mDeviceType,
                                                  primaryMix->mDeviceAddress,
                                                  AUDIO_FORMAT_DEFAULT);
        sp<SwAudioOutputDescriptor> policyDesc = primaryMix->getOutput();
        bool tryDirectForFlags = policyDesc == nullptr ||
                (policyDesc->mFlags & AUDIO_OUTPUT_FLAG_DIRECT) ||
                (*flags & (AUDIO_OUTPUT_FLAG_HW_AV_SYNC | AUDIO_OUTPUT_FLAG_MMAP_NOIRQ));
        // if a direct output can be opened to deliver the track's multi-channel content to the
        // output rather than being downmixed by the primary output, then use this direct
        // output by by-passing the primary mix if possible, otherwise fall-through to primary
        // mix.
        bool tryDirectForChannelMask = policyDesc != nullptr
                    && (audio_channel_count_from_out_mask(policyDesc->getConfig().channel_mask) <
                        audio_channel_count_from_out_mask(config->channel_mask));
        if (policyMixDevice != nullptr && (tryDirectForFlags || tryDirectForChannelMask)) {
            audio_io_handle_t newOutput;
            status = openDirectOutput(
                    *stream, session, config,
                    (audio_output_flags_t)(*flags | AUDIO_OUTPUT_FLAG_DIRECT),
                    DeviceVector(policyMixDevice), &newOutput);
            if (status == NO_ERROR) {
                policyDesc = mOutputs.valueFor(newOutput);
                primaryMix->setOutput(policyDesc);
            } else if (tryDirectForFlags) {
                ALOGW("%s, failed open direct, status: %d", __func__, status);
                policyDesc = nullptr;
            } // otherwise use primary if available.
        }
        if (policyDesc != nullptr) {
            policyDesc->mPolicyMix = primaryMix;
            *output = policyDesc->mIoHandle;
            *selectedDeviceId = policyMixDevice != nullptr ? policyMixDevice->getId()
                                                           : AUDIO_PORT_HANDLE_NONE;
            if ((policyDesc->mFlags & AUDIO_OUTPUT_FLAG_DIRECT) != AUDIO_OUTPUT_FLAG_DIRECT) {
                // Remove direct flag as it is not on a direct output.
                *flags = (audio_output_flags_t) (*flags & ~AUDIO_OUTPUT_FLAG_DIRECT);
            }

            ALOGV("getOutputForAttr() returns output %d", *output);
            if (resultAttr->usage == AUDIO_USAGE_VIRTUAL_SOURCE) {
                *outputType = API_OUT_MIX_PLAYBACK;
            } else {
                *outputType = API_OUTPUT_LEGACY;
            }
            return NO_ERROR;
        } else {
            if (policyMixDevice != nullptr) {
                ALOGE("%s, try to use primary mix but no output found", __func__);
                return INVALID_OPERATION;
            }
            // Fallback to default engine selection as the selected primary mix device is not
            // available.
        }
    }
    // Virtual sources must always be dynamicaly or explicitly routed
    if (resultAttr->usage == AUDIO_USAGE_VIRTUAL_SOURCE) {
        ALOGW("getOutputForAttr() no policy mix found for usage AUDIO_USAGE_VIRTUAL_SOURCE");
        return BAD_VALUE;
    }
    // explicit routing managed by getDeviceForStrategy in APM is now handled by engine
    // in order to let the choice of the order to future vendor engine
    outputDevices = mEngine->getOutputDevicesForAttributes(*resultAttr, requestedDevice, false);

    if ((resultAttr->flags & AUDIO_FLAG_HW_AV_SYNC) != 0) {
        *flags = (audio_output_flags_t)(*flags | AUDIO_OUTPUT_FLAG_HW_AV_SYNC);
    }

    // Set incall music only if device was explicitly set, and fallback to the device which is
    // chosen by the engine if not.
    // FIXME: provide a more generic approach which is not device specific and move this back
    // to getOutputForDevice.
    // TODO: Remove check of AUDIO_STREAM_MUSIC once migration is completed on the app side.
    if (outputDevices.onlyContainsDevicesWithType(AUDIO_DEVICE_OUT_TELEPHONY_TX) &&
        (*stream == AUDIO_STREAM_MUSIC  || resultAttr->usage == AUDIO_USAGE_VOICE_COMMUNICATION) &&
        audio_is_linear_pcm(config->format) &&
        isCallAudioAccessible()) {
        if (requestedPortId != AUDIO_PORT_HANDLE_NONE) {
            *flags = (audio_output_flags_t)AUDIO_OUTPUT_FLAG_INCALL_MUSIC;
            *isRequestedDeviceForExclusiveUse = true;
        }
    }

    ALOGV("%s() device %s, sampling rate %d, format %#x, channel mask %#x, flags %#x stream %s",
          __func__, outputDevices.toString().c_str(), config->sample_rate, config->format,
          config->channel_mask, *flags, toString(*stream).c_str());

    *output = AUDIO_IO_HANDLE_NONE;
    if (!msdDevices.isEmpty()) {
        *output = getOutputForDevices(msdDevices, session, resultAttr, config, flags, isSpatialized);
        if (*output != AUDIO_IO_HANDLE_NONE && setMsdOutputPatches(&outputDevices) == NO_ERROR) {
            ALOGV("%s() Using MSD devices %s instead of devices %s",
                  __func__, msdDevices.toString().c_str(), outputDevices.toString().c_str());
        } else {
            *output = AUDIO_IO_HANDLE_NONE;
        }
    }
    if (*output == AUDIO_IO_HANDLE_NONE) {
        sp<PreferredMixerAttributesInfo> info = nullptr;
        if (outputDevices.size() == 1) {
            info = getPreferredMixerAttributesInfo(
                    outputDevices.itemAt(0)->getId(),
                    mEngine->getProductStrategyForAttributes(*resultAttr),
                    true /*activeBitPerfectPreferred*/);
            // Only use preferred mixer if the uid matches or the preferred mixer is bit-perfect
            // and it is currently active.
            if (info != nullptr && info->getUid() != uid &&
                ((info->getFlags() & AUDIO_OUTPUT_FLAG_BIT_PERFECT) == AUDIO_OUTPUT_FLAG_NONE ||
                        info->getActiveClientCount() == 0)) {
                info = nullptr;
            }
        }
        *output = getOutputForDevices(outputDevices, session, resultAttr, config,
                flags, isSpatialized, info, resultAttr->flags & AUDIO_FLAG_MUTE_HAPTIC);
        // The client will be active if the client is currently preferred mixer owner and the
        // requested configuration matches the preferred mixer configuration.
        *isBitPerfect = (info != nullptr
                && (info->getFlags() & AUDIO_OUTPUT_FLAG_BIT_PERFECT) != AUDIO_OUTPUT_FLAG_NONE
                && info->getUid() == uid
                && *output != AUDIO_IO_HANDLE_NONE
                // When bit-perfect output is selected for the preferred mixer attributes owner,
                // only need to consider the config matches.
                && mOutputs.valueFor(*output)->isConfigurationMatched(
                        clientConfig, AUDIO_OUTPUT_FLAG_NONE));
    }
    if (*output == AUDIO_IO_HANDLE_NONE) {
        AudioProfileVector profiles;
        status_t ret = getProfilesForDevices(outputDevices, profiles, *flags, false /*isInput*/);
        if (ret == NO_ERROR && !profiles.empty()) {
            const auto channels = profiles[0]->getChannels();
            if (!channels.empty() && (channels.find(config->channel_mask) == channels.end())) {
                config->channel_mask = *channels.begin();
            }
            const auto sampleRates = profiles[0]->getSampleRates();
            if (!sampleRates.empty() &&
                    (sampleRates.find(config->sample_rate) == sampleRates.end())) {
                config->sample_rate = *sampleRates.begin();
            }
            config->format = profiles[0]->getFormat();
        }
        return INVALID_OPERATION;
    }

    *selectedDeviceId = getFirstDeviceId(outputDevices);
    for (auto &outputDevice : outputDevices) {
        if (outputDevice->getId() == mConfig->getDefaultOutputDevice()->getId()) {
            *selectedDeviceId = outputDevice->getId();
            break;
        }
    }

    if (outputDevices.onlyContainsDevicesWithType(AUDIO_DEVICE_OUT_TELEPHONY_TX)) {
        *outputType = API_OUTPUT_TELEPHONY_TX;
    } else {
        *outputType = API_OUTPUT_LEGACY;
    }

    ALOGV("%s returns output %d selectedDeviceId %d", __func__, *output, *selectedDeviceId);

    return NO_ERROR;
}

void AudioPolicyManager::checkAndUpdateOffloadInfoForDirectTracks(
        const audio_attributes_t *attr,
        audio_stream_type_t *stream,
        audio_config_t *config,
        audio_output_flags_t *flags)
{
    audio_offload_info_t tOffloadInfo = AUDIO_INFO_INITIALIZER;
    // set offloadInfo for directTracks, If already not set.
    if (!memcmp(&config->offload_info, &tOffloadInfo, sizeof(audio_offload_info_t))) {
        bool trackDirectPCM = false;
        if (*flags == AUDIO_OUTPUT_FLAG_NONE)
            trackDirectPCM = property_get_bool("vendor.audio.offload.track.enable", true);
        if (*flags == AUDIO_OUTPUT_FLAG_DIRECT || trackDirectPCM) {
            ALOGV("Update offload config for direct track");
            config->offload_info.sample_rate  = config->sample_rate;
            config->offload_info.channel_mask = config->channel_mask;
            config->offload_info.format = config->format;
            config->offload_info.stream_type = *stream;
            config->offload_info.bit_width = audio_bytes_per_sample(config->format) * 8;
            config->offload_info.usage = attr != NULL ? attr->usage : config->offload_info.usage;
        }
    }
}

status_t AudioPolicyManager::getOutputForAttr(const audio_attributes_t *attr,
                                              audio_io_handle_t *output,
                                              audio_session_t session,
                                              audio_stream_type_t *stream,
                                              const AttributionSourceState& attributionSource,
                                              audio_config_t *config,
                                              audio_output_flags_t *flags,
                                              audio_port_handle_t *selectedDeviceId,
                                              audio_port_handle_t *portId,
                                              std::vector<audio_io_handle_t> *secondaryOutputs,
                                              output_type_t *outputType,
                                              bool *isSpatialized,
                                              bool *isBitPerfect)
{
    // The supplied portId must be AUDIO_PORT_HANDLE_NONE
    if (*portId != AUDIO_PORT_HANDLE_NONE) {
        return INVALID_OPERATION;
    }
    const uid_t uid = VALUE_OR_RETURN_STATUS(
        aidl2legacy_int32_t_uid_t(attributionSource.uid));
    const audio_port_handle_t requestedPortId = *selectedDeviceId;
    audio_attributes_t resultAttr;
    bool isRequestedDeviceForExclusiveUse = false;
    std::vector<sp<AudioPolicyMix>> secondaryMixes;
    const sp<DeviceDescriptor> requestedDevice =
      mAvailableOutputDevices.getDeviceFromId(requestedPortId);

    // Prevent from storing invalid requested device id in clients
    const audio_port_handle_t sanitizedRequestedPortId =
      requestedDevice != nullptr ? requestedPortId : AUDIO_PORT_HANDLE_NONE;
    *selectedDeviceId = sanitizedRequestedPortId;

    audio_config_t directConfig = *config;
    checkAndUpdateOffloadInfoForDirectTracks(attr, stream, &directConfig, flags);

    status_t status = getOutputForAttrInt(&resultAttr, output, session, attr, stream, uid,
            &directConfig, flags, selectedDeviceId, &isRequestedDeviceForExclusiveUse,
            secondaryOutputs != nullptr ? &secondaryMixes : nullptr, outputType, isSpatialized,
            isBitPerfect);
    if (status != NO_ERROR) {
        return status;
    }
    std::vector<wp<SwAudioOutputDescriptor>> weakSecondaryOutputDescs;
    if (secondaryOutputs != nullptr) {
        for (auto &secondaryMix : secondaryMixes) {
            sp<SwAudioOutputDescriptor> outputDesc = secondaryMix->getOutput();
            if (outputDesc != nullptr &&
                outputDesc->mIoHandle != AUDIO_IO_HANDLE_NONE) {
                secondaryOutputs->push_back(outputDesc->mIoHandle);
                weakSecondaryOutputDescs.push_back(outputDesc);
            }
        }
    }

    audio_config_base_t clientConfig = {.sample_rate = config->sample_rate,
        .channel_mask = config->channel_mask,
        .format = config->format,
    };
    *portId = PolicyAudioPort::getNextUniqueId();

    sp<SwAudioOutputDescriptor> outputDesc = mOutputs.valueFor(*output);
    sp<TrackClientDescriptor> clientDesc =
        new TrackClientDescriptor(*portId, uid, session, resultAttr, clientConfig,
                                  sanitizedRequestedPortId, *stream,
                                  mEngine->getProductStrategyForAttributes(resultAttr),
                                  toVolumeSource(resultAttr),
                                  *flags, isRequestedDeviceForExclusiveUse,
                                  std::move(weakSecondaryOutputDescs),
                                  outputDesc->mPolicyMix);
    outputDesc->addClient(clientDesc);

    ALOGV("%s() returns output %d requestedPortId %d selectedDeviceId %d for port ID %d", __func__,
          *output, requestedPortId, *selectedDeviceId, *portId);

    return NO_ERROR;
}

status_t AudioPolicyManager::openDirectOutput(audio_stream_type_t stream,
                                              audio_session_t session,
                                              const audio_config_t *config,
                                              audio_output_flags_t flags,
                                              const DeviceVector &devices,
                                              audio_io_handle_t *output) {

    *output = AUDIO_IO_HANDLE_NONE;

    // skip direct output selection if the request can obviously be attached to a mixed output
    // and not explicitly requested
    if (((flags & AUDIO_OUTPUT_FLAG_DIRECT) == 0) &&
            audio_is_linear_pcm(config->format) && config->sample_rate <= SAMPLE_RATE_HZ_MAX &&
            audio_channel_count_from_out_mask(config->channel_mask) <= 2) {
        return NAME_NOT_FOUND;
    }

    // Do not allow offloading or direct if one non offloadable effect is enabled or
    // MasterMono is enabled. This prevents creating an offloaded or direct track
    // and tearing it down immediately after start when audioflinger detects there
    // is an active non offloadable effect.
    // FIXME: We should check the audio session here but we do not have it in this context.
    // This may prevent offloading in rare situations where effects are left active by apps
    // in the background.
    sp<IOProfile> profile;
    if (((flags & (AUDIO_OUTPUT_FLAG_COMPRESS_OFFLOAD | AUDIO_OUTPUT_FLAG_DIRECT)) == 0) ||
            !(mEffects.isNonOffloadableEffectEnabled() || mMasterMono)) {
        profile = getProfileForOutput(
                devices, config->sample_rate, config->format, config->channel_mask,
                flags, true /* directOnly */);
    }

    if (profile == nullptr) {
        return NAME_NOT_FOUND;
    }
    if (!(flags & AUDIO_OUTPUT_FLAG_DIRECT) &&
         (profile->getFlags() & AUDIO_OUTPUT_FLAG_DIRECT)) {
        ALOGI("%s rejecting direct profile as was not requested ", __func__);
        profile = nullptr;
        return NAME_NOT_FOUND;
    }

    sp<SwAudioOutputDescriptor> outputDesc = nullptr;
    // check if direct output for pcm/track offload or compress offload already exist
    bool directSessionInUse = false;
    bool offloadSessionInUse = false;
    // exclusive outputs for MMAP and Offload are enforced by different session ids.
    if (!(property_get_bool("vendor.audio.offload.multiple.enabled", false) &&
          ((flags & AUDIO_OUTPUT_FLAG_DIRECT) != 0) &&
          (flags & AUDIO_OUTPUT_FLAG_MMAP_NOIRQ) == 0)) {
        for (size_t i = 0; i < mOutputs.size(); i++) {
            sp<SwAudioOutputDescriptor> desc = mOutputs.valueAt(i);
            if (!desc->isDuplicated() && (profile == desc->mProfile)) {
                 outputDesc = desc;
                // reuse direct output if currently open by the same client
                // and configured with same parameters
                if ((config->sample_rate == desc->getSamplingRate()) &&
                    (config->format == desc->getFormat()) &&
                    (config->channel_mask == desc->getChannelMask()) &&
                    (session == desc->mDirectClientSession)) {
                    desc->mDirectOpenCount++;
                    ALOGI("%s reusing direct output %d for session %d", __func__,
                        mOutputs.keyAt(i), session);
                    *output = mOutputs.keyAt(i);
                    return NO_ERROR;
                }
                if (desc->mFlags == AUDIO_OUTPUT_FLAG_DIRECT) {
                    directSessionInUse = true;
                    ALOGV("%s Direct PCM already in use", __func__);
                }
                if (desc->mFlags & AUDIO_OUTPUT_FLAG_COMPRESS_OFFLOAD) {
                    offloadSessionInUse = true;
                    ALOGV("%s Compress Offload already in use", __func__);
                }
            }
        }
        if (outputDesc != nullptr &&
            ((flags == AUDIO_OUTPUT_FLAG_DIRECT && directSessionInUse) ||
            ((flags & AUDIO_OUTPUT_FLAG_COMPRESS_OFFLOAD) && offloadSessionInUse))) {
            if (session != outputDesc->mDirectClientSession) {
                ALOGV("getOutput() do not reuse direct pcm output because current client (%d) "
                      "is not the same as requesting client (%d) for different output conf",
                outputDesc->mDirectClientSession, session);
                return NAME_NOT_FOUND;
            } else {
                ALOGV("%s close previous output on same client session %d ", __func__, session);
                closeOutput(outputDesc->mIoHandle);
            }
        }
    }
    if (!profile->canOpenNewIo()) {
        if (!com::android::media::audioserver::direct_track_reprioritization()) {
            return NAME_NOT_FOUND;
        } else if ((profile->getFlags() & AUDIO_OUTPUT_FLAG_MMAP_NOIRQ) != 0) {
            // MMAP gracefully handles lack of an exclusive track resource by mixing
            // above the audio framework. For AAudio to know that the limit is reached,
            // return an error.
            return NAME_NOT_FOUND;
        } else {
            // Close outputs on this profile, if available, to free resources for this request
            for (int i = 0; i < mOutputs.size() && !profile->canOpenNewIo(); i++) {
                const auto desc = mOutputs.valueAt(i);
                if (desc->mProfile == profile) {
                    closeOutput(desc->mIoHandle);
                }
            }
        }
    }

    // Unable to close streams to find free resources for this request
    if (!profile->canOpenNewIo()) {
        return NAME_NOT_FOUND;
    }

<<<<<<< HEAD
    outputDesc = new SwAudioOutputDescriptor(profile, mpClientInterface);
=======
    auto outputDesc = sp<SwAudioOutputDescriptor>::make(profile, mpClientInterface);
>>>>>>> 8dd0a72c

    // An MSD patch may be using the only output stream that can service this request. Release
    // all MSD patches to prioritize this request over any active output on MSD.
    releaseMsdOutputPatches(devices);

    status_t status =
            outputDesc->open(config, nullptr /* mixerConfig */, devices, stream, flags, output);

    // only accept an output with the requested parameters
    if (status != NO_ERROR ||
        (config->sample_rate != 0 && config->sample_rate != outputDesc->getSamplingRate()) ||
        (config->format != AUDIO_FORMAT_DEFAULT && config->format != outputDesc->getFormat()) ||
        (config->channel_mask != 0 && config->channel_mask != outputDesc->getChannelMask())) {
        ALOGV("%s failed opening direct output: output %d sample rate %d %d,"
                "format %d %d, channel mask %04x %04x", __func__, *output, config->sample_rate,
                outputDesc->getSamplingRate(), config->format, outputDesc->getFormat(),
                config->channel_mask, outputDesc->getChannelMask());
        if (*output != AUDIO_IO_HANDLE_NONE) {
            outputDesc->close();
        }
        // fall back to mixer output if possible when the direct output could not be open
        if (audio_is_linear_pcm(config->format) &&
                config->sample_rate  <= SAMPLE_RATE_HZ_MAX) {
            return NAME_NOT_FOUND;
        }
        *output = AUDIO_IO_HANDLE_NONE;
        return BAD_VALUE;
    }
    outputDesc->mDirectOpenCount = 1;
    outputDesc->mDirectClientSession = session;

    addOutput(*output, outputDesc);
    mPreviousOutputs = mOutputs;
    ALOGV("%s returns new direct output %d", __func__, *output);
    mpClientInterface->onAudioPortListUpdate();
    return NO_ERROR;
}

audio_io_handle_t AudioPolicyManager::getOutputForDevices(
        const DeviceVector &devices,
        audio_session_t session,
        const audio_attributes_t *attr,
        const audio_config_t *config,
        audio_output_flags_t *flags,
        bool *isSpatialized,
        sp<PreferredMixerAttributesInfo> prefMixerConfigInfo,
        bool forceMutingHaptic)
{
    audio_io_handle_t output = AUDIO_IO_HANDLE_NONE;

    // Discard haptic channel mask when forcing muting haptic channels.
    audio_channel_mask_t channelMask = forceMutingHaptic
            ? static_cast<audio_channel_mask_t>(config->channel_mask & ~AUDIO_CHANNEL_HAPTIC_ALL)
            : config->channel_mask;


    String8 value;
    String8 reply =  mpClientInterface->getParameters(AUDIO_IO_HANDLE_NONE,
                                          String8("vr_audio_mode_on"));
    AudioParameter repliedParameter(reply);
    if (repliedParameter.get(String8("vr_audio_mode_on"), value) == NO_ERROR &&
        value.contains("true")) {
        ALOGI("%s VR mode is on, switch to primary output requested flags 0x%X",__func__, *flags);
        *flags = (audio_output_flags_t)(*flags &
                    (~(AUDIO_OUTPUT_FLAG_FAST|AUDIO_OUTPUT_FLAG_RAW)));
    }

    audio_stream_type_t stream = mEngine->getStreamTypeForAttributes(*attr);

    /*
    * WFD audio routes back to target speaker when starting a ringtone playback.
    * This is because primary output is reused for ringtone, so output device is
    * updated based on SONIFICATION strategy for both ringtone and music playback.
    * The same issue is not seen on remoted_submix HAL based WFD audio because
    * primary output is not reused and a new output is created for ringtone playback.
    * Issue is fixed by updating output flag to AUDIO_OUTPUT_FLAG_FAST when there is
    * a non-music stream playback on WFD, so primary output is not reused for ringtone.
    */
    if (property_get_bool("vendor.audio.afe.proxy.enabled", true /* default_value */)) {
        DeviceTypeSet availableOutputDeviceTypes = mAvailableOutputDevices.types();
        if ((deviceTypesToBitMask(availableOutputDeviceTypes) & AUDIO_DEVICE_OUT_PROXY)
              && (stream != AUDIO_STREAM_MUSIC)) {
            ALOGD("%s Use fast flags for stream %d requested Flags%x",__func__, stream, *flags);
            *flags = (*flags & AUDIO_OUTPUT_FLAG_DIRECT) ?
                        AUDIO_OUTPUT_FLAG_DIRECT : AUDIO_OUTPUT_FLAG_FAST;
        }
    }
    // open a direct output if required by specified parameters
    //force direct flag if offload flag is set: offloading implies a direct output stream
    // and all common behaviors are driven by checking only the direct flag
    // this should normally be set appropriately in the policy configuration file
    if ((*flags & AUDIO_OUTPUT_FLAG_COMPRESS_OFFLOAD) != 0) {
        *flags = (audio_output_flags_t)(*flags | AUDIO_OUTPUT_FLAG_DIRECT);
    }
    if ((*flags & AUDIO_OUTPUT_FLAG_HW_AV_SYNC) != 0) {
        *flags = (audio_output_flags_t)(*flags | AUDIO_OUTPUT_FLAG_DIRECT);
    }

    // Force direct flags for PCM data, this can help to maintain audio bitstream
    // quality by avoiding resampling/downmixing by using direct track when hal/DSP
    // support is available. DSP PP can be applied directly on track data instead of
    // mixed output. To some extent, it can help save some power.
    const bool trackDirectPCM =
            property_get_bool("vendor.audio.offload.track.enable", true /* default_value */);
    const bool offloadDisable =
            property_get_bool("audio.offload.disable", false /* default_value */);
    if (trackDirectPCM && !offloadDisable && stream == AUDIO_STREAM_MUSIC) {
       if ((*flags == AUDIO_OUTPUT_FLAG_NONE) &&
            (config->offload_info.usage == AUDIO_USAGE_MEDIA ||
             config->offload_info.usage == AUDIO_USAGE_GAME)) {
            ALOGV("Force direct flags to use pcm offload, original flags(0x%x)", *flags);
            *flags = AUDIO_OUTPUT_FLAG_DIRECT;
        }
    } else if (audio_is_linear_pcm(config->format) &&
            *flags == AUDIO_OUTPUT_FLAG_DIRECT) {
        ALOGV("%s Remove direct flags stream %d,orginal flags %0x", __func__, stream, *flags);
        *flags = AUDIO_OUTPUT_FLAG_NONE;
    }

    bool forceDeepBuffer = false;
    // only allow deep buffering for music stream type
    if (stream != AUDIO_STREAM_MUSIC) {
        *flags = (audio_output_flags_t)(*flags &~AUDIO_OUTPUT_FLAG_DEEP_BUFFER);
    } else if ((*flags == AUDIO_OUTPUT_FLAG_NONE || *flags == AUDIO_OUTPUT_FLAG_DIRECT ||
                (*flags & AUDIO_OUTPUT_FLAG_COMPRESS_OFFLOAD)) && !isInCall() &&
                property_get_bool("audio.deep_buffer.media", true /* default_value */)) {
        // use DEEP_BUFFER as default output for music stream type
        forceDeepBuffer = true;
    }
    if (stream == AUDIO_STREAM_TTS) {
        *flags = AUDIO_OUTPUT_FLAG_TTS;
    } else if ((stream == AUDIO_STREAM_VOICE_CALL &&
               audio_is_linear_pcm(config->format) &&
               (*flags & AUDIO_OUTPUT_FLAG_INCALL_MUSIC) == 0) &&
               (mEngine->getPhoneState() != AUDIO_MODE_IN_CALL)) {
        *flags = (audio_output_flags_t)(AUDIO_OUTPUT_FLAG_VOIP_RX |
                                       AUDIO_OUTPUT_FLAG_DIRECT);
        ALOGV("Set VoIP and Direct output flags for PCM format");
    }

    // Attach the Ultrasound flag for the AUDIO_CONTENT_TYPE_ULTRASOUND
    if (attr->content_type == AUDIO_CONTENT_TYPE_ULTRASOUND) {
        *flags = (audio_output_flags_t)(*flags | AUDIO_OUTPUT_FLAG_ULTRASOUND);
    }

    *isSpatialized = false;
    if (mSpatializerOutput != nullptr
            && canBeSpatializedInt(attr, config, devices.toTypeAddrVector())) {
        *isSpatialized = true;
        return mSpatializerOutput->mIoHandle;
    }

    audio_config_t directConfig = *config;
    directConfig.channel_mask = channelMask;
    status_t status = openDirectOutput(stream, session, &directConfig, *flags, devices, &output);
    if (status != NAME_NOT_FOUND) {
        return output;
    }

    // A request for HW A/V sync cannot fallback to a mixed output because time
    // stamps are embedded in audio data
    if ((*flags & (AUDIO_OUTPUT_FLAG_HW_AV_SYNC | AUDIO_OUTPUT_FLAG_MMAP_NOIRQ)) != 0) {
        return AUDIO_IO_HANDLE_NONE;
    }
    // A request for Tuner cannot fallback to a mixed output
    if ((directConfig.offload_info.content_id || directConfig.offload_info.sync_id)) {
        return AUDIO_IO_HANDLE_NONE;
    }

    // ignoring channel mask due to downmix capability in mixer

    // open a non direct output

    // for non direct outputs, only PCM is supported
    if (audio_is_linear_pcm(config->format)) {
        // get which output is suitable for the specified stream. The actual
        // routing change will happen when startOutput() will be called
        SortedVector<audio_io_handle_t> outputs = getOutputsForDevices(devices, mOutputs);
        if (prefMixerConfigInfo != nullptr) {
            for (audio_io_handle_t outputHandle : outputs) {
                sp<SwAudioOutputDescriptor> outputDesc = mOutputs.valueFor(outputHandle);
                if (outputDesc->mProfile == prefMixerConfigInfo->getProfile()) {
                    output = outputHandle;
                    break;
                }
            }
            if (output == AUDIO_IO_HANDLE_NONE) {
                // No output open with the preferred profile. Open a new one.
                audio_config_t config = AUDIO_CONFIG_INITIALIZER;
                config.channel_mask = prefMixerConfigInfo->getConfigBase().channel_mask;
                config.sample_rate = prefMixerConfigInfo->getConfigBase().sample_rate;
                config.format = prefMixerConfigInfo->getConfigBase().format;
                sp<SwAudioOutputDescriptor> preferredOutput = openOutputWithProfileAndDevice(
                        prefMixerConfigInfo->getProfile(), devices, nullptr /*mixerConfig*/,
                        &config, prefMixerConfigInfo->getFlags());
                if (preferredOutput == nullptr) {
                    ALOGE("%s failed to open output with preferred mixer config", __func__);
                } else {
                    output = preferredOutput->mIoHandle;
                }
            }
        } else {
            // at this stage we should ignore the DIRECT flag as no direct output could be found earlier
            *flags = (audio_output_flags_t)(*flags & ~AUDIO_OUTPUT_FLAG_DIRECT);
            *flags = forceDeepBuffer ? AUDIO_OUTPUT_FLAG_DEEP_BUFFER :
                    (*flags == AUDIO_OUTPUT_FLAG_NONE) ? AUDIO_OUTPUT_FLAG_PRIMARY : *flags;
            ALOGV("%s forced deep-buffer (%s) flags (%0x)", __func__,
                    forceDeepBuffer ? "yes": "no" , *flags);
            output = selectOutput(
                    outputs, *flags, config->format, channelMask, config->sample_rate, session);
        }
    }
    ALOGW_IF((output == 0), "getOutputForDevices() could not find output for stream %d, "
            "sampling rate %d, format %#x, channels %#x, flags %#x",
            stream, config->sample_rate, config->format, channelMask, *flags);

    return output;
}

sp<DeviceDescriptor> AudioPolicyManager::getMsdAudioInDevice() const {
    auto msdInDevices = mHwModules.getAvailableDevicesFromModuleName(AUDIO_HARDWARE_MODULE_ID_MSD,
                                                                     mAvailableInputDevices);
    return msdInDevices.isEmpty()? nullptr : msdInDevices.itemAt(0);
}

DeviceVector AudioPolicyManager::getMsdAudioOutDevices() const {
    return mHwModules.getAvailableDevicesFromModuleName(AUDIO_HARDWARE_MODULE_ID_MSD,
                                                        mAvailableOutputDevices);
}

const AudioPatchCollection AudioPolicyManager::getMsdOutputPatches() const {
    AudioPatchCollection msdPatches;
    sp<HwModule> msdModule = mHwModules.getModuleFromName(AUDIO_HARDWARE_MODULE_ID_MSD);
    if (msdModule != 0) {
        for (size_t i = 0; i < mAudioPatches.size(); ++i) {
            sp<AudioPatch> patch = mAudioPatches.valueAt(i);
            for (size_t j = 0; j < patch->mPatch.num_sources; ++j) {
                const struct audio_port_config *source = &patch->mPatch.sources[j];
                if (source->type == AUDIO_PORT_TYPE_DEVICE &&
                        source->ext.device.hw_module == msdModule->getHandle()) {
                    msdPatches.addAudioPatch(patch->getHandle(), patch);
                }
            }
        }
    }
    return msdPatches;
}

bool AudioPolicyManager::isMsdPatch(const audio_patch_handle_t &handle) const {
    ssize_t index = mAudioPatches.indexOfKey(handle);
    if (index < 0) {
        return false;
    }
    const sp<AudioPatch> patch = mAudioPatches.valueAt(index);
    sp<HwModule> msdModule = mHwModules.getModuleFromName(AUDIO_HARDWARE_MODULE_ID_MSD);
    if (msdModule == nullptr) {
        return false;
    }
    const struct audio_port_config *sink = &patch->mPatch.sinks[0];
    if (getMsdAudioOutDevices().contains(mAvailableOutputDevices.getDeviceFromId(sink->id))) {
        return true;
    }
    index = getMsdOutputPatches().indexOfKey(handle);
    if (index < 0) {
        return false;
    }
    return true;
}

status_t AudioPolicyManager::getMsdProfiles(bool hwAvSync,
                                            const InputProfileCollection &inputProfiles,
                                            const OutputProfileCollection &outputProfiles,
                                            const sp<DeviceDescriptor> &sourceDevice,
                                            const sp<DeviceDescriptor> &sinkDevice,
                                            AudioProfileVector& sourceProfiles,
                                            AudioProfileVector& sinkProfiles) const {
    if (inputProfiles.isEmpty()) {
        ALOGE("%s() no input profiles for source module", __func__);
        return NO_INIT;
    }
    if (outputProfiles.isEmpty()) {
        ALOGE("%s() no output profiles for sink module", __func__);
        return NO_INIT;
    }
    for (const auto &inProfile : inputProfiles) {
        if (hwAvSync == ((inProfile->getFlags() & AUDIO_INPUT_FLAG_HW_AV_SYNC) != 0) &&
                inProfile->supportsDevice(sourceDevice)) {
            appendAudioProfiles(sourceProfiles, inProfile->getAudioProfiles());
        }
    }
    for (const auto &outProfile : outputProfiles) {
        if (hwAvSync == ((outProfile->getFlags() & AUDIO_OUTPUT_FLAG_HW_AV_SYNC) != 0) &&
                outProfile->supportsDevice(sinkDevice)) {
            appendAudioProfiles(sinkProfiles, outProfile->getAudioProfiles());
        }
    }
    return NO_ERROR;
}

status_t AudioPolicyManager::getBestMsdConfig(bool hwAvSync,
        const AudioProfileVector &sourceProfiles, const AudioProfileVector &sinkProfiles,
        audio_port_config *sourceConfig, audio_port_config *sinkConfig) const
{
    // Compressed formats for MSD module, ordered from most preferred to least preferred.
    static const std::vector<audio_format_t> formatsOrder = {{
            AUDIO_FORMAT_IEC60958, AUDIO_FORMAT_MAT_2_1, AUDIO_FORMAT_MAT_2_0, AUDIO_FORMAT_E_AC3,
            AUDIO_FORMAT_AC3, AUDIO_FORMAT_PCM_FLOAT, AUDIO_FORMAT_PCM_32_BIT,
            AUDIO_FORMAT_PCM_8_24_BIT, AUDIO_FORMAT_PCM_24_BIT_PACKED, AUDIO_FORMAT_PCM_16_BIT }};
    static const std::vector<audio_channel_mask_t> channelMasksOrder = [](){
        // Channel position masks for MSD module, 3D > 2D > 1D ordering (most preferred to least
        // preferred).
        std::vector<audio_channel_mask_t> masks = {{
            AUDIO_CHANNEL_OUT_3POINT1POINT2, AUDIO_CHANNEL_OUT_3POINT0POINT2,
            AUDIO_CHANNEL_OUT_2POINT1POINT2, AUDIO_CHANNEL_OUT_2POINT0POINT2,
            AUDIO_CHANNEL_OUT_5POINT1, AUDIO_CHANNEL_OUT_STEREO }};
        // insert index masks (higher counts most preferred) as preferred over position masks
        for (int i = 1; i <= AUDIO_CHANNEL_COUNT_MAX; i++) {
            masks.insert(
                    masks.begin(), audio_channel_mask_for_index_assignment_from_count(i));
        }
        return masks;
    }();

    struct audio_config_base bestSinkConfig;
    status_t result = findBestMatchingOutputConfig(sourceProfiles, sinkProfiles, formatsOrder,
            channelMasksOrder, true /*preferHigherSamplingRates*/, bestSinkConfig);
    if (result != NO_ERROR) {
        ALOGD("%s() no matching config found for sink, hwAvSync: %d",
                __func__, hwAvSync);
        return result;
    }
    sinkConfig->sample_rate = bestSinkConfig.sample_rate;
    sinkConfig->channel_mask = bestSinkConfig.channel_mask;
    sinkConfig->format = bestSinkConfig.format;
    // For encoded streams force direct flag to prevent downstream mixing.
    sinkConfig->flags.output = static_cast<audio_output_flags_t>(
            sinkConfig->flags.output | AUDIO_OUTPUT_FLAG_DIRECT);
    if (audio_is_iec61937_compatible(sinkConfig->format)) {
        // For formats compatible with IEC61937 encapsulation, assume that
        // the input is IEC61937 framed (for proportional buffer sizing).
        // Add the AUDIO_OUTPUT_FLAG_IEC958_NONAUDIO flag so downstream HAL can distinguish between
        // raw and IEC61937 framed streams.
        sinkConfig->flags.output = static_cast<audio_output_flags_t>(
                sinkConfig->flags.output | AUDIO_OUTPUT_FLAG_IEC958_NONAUDIO);
    }
    sourceConfig->sample_rate = bestSinkConfig.sample_rate;
    // Specify exact channel mask to prevent guessing by bit count in PatchPanel.
    sourceConfig->channel_mask =
            audio_channel_mask_get_representation(bestSinkConfig.channel_mask)
            == AUDIO_CHANNEL_REPRESENTATION_INDEX ?
            bestSinkConfig.channel_mask : audio_channel_mask_out_to_in(bestSinkConfig.channel_mask);
    sourceConfig->format = bestSinkConfig.format;
    // Copy input stream directly without any processing (e.g. resampling).
    sourceConfig->flags.input = static_cast<audio_input_flags_t>(
            sourceConfig->flags.input | AUDIO_INPUT_FLAG_DIRECT);
    if (hwAvSync) {
        sinkConfig->flags.output = static_cast<audio_output_flags_t>(
                sinkConfig->flags.output | AUDIO_OUTPUT_FLAG_HW_AV_SYNC);
        sourceConfig->flags.input = static_cast<audio_input_flags_t>(
                sourceConfig->flags.input | AUDIO_INPUT_FLAG_HW_AV_SYNC);
    }
    const unsigned int config_mask = AUDIO_PORT_CONFIG_SAMPLE_RATE |
            AUDIO_PORT_CONFIG_CHANNEL_MASK | AUDIO_PORT_CONFIG_FORMAT | AUDIO_PORT_CONFIG_FLAGS;
    sinkConfig->config_mask |= config_mask;
    sourceConfig->config_mask |= config_mask;
    return NO_ERROR;
}

PatchBuilder AudioPolicyManager::buildMsdPatch(bool msdIsSource,
                                               const sp<DeviceDescriptor> &device) const
{
    PatchBuilder patchBuilder;
    sp<HwModule> msdModule = mHwModules.getModuleFromName(AUDIO_HARDWARE_MODULE_ID_MSD);
    ALOG_ASSERT(msdModule != nullptr, "MSD module not available");
    sp<HwModule> deviceModule = mHwModules.getModuleForDevice(device, AUDIO_FORMAT_DEFAULT);
    if (deviceModule == nullptr) {
        ALOGE("%s() unable to get module for %s", __func__, device->toString().c_str());
        return patchBuilder;
    }
    const InputProfileCollection inputProfiles = msdIsSource ?
            msdModule->getInputProfiles() : deviceModule->getInputProfiles();
    const OutputProfileCollection outputProfiles = msdIsSource ?
            deviceModule->getOutputProfiles() : msdModule->getOutputProfiles();

    const sp<DeviceDescriptor> sourceDevice = msdIsSource ? getMsdAudioInDevice() : device;
    const sp<DeviceDescriptor> sinkDevice = msdIsSource ?
            device : getMsdAudioOutDevices().itemAt(0);
    patchBuilder.addSource(sourceDevice).addSink(sinkDevice);

    audio_port_config sourceConfig = patchBuilder.patch()->sources[0];
    audio_port_config sinkConfig = patchBuilder.patch()->sinks[0];
    AudioProfileVector sourceProfiles;
    AudioProfileVector sinkProfiles;
    // TODO: Figure out whether MSD module has HW_AV_SYNC flag set in the AP config file.
    // For now, we just forcefully try with HwAvSync first.
    for (auto hwAvSync : { true, false }) {
        if (getMsdProfiles(hwAvSync, inputProfiles, outputProfiles, sourceDevice, sinkDevice,
                sourceProfiles, sinkProfiles) != NO_ERROR) {
            continue;
        }
        if (getBestMsdConfig(hwAvSync, sourceProfiles, sinkProfiles, &sourceConfig,
                &sinkConfig) == NO_ERROR) {
            // Found a matching config. Re-create PatchBuilder with this config.
            return (PatchBuilder()).addSource(sourceConfig).addSink(sinkConfig);
        }
    }
    ALOGV("%s() no matching config found. Fall through to default PCM patch"
            " supporting PCM format conversion.", __func__);
    return patchBuilder;
}

status_t AudioPolicyManager::setMsdOutputPatches(const DeviceVector *outputDevices) {
    DeviceVector devices;
    if (outputDevices != nullptr && outputDevices->size() > 0) {
        devices.add(*outputDevices);
    } else {
        // Use media strategy for unspecified output device. This should only
        // occur on checkForDeviceAndOutputChanges(). Device connection events may
        // therefore invalidate explicit routing requests.
        devices = mEngine->getOutputDevicesForAttributes(
                    attributes_initializer(AUDIO_USAGE_MEDIA), nullptr, false /*fromCache*/);
        LOG_ALWAYS_FATAL_IF(devices.isEmpty(), "no output device to set MSD patch");
    }
    std::vector<PatchBuilder> patchesToCreate;
    for (auto i = 0u; i < devices.size(); ++i) {
        ALOGV("%s() for device %s", __func__, devices[i]->toString().c_str());
        patchesToCreate.push_back(buildMsdPatch(true /*msdIsSource*/, devices[i]));
    }
    // Retain only the MSD patches associated with outputDevices request.
    // Tear down the others, and create new ones as needed.
    AudioPatchCollection patchesToRemove = getMsdOutputPatches();
    for (auto it = patchesToCreate.begin(); it != patchesToCreate.end(); ) {
        auto retainedPatch = false;
        for (auto i = 0u; i < patchesToRemove.size(); ++i) {
            if (audio_patches_are_equal(it->patch(), &patchesToRemove[i]->mPatch)) {
                patchesToRemove.removeItemsAt(i);
                retainedPatch = true;
                break;
            }
        }
        if (retainedPatch) {
            it = patchesToCreate.erase(it);
            continue;
        }
        ++it;
    }
    if (patchesToCreate.size() == 0 && patchesToRemove.size() == 0) {
        return NO_ERROR;
    }
    for (auto i = 0u; i < patchesToRemove.size(); ++i) {
        auto &currentPatch = patchesToRemove.valueAt(i);
        releaseAudioPatch(currentPatch->getHandle(), mUidCached);
    }
    status_t status = NO_ERROR;
    for (const auto &p : patchesToCreate) {
        auto currStatus = installPatch(__func__, -1 /*index*/, nullptr /*patchHandle*/,
                p.patch(), 0 /*delayMs*/, mUidCached, nullptr /*patchDescPtr*/);
        char message[256];
        snprintf(message, sizeof(message), "%s() %s: creating MSD patch from device:IN_BUS to "
            "device:%#x (format:%#x channels:%#x samplerate:%d)", __func__,
                currStatus == NO_ERROR ? "Success" : "Error",
                p.patch()->sinks[0].ext.device.type, p.patch()->sources[0].format,
                p.patch()->sources[0].channel_mask, p.patch()->sources[0].sample_rate);
        if (currStatus == NO_ERROR) {
            ALOGD("%s", message);
        } else {
            ALOGE("%s", message);
            if (status == NO_ERROR) {
                status = currStatus;
            }
        }
    }
    return status;
}

void AudioPolicyManager::releaseMsdOutputPatches(const DeviceVector& devices) {
    AudioPatchCollection msdPatches = getMsdOutputPatches();
    for (size_t i = 0; i < msdPatches.size(); i++) {
        const auto& patch = msdPatches[i];
        for (size_t j = 0; j < patch->mPatch.num_sinks; ++j) {
            const struct audio_port_config *sink = &patch->mPatch.sinks[j];
            if (sink->type == AUDIO_PORT_TYPE_DEVICE && devices.getDevice(sink->ext.device.type,
                    String8(sink->ext.device.address), AUDIO_FORMAT_DEFAULT) != nullptr) {
                releaseAudioPatch(patch->getHandle(), mUidCached);
                break;
            }
        }
    }
}

bool AudioPolicyManager::msdHasPatchesToAllDevices(const AudioDeviceTypeAddrVector& devices) {
    DeviceVector devicesToCheck =
            mConfig->getOutputDevices().getDevicesFromDeviceTypeAddrVec(devices);
    AudioPatchCollection msdPatches = getMsdOutputPatches();
    for (size_t i = 0; i < msdPatches.size(); i++) {
        const auto& patch = msdPatches[i];
        for (size_t j = 0; j < patch->mPatch.num_sinks; ++j) {
            const struct audio_port_config *sink = &patch->mPatch.sinks[j];
            if (sink->type == AUDIO_PORT_TYPE_DEVICE) {
                const auto& foundDevice = devicesToCheck.getDevice(
                    sink->ext.device.type, String8(sink->ext.device.address), AUDIO_FORMAT_DEFAULT);
                if (foundDevice != nullptr) {
                    devicesToCheck.remove(foundDevice);
                    if (devicesToCheck.isEmpty()) {
                        return true;
                    }
                }
            }
        }
    }
    return false;
}

audio_io_handle_t AudioPolicyManager::selectOutput(const SortedVector<audio_io_handle_t>& outputs,
                                                   audio_output_flags_t flags,
                                                   audio_format_t format,
                                                   audio_channel_mask_t channelMask,
                                                   uint32_t samplingRate,
                                                   audio_session_t sessionId)
{
    LOG_ALWAYS_FATAL_IF(!(format == AUDIO_FORMAT_INVALID || audio_is_linear_pcm(format)),
        "%s called with format %#x", __func__, format);

    // Return the output that haptic-generating attached to when 1) session id is specified,
    // 2) haptic-generating effect exists for given session id and 3) the output that
    // haptic-generating effect attached to is in given outputs.
    if (sessionId != AUDIO_SESSION_NONE) {
        audio_io_handle_t hapticGeneratingOutput = mEffects.getIoForSession(
                sessionId, FX_IID_HAPTICGENERATOR);
        if (outputs.indexOf(hapticGeneratingOutput) >= 0) {
            return hapticGeneratingOutput;
        }
    }

    // Flags disqualifying an output: the match must happen before calling selectOutput()
    static const audio_output_flags_t kExcludedFlags = (audio_output_flags_t)
        (AUDIO_OUTPUT_FLAG_HW_AV_SYNC | AUDIO_OUTPUT_FLAG_MMAP_NOIRQ | AUDIO_OUTPUT_FLAG_DIRECT);

    // Flags expressing a functional request: must be honored in priority over
    // other criteria
    static const audio_output_flags_t kFunctionalFlags = (audio_output_flags_t)
        (AUDIO_OUTPUT_FLAG_VOIP_RX | AUDIO_OUTPUT_FLAG_INCALL_MUSIC |
            AUDIO_OUTPUT_FLAG_TTS | AUDIO_OUTPUT_FLAG_DIRECT_PCM | AUDIO_OUTPUT_FLAG_ULTRASOUND |
            AUDIO_OUTPUT_FLAG_SPATIALIZER);
    // Flags expressing a performance request: have lower priority than serving
    // requested sampling rate or channel mask
    static const audio_output_flags_t kPerformanceFlags = (audio_output_flags_t)
        (AUDIO_OUTPUT_FLAG_FAST | AUDIO_OUTPUT_FLAG_DEEP_BUFFER |
            AUDIO_OUTPUT_FLAG_RAW | AUDIO_OUTPUT_FLAG_SYNC);

    const audio_output_flags_t functionalFlags =
        (audio_output_flags_t)(flags & kFunctionalFlags);
    const audio_output_flags_t performanceFlags =
        (audio_output_flags_t)(flags & kPerformanceFlags);

    audio_io_handle_t bestOutput = (outputs.size() == 0) ? AUDIO_IO_HANDLE_NONE : outputs[0];

    // select one output among several that provide a path to a particular device or set of
    // devices (the list was previously build by getOutputsForDevices()).
    // The priority is as follows:
    // 1: the output supporting haptic playback when requesting haptic playback
    // 2: the output with the highest number of requested functional flags
    //    with tiebreak preferring the minimum number of extra functional flags
    //    (see b/200293124, the incorrect selection of AUDIO_OUTPUT_FLAG_VOIP_RX).
    // 3: the output supporting the exact channel mask
    // 4: the output with a higher channel count than requested
    // 5: the output with the highest sampling rate if the requested sample rate is
    //    greater than default sampling rate
    // 6: the output with the highest number of requested performance flags
    // 7: the output with the bit depth the closest to the requested one
    // 8: the primary output
    // 9: the first output in the list

    // matching criteria values in priority order for best matching output so far
    std::vector<uint32_t> bestMatchCriteria(8, 0);

    const uint32_t channelCount = audio_channel_count_from_out_mask(channelMask);
    const uint32_t hapticChannelCount = audio_channel_count_from_out_mask(
        channelMask & AUDIO_CHANNEL_HAPTIC_ALL);

    for (audio_io_handle_t output : outputs) {
        sp<SwAudioOutputDescriptor> outputDesc = mOutputs.valueFor(output);
        // matching criteria values in priority order for current output
        std::vector<uint32_t> currentMatchCriteria(8, 0);

        if (outputDesc->isDuplicated()) {
            continue;
        }
        if ((kExcludedFlags & outputDesc->mFlags) != 0) {
            continue;
        }

        // If haptic channel is specified, use the haptic output if present.
        // When using haptic output, same audio format and sample rate are required.
        const uint32_t outputHapticChannelCount = audio_channel_count_from_out_mask(
            outputDesc->getChannelMask() & AUDIO_CHANNEL_HAPTIC_ALL);
        if ((hapticChannelCount == 0) != (outputHapticChannelCount == 0)) {
            continue;
        }
        if (outputHapticChannelCount >= hapticChannelCount
            && format == outputDesc->getFormat()
            && samplingRate == outputDesc->getSamplingRate()) {
                currentMatchCriteria[0] = outputHapticChannelCount;
        }

        // functional flags match
        const int matchingFunctionalFlags =
                __builtin_popcount(outputDesc->mFlags & functionalFlags);
        const int totalFunctionalFlags =
                __builtin_popcount(outputDesc->mFlags & kFunctionalFlags);
        // Prefer matching functional flags, but subtract unnecessary functional flags.
        currentMatchCriteria[1] = 100 * (matchingFunctionalFlags + 1) - totalFunctionalFlags;

        // channel mask and channel count match
        uint32_t outputChannelCount = audio_channel_count_from_out_mask(
                outputDesc->getChannelMask());
        if (channelMask != AUDIO_CHANNEL_NONE && channelCount > 2 &&
            channelCount <= outputChannelCount) {
            if ((audio_channel_mask_get_representation(channelMask) ==
                    audio_channel_mask_get_representation(outputDesc->getChannelMask())) &&
                    ((channelMask & outputDesc->getChannelMask()) == channelMask)) {
                currentMatchCriteria[2] = outputChannelCount;
            }
            currentMatchCriteria[3] = outputChannelCount;
        }

        // sampling rate match
        if (samplingRate > SAMPLE_RATE_HZ_DEFAULT) {
            currentMatchCriteria[4] = outputDesc->getSamplingRate();
        }

        // performance flags match
        currentMatchCriteria[5] = popcount(outputDesc->mFlags & performanceFlags);

        // format match
        if (format != AUDIO_FORMAT_INVALID) {
            currentMatchCriteria[6] =
                PolicyAudioPort::kFormatDistanceMax -
                PolicyAudioPort::formatDistance(format, outputDesc->getFormat());
        }

        // primary output match
        currentMatchCriteria[7] = outputDesc->mFlags & AUDIO_OUTPUT_FLAG_PRIMARY;

        // compare match criteria by priority then value
        if (std::lexicographical_compare(bestMatchCriteria.begin(), bestMatchCriteria.end(),
                currentMatchCriteria.begin(), currentMatchCriteria.end())) {
            bestMatchCriteria = currentMatchCriteria;
            bestOutput = output;

            std::stringstream result;
            std::copy(bestMatchCriteria.begin(), bestMatchCriteria.end(),
                std::ostream_iterator<int>(result, " "));
            ALOGV("%s new bestOutput %d criteria %s",
                __func__, bestOutput, result.str().c_str());
        }
    }

    return bestOutput;
}

status_t AudioPolicyManager::startOutput(audio_port_handle_t portId)
{
    ALOGV("%s portId %d", __FUNCTION__, portId);

    sp<SwAudioOutputDescriptor> outputDesc = mOutputs.getOutputForClient(portId);
    if (outputDesc == 0) {
        ALOGW("startOutput() no output for client %d", portId);
        return BAD_VALUE;
    }
    sp<TrackClientDescriptor> client = outputDesc->getClient(portId);

    ALOGV("startOutput() output %d, stream %d, session %d",
          outputDesc->mIoHandle, client->stream(), client->session());

    status_t status = outputDesc->start();
    if (status != NO_ERROR) {
        return status;
    }

    uint32_t delayMs;
    status = startSource(outputDesc, client, &delayMs);

    if (status != NO_ERROR) {
        outputDesc->stop();
        if (status == DEAD_OBJECT) {
            sp<SwAudioOutputDescriptor> desc =
                    reopenOutput(outputDesc, nullptr /*config*/, AUDIO_OUTPUT_FLAG_NONE, __func__);
            if (desc == nullptr) {
                // This is not common, it may indicate something wrong with the HAL.
                ALOGE("%s unable to open output with default config", __func__);
                return status;
            }
            desc->mUsePreferredMixerAttributes = true;
        }
        return status;
    }

    // If the client is the first one active on preferred mixer parameters, reopen the output
    // if the current mixer parameters doesn't match the preferred one.
    if (outputDesc->devices().size() == 1) {
        sp<PreferredMixerAttributesInfo> info = getPreferredMixerAttributesInfo(
                outputDesc->devices()[0]->getId(), client->strategy());
        if (info != nullptr && info->getUid() == client->uid()) {
            if (info->getActiveClientCount() == 0 && !outputDesc->isConfigurationMatched(
                    info->getConfigBase(), info->getFlags())) {
                stopSource(outputDesc, client);
                outputDesc->stop();
                audio_config_t config = AUDIO_CONFIG_INITIALIZER;
                config.channel_mask = info->getConfigBase().channel_mask;
                config.sample_rate = info->getConfigBase().sample_rate;
                config.format = info->getConfigBase().format;
                sp<SwAudioOutputDescriptor> desc =
                        reopenOutput(outputDesc, &config, info->getFlags(), __func__);
                if (desc == nullptr) {
                    return BAD_VALUE;
                }
                desc->mUsePreferredMixerAttributes = true;
                // Intentionally return error to let the client side resending request for
                // creating and starting.
                return DEAD_OBJECT;
            }
            info->increaseActiveClient();
            if (info->getActiveClientCount() == 1 &&
                (info->getFlags() & AUDIO_OUTPUT_FLAG_BIT_PERFECT) != AUDIO_OUTPUT_FLAG_NONE) {
                // If it is first bit-perfect client, reroute all clients that will be routed to
                // the bit-perfect sink so that it is guaranteed only bit-perfect stream is active.
                PortHandleVector clientsToInvalidate;
                for (size_t i = 0; i < mOutputs.size(); i++) {
                    if (mOutputs[i] == outputDesc ||
                        mOutputs[i]->devices().filter(outputDesc->devices()).isEmpty()) {
                        continue;
                    }
                    for (const auto& c : mOutputs[i]->getClientIterable()) {
                        clientsToInvalidate.push_back(c->portId());
                    }
                }
                if (!clientsToInvalidate.empty()) {
                    ALOGD("%s Invalidate clients due to first bit-perfect client started",
                          __func__);
                    mpClientInterface->invalidateTracks(clientsToInvalidate);
                }
            }
        }
    }

    if (client->hasPreferredDevice()) {
        // playback activity with preferred device impacts routing occurred, inform upper layers
        mpClientInterface->onRoutingUpdated();
    }
    if (delayMs != 0) {
        usleep(delayMs * 1000);
    }

    return status;
}

bool AudioPolicyManager::isLeUnicastActive() const {
    if (isInCall()) {
        return true;
    }
    return isAnyDeviceTypeActive(getAudioDeviceOutLeAudioUnicastSet());
}

bool AudioPolicyManager::isAnyDeviceTypeActive(const DeviceTypeSet& deviceTypes) const {
    if (mAvailableOutputDevices.getDevicesFromTypes(deviceTypes).isEmpty()) {
        return false;
    }
    bool active = mOutputs.isAnyDeviceTypeActive(deviceTypes);
    ALOGV("%s active %d", __func__, active);
    return active;
}

status_t AudioPolicyManager::startSource(const sp<SwAudioOutputDescriptor>& outputDesc,
                                         const sp<TrackClientDescriptor>& client,
                                         uint32_t *delayMs)
{
    // cannot start playback of STREAM_TTS if any other output is being used
    uint32_t beaconMuteLatency = 0;

    *delayMs = 0;
    audio_stream_type_t stream = client->stream();
    auto clientVolSrc = client->volumeSource();
    auto clientStrategy = client->strategy();
    auto clientAttr = client->attributes();
    if (stream == AUDIO_STREAM_TTS) {
        ALOGV("\t found BEACON stream");
        if (!mTtsOutputAvailable && mOutputs.isAnyOutputActive(
                                    toVolumeSource(AUDIO_STREAM_TTS, false) /*sourceToIgnore*/)) {
            return INVALID_OPERATION;
        } else {
            beaconMuteLatency = handleEventForBeacon(STARTING_BEACON);
        }
    } else {
        // some playback other than beacon starts
        beaconMuteLatency = handleEventForBeacon(STARTING_OUTPUT);
    }

    // force device change if the output is inactive and no audio patch is already present.
    // check active before incrementing usage count
    bool force = !outputDesc->isActive() && !outputDesc->isRouted();

    DeviceVector devices;
    sp<AudioPolicyMix> policyMix = outputDesc->mPolicyMix.promote();
    const char *address = NULL;
    if (policyMix != nullptr) {
        audio_devices_t newDeviceType;
        address = policyMix->mDeviceAddress.c_str();
        if ((policyMix->mRouteFlags & MIX_ROUTE_FLAG_LOOP_BACK) == MIX_ROUTE_FLAG_LOOP_BACK) {
            newDeviceType = AUDIO_DEVICE_OUT_REMOTE_SUBMIX;
        } else {
            newDeviceType = policyMix->mDeviceType;
        }
        sp device = mAvailableOutputDevices.getDevice(newDeviceType, String8(address),
                                                        AUDIO_FORMAT_DEFAULT);
        ALOG_ASSERT(device, "%s: no device found t=%u, a=%s", __func__, newDeviceType, address);
        devices.add(device);
    }

    // requiresMuteCheck is false when we can bypass mute strategy.
    // It covers a common case when there is no materially active audio
    // and muting would result in unnecessary delay and dropped audio.
    const uint32_t outputLatencyMs = outputDesc->latency();
    bool requiresMuteCheck = outputDesc->isActive(outputLatencyMs * 2);  // account for drain
    bool wasLeUnicastActive = isLeUnicastActive();

    // increment usage count for this stream on the requested output:
    // NOTE that the usage count is the same for duplicated output and hardware output which is
    // necessary for a correct control of hardware output routing by startOutput() and stopOutput()
    outputDesc->setClientActive(client, true);

    if (client->hasPreferredDevice(true)) {
        if (outputDesc->sameExclusivePreferredDevicesCount() > 0) {
            // Preferred device may be exclusive, use only if no other active clients on this output
            devices = DeviceVector(
                        mAvailableOutputDevices.getDeviceFromId(client->preferredDeviceId()));
        } else {
            devices = getNewOutputDevices(outputDesc, false /*fromCache*/);
        }
        if (devices != outputDesc->devices()) {
            checkStrategyRoute(clientStrategy, outputDesc->mIoHandle);
        }
    }

    if (followsSameRouting(clientAttr, attributes_initializer(AUDIO_USAGE_MEDIA))) {
        selectOutputForMusicEffects();
    }

    if (outputDesc->getActivityCount(clientVolSrc) == 1 || !devices.isEmpty()) {
        // starting an output being rerouted?
        if (devices.isEmpty()) {
            devices = getNewOutputDevices(outputDesc, false /*fromCache*/);
        }
        bool shouldWait =
            (followsSameRouting(clientAttr, attributes_initializer(AUDIO_USAGE_ALARM)) ||
             followsSameRouting(clientAttr, attributes_initializer(AUDIO_USAGE_NOTIFICATION)) ||
             (beaconMuteLatency > 0));
        uint32_t waitMs = beaconMuteLatency;
        for (size_t i = 0; i < mOutputs.size(); i++) {
            sp<SwAudioOutputDescriptor> desc = mOutputs.valueAt(i);
            if (desc != outputDesc) {
                // An output has a shared device if
                // - managed by the same hw module
                // - supports the currently selected device
                const bool sharedDevice = outputDesc->sharesHwModuleWith(desc)
                        && (!desc->filterSupportedDevices(devices).isEmpty());

                // force a device change if any other output is:
                // - managed by the same hw module
                // - supports currently selected device
                // - has a current device selection that differs from selected device.
                // - has an active audio patch
                // In this case, the audio HAL must receive the new device selection so that it can
                // change the device currently selected by the other output.
                if (sharedDevice &&
                        desc->devices() != devices &&
                        desc->getPatchHandle() != AUDIO_PATCH_HANDLE_NONE) {
                    force = true;
                }
                // wait for audio on other active outputs to be presented when starting
                // a notification so that audio focus effect can propagate, or that a mute/unmute
                // event occurred for beacon
                const uint32_t latencyMs = desc->latency();
                const bool isActive = desc->isActive(latencyMs * 2);  // account for drain

                if (shouldWait && isActive && (waitMs < latencyMs)) {
                    waitMs = latencyMs;
                }

                // Require mute check if another output is on a shared device
                // and currently active to have proper drain and avoid pops.
                // Note restoring AudioTracks onto this output needs to invoke
                // a volume ramp if there is no mute.
                requiresMuteCheck |= sharedDevice && isActive;
            }
        }

        if (outputDesc->mUsePreferredMixerAttributes && devices != outputDesc->devices()) {
            // If the output is open with preferred mixer attributes, but the routed device is
            // changed when calling this function, returning DEAD_OBJECT to indicate routing
            // changed.
            return DEAD_OBJECT;
        }
        const uint32_t muteWaitMs =
                setOutputDevices(__func__, outputDesc, devices, force, 0, nullptr,
                                 requiresMuteCheck);

        // apply volume rules for current stream and device if necessary
        auto &curves = getVolumeCurves(client->attributes());
        if (NO_ERROR != checkAndSetVolume(curves, client->volumeSource(),
                          curves.getVolumeIndex(outputDesc->devices().types()),
                          outputDesc,
                          outputDesc->devices().types(), 0 /*delay*/,
                          outputDesc->useHwGain() /*force*/)) {
            // request AudioService to reinitialize the volume curves asynchronously
            ALOGE("checkAndSetVolume failed, requesting volume range init");
            mpClientInterface->onVolumeRangeInitRequest();
        };

        // update the outputs if starting an output with a stream that can affect notification
        // routing
        handleNotificationRoutingForStream(stream);

        // force reevaluating accessibility routing when ringtone or alarm starts
        if (followsSameRouting(clientAttr, attributes_initializer(AUDIO_USAGE_ALARM))) {
            invalidateStreams({AUDIO_STREAM_ACCESSIBILITY});
        }

        if (waitMs > muteWaitMs) {
            *delayMs = waitMs - muteWaitMs;
        }

        // FIXME: A device change (muteWaitMs > 0) likely introduces a volume change.
        // A volume change enacted by APM with 0 delay is not synchronous, as it goes
        // via AudioCommandThread to AudioFlinger.  Hence it is possible that the volume
        // change occurs after the MixerThread starts and causes a stream volume
        // glitch.
        //
        // We do not introduce additional delay here.
    }

    if (stream == AUDIO_STREAM_ENFORCED_AUDIBLE &&
            mEngine->getForceUse(
                    AUDIO_POLICY_FORCE_FOR_SYSTEM) == AUDIO_POLICY_FORCE_SYSTEM_ENFORCED) {
        setStrategyMute(streamToStrategy(AUDIO_STREAM_ALARM), true, outputDesc);
    }

    // Automatically enable the remote submix input when output is started on a re routing mix
    // of type MIX_TYPE_RECORDERS
    if (isSingleDeviceType(devices.types(), &audio_is_remote_submix_device) &&
        policyMix != NULL && policyMix->mMixType == MIX_TYPE_RECORDERS) {
        setDeviceConnectionStateInt(AUDIO_DEVICE_IN_REMOTE_SUBMIX,
                                    AUDIO_POLICY_DEVICE_STATE_AVAILABLE,
                                    address,
                                    "remote-submix",
                                    AUDIO_FORMAT_DEFAULT);
    }

    checkLeBroadcastRoutes(wasLeUnicastActive, outputDesc, *delayMs);

    return NO_ERROR;
}

void AudioPolicyManager::checkLeBroadcastRoutes(bool wasUnicastActive,
        sp<SwAudioOutputDescriptor> ignoredOutput, uint32_t delayMs) {
    bool isUnicastActive = isLeUnicastActive();

    if (wasUnicastActive != isUnicastActive) {
        std::map<audio_io_handle_t, DeviceVector> outputsToReopen;
        //reroute all outputs routed to LE broadcast if LE unicast activy changed on any output
        for (size_t i = 0; i < mOutputs.size(); i++) {
            sp<SwAudioOutputDescriptor> desc = mOutputs.valueAt(i);
            if (desc != ignoredOutput && desc->isActive()
                    && ((isUnicastActive &&
                            !desc->devices().
                                    getDevicesFromType(AUDIO_DEVICE_OUT_BLE_BROADCAST).isEmpty())
                        || (wasUnicastActive &&
                            !desc->devices().getDevicesFromTypes(
                                    getAudioDeviceOutLeAudioUnicastSet()).isEmpty()))) {
                DeviceVector newDevices = getNewOutputDevices(desc, false /*fromCache*/);
                bool force = desc->devices() != newDevices;
                if (desc->mUsePreferredMixerAttributes && force) {
                    // If the device is using preferred mixer attributes, the output need to reopen
                    // with default configuration when the new selected devices are different from
                    // current routing devices.
                    outputsToReopen.emplace(mOutputs.keyAt(i), newDevices);
                    continue;
                }
                setOutputDevices(__func__, desc, newDevices, force, delayMs);
                // re-apply device specific volume if not done by setOutputDevice()
                if (!force) {
                    applyStreamVolumes(desc, newDevices.types(), delayMs);
                }
            }
        }
        reopenOutputsWithDevices(outputsToReopen);
    }
}

status_t AudioPolicyManager::stopOutput(audio_port_handle_t portId)
{
    ALOGV("%s portId %d", __FUNCTION__, portId);

    sp<SwAudioOutputDescriptor> outputDesc = mOutputs.getOutputForClient(portId);
    if (outputDesc == 0) {
        ALOGW("stopOutput() no output for client %d", portId);
        return BAD_VALUE;
    }
    sp<TrackClientDescriptor> client = outputDesc->getClient(portId);

    if (client->hasPreferredDevice(true)) {
        // playback activity with preferred device impacts routing occurred, inform upper layers
        mpClientInterface->onRoutingUpdated();
    }

    ALOGV("stopOutput() output %d, stream %d, session %d",
          outputDesc->mIoHandle, client->stream(), client->session());

    status_t status = stopSource(outputDesc, client);

    if (status == NO_ERROR ) {
        outputDesc->stop();
    } else {
        return status;
    }

    if (outputDesc->devices().size() == 1) {
        sp<PreferredMixerAttributesInfo> info = getPreferredMixerAttributesInfo(
                outputDesc->devices()[0]->getId(), client->strategy());
        if (info != nullptr && info->getUid() == client->uid()) {
            info->decreaseActiveClient();
            if (info->getActiveClientCount() == 0) {
                reopenOutput(outputDesc, nullptr /*config*/, AUDIO_OUTPUT_FLAG_NONE, __func__);
            }
        }
    }
    return status;
}

status_t AudioPolicyManager::stopSource(const sp<SwAudioOutputDescriptor>& outputDesc,
                                        const sp<TrackClientDescriptor>& client)
{
    // always handle stream stop, check which stream type is stopping
    audio_stream_type_t stream = client->stream();
    auto clientVolSrc = client->volumeSource();
    bool wasLeUnicastActive = isLeUnicastActive();

    handleEventForBeacon(stream == AUDIO_STREAM_TTS ? STOPPING_BEACON : STOPPING_OUTPUT);

    if (outputDesc->getActivityCount(clientVolSrc) > 0) {
        if (outputDesc->getActivityCount(clientVolSrc) == 1) {
            // Automatically disable the remote submix input when output is stopped on a
            // re routing mix of type MIX_TYPE_RECORDERS
            sp<AudioPolicyMix> policyMix = outputDesc->mPolicyMix.promote();
            if (isSingleDeviceType(
                    outputDesc->devices().types(), &audio_is_remote_submix_device) &&
                policyMix != nullptr &&
                policyMix->mMixType == MIX_TYPE_RECORDERS) {
                setDeviceConnectionStateInt(AUDIO_DEVICE_IN_REMOTE_SUBMIX,
                                            AUDIO_POLICY_DEVICE_STATE_UNAVAILABLE,
                                            policyMix->mDeviceAddress,
                                            "remote-submix", AUDIO_FORMAT_DEFAULT);
            }
        }
        bool forceDeviceUpdate = false;
        if (client->hasPreferredDevice(true) &&
                outputDesc->sameExclusivePreferredDevicesCount() < 2) {
            checkStrategyRoute(client->strategy(), AUDIO_IO_HANDLE_NONE);
            forceDeviceUpdate = true;
        }

        // decrement usage count of this stream on the output
        outputDesc->setClientActive(client, false);

        // store time at which the stream was stopped - see isStreamActive()
        if (outputDesc->getActivityCount(clientVolSrc) == 0 || forceDeviceUpdate) {
            outputDesc->setStopTime(client, systemTime());
            DeviceVector newDevices = getNewOutputDevices(outputDesc, false /*fromCache*/);

            // If the routing does not change, if an output is routed on a device using HwGain
            // (aka setAudioPortConfig) and there are still active clients following different
            // volume group(s), force reapply volume
            bool requiresVolumeCheck = outputDesc->getActivityCount(clientVolSrc) == 0 &&
                    outputDesc->useHwGain() && outputDesc->isAnyActive(VOLUME_SOURCE_NONE);

            // delay the device switch by twice the latency because stopOutput() is executed when
            // the track stop() command is received and at that time the audio track buffer can
            // still contain data that needs to be drained. The latency only covers the audio HAL
            // and kernel buffers. Also the latency does not always include additional delay in the
            // audio path (audio DSP, CODEC ...)
            setOutputDevices(__func__, outputDesc, newDevices, false, outputDesc->latency()*2,
                             nullptr, true /*requiresMuteCheck*/, requiresVolumeCheck);

            // force restoring the device selection on other active outputs if it differs from the
            // one being selected for this output
            std::map<audio_io_handle_t, DeviceVector> outputsToReopen;
            uint32_t delayMs = outputDesc->latency()*2;
            for (size_t i = 0; i < mOutputs.size(); i++) {
                sp<SwAudioOutputDescriptor> desc = mOutputs.valueAt(i);
                if (desc != outputDesc &&
                        desc->isActive() &&
                        outputDesc->sharesHwModuleWith(desc) &&
                        (newDevices != desc->devices())) {
                    DeviceVector newDevices2 = getNewOutputDevices(desc, false /*fromCache*/);
                    bool force = desc->devices() != newDevices2;

                    if (desc->mUsePreferredMixerAttributes && force) {
                        // If the device is using preferred mixer attributes, the output need to
                        // reopen with default configuration when the new selected devices are
                        // different from current routing devices.
                        outputsToReopen.emplace(mOutputs.keyAt(i), newDevices2);
                        continue;
                    }
                    setOutputDevices(__func__, desc, newDevices2, force, delayMs);

                    // re-apply device specific volume if not done by setOutputDevice()
                    if (!force) {
                        applyStreamVolumes(desc, newDevices2.types(), delayMs);
                    }
                }
            }
            reopenOutputsWithDevices(outputsToReopen);
            // update the outputs if stopping one with a stream that can affect notification routing
            handleNotificationRoutingForStream(stream);
        }

        if (stream == AUDIO_STREAM_ENFORCED_AUDIBLE &&
                mEngine->getForceUse(AUDIO_POLICY_FORCE_FOR_SYSTEM) == AUDIO_POLICY_FORCE_SYSTEM_ENFORCED) {
            setStrategyMute(streamToStrategy(AUDIO_STREAM_ALARM), false, outputDesc);
        }

        if (followsSameRouting(client->attributes(), attributes_initializer(AUDIO_USAGE_MEDIA))) {
            selectOutputForMusicEffects();
        }

        checkLeBroadcastRoutes(wasLeUnicastActive, outputDesc, outputDesc->latency()*2);

        return NO_ERROR;
    } else {
        ALOGW("stopOutput() refcount is already 0");
        return INVALID_OPERATION;
    }
}

bool AudioPolicyManager::releaseOutput(audio_port_handle_t portId)
{
    ALOGV("%s portId %d", __FUNCTION__, portId);

    sp<SwAudioOutputDescriptor> outputDesc = mOutputs.getOutputForClient(portId);
    if (outputDesc == 0) {
        // If an output descriptor is closed due to a device routing change,
        // then there are race conditions with releaseOutput from tracks
        // that may be destroyed (with no PlaybackThread) or a PlaybackThread
        // destroyed shortly thereafter.
        //
        // Here we just log a warning, instead of a fatal error.
        ALOGW("releaseOutput() no output for client %d", portId);
        return false;
    }

    ALOGV("releaseOutput() %d", outputDesc->mIoHandle);

    sp<TrackClientDescriptor> client = outputDesc->getClient(portId);
    if (outputDesc->isClientActive(client)) {
        ALOGW("releaseOutput() inactivates portId %d in good faith", portId);
        stopOutput(portId);
    }

    if (outputDesc->mFlags & AUDIO_OUTPUT_FLAG_DIRECT) {
        if (outputDesc->mDirectOpenCount <= 0) {
            ALOGW("releaseOutput() invalid open count %d for output %d",
                  outputDesc->mDirectOpenCount, outputDesc->mIoHandle);
            return false;
        }
        if (--outputDesc->mDirectOpenCount == 0) {
            closeOutput(outputDesc->mIoHandle);
            mpClientInterface->onAudioPortListUpdate();
        }
    }

    outputDesc->removeClient(portId);
    if (outputDesc->mPendingReopenToQueryProfiles && outputDesc->getClientCount() == 0) {
        // The output is pending reopened to query dynamic profiles and
        // there is no active clients
        closeOutput(outputDesc->mIoHandle);
        sp<SwAudioOutputDescriptor> newOutputDesc = openOutputWithProfileAndDevice(
                outputDesc->mProfile, mEngine->getActiveMediaDevices(mAvailableOutputDevices));
        if (newOutputDesc == nullptr) {
            ALOGE("%s failed to open output", __func__);
        }
        return true;
    }
    return false;
}

status_t AudioPolicyManager::getInputForAttr(const audio_attributes_t *attr,
                                             audio_io_handle_t *input,
                                             audio_unique_id_t riid,
                                             audio_session_t session,
                                             const AttributionSourceState& attributionSource,
                                             audio_config_base_t *config,
                                             audio_input_flags_t flags,
                                             audio_port_handle_t *selectedDeviceId,
                                             input_type_t *inputType,
                                             audio_port_handle_t *portId)
{
    ALOGV("%s() source %d, sampling rate %d, format %#x, channel mask %#x, session %d, "
          "flags %#x attributes=%s requested device ID %d",
          __func__, attr->source, config->sample_rate, config->format, config->channel_mask,
          session, flags, toString(*attr).c_str(), *selectedDeviceId);

    status_t status = NO_ERROR;
    audio_attributes_t attributes = *attr;
    sp<AudioPolicyMix> policyMix;
    sp<DeviceDescriptor> device;
    sp<AudioInputDescriptor> inputDesc;
    sp<AudioInputDescriptor> previousInputDesc;
    sp<RecordClientDescriptor> clientDesc;
    audio_port_handle_t requestedDeviceId = *selectedDeviceId;
    uid_t uid = VALUE_OR_RETURN_STATUS(aidl2legacy_int32_t_uid_t(attributionSource.uid));
    bool isSoundTrigger = attributes.source == AUDIO_SOURCE_HOTWORD &&
                                mSoundTriggerSessions.indexOfKey(session) >= 0;
    DeviceVector usbDevices;

    if (isSoundTrigger) {
        usbDevices = mAvailableInputDevices.getDevicesFromType(AUDIO_DEVICE_IN_USB_HEADSET);
        for (size_t i = 0; i < usbDevices.size(); i++) {
            mAvailableInputDevices.remove(usbDevices[i]);
        }
    }

    // The supplied portId must be AUDIO_PORT_HANDLE_NONE
    if (*portId != AUDIO_PORT_HANDLE_NONE) {
        return INVALID_OPERATION;
    }

    if (attr->source == AUDIO_SOURCE_DEFAULT) {
        attributes.source = AUDIO_SOURCE_MIC;
    }

    // Explicit routing?
    sp<DeviceDescriptor> explicitRoutingDevice =
            mAvailableInputDevices.getDeviceFromId(*selectedDeviceId);

    // special case for mmap capture: if an input IO handle is specified, we reuse this input if
    // possible
    if ((flags & AUDIO_INPUT_FLAG_MMAP_NOIRQ) == AUDIO_INPUT_FLAG_MMAP_NOIRQ &&
            *input != AUDIO_IO_HANDLE_NONE) {
        ssize_t index = mInputs.indexOfKey(*input);
        if (index < 0) {
            ALOGW("getInputForAttr() unknown MMAP input %d", *input);
            status = BAD_VALUE;
            goto error;
        }
        sp<AudioInputDescriptor> inputDesc = mInputs.valueAt(index);
        RecordClientVector clients = inputDesc->getClientsForSession(session);
        if (clients.size() == 0) {
            ALOGW("getInputForAttr() unknown session %d on input %d", session, *input);
            status = BAD_VALUE;
            goto error;
        }
        // For MMAP mode, the first call to getInputForAttr() is made on behalf of audioflinger.
        // The second call is for the first active client and sets the UID. Any further call
        // corresponds to a new client and is only permitted from the same UID.
        // If the first UID is silenced, allow a new UID connection and replace with new UID
        if (clients.size() > 1) {
            for (const auto& client : clients) {
                // The client map is ordered by key values (portId) and portIds are allocated
                // incrementaly. So the first client in this list is the one opened by audio flinger
                // when the mmap stream is created and should be ignored as it does not correspond
                // to an actual client
                if (client == *clients.cbegin()) {
                    continue;
                }
                if (uid != client->uid() && !client->isSilenced()) {
                    ALOGW("getInputForAttr() bad uid %d for client %d uid %d",
                          uid, client->portId(), client->uid());
                    status = INVALID_OPERATION;
                    goto error;
                }
            }
        }
        *inputType = API_INPUT_LEGACY;
        device = inputDesc->getDevice();

        ALOGV("%s reusing MMAP input %d for session %d", __FUNCTION__, *input, session);
        goto exit;
    }

    *input = AUDIO_IO_HANDLE_NONE;
    *inputType = API_INPUT_INVALID;

    if (attributes.source == AUDIO_SOURCE_REMOTE_SUBMIX &&
            extractAddressFromAudioAttributes(attributes).has_value()) {
        status = mPolicyMixes.getInputMixForAttr(attributes, &policyMix);
        if (status != NO_ERROR) {
            ALOGW("%s could not find input mix for attr %s",
                    __func__, toString(attributes).c_str());
            goto error;
        }
        device = mAvailableInputDevices.getDevice(AUDIO_DEVICE_IN_REMOTE_SUBMIX,
                                                  String8(attr->tags + strlen("addr=")),
                                                  AUDIO_FORMAT_DEFAULT);
        if (device == nullptr) {
            ALOGW("%s could not find in Remote Submix device for source %d, tags %s",
                    __func__, attributes.source, attributes.tags);
            status = BAD_VALUE;
            goto error;
        }

        if (is_mix_loopback_render(policyMix->mRouteFlags)) {
            *inputType = API_INPUT_MIX_PUBLIC_CAPTURE_PLAYBACK;
        } else {
            *inputType = API_INPUT_MIX_EXT_POLICY_REROUTE;
        }
    } else {
        if (explicitRoutingDevice != nullptr) {
            device = explicitRoutingDevice;
        } else {
            // Prevent from storing invalid requested device id in clients
            requestedDeviceId = AUDIO_PORT_HANDLE_NONE;
            device = mEngine->getInputDeviceForAttributes(attributes, uid, session, &policyMix);
            ALOGV_IF(device != nullptr, "%s found device type is 0x%X",
                __FUNCTION__, device->type());
        }
        if (device == nullptr) {
            ALOGW("getInputForAttr() could not find device for source %d", attributes.source);
            status = BAD_VALUE;
            goto error;
        }
        if (device->type() == AUDIO_DEVICE_IN_ECHO_REFERENCE) {
            *inputType = API_INPUT_MIX_CAPTURE;
        } else if (policyMix) {
            ALOG_ASSERT(policyMix->mMixType == MIX_TYPE_RECORDERS, "Invalid Mix Type");
            // there is an external policy, but this input is attached to a mix of recorders,
            // meaning it receives audio injected into the framework, so the recorder doesn't
            // know about it and is therefore considered "legacy"
            *inputType = API_INPUT_LEGACY;
        } else if (audio_is_remote_submix_device(device->type())) {
            *inputType = API_INPUT_MIX_CAPTURE;
        } else if (device->type() == AUDIO_DEVICE_IN_TELEPHONY_RX) {
            *inputType = API_INPUT_TELEPHONY_RX;
        } else {
            *inputType = API_INPUT_LEGACY;
        }

    }

    *input = getInputForDevice(device, session, attributes, config, flags, policyMix);
    if (*input == AUDIO_IO_HANDLE_NONE) {
        status = INVALID_OPERATION;
        AudioProfileVector profiles;
        status_t ret = getProfilesForDevices(
                DeviceVector(device), profiles, flags, true /*isInput*/);
        if (ret == NO_ERROR && !profiles.empty()) {
            const auto channels = profiles[0]->getChannels();
            if (!channels.empty() && (channels.find(config->channel_mask) == channels.end())) {
                config->channel_mask = *channels.begin();
            }
            const auto sampleRates = profiles[0]->getSampleRates();
            if (!sampleRates.empty() &&
                    (sampleRates.find(config->sample_rate) == sampleRates.end())) {
                config->sample_rate = *sampleRates.begin();
            }
            config->format = profiles[0]->getFormat();
        }
        goto error;
    }

exit:

    *selectedDeviceId = mAvailableInputDevices.contains(device) ?
                device->getId() : AUDIO_PORT_HANDLE_NONE;

    *portId = PolicyAudioPort::getNextUniqueId();

    clientDesc = new RecordClientDescriptor(*portId, riid, uid, session, attributes, *config,
                                            requestedDeviceId, attributes.source, flags,
                                            isSoundTrigger);
    inputDesc = mInputs.valueFor(*input);
    // Move (if found) effect for the client session to its input
    mEffects.moveEffectsForIo(session, *input, &mInputs, mpClientInterface);
    inputDesc->addClient(clientDesc);

    ALOGV("getInputForAttr() returns input %d type %d selectedDeviceId %d for port ID %d",
            *input, *inputType, *selectedDeviceId, *portId);

    status = NO_ERROR;

error:
    if (isSoundTrigger) {
        for (size_t i = 0; i < usbDevices.size(); i++) {
            mAvailableInputDevices.add(usbDevices[i]);
        }
    }
    return status;
}


audio_io_handle_t AudioPolicyManager::getInputForDevice(const sp<DeviceDescriptor> &device,
                                                        audio_session_t session,
                                                        const audio_attributes_t &attributes,
                                                        audio_config_base_t *config,
                                                        audio_input_flags_t flags,
                                                        const sp<AudioPolicyMix> &policyMix)
{
    audio_io_handle_t input = AUDIO_IO_HANDLE_NONE;
    audio_source_t halInputSource = attributes.source;
    bool isSoundTrigger = false;

    if (attributes.source == AUDIO_SOURCE_HOTWORD) {
        ssize_t index = mSoundTriggerSessions.indexOfKey(session);
        if (index >= 0) {
            input = mSoundTriggerSessions.valueFor(session);
            isSoundTrigger = true;
            flags = (audio_input_flags_t)(flags | AUDIO_INPUT_FLAG_HW_HOTWORD);
            ALOGV("SoundTrigger capture on session %d input %d", session, input);
        } else {
            halInputSource = AUDIO_SOURCE_VOICE_RECOGNITION;
        }
    } else if (attributes.source == AUDIO_SOURCE_VOICE_COMMUNICATION &&
               audio_is_linear_pcm(config->format)) {
        flags = (audio_input_flags_t)(flags | AUDIO_INPUT_FLAG_VOIP_TX);
    }

    if (attributes.source == AUDIO_SOURCE_ULTRASOUND) {
        flags = (audio_input_flags_t)(flags | AUDIO_INPUT_FLAG_ULTRASOUND);
    }

    // sampling rate and flags may be updated by getInputProfile
    uint32_t profileSamplingRate = (config->sample_rate == 0) ?
            SAMPLE_RATE_HZ_DEFAULT : config->sample_rate;
    audio_format_t profileFormat = config->format;
    audio_channel_mask_t profileChannelMask = config->channel_mask;
    audio_input_flags_t profileFlags = flags;
    // find a compatible input profile (not necessarily identical in parameters)
    sp<IOProfile> profile = getInputProfile(
            device, profileSamplingRate, profileFormat, profileChannelMask, profileFlags);
    if (profile == nullptr) {
        return input;
    }

    // Pick input sampling rate if not specified by client
    uint32_t samplingRate = config->sample_rate;
    if (samplingRate == 0) {
        samplingRate = profileSamplingRate;
    }

    if (profile->getModuleHandle() == 0) {
        ALOGE("getInputForAttr(): HW module %s not opened", profile->getModuleName());
        return input;
    }

    // Reuse an already opened input if a client with the same session ID already exists
    // on that input
    for (size_t i = 0; i < mInputs.size(); i++) {
        sp <AudioInputDescriptor> desc = mInputs.valueAt(i);
        if (desc->mProfile != profile) {
            continue;
        }
        RecordClientVector clients = desc->clientsList();
        for (const auto &client : clients) {
            if (session == client->session()) {
                return desc->mIoHandle;
            }
        }
    }

    if (!profile->canOpenNewIo()) {
        for (size_t i = 0; i < mInputs.size(); ) {
            sp<AudioInputDescriptor> desc = mInputs.valueAt(i);
            if (desc->mProfile != profile) {
                i++;
                continue;
            }
            // if sound trigger, reuse input if used by other sound trigger on same session
            // else
            //    reuse input if active client app is not in IDLE state
            //
            RecordClientVector clients = desc->clientsList();
            bool doClose = false;
            for (const auto& client : clients) {
                if (isSoundTrigger != client->isSoundTrigger()) {
                    continue;
                }
                if (client->isSoundTrigger()) {
                    if (session == client->session()) {
                        return desc->mIoHandle;
                    }
                    continue;
                }
                if (client->active() && client->appState() != APP_STATE_IDLE) {
                    return desc->mIoHandle;
                }
                doClose = true;
            }
            if (doClose) {
                closeInput(desc->mIoHandle);
            } else {
                i++;
            }
        }
    }

    sp<AudioInputDescriptor> inputDesc = new AudioInputDescriptor(profile, mpClientInterface);

    audio_config_t lConfig = AUDIO_CONFIG_INITIALIZER;
    lConfig.sample_rate = profileSamplingRate;
    lConfig.channel_mask = profileChannelMask;
    lConfig.format = profileFormat;

    status_t status = inputDesc->open(&lConfig, device, halInputSource, profileFlags, &input);

    // only accept input with the exact requested set of parameters
    if (status != NO_ERROR || input == AUDIO_IO_HANDLE_NONE ||
        (profileSamplingRate != lConfig.sample_rate) ||
        !audio_formats_match(profileFormat, lConfig.format) ||
        (profileChannelMask != lConfig.channel_mask)) {
        ALOGW("getInputForAttr() failed opening input: sampling rate %d"
              ", format %#x, channel mask %#x",
              profileSamplingRate, profileFormat, profileChannelMask);
        if (input != AUDIO_IO_HANDLE_NONE) {
            inputDesc->close();
        }
        return AUDIO_IO_HANDLE_NONE;
    }

    inputDesc->mPolicyMix = policyMix;

    addInput(input, inputDesc);
    mpClientInterface->onAudioPortListUpdate();

    return input;
}

status_t AudioPolicyManager::startInput(audio_port_handle_t portId)
{
    ALOGV("%s portId %d", __FUNCTION__, portId);

    sp<AudioInputDescriptor> inputDesc = mInputs.getInputForClient(portId);
    if (inputDesc == 0) {
        ALOGW("%s no input for client %d", __FUNCTION__, portId);
        return DEAD_OBJECT;
    }
    audio_io_handle_t input = inputDesc->mIoHandle;
    sp<RecordClientDescriptor> client = inputDesc->getClient(portId);
    if (client->active()) {
        ALOGW("%s input %d client %d already started", __FUNCTION__, input, client->portId());
        return INVALID_OPERATION;
    }

    audio_session_t session = client->session();

    ALOGV("%s input:%d, session:%d)", __FUNCTION__, input, session);

    Vector<sp<AudioInputDescriptor>> activeInputs = mInputs.getActiveInputs();

    status_t status = inputDesc->start();
    if (status != NO_ERROR) {
        return status;
    }

    // increment activity count before calling getNewInputDevice() below as only active sessions
    // are considered for device selection
    inputDesc->setClientActive(client, true);

    // indicate active capture to sound trigger service if starting capture from a mic on
    // primary HW module
    sp<DeviceDescriptor> device = getNewInputDevice(inputDesc);
    if (device != nullptr) {
        status = setInputDevice(input, device, true /* force */);
    } else {
        ALOGW("%s no new input device can be found for descriptor %d",
                __FUNCTION__, inputDesc->getId());
        status = BAD_VALUE;
    }

    if (status == NO_ERROR && inputDesc->activeCount() == 1) {
        sp<AudioPolicyMix> policyMix = inputDesc->mPolicyMix.promote();
        // if input maps to a dynamic policy with an activity listener, notify of state change
        if ((policyMix != nullptr)
                && ((policyMix->mCbFlags & AudioMix::kCbFlagNotifyActivity) != 0)) {
            mpClientInterface->onDynamicPolicyMixStateUpdate(policyMix->mDeviceAddress,
                    MIX_STATE_MIXING);
        }

        DeviceVector primaryInputDevices = availablePrimaryModuleInputDevices();
        if (primaryInputDevices.contains(device) &&
                mInputs.activeInputsCountOnDevices(primaryInputDevices) == 1) {
            mpClientInterface->setSoundTriggerCaptureState(true);
        }

        // automatically enable the remote submix output when input is started if not
        // used by a policy mix of type MIX_TYPE_RECORDERS
        // For remote submix (a virtual device), we open only one input per capture request.
        if (audio_is_remote_submix_device(inputDesc->getDeviceType())) {
            String8 address = String8("");
            if (policyMix == nullptr) {
                address = String8("0");
            } else if (policyMix->mMixType == MIX_TYPE_PLAYERS) {
                address = policyMix->mDeviceAddress;
            }
            if (address != "") {
                setDeviceConnectionStateInt(AUDIO_DEVICE_OUT_REMOTE_SUBMIX,
                        AUDIO_POLICY_DEVICE_STATE_AVAILABLE,
                        address, "remote-submix", AUDIO_FORMAT_DEFAULT);
            }
        }
    } else if (status != NO_ERROR) {
        // Restore client activity state.
        inputDesc->setClientActive(client, false);
        inputDesc->stop();
    }

    ALOGV("%s input %d source = %d status = %d exit",
            __FUNCTION__, input, client->source(), status);

    return status;
}

status_t AudioPolicyManager::stopInput(audio_port_handle_t portId)
{
    ALOGV("%s portId %d", __FUNCTION__, portId);

    sp<AudioInputDescriptor> inputDesc = mInputs.getInputForClient(portId);
    if (inputDesc == 0) {
        ALOGW("%s no input for client %d", __FUNCTION__, portId);
        return BAD_VALUE;
    }
    audio_io_handle_t input = inputDesc->mIoHandle;
    sp<RecordClientDescriptor> client = inputDesc->getClient(portId);
    if (!client->active()) {
        ALOGW("%s input %d client %d already stopped", __FUNCTION__, input, client->portId());
        return INVALID_OPERATION;
    }
    auto old_source = inputDesc->source();
    inputDesc->setClientActive(client, false);

    inputDesc->stop();
    if (inputDesc->isActive()) {
        auto current_source = inputDesc->source();
        setInputDevice(input, getNewInputDevice(inputDesc),
                old_source != current_source /* force */);
    } else {
        sp<AudioPolicyMix> policyMix = inputDesc->mPolicyMix.promote();
        // if input maps to a dynamic policy with an activity listener, notify of state change
        if ((policyMix != nullptr)
                && ((policyMix->mCbFlags & AudioMix::kCbFlagNotifyActivity) != 0)) {
            mpClientInterface->onDynamicPolicyMixStateUpdate(policyMix->mDeviceAddress,
                    MIX_STATE_IDLE);
        }

        // automatically disable the remote submix output when input is stopped if not
        // used by a policy mix of type MIX_TYPE_RECORDERS
        if (audio_is_remote_submix_device(inputDesc->getDeviceType())) {
            String8 address = String8("");
            if (policyMix == nullptr) {
                address = String8("0");
            } else if (policyMix->mMixType == MIX_TYPE_PLAYERS) {
                address = policyMix->mDeviceAddress;
            }
            if (address != "") {
                setDeviceConnectionStateInt(AUDIO_DEVICE_OUT_REMOTE_SUBMIX,
                                         AUDIO_POLICY_DEVICE_STATE_UNAVAILABLE,
                                         address, "remote-submix", AUDIO_FORMAT_DEFAULT);
            }
        }
        resetInputDevice(input);

        // indicate inactive capture to sound trigger service if stopping capture from a mic on
        // primary HW module
        DeviceVector primaryInputDevices = availablePrimaryModuleInputDevices();
        if (primaryInputDevices.contains(inputDesc->getDevice()) &&
                mInputs.activeInputsCountOnDevices(primaryInputDevices) == 0) {
            mpClientInterface->setSoundTriggerCaptureState(false);
        }
        inputDesc->clearPreemptedSessions();
    }
    return NO_ERROR;
}

void AudioPolicyManager::releaseInput(audio_port_handle_t portId)
{
    ALOGV("%s portId %d", __FUNCTION__, portId);

    sp<AudioInputDescriptor> inputDesc = mInputs.getInputForClient(portId);
    if (inputDesc == 0) {
        ALOGW("%s no input for client %d", __FUNCTION__, portId);
        return;
    }
    sp<RecordClientDescriptor> client = inputDesc->getClient(portId);
    audio_io_handle_t input = inputDesc->mIoHandle;

    ALOGV("%s %d", __FUNCTION__, input);

    inputDesc->removeClient(portId);
    mEffects.putOrphanEffects(client->session(), input, &mInputs, mpClientInterface);
    if (inputDesc->getClientCount() > 0) {
        ALOGV("%s(%d) %zu clients remaining", __func__, portId, inputDesc->getClientCount());
        return;
    }

    closeInput(input);
    mpClientInterface->onAudioPortListUpdate();
    ALOGV("%s exit", __FUNCTION__);
}

void AudioPolicyManager::closeActiveClients(const sp<AudioInputDescriptor>& input)
{
    RecordClientVector clients = input->clientsList(true);

    for (const auto& client : clients) {
        closeClient(client->portId());
    }
}

void AudioPolicyManager::closeClient(audio_port_handle_t portId)
{
    stopInput(portId);
    releaseInput(portId);
}

void AudioPolicyManager::checkCloseInputs() {
    // After connecting or disconnecting an input device, close input if:
    // - it has no client (was just opened to check profile)  OR
    // - none of its supported devices are connected anymore OR
    // - one of its clients cannot be routed to one of its supported
    // devices anymore. Otherwise update device selection
    std::vector<audio_io_handle_t> inputsToClose;
    for (size_t i = 0; i < mInputs.size(); i++) {
        const sp<AudioInputDescriptor> input = mInputs.valueAt(i);
        if (input->clientsList().size() == 0
                || !mAvailableInputDevices.containsAtLeastOne(input->supportedDevices())) {
            inputsToClose.push_back(mInputs.keyAt(i));
        } else {
            bool close = false;
            for (const auto& client : input->clientsList()) {
                sp<DeviceDescriptor> device =
                    mEngine->getInputDeviceForAttributes(client->attributes(), client->uid(),
                                                         client->session());
                if (!input->supportedDevices().contains(device)) {
                    close = true;
                    break;
                }
            }
            if (close) {
                inputsToClose.push_back(mInputs.keyAt(i));
            } else {
                setInputDevice(input->mIoHandle, getNewInputDevice(input));
            }
        }
    }

    for (const audio_io_handle_t handle : inputsToClose) {
        ALOGV("%s closing input %d", __func__, handle);
        closeInput(handle);
    }
}

void AudioPolicyManager::initStreamVolume(audio_stream_type_t stream, int indexMin, int indexMax)
{
    ALOGV("initStreamVolume() stream %d, min %d, max %d", stream , indexMin, indexMax);
    if (indexMin < 0 || indexMax < 0) {
        ALOGE("%s for stream %d: invalid min %d or max %d", __func__, stream , indexMin, indexMax);
        return;
    }
    getVolumeCurves(stream).initVolume(indexMin, indexMax);

    // initialize other private stream volumes which follow this one
    for (int curStream = 0; curStream < AUDIO_STREAM_FOR_POLICY_CNT; curStream++) {
        if (!streamsMatchForvolume(stream, (audio_stream_type_t)curStream)) {
            continue;
        }
        getVolumeCurves((audio_stream_type_t)curStream).initVolume(indexMin, indexMax);
    }
}

status_t AudioPolicyManager::setStreamVolumeIndex(audio_stream_type_t stream,
                                                  int index,
                                                  audio_devices_t device)
{
    auto attributes = mEngine->getAttributesForStreamType(stream);
    if (attributes == AUDIO_ATTRIBUTES_INITIALIZER) {
        ALOGW("%s: no group for stream %s, bailing out", __func__, toString(stream).c_str());
        return NO_ERROR;
    }
    ALOGV("%s: stream %s attributes=%s", __func__,
          toString(stream).c_str(), toString(attributes).c_str());
    return setVolumeIndexForAttributes(attributes, index, device);
}

status_t AudioPolicyManager::getStreamVolumeIndex(audio_stream_type_t stream,
                                                  int *index,
                                                  audio_devices_t device)
{
    // if device is AUDIO_DEVICE_OUT_DEFAULT_FOR_VOLUME, return volume for device selected for this
    // stream by the engine.
    DeviceTypeSet deviceTypes = {device};
    if (device == AUDIO_DEVICE_OUT_DEFAULT_FOR_VOLUME) {
        deviceTypes = mEngine->getOutputDevicesForStream(
                stream, true /*fromCache*/).types();
    }
    return getVolumeIndex(getVolumeCurves(stream), *index, deviceTypes);
}

status_t AudioPolicyManager::setVolumeIndexForAttributes(const audio_attributes_t &attributes,
                                                         int index,
                                                         audio_devices_t device)
{
    // Get Volume group matching the Audio Attributes
    auto group = mEngine->getVolumeGroupForAttributes(attributes);
    if (group == VOLUME_GROUP_NONE) {
        ALOGD("%s: no group matching with %s", __FUNCTION__, toString(attributes).c_str());
        return BAD_VALUE;
    }
    ALOGV("%s: group %d matching with %s", __FUNCTION__, group, toString(attributes).c_str());
    status_t status = NO_ERROR;
    IVolumeCurves &curves = getVolumeCurves(attributes);
    VolumeSource vs = toVolumeSource(group);
    // AUDIO_STREAM_BLUETOOTH_SCO is only used for volume control so we remap
    // to AUDIO_STREAM_VOICE_CALL to match with relevant playback activity
    VolumeSource activityVs = (vs == toVolumeSource(AUDIO_STREAM_BLUETOOTH_SCO, false)) ?
            toVolumeSource(AUDIO_STREAM_VOICE_CALL, false) : vs;
    product_strategy_t strategy = mEngine->getProductStrategyForAttributes(attributes);

    status = setVolumeCurveIndex(index, device, curves);
    if (status != NO_ERROR) {
        ALOGE("%s failed to set curve index for group %d device 0x%X", __func__, group, device);
        return status;
    }

    DeviceTypeSet curSrcDevices;
    auto curCurvAttrs = curves.getAttributes();
    if (!curCurvAttrs.empty() && curCurvAttrs.front() != defaultAttr) {
        auto attr = curCurvAttrs.front();
        curSrcDevices = mEngine->getOutputDevicesForAttributes(attr, nullptr, false).types();
    } else if (!curves.getStreamTypes().empty()) {
        auto stream = curves.getStreamTypes().front();
        curSrcDevices = mEngine->getOutputDevicesForStream(stream, false).types();
    } else {
        ALOGE("%s: Invalid src %d: no valid attributes nor stream",__func__, vs);
        return BAD_VALUE;
    }
    audio_devices_t curSrcDevice = Volume::getDeviceForVolume(curSrcDevices);
    resetDeviceTypes(curSrcDevices, curSrcDevice);

    // update volume on all outputs and streams matching the following:
    // - The requested stream (or a stream matching for volume control) is active on the output
    // - The device (or devices) selected by the engine for this stream includes
    // the requested device
    // - For non default requested device, currently selected device on the output is either the
    // requested device or one of the devices selected by the engine for this stream
    // - For default requested device (AUDIO_DEVICE_OUT_DEFAULT_FOR_VOLUME), apply volume only if
    // no specific device volume value exists for currently selected device.
    for (size_t i = 0; i < mOutputs.size(); i++) {
        sp<SwAudioOutputDescriptor> desc = mOutputs.valueAt(i);
        DeviceTypeSet curDevices = desc->devices().types();

        if (curDevices.erase(AUDIO_DEVICE_OUT_SPEAKER_SAFE)) {
            curDevices.insert(AUDIO_DEVICE_OUT_SPEAKER);
        }

        if (!(desc->isActive(activityVs) || isInCallOrScreening())) {
            continue;
        }
        if (device != AUDIO_DEVICE_OUT_DEFAULT_FOR_VOLUME &&
                curDevices.find(device) == curDevices.end()) {
            continue;
        }
        bool applyVolume = false;
        if (device != AUDIO_DEVICE_OUT_DEFAULT_FOR_VOLUME) {
            curSrcDevices.insert(device);
            applyVolume = (curSrcDevices.find(
                    Volume::getDeviceForVolume(curDevices)) != curSrcDevices.end());
        } else {
            applyVolume = !curves.hasVolumeIndexForDevice(curSrcDevice);
        }
        if (!applyVolume) {
            continue; // next output
        }
        // Inter / intra volume group priority management: Loop on strategies arranged by priority
        // If a higher priority strategy is active, and the output is routed to a device with a
        // HW Gain management, do not change the volume
        if (desc->useHwGain()) {
            applyVolume = false;
            // If the volume source is active with higher priority source, ensure at least Sw Muted
            desc->setSwMute((index == 0), vs, curves.getStreamTypes(), curDevices, 0 /*delayMs*/);
            for (const auto &productStrategy : mEngine->getOrderedProductStrategies()) {
                auto activeClients = desc->clientsList(true /*activeOnly*/, productStrategy,
                                                       false /*preferredDevice*/);
                if (activeClients.empty()) {
                    continue;
                }
                bool isPreempted = false;
                bool isHigherPriority = productStrategy < strategy;
                for (const auto &client : activeClients) {
                    if (isHigherPriority && (client->volumeSource() != activityVs)) {
                        ALOGV("%s: Strategy=%d (\nrequester:\n"
                              " group %d, volumeGroup=%d attributes=%s)\n"
                              " higher priority source active:\n"
                              " volumeGroup=%d attributes=%s) \n"
                              " on output %zu, bailing out", __func__, productStrategy,
                              group, group, toString(attributes).c_str(),
                              client->volumeSource(), toString(client->attributes()).c_str(), i);
                        applyVolume = false;
                        isPreempted = true;
                        break;
                    }
                    // However, continue for loop to ensure no higher prio clients running on output
                    if (client->volumeSource() == activityVs) {
                        applyVolume = true;
                    }
                }
                if (isPreempted || applyVolume) {
                    break;
                }
            }
            if (!applyVolume) {
                continue; // next output
            }
        }
        //FIXME: workaround for truncated touch sounds
        // delayed volume change for system stream to be removed when the problem is
        // handled by system UI
        status_t volStatus = checkAndSetVolume(
                    curves, vs, index, desc, curDevices,
                    ((vs == toVolumeSource(AUDIO_STREAM_SYSTEM, false))?
                         TOUCH_SOUND_FIXED_DELAY_MS : 0));
        if (volStatus != NO_ERROR) {
            status = volStatus;
        }
    }
    mpClientInterface->onAudioVolumeGroupChanged(group, 0 /*flags*/);
    return status;
}

status_t AudioPolicyManager::setVolumeCurveIndex(int index,
                                                 audio_devices_t device,
                                                 IVolumeCurves &volumeCurves)
{
    // VOICE_CALL stream has minVolumeIndex > 0  but can be muted directly by an
    // app that has MODIFY_PHONE_STATE permission.
    bool hasVoice = hasVoiceStream(volumeCurves.getStreamTypes());
    if (((index < volumeCurves.getVolumeIndexMin()) && !(hasVoice && index == 0)) ||
            (index > volumeCurves.getVolumeIndexMax())) {
        ALOGD("%s: wrong index %d min=%d max=%d", __FUNCTION__, index,
              volumeCurves.getVolumeIndexMin(), volumeCurves.getVolumeIndexMax());
        return BAD_VALUE;
    }
    if (!audio_is_output_device(device)) {
        return BAD_VALUE;
    }

    // Force max volume if stream cannot be muted
    if (!volumeCurves.canBeMuted()) index = volumeCurves.getVolumeIndexMax();

    ALOGV("%s device %08x, index %d", __FUNCTION__ , device, index);
    volumeCurves.addCurrentVolumeIndex(device, index);
    return NO_ERROR;
}

status_t AudioPolicyManager::getVolumeIndexForAttributes(const audio_attributes_t &attr,
                                                         int &index,
                                                         audio_devices_t device)
{
    // if device is AUDIO_DEVICE_OUT_DEFAULT_FOR_VOLUME, return volume for device selected for this
    // stream by the engine.
    DeviceTypeSet deviceTypes = {device};
    if (device == AUDIO_DEVICE_OUT_DEFAULT_FOR_VOLUME) {
        deviceTypes = mEngine->getOutputDevicesForAttributes(
                attr, nullptr, true /*fromCache*/).types();
    }
    return getVolumeIndex(getVolumeCurves(attr), index, deviceTypes);
}

status_t AudioPolicyManager::getVolumeIndex(const IVolumeCurves &curves,
                                            int &index,
                                            const DeviceTypeSet& deviceTypes) const
{
    if (!isSingleDeviceType(deviceTypes, audio_is_output_device)) {
        return BAD_VALUE;
    }
    index = curves.getVolumeIndex(deviceTypes);
    ALOGV("%s: device %s index %d", __FUNCTION__, dumpDeviceTypes(deviceTypes).c_str(), index);
    return NO_ERROR;
}

status_t AudioPolicyManager::getMinVolumeIndexForAttributes(const audio_attributes_t &attr,
                                                            int &index)
{
    index = getVolumeCurves(attr).getVolumeIndexMin();
    return NO_ERROR;
}

status_t AudioPolicyManager::getMaxVolumeIndexForAttributes(const audio_attributes_t &attr,
                                                            int &index)
{
    index = getVolumeCurves(attr).getVolumeIndexMax();
    return NO_ERROR;
}

audio_io_handle_t AudioPolicyManager::selectOutputForMusicEffects()
{
    // select one output among several suitable for global effects.
    // The priority is as follows:
    // 1: An offloaded output. If the effect ends up not being offloadable,
    //    AudioFlinger will invalidate the track and the offloaded output
    //    will be closed causing the effect to be moved to a PCM output.
    // 2: Non offloaded Direct output
    // 3: A deep buffer output
    // 4: The primary output
    // 5: the first output in the list

    DeviceVector devices = mEngine->getOutputDevicesForAttributes(
                attributes_initializer(AUDIO_USAGE_MEDIA), nullptr, false /*fromCache*/);
    SortedVector<audio_io_handle_t> outputs = getOutputsForDevices(devices, mOutputs);

    if (outputs.size() == 0) {
        return AUDIO_IO_HANDLE_NONE;
    }

    audio_io_handle_t output = AUDIO_IO_HANDLE_NONE;
    bool activeOnly = true;

    while (output == AUDIO_IO_HANDLE_NONE) {
        audio_io_handle_t outputOffloaded = AUDIO_IO_HANDLE_NONE;
        audio_io_handle_t outputDirect = AUDIO_IO_HANDLE_NONE;
        audio_io_handle_t outputDeepBuffer = AUDIO_IO_HANDLE_NONE;
        audio_io_handle_t outputPrimary = AUDIO_IO_HANDLE_NONE;

        for (audio_io_handle_t output : outputs) {
            sp<SwAudioOutputDescriptor> desc = mOutputs.valueFor(output);
            if (activeOnly && !desc->isActive(toVolumeSource(AUDIO_STREAM_MUSIC))) {
                continue;
            }
            ALOGV("selectOutputForMusicEffects activeOnly %d output %d flags 0x%08x",
                  activeOnly, output, desc->mFlags);
            if ((desc->mFlags & AUDIO_OUTPUT_FLAG_COMPRESS_OFFLOAD) != 0) {
                outputOffloaded = output;
            }
            if ((desc->mFlags == AUDIO_OUTPUT_FLAG_DIRECT) != 0) {
                outputDirect = output;
            }
            if ((desc->mFlags & AUDIO_OUTPUT_FLAG_DEEP_BUFFER) != 0) {
                outputDeepBuffer = output;
            }
            if ((desc->mFlags & AUDIO_OUTPUT_FLAG_PRIMARY) != 0) {
                outputPrimary = output;
            }
        }
        if (outputOffloaded != AUDIO_IO_HANDLE_NONE) {
            output = outputOffloaded;
        } else if (outputDirect != AUDIO_IO_HANDLE_NONE) {
            output = outputDirect;
        }  else if (outputDeepBuffer != AUDIO_IO_HANDLE_NONE) {
            output = outputDeepBuffer;
        } else if (outputPrimary != AUDIO_IO_HANDLE_NONE) {
            output = outputPrimary;
        } else {
            output = outputs[0];
        }
        activeOnly = false;
    }

    if (output != mMusicEffectOutput) {
        mEffects.moveEffects(AUDIO_SESSION_OUTPUT_MIX, mMusicEffectOutput, output,
                mpClientInterface);
        mMusicEffectOutput = output;
    }

    ALOGV("selectOutputForMusicEffects selected output %d", output);
    return output;
}

audio_io_handle_t AudioPolicyManager::getOutputForEffect(const effect_descriptor_t *desc __unused)
{
    return selectOutputForMusicEffects();
}

status_t AudioPolicyManager::registerEffect(const effect_descriptor_t *desc,
                                audio_io_handle_t io,
                                product_strategy_t strategy,
                                int session,
                                int id)
{
    if (session != AUDIO_SESSION_DEVICE) {
        ssize_t index = mOutputs.indexOfKey(io);
        if (index < 0) {
            index = mInputs.indexOfKey(io);
            if (index < 0) {
                ALOGW("registerEffect() unknown io %d", io);
                return INVALID_OPERATION;
            }
        }
    }
    bool isMusicEffect = (session != AUDIO_SESSION_OUTPUT_STAGE)
                            && ((strategy == streamToStrategy(AUDIO_STREAM_MUSIC)
                                    || strategy == PRODUCT_STRATEGY_NONE));
    return mEffects.registerEffect(desc, io, session, id, isMusicEffect);
}

status_t AudioPolicyManager::unregisterEffect(int id)
{
    if (mEffects.getEffect(id) == nullptr) {
        return INVALID_OPERATION;
    }
    if (mEffects.isEffectEnabled(id)) {
        ALOGW("%s effect %d enabled", __FUNCTION__, id);
        setEffectEnabled(id, false);
    }
    return mEffects.unregisterEffect(id);
}

status_t AudioPolicyManager::setEffectEnabled(int id, bool enabled)
{
    sp<EffectDescriptor> effect = mEffects.getEffect(id);
    if (effect == nullptr) {
        return INVALID_OPERATION;
    }

    status_t status = mEffects.setEffectEnabled(id, enabled);
    if (status == NO_ERROR) {
        mInputs.trackEffectEnabled(effect, enabled);
    }
    return status;
}


status_t AudioPolicyManager::moveEffectsToIo(const std::vector<int>& ids, audio_io_handle_t io)
{
   mEffects.moveEffects(ids, io);
   return NO_ERROR;
}

bool AudioPolicyManager::isStreamActive(audio_stream_type_t stream, uint32_t inPastMs) const
{
    auto vs = toVolumeSource(stream, false);
    return vs != VOLUME_SOURCE_NONE ? mOutputs.isActive(vs, inPastMs) : false;
}

bool AudioPolicyManager::isStreamActiveRemotely(audio_stream_type_t stream, uint32_t inPastMs) const
{
    auto vs = toVolumeSource(stream, false);
    return vs != VOLUME_SOURCE_NONE ? mOutputs.isActiveRemotely(vs, inPastMs) : false;
}

bool AudioPolicyManager::isSourceActive(audio_source_t source) const
{
    for (size_t i = 0; i < mInputs.size(); i++) {
        const sp<AudioInputDescriptor>  inputDescriptor = mInputs.valueAt(i);
        if (inputDescriptor->isSourceActive(source)) {
            return true;
        }
    }
    return false;
}

// Register a list of custom mixes with their attributes and format.
// When a mix is registered, corresponding input and output profiles are
// added to the remote submix hw module. The profile contains only the
// parameters (sampling rate, format...) specified by the mix.
// The corresponding input remote submix device is also connected.
//
// When a remote submix device is connected, the address is checked to select the
// appropriate profile and the corresponding input or output stream is opened.
//
// When capture starts, getInputForAttr() will:
//  - 1 look for a mix matching the address passed in attribtutes tags if any
//  - 2 if none found, getDeviceForInputSource() will:
//     - 2.1 look for a mix matching the attributes source
//     - 2.2 if none found, default to device selection by policy rules
// At this time, the corresponding output remote submix device is also connected
// and active playback use cases can be transferred to this mix if needed when reconnecting
// after AudioTracks are invalidated
//
// When playback starts, getOutputForAttr() will:
//  - 1 look for a mix matching the address passed in attribtutes tags if any
//  - 2 if none found, look for a mix matching the attributes usage
//  - 3 if none found, default to device and output selection by policy rules.

status_t AudioPolicyManager::registerPolicyMixes(const Vector<AudioMix>& mixes)
{
    ALOGV("registerPolicyMixes() %zu mix(es)", mixes.size());
    status_t res = NO_ERROR;
    bool checkOutputs = false;
    sp<HwModule> rSubmixModule;
    // examine each mix's route type
    for (size_t i = 0; i < mixes.size(); i++) {
        AudioMix mix = mixes[i];
        // Only capture of playback is allowed in LOOP_BACK & RENDER mode
        if (is_mix_loopback_render(mix.mRouteFlags) && mix.mMixType != MIX_TYPE_PLAYERS) {
            ALOGE("Unsupported Policy Mix %zu of %zu: "
                  "Only capture of playback is allowed in LOOP_BACK & RENDER mode",
                   i, mixes.size());
            res = INVALID_OPERATION;
            break;
        }
        // LOOP_BACK and LOOP_BACK | RENDER have the same remote submix backend and are handled
        // in the same way.
        if ((mix.mRouteFlags & MIX_ROUTE_FLAG_LOOP_BACK) == MIX_ROUTE_FLAG_LOOP_BACK) {
            ALOGV("registerPolicyMixes() mix %zu of %zu is LOOP_BACK %d", i, mixes.size(),
                  mix.mRouteFlags);
            if (rSubmixModule == 0) {
                rSubmixModule = mHwModules.getModuleFromName(
                        AUDIO_HARDWARE_MODULE_ID_REMOTE_SUBMIX);
                if (rSubmixModule == 0) {
                    ALOGE("Unable to find audio module for submix, aborting mix %zu registration",
                            i);
                    res = INVALID_OPERATION;
                    break;
                }
            }

            String8 address = mix.mDeviceAddress;
            audio_devices_t deviceTypeToMakeAvailable;
            if (mix.mMixType == MIX_TYPE_PLAYERS) {
                mix.mDeviceType = AUDIO_DEVICE_OUT_REMOTE_SUBMIX;
                deviceTypeToMakeAvailable = AUDIO_DEVICE_IN_REMOTE_SUBMIX;
            } else {
                mix.mDeviceType = AUDIO_DEVICE_IN_REMOTE_SUBMIX;
                deviceTypeToMakeAvailable = AUDIO_DEVICE_OUT_REMOTE_SUBMIX;
            }

            if (mPolicyMixes.registerMix(mix, 0 /*output desc*/) != NO_ERROR) {
                ALOGE("Error registering mix %zu for address %s", i, address.c_str());
                res = INVALID_OPERATION;
                break;
            }
            audio_config_t outputConfig = mix.mFormat;
            audio_config_t inputConfig = mix.mFormat;
            // NOTE: audio flinger mixer does not support mono output: configure remote submix HAL
            // in stereo and let audio flinger do the channel conversion if needed.
            outputConfig.channel_mask = AUDIO_CHANNEL_OUT_STEREO;
            inputConfig.channel_mask = AUDIO_CHANNEL_IN_STEREO;
            rSubmixModule->addOutputProfile(address.c_str(), &outputConfig,
                    AUDIO_DEVICE_OUT_REMOTE_SUBMIX, address,
                    audio_is_linear_pcm(outputConfig.format)
                        ? AUDIO_OUTPUT_FLAG_NONE : AUDIO_OUTPUT_FLAG_DIRECT);
            rSubmixModule->addInputProfile(address.c_str(), &inputConfig,
                    AUDIO_DEVICE_IN_REMOTE_SUBMIX, address,
                    audio_is_linear_pcm(inputConfig.format)
                        ? AUDIO_INPUT_FLAG_NONE : AUDIO_INPUT_FLAG_DIRECT);

            if ((res = setDeviceConnectionStateInt(deviceTypeToMakeAvailable,
                    AUDIO_POLICY_DEVICE_STATE_AVAILABLE,
                    address.c_str(), "remote-submix", AUDIO_FORMAT_DEFAULT)) != NO_ERROR) {
                ALOGE("Failed to set remote submix device available, type %u, address %s",
                        mix.mDeviceType, address.c_str());
                break;
            }
        } else if ((mix.mRouteFlags & MIX_ROUTE_FLAG_RENDER) == MIX_ROUTE_FLAG_RENDER) {
            String8 address = mix.mDeviceAddress;
            audio_devices_t type = mix.mDeviceType;
            ALOGV(" registerPolicyMixes() mix %zu of %zu is RENDER, dev=0x%X addr=%s",
                    i, mixes.size(), type, address.c_str());

            sp<DeviceDescriptor> device = mHwModules.getDeviceDescriptor(
                    mix.mDeviceType, mix.mDeviceAddress,
                    String8(), AUDIO_FORMAT_DEFAULT);
            if (device == nullptr) {
                res = INVALID_OPERATION;
                break;
            }

            bool foundOutput = false;
            // First try to find an already opened output supporting the device
            for (size_t j = 0 ; j < mOutputs.size() && !foundOutput && res == NO_ERROR; j++) {
                sp<SwAudioOutputDescriptor> desc = mOutputs.valueAt(j);

                if (!desc->isDuplicated() && desc->supportedDevices().contains(device)) {
                    if (mPolicyMixes.registerMix(mix, desc) != NO_ERROR) {
                        ALOGE("Could not register mix RENDER,  dev=0x%X addr=%s", type,
                              address.c_str());
                        res = INVALID_OPERATION;
                    } else {
                        foundOutput = true;
                    }
                }
            }
            // If no output found, try to find a direct output profile supporting the device
            for (size_t i = 0; i < mHwModules.size() && !foundOutput && res == NO_ERROR; i++) {
                sp<HwModule> module = mHwModules[i];
                for (size_t j = 0;
                        j < module->getOutputProfiles().size() && !foundOutput && res == NO_ERROR;
                        j++) {
                    sp<IOProfile> profile = module->getOutputProfiles()[j];
                    if (profile->isDirectOutput() && profile->supportsDevice(device)) {
                        if (mPolicyMixes.registerMix(mix, nullptr) != NO_ERROR) {
                            ALOGE("Could not register mix RENDER,  dev=0x%X addr=%s", type,
                                  address.c_str());
                            res = INVALID_OPERATION;
                        } else {
                            foundOutput = true;
                        }
                    }
                }
            }
            if (res != NO_ERROR) {
                ALOGE(" Error registering mix %zu for device 0x%X addr %s",
                        i, type, address.c_str());
                res = INVALID_OPERATION;
                break;
            } else if (!foundOutput) {
                ALOGE(" Output not found for mix %zu for device 0x%X addr %s",
                        i, type, address.c_str());
                res = INVALID_OPERATION;
                break;
            } else {
                checkOutputs = true;
            }
        }
    }
    if (res != NO_ERROR) {
        unregisterPolicyMixes(mixes);
    } else if (checkOutputs) {
        checkForDeviceAndOutputChanges();
        updateCallAndOutputRouting();
    }
    return res;
}

status_t AudioPolicyManager::unregisterPolicyMixes(Vector<AudioMix> mixes)
{
    ALOGV("unregisterPolicyMixes() num mixes %zu", mixes.size());
    status_t res = NO_ERROR;
    bool checkOutputs = false;
    sp<HwModule> rSubmixModule;
    // examine each mix's route type
    for (const auto& mix : mixes) {
        if ((mix.mRouteFlags & MIX_ROUTE_FLAG_LOOP_BACK) == MIX_ROUTE_FLAG_LOOP_BACK) {

            if (rSubmixModule == 0) {
                rSubmixModule = mHwModules.getModuleFromName(
                        AUDIO_HARDWARE_MODULE_ID_REMOTE_SUBMIX);
                if (rSubmixModule == 0) {
                    res = INVALID_OPERATION;
                    continue;
                }
            }

            String8 address = mix.mDeviceAddress;

            if (mPolicyMixes.unregisterMix(mix) != NO_ERROR) {
                res = INVALID_OPERATION;
                continue;
            }

            for (auto device : {AUDIO_DEVICE_IN_REMOTE_SUBMIX, AUDIO_DEVICE_OUT_REMOTE_SUBMIX}) {
                if (getDeviceConnectionState(device, address.c_str()) ==
                        AUDIO_POLICY_DEVICE_STATE_AVAILABLE)  {
                    res = setDeviceConnectionStateInt(device, AUDIO_POLICY_DEVICE_STATE_UNAVAILABLE,
                                                      address.c_str(), "remote-submix",
                                                      AUDIO_FORMAT_DEFAULT);
                    if (res != OK) {
                        ALOGE("Error making RemoteSubmix device unavailable for mix "
                              "with type %d, address %s", device, address.c_str());
                    }
                }
            }
            rSubmixModule->removeOutputProfile(address.c_str());
            rSubmixModule->removeInputProfile(address.c_str());

        } else if ((mix.mRouteFlags & MIX_ROUTE_FLAG_RENDER) == MIX_ROUTE_FLAG_RENDER) {
            if (mPolicyMixes.unregisterMix(mix) != NO_ERROR) {
                res = INVALID_OPERATION;
                continue;
            } else {
                checkOutputs = true;
            }
        }
    }
    if (res == NO_ERROR && checkOutputs) {
        checkForDeviceAndOutputChanges();
        updateCallAndOutputRouting();
    }
    return res;
}

status_t AudioPolicyManager::updatePolicyMix(
            const AudioMix& mix,
            const std::vector<AudioMixMatchCriterion>& updatedCriteria) {
    status_t res = mPolicyMixes.updateMix(mix, updatedCriteria);
    if (res == NO_ERROR) {
        checkForDeviceAndOutputChanges();
        updateCallAndOutputRouting();
    }
    return res;
}

void AudioPolicyManager::dumpManualSurroundFormats(String8 *dst) const
{
    size_t i = 0;
    constexpr size_t audioFormatPrefixLen = sizeof("AUDIO_FORMAT_");
    for (const auto& fmt : mManualSurroundFormats) {
        if (i++ != 0) dst->append(", ");
        std::string sfmt;
        FormatConverter::toString(fmt, sfmt);
        dst->append(sfmt.size() >= audioFormatPrefixLen ?
                sfmt.c_str() + audioFormatPrefixLen - 1 : sfmt.c_str());
    }
}

// Returns true if all devices types match the predicate and are supported by one HW module
bool  AudioPolicyManager::areAllDevicesSupported(
        const AudioDeviceTypeAddrVector& devices,
        std::function<bool(audio_devices_t)> predicate,
        const char *context,
        bool matchAddress) {
    for (size_t i = 0; i < devices.size(); i++) {
        sp<DeviceDescriptor> devDesc = mHwModules.getDeviceDescriptor(
                devices[i].mType, devices[i].getAddress(), String8(),
                AUDIO_FORMAT_DEFAULT, false /*allowToCreate*/, matchAddress);
        if (devDesc == nullptr || (predicate != nullptr && !predicate(devices[i].mType))) {
            ALOGE("%s: device type %#x address %s not supported or not match predicate",
                    context, devices[i].mType, devices[i].getAddress());
            return false;
        }
    }
    return true;
}

void AudioPolicyManager::changeOutputDevicesMuteState(
        const AudioDeviceTypeAddrVector& devices) {
    ALOGVV("%s() num devices %zu", __func__, devices.size());

    std::vector<sp<SwAudioOutputDescriptor>> outputs =
            getSoftwareOutputsForDevices(devices);

    for (size_t i = 0; i < outputs.size(); i++) {
        sp<SwAudioOutputDescriptor> outputDesc = outputs[i];
        DeviceVector prevDevices = outputDesc->devices();
        checkDeviceMuteStrategies(outputDesc, prevDevices, 0 /* delayMs */);
    }
}

std::vector<sp<SwAudioOutputDescriptor>> AudioPolicyManager::getSoftwareOutputsForDevices(
        const AudioDeviceTypeAddrVector& devices) const
{
    std::vector<sp<SwAudioOutputDescriptor>> outputs;
    DeviceVector deviceDescriptors;
    for (size_t j = 0; j < devices.size(); j++) {
        sp<DeviceDescriptor> desc = mHwModules.getDeviceDescriptor(
                devices[j].mType, devices[j].getAddress(), String8(), AUDIO_FORMAT_DEFAULT);
        if (desc == nullptr || !audio_is_output_device(devices[j].mType)) {
            ALOGE("%s: device type %#x address %s not supported or not an output device",
                __func__, devices[j].mType, devices[j].getAddress());
                    continue;
        }
        deviceDescriptors.add(desc);
    }
    for (size_t i = 0; i < mOutputs.size(); i++) {
        if (!mOutputs.valueAt(i)->supportsAtLeastOne(deviceDescriptors)) {
            continue;
        }
        outputs.push_back(mOutputs.valueAt(i));
    }
    return outputs;
}

status_t AudioPolicyManager::setUidDeviceAffinities(uid_t uid,
        const AudioDeviceTypeAddrVector& devices) {
    ALOGV("%s() uid=%d num devices %zu", __FUNCTION__, uid, devices.size());
    if (!areAllDevicesSupported(devices, audio_is_output_device, __func__)) {
        return BAD_VALUE;
    }
    status_t res =  mPolicyMixes.setUidDeviceAffinities(uid, devices);
    if (res != NO_ERROR) {
        ALOGE("%s() Could not set all device affinities for uid = %d", __FUNCTION__, uid);
        return res;
    }

    checkForDeviceAndOutputChanges();
    updateCallAndOutputRouting();

    return NO_ERROR;
}

status_t AudioPolicyManager::removeUidDeviceAffinities(uid_t uid) {
    ALOGV("%s() uid=%d", __FUNCTION__, uid);
    status_t res = mPolicyMixes.removeUidDeviceAffinities(uid);
    if (res != NO_ERROR) {
        ALOGE("%s() Could not remove all device affinities for uid = %d",
            __FUNCTION__, uid);
        return INVALID_OPERATION;
    }

    checkForDeviceAndOutputChanges();
    updateCallAndOutputRouting();

    return res;
}


status_t AudioPolicyManager::setDevicesRoleForStrategy(product_strategy_t strategy,
                                                       device_role_t role,
                                                       const AudioDeviceTypeAddrVector &devices) {
    ALOGV("%s() strategy=%d role=%d %s", __func__, strategy, role,
            dumpAudioDeviceTypeAddrVector(devices).c_str());

    if (!areAllDevicesSupported(devices, audio_is_output_device, __func__)) {
        return BAD_VALUE;
    }
    status_t status = mEngine->setDevicesRoleForStrategy(strategy, role, devices);
    if (status != NO_ERROR) {
        ALOGW("Engine could not set preferred devices %s for strategy %d role %d",
                dumpAudioDeviceTypeAddrVector(devices).c_str(), strategy, role);
        return status;
    }

    checkForDeviceAndOutputChanges();

    bool forceVolumeReeval = false;
    // FIXME: workaround for truncated touch sounds
    // to be removed when the problem is handled by system UI
    uint32_t delayMs = 0;
    if (strategy == mCommunnicationStrategy) {
        forceVolumeReeval = true;
        delayMs = TOUCH_SOUND_FIXED_DELAY_MS;
        updateInputRouting();
    }
    updateCallAndOutputRouting(forceVolumeReeval, delayMs);

    return NO_ERROR;
}

void AudioPolicyManager::updateCallAndOutputRouting(bool forceVolumeReeval, uint32_t delayMs,
    bool skipDelays)
{
    uint32_t waitMs = 0;
    bool wasLeUnicastActive = isLeUnicastActive();
    if (updateCallRouting(true /*fromCache*/, delayMs, &waitMs) == NO_ERROR) {
        // Only apply special touch sound delay once
        delayMs = 0;
    }
    std::map<audio_io_handle_t, DeviceVector> outputsToReopen;
    for (size_t i = 0; i < mOutputs.size(); i++) {
        sp<SwAudioOutputDescriptor> outputDesc = mOutputs.valueAt(i);
        DeviceVector newDevices = getNewOutputDevices(outputDesc, true /*fromCache*/);
        if ((mEngine->getPhoneState() != AUDIO_MODE_IN_CALL) ||
                (outputDesc != mPrimaryOutput && !isTelephonyRxOrTx(outputDesc))) {
            // As done in setDeviceConnectionState, we could also fix default device issue by
            // preventing the force re-routing in case of default dev that distinguishes on address.
            // Let's give back to engine full device choice decision however.
            bool forceRouting = !newDevices.isEmpty();
            if (outputDesc->mUsePreferredMixerAttributes && newDevices != outputDesc->devices()) {
                // If the device is using preferred mixer attributes, the output need to reopen
                // with default configuration when the new selected devices are different from
                // current routing devices.
                outputsToReopen.emplace(mOutputs.keyAt(i), newDevices);
                continue;
            }

            waitMs = setOutputDevices(__func__, outputDesc, newDevices, forceRouting, delayMs,
                                       nullptr, !skipDelays /*requiresMuteCheck*/,
                                      !forceRouting /*requiresVolumeCheck*/, skipDelays);
            // Only apply special touch sound delay once
            delayMs = 0;
        }
        if (forceVolumeReeval && !newDevices.isEmpty()) {
            applyStreamVolumes(outputDesc, newDevices.types(), waitMs, true);
        }
    }
    reopenOutputsWithDevices(outputsToReopen);
    checkLeBroadcastRoutes(wasLeUnicastActive, nullptr, delayMs);
}

void AudioPolicyManager::updateInputRouting() {
    for (const auto& activeDesc : mInputs.getActiveInputs()) {
        // Skip for hotword recording as the input device switch
        // is handled within sound trigger HAL
        if (activeDesc->isSoundTrigger() && activeDesc->source() == AUDIO_SOURCE_HOTWORD) {
            continue;
        }
        auto newDevice = getNewInputDevice(activeDesc);
        // Force new input selection if the new device can not be reached via current input
        if (activeDesc->mProfile->getSupportedDevices().contains(newDevice)) {
            setInputDevice(activeDesc->mIoHandle, newDevice);
        } else {
            closeInput(activeDesc->mIoHandle);
        }
    }
}

status_t
AudioPolicyManager::removeDevicesRoleForStrategy(product_strategy_t strategy,
                                                 device_role_t role,
                                                 const AudioDeviceTypeAddrVector &devices) {
    ALOGV("%s() strategy=%d role=%d %s", __func__, strategy, role,
            dumpAudioDeviceTypeAddrVector(devices).c_str());

    if (!areAllDevicesSupported(
            devices, audio_is_output_device, __func__, /*matchAddress*/false)) {
        return BAD_VALUE;
    }
    status_t status = mEngine->removeDevicesRoleForStrategy(strategy, role, devices);
    if (status != NO_ERROR) {
        ALOGW("Engine could not remove devices %s for strategy %d role %d",
                dumpAudioDeviceTypeAddrVector(devices).c_str(), strategy, role);
        return status;
    }

    checkForDeviceAndOutputChanges();

    bool forceVolumeReeval = false;
    // TODO(b/263479999): workaround for truncated touch sounds
    // to be removed when the problem is handled by system UI
    uint32_t delayMs = 0;
    if (strategy == mCommunnicationStrategy) {
        forceVolumeReeval = true;
        delayMs = TOUCH_SOUND_FIXED_DELAY_MS;
        updateInputRouting();
    }
    updateCallAndOutputRouting(forceVolumeReeval, delayMs);

    return NO_ERROR;
}

status_t AudioPolicyManager::clearDevicesRoleForStrategy(product_strategy_t strategy,
                                                         device_role_t role)
{
    ALOGV("%s() strategy=%d role=%d", __func__, strategy, role);

    status_t status = mEngine->clearDevicesRoleForStrategy(strategy, role);
    if (status != NO_ERROR) {
        ALOGW_IF(status != NAME_NOT_FOUND,
                "Engine could not remove device role for strategy %d status %d",
                strategy, status);
        return status;
    }

    checkForDeviceAndOutputChanges();

    bool forceVolumeReeval = false;
    // FIXME: workaround for truncated touch sounds
    // to be removed when the problem is handled by system UI
    uint32_t delayMs = 0;
    if (strategy == mCommunnicationStrategy) {
        forceVolumeReeval = true;
        delayMs = TOUCH_SOUND_FIXED_DELAY_MS;
        updateInputRouting();
    }
    updateCallAndOutputRouting(forceVolumeReeval, delayMs);

    return NO_ERROR;
}

status_t AudioPolicyManager::getDevicesForRoleAndStrategy(product_strategy_t strategy,
                                                          device_role_t role,
                                                          AudioDeviceTypeAddrVector &devices) {
    return mEngine->getDevicesForRoleAndStrategy(strategy, role, devices);
}

status_t AudioPolicyManager::setDevicesRoleForCapturePreset(
        audio_source_t audioSource, device_role_t role, const AudioDeviceTypeAddrVector &devices) {
    ALOGV("%s() audioSource=%d role=%d %s", __func__, audioSource, role,
            dumpAudioDeviceTypeAddrVector(devices).c_str());

    if (!areAllDevicesSupported(devices, audio_call_is_input_device, __func__)) {
        return BAD_VALUE;
    }
    status_t status = mEngine->setDevicesRoleForCapturePreset(audioSource, role, devices);
    ALOGW_IF(status != NO_ERROR,
            "Engine could not set preferred devices %s for audio source %d role %d",
            dumpAudioDeviceTypeAddrVector(devices).c_str(), audioSource, role);

    return status;
}

status_t AudioPolicyManager::addDevicesRoleForCapturePreset(
        audio_source_t audioSource, device_role_t role, const AudioDeviceTypeAddrVector &devices) {
    ALOGV("%s() audioSource=%d role=%d %s", __func__, audioSource, role,
            dumpAudioDeviceTypeAddrVector(devices).c_str());

    if (!areAllDevicesSupported(devices, audio_call_is_input_device, __func__)) {
        return BAD_VALUE;
    }
    status_t status = mEngine->addDevicesRoleForCapturePreset(audioSource, role, devices);
    ALOGW_IF(status != NO_ERROR,
            "Engine could not add preferred devices %s for audio source %d role %d",
            dumpAudioDeviceTypeAddrVector(devices).c_str(), audioSource, role);

    updateInputRouting();
    return status;
}

status_t AudioPolicyManager::removeDevicesRoleForCapturePreset(
        audio_source_t audioSource, device_role_t role, const AudioDeviceTypeAddrVector& devices)
{
    ALOGV("%s() audioSource=%d role=%d devices=%s", __func__, audioSource, role,
            dumpAudioDeviceTypeAddrVector(devices).c_str());

    if (!areAllDevicesSupported(
            devices, audio_call_is_input_device, __func__, /*matchAddress*/false)) {
        return BAD_VALUE;
    }

    status_t status = mEngine->removeDevicesRoleForCapturePreset(
            audioSource, role, devices);
    ALOGW_IF(status != NO_ERROR && status != NAME_NOT_FOUND,
            "Engine could not remove devices role (%d) for capture preset %d", role, audioSource);
    if (status == NO_ERROR) {
        updateInputRouting();
    }
    return status;
}

status_t AudioPolicyManager::clearDevicesRoleForCapturePreset(audio_source_t audioSource,
                                                              device_role_t role) {
    ALOGV("%s() audioSource=%d role=%d", __func__, audioSource, role);

    status_t status = mEngine->clearDevicesRoleForCapturePreset(audioSource, role);
    ALOGW_IF(status != NO_ERROR && status != NAME_NOT_FOUND,
            "Engine could not clear devices role (%d) for capture preset %d", role, audioSource);
    if (status == NO_ERROR) {
        updateInputRouting();
    }
    return status;
}

status_t AudioPolicyManager::getDevicesForRoleAndCapturePreset(
        audio_source_t audioSource, device_role_t role, AudioDeviceTypeAddrVector &devices) {
    return mEngine->getDevicesForRoleAndCapturePreset(audioSource, role, devices);
}

status_t AudioPolicyManager::setUserIdDeviceAffinities(int userId,
        const AudioDeviceTypeAddrVector& devices) {
    ALOGV("%s() userId=%d num devices %zu", __func__, userId, devices.size());
    if (!areAllDevicesSupported(devices, audio_is_output_device, __func__)) {
        return BAD_VALUE;
    }
    status_t status =  mPolicyMixes.setUserIdDeviceAffinities(userId, devices);
    if (status != NO_ERROR) {
        ALOGE("%s() could not set device affinity for userId %d",
            __FUNCTION__, userId);
        return status;
    }

    // reevaluate outputs for all devices
    checkForDeviceAndOutputChanges();
    changeOutputDevicesMuteState(devices);
    updateCallAndOutputRouting(false /* forceVolumeReeval */, 0 /* delayMs */,
        true /* skipDelays */);
    changeOutputDevicesMuteState(devices);

    return NO_ERROR;
}

status_t AudioPolicyManager::removeUserIdDeviceAffinities(int userId) {
    ALOGV("%s() userId=%d", __FUNCTION__, userId);
    AudioDeviceTypeAddrVector devices;
    mPolicyMixes.getDevicesForUserId(userId, devices);
    status_t status = mPolicyMixes.removeUserIdDeviceAffinities(userId);
    if (status != NO_ERROR) {
        ALOGE("%s() Could not remove all device affinities fo userId = %d",
            __FUNCTION__, userId);
        return status;
    }

    // reevaluate outputs for all devices
    checkForDeviceAndOutputChanges();
    changeOutputDevicesMuteState(devices);
    updateCallAndOutputRouting(false /* forceVolumeReeval */, 0 /* delayMs */,
        true /* skipDelays */);
    changeOutputDevicesMuteState(devices);

    return NO_ERROR;
}

void AudioPolicyManager::dump(String8 *dst) const
{
    dst->appendFormat("\nAudioPolicyManager Dump: %p\n", this);
    dst->appendFormat(" Primary Output I/O handle: %d\n",
             hasPrimaryOutput() ? mPrimaryOutput->mIoHandle : AUDIO_IO_HANDLE_NONE);
    std::string stateLiteral;
    AudioModeConverter::toString(mEngine->getPhoneState(), stateLiteral);
    dst->appendFormat(" Phone state: %s\n", stateLiteral.c_str());
    const char* forceUses[AUDIO_POLICY_FORCE_USE_CNT] = {
        "communications", "media", "record", "dock", "system",
        "HDMI system audio", "encoded surround output", "vibrate ringing" };
    for (audio_policy_force_use_t i = AUDIO_POLICY_FORCE_FOR_COMMUNICATION;
         i < AUDIO_POLICY_FORCE_USE_CNT; i = (audio_policy_force_use_t)((int)i + 1)) {
        audio_policy_forced_cfg_t forceUseValue = mEngine->getForceUse(i);
        dst->appendFormat(" Force use for %s: %d", forceUses[i], forceUseValue);
        if (i == AUDIO_POLICY_FORCE_FOR_ENCODED_SURROUND &&
                forceUseValue == AUDIO_POLICY_FORCE_ENCODED_SURROUND_MANUAL) {
            dst->append(" (MANUAL: ");
            dumpManualSurroundFormats(dst);
            dst->append(")");
        }
        dst->append("\n");
    }
    dst->appendFormat(" TTS output %savailable\n", mTtsOutputAvailable ? "" : "not ");
    dst->appendFormat(" Master mono: %s\n", mMasterMono ? "on" : "off");
    dst->appendFormat(" Communication Strategy id: %d\n", mCommunnicationStrategy);
    dst->appendFormat(" Config source: %s\n", mConfig->getSource().c_str());

    dst->append("\n");
    mAvailableOutputDevices.dump(dst, String8("Available output"), 1);
    dst->append("\n");
    mAvailableInputDevices.dump(dst, String8("Available input"), 1);
    mHwModules.dump(dst);
    mOutputs.dump(dst);
    mInputs.dump(dst);
    mEffects.dump(dst, 1);
    mAudioPatches.dump(dst);
    mPolicyMixes.dump(dst);
    mAudioSources.dump(dst);

    dst->appendFormat(" AllowedCapturePolicies:\n");
    for (auto& policy : mAllowedCapturePolicies) {
        dst->appendFormat("   - uid=%d flag_mask=%#x\n", policy.first, policy.second);
    }

    dst->appendFormat(" Preferred mixer audio configuration:\n");
    for (const auto it : mPreferredMixerAttrInfos) {
        dst->appendFormat("   - device port id: %d\n", it.first);
        for (const auto preferredMixerInfoIt : it.second) {
            dst->appendFormat("     - strategy: %d; ", preferredMixerInfoIt.first);
            preferredMixerInfoIt.second->dump(dst);
        }
    }

    dst->appendFormat("\nPolicy Engine dump:\n");
    mEngine->dump(dst);
}

status_t AudioPolicyManager::dump(int fd)
{
    String8 result;
    dump(&result);
    write(fd, result.c_str(), result.size());
    return NO_ERROR;
}

status_t AudioPolicyManager::setAllowedCapturePolicy(uid_t uid, audio_flags_mask_t capturePolicy)
{
    mAllowedCapturePolicies[uid] = capturePolicy;
    return NO_ERROR;
}

// This function checks for the parameters which can be offloaded.
// This can be enhanced depending on the capability of the DSP and policy
// of the system.
audio_offload_mode_t AudioPolicyManager::getOffloadSupport(const audio_offload_info_t& offloadInfo)
{
    ALOGV("%s: SR=%u, CM=0x%x, Format=0x%x, StreamType=%d,"
     " BitRate=%u, duration=%" PRId64 " us, has_video=%d",
     __func__, offloadInfo.sample_rate, offloadInfo.channel_mask,
     offloadInfo.format,
     offloadInfo.stream_type, offloadInfo.bit_rate, offloadInfo.duration_us,
     offloadInfo.has_video);

    if (!isOffloadPossible(offloadInfo)) {
        return AUDIO_OFFLOAD_NOT_SUPPORTED;
    }

    if (!isOffloadSupportedInternal(offloadInfo)) {
        return AUDIO_OFFLOAD_NOT_SUPPORTED;
    }
    // See if there is a profile to support this.
    // AUDIO_DEVICE_NONE
    sp<IOProfile> profile = getProfileForOutput(DeviceVector() /*ignore device */,
                                            offloadInfo.sample_rate,
                                            offloadInfo.format,
                                            offloadInfo.channel_mask,
                                            AUDIO_OUTPUT_FLAG_COMPRESS_OFFLOAD,
                                            true /* directOnly */);
    ALOGV("%s: profile %sfound%s", __func__, profile != nullptr ? "" : "NOT ",
            (profile != nullptr && (profile->getFlags() & AUDIO_OUTPUT_FLAG_GAPLESS_OFFLOAD) != 0)
            ? ", supports gapless" : "");
    if (profile == nullptr) {
        return AUDIO_OFFLOAD_NOT_SUPPORTED;
    }
    if ((profile->getFlags() & AUDIO_OUTPUT_FLAG_GAPLESS_OFFLOAD) != 0) {
        return AUDIO_OFFLOAD_GAPLESS_SUPPORTED;
    }
    return AUDIO_OFFLOAD_SUPPORTED;
}

bool AudioPolicyManager::isOffloadSupportedInternal(const audio_offload_info_t& offloadInfo)
{
    const bool audioExtensionFormatsEnabled =
            property_get_bool("vendor.audio.extn.formats", true /* default_value */);
    if (audioExtensionFormatsEnabled) {
        const audio_format_t audioFormat = audio_get_main_format(offloadInfo.format);
        if (property_get_bool("vendor.voice.dsd.playback.conc.disabled", true) &&
            isInCall() && (audioFormat == AUDIO_FORMAT_DSD)) {
            ALOGD("%s, Offload denied for DSD as in call", __func__);
            return false;
        }
        int channelCount = popcount(offloadInfo.channel_mask);
        if (channelCount > 2) {
            if (audioFormat == AUDIO_FORMAT_FLAC || audioFormat == AUDIO_FORMAT_AAC_ADTS ||
                audioFormat == AUDIO_FORMAT_AAC || audioFormat == AUDIO_FORMAT_VORBIS) {
                ALOGD("%s, Offload denied for format %0x, channels %d",
                        __func__, audioFormat, channelCount);
                return false;
            }
            if (offloadInfo.sample_rate > 48000 &&
                (audioFormat == AUDIO_FORMAT_ALAC || audioFormat == AUDIO_FORMAT_WMA ||
                audioFormat == AUDIO_FORMAT_WMA_PRO)) {
                ALOGD("%s, Offload denied for format %0x, channels %d, samplerate %d",
                        __func__, audioFormat, channelCount, offloadInfo.sample_rate);
                return false;
            }
        }
        // check against wma std bit rate restriction
        if (audioFormat == AUDIO_FORMAT_WMA) {
            int32_t srIndex = -1;
            for (int i = 0; i < kWmaStandardFrequencies; i++) {
                if (offloadInfo.sample_rate == kWMASupportedSampleRates[i]) {
                    srIndex = i;
                    break;
                }
            }
            if (srIndex < 0 || channelCount > 2 || channelCount <= 0) {
                ALOGD("%s,Offload denied for WMA, invalid sampleRate/channelCount", __func__);
                return false;
            }

            uint32_t minBitRate = kWMASupportedMinByteRates[srIndex][channelCount - 1];
            uint32_t maxBitRate = kWMASupportedMaxByteRates[srIndex][channelCount - 1];
            if ((offloadInfo.bit_rate > maxBitRate) || (offloadInfo.bit_rate < minBitRate)) {
                ALOGD("%s Offload denied for WMA unsupported bitRate %d, maxBitRate %d,"
                        "minBitRate%d", __func__, offloadInfo.bit_rate, maxBitRate, minBitRate);
                return false;
            }
        }

        // Safely choose the min bitrate as threshold and leave the restriction to NT decoder
        // as we can't distinguish wma pro and wma lossless here.
        if (audioFormat == AUDIO_FORMAT_WMA_PRO && (offloadInfo.bit_rate > kWmaProMaxBitrate ||
                offloadInfo.bit_rate > kWmaLosslessMaxBitrate)) {
            ALOGD("%s offload disabled for WMA_PRO/WMA_LOSSLESS bit rate exceeding", __func__);
            return false;
        }
    }
    return true;
}

bool AudioPolicyManager::isDirectOutputSupported(const audio_config_base_t& config,
                                                 const audio_attributes_t& attributes) {
    audio_output_flags_t output_flags = AUDIO_OUTPUT_FLAG_NONE;
    audio_flags_to_audio_output_flags(attributes.flags, &output_flags);
    DeviceVector outputDevices = mEngine->getOutputDevicesForAttributes(attributes);
    sp<IOProfile> profile = getProfileForOutput(outputDevices,
                                            config.sample_rate,
                                            config.format,
                                            config.channel_mask,
                                            output_flags,
                                            true /* directOnly */);
    ALOGV("%s() profile %sfound with name: %s, "
        "sample rate: %u, format: 0x%x, channel_mask: 0x%x, output flags: 0x%x",
        __FUNCTION__, profile != 0 ? "" : "NOT ",
        (profile != 0 ? profile->getTagName().c_str() : "null"),
        config.sample_rate, config.format, config.channel_mask, output_flags);

    // also try the MSD module if compatible profile not found
    if (profile == nullptr) {
        profile = getMsdProfileForOutput(outputDevices,
                                              config.sample_rate,
                                              config.format,
                                              config.channel_mask,
                                              output_flags,
                                              true /* directOnly */);
        ALOGV("%s() MSD profile %sfound with name: %s, "
            "sample rate: %u, format: 0x%x, channel_mask: 0x%x, output flags: 0x%x",
            __FUNCTION__, profile != 0 ? "" : "NOT ",
            (profile != 0 ? profile->getTagName().c_str() : "null"),
            config.sample_rate, config.format, config.channel_mask, output_flags);
    }
    return (profile != nullptr);
}

bool AudioPolicyManager::isOffloadPossible(const audio_offload_info_t &offloadInfo,
                                           bool durationIgnored) {
    if (mMasterMono) {
        return false; // no offloading if mono is set.
    }

    // Check if offload has been disabled
    if (property_get_bool("audio.offload.disable", false /* default_value */)) {
        ALOGV("%s: offload disabled by audio.offload.disable", __func__);
        return false;
    }

    // Check if stream type is music, then only allow offload as of now.
    if (offloadInfo.stream_type != AUDIO_STREAM_MUSIC)
    {
        ALOGV("%s: stream_type != MUSIC, returning false", __func__);
        return false;
    }

    //TODO: enable audio offloading with video when ready
    const bool allowOffloadWithVideo =
            property_get_bool("audio.offload.video", false /* default_value */);
    if (offloadInfo.has_video && !allowOffloadWithVideo) {
        ALOGV("%s: has_video == true, returning false", __func__);
        return false;
    }

    //If duration is less than minimum value defined in property, return false
    const int min_duration_secs = property_get_int32(
            "audio.offload.min.duration.secs", -1 /* default_value */);
    if (!durationIgnored) {
        if (min_duration_secs >= 0) {
            if (offloadInfo.duration_us < min_duration_secs * 1000000LL) {
                ALOGV("%s: Offload denied by duration < audio.offload.min.duration.secs(=%d)",
                      __func__, min_duration_secs);
                return false;
            }
        } else if (offloadInfo.duration_us < OFFLOAD_DEFAULT_MIN_DURATION_SECS * 1000000) {
            ALOGV("%s: Offload denied by duration < default min(=%u)",
                  __func__, OFFLOAD_DEFAULT_MIN_DURATION_SECS);
            return false;
        }
    }

    // Do not allow offloading if one non offloadable effect is enabled. This prevents from
    // creating an offloaded track and tearing it down immediately after start when audioflinger
    // detects there is an active non offloadable effect.
    // FIXME: We should check the audio session here but we do not have it in this context.
    // This may prevent offloading in rare situations where effects are left active by apps
    // in the background.
    if (mEffects.isNonOffloadableEffectEnabled()) {
        return false;
    }

    return true;
}

audio_direct_mode_t AudioPolicyManager::getDirectPlaybackSupport(const audio_attributes_t *attr,
                                                                 const audio_config_t *config) {
    audio_offload_info_t offloadInfo = AUDIO_INFO_INITIALIZER;
    offloadInfo.format = config->format;
    offloadInfo.sample_rate = config->sample_rate;
    offloadInfo.channel_mask = config->channel_mask;
    offloadInfo.stream_type = mEngine->getStreamTypeForAttributes(*attr);
    offloadInfo.has_video = false;
    offloadInfo.is_streaming = false;
    const bool offloadPossible = isOffloadPossible(offloadInfo, true /*durationIgnored*/);

    audio_direct_mode_t directMode = AUDIO_DIRECT_NOT_SUPPORTED;
    audio_output_flags_t flags = AUDIO_OUTPUT_FLAG_NONE;
    audio_flags_to_audio_output_flags(attr->flags, &flags);
    // only retain flags that will drive compressed offload or passthrough
    uint32_t relevantFlags = AUDIO_OUTPUT_FLAG_HW_AV_SYNC;
    if (offloadPossible) {
        relevantFlags |= AUDIO_OUTPUT_FLAG_COMPRESS_OFFLOAD;
    }
    flags = (audio_output_flags_t)((flags & relevantFlags) | AUDIO_OUTPUT_FLAG_DIRECT);

    DeviceVector engineOutputDevices = mEngine->getOutputDevicesForAttributes(*attr);
    for (const auto& hwModule : mHwModules) {
        DeviceVector outputDevices = engineOutputDevices;
        // the MSD module checks for different conditions and output devices
        if (strcmp(hwModule->getName(), AUDIO_HARDWARE_MODULE_ID_MSD) == 0) {
            if (!msdHasPatchesToAllDevices(engineOutputDevices.toTypeAddrVector())) {
                continue;
            }
            outputDevices = getMsdAudioOutDevices();
        }
        for (const auto& curProfile : hwModule->getOutputProfiles()) {
            if (!curProfile->isCompatibleProfile(outputDevices,
                    config->sample_rate, nullptr /*updatedSamplingRate*/,
                    config->format, nullptr /*updatedFormat*/,
                    config->channel_mask, nullptr /*updatedChannelMask*/,
                    flags)) {
                continue;
            }
            // reject profiles not corresponding to a device currently available
            if (!mAvailableOutputDevices.containsAtLeastOne(curProfile->getSupportedDevices())) {
                continue;
            }
            if (offloadPossible && ((curProfile->getFlags() & AUDIO_OUTPUT_FLAG_COMPRESS_OFFLOAD)
                        != AUDIO_OUTPUT_FLAG_NONE)) {
                if ((directMode & AUDIO_DIRECT_OFFLOAD_GAPLESS_SUPPORTED)
                        != AUDIO_DIRECT_NOT_SUPPORTED) {
                    // Already reports offload gapless supported. No need to report offload support.
                    continue;
                }
                if ((curProfile->getFlags() & AUDIO_OUTPUT_FLAG_GAPLESS_OFFLOAD)
                        != AUDIO_OUTPUT_FLAG_NONE) {
                    // If offload gapless is reported, no need to report offload support.
                    directMode = (audio_direct_mode_t) ((directMode &
                            ~AUDIO_DIRECT_OFFLOAD_SUPPORTED) |
                            AUDIO_DIRECT_OFFLOAD_GAPLESS_SUPPORTED);
                } else {
                    directMode = (audio_direct_mode_t)(directMode | AUDIO_DIRECT_OFFLOAD_SUPPORTED);
                }
            } else {
                directMode = (audio_direct_mode_t) (directMode | AUDIO_DIRECT_BITSTREAM_SUPPORTED);
            }
        }
    }
    return directMode;
}

status_t AudioPolicyManager::getDirectProfilesForAttributes(const audio_attributes_t* attr,
                                                AudioProfileVector& audioProfilesVector) {
    if (mEffects.isNonOffloadableEffectEnabled()) {
        return OK;
    }
    DeviceVector devices;
    status_t status = getDevicesForAttributes(*attr, devices, false /* forVolume */);
    if (status != OK) {
        return status;
    }
    ALOGV("%s: found %zu output devices for attributes.", __func__, devices.size());
    if (devices.empty()) {
        return OK; // no output devices for the attributes
    }
    return getProfilesForDevices(devices, audioProfilesVector,
                                 AUDIO_OUTPUT_FLAG_DIRECT /*flags*/, false /*isInput*/);
}

status_t AudioPolicyManager::getSupportedMixerAttributes(
        audio_port_handle_t portId, std::vector<audio_mixer_attributes_t> &mixerAttrs) {
    ALOGV("%s, portId=%d", __func__, portId);
    sp<DeviceDescriptor> deviceDescriptor = mAvailableOutputDevices.getDeviceFromId(portId);
    if (deviceDescriptor == nullptr) {
        ALOGE("%s the requested device is currently unavailable", __func__);
        return BAD_VALUE;
    }
    if (!audio_is_usb_out_device(deviceDescriptor->type())) {
        ALOGE("%s the requested device(type=%#x) is not usb device", __func__,
              deviceDescriptor->type());
        return BAD_VALUE;
    }
    for (const auto& hwModule : mHwModules) {
        for (const auto& curProfile : hwModule->getOutputProfiles()) {
            if (curProfile->supportsDevice(deviceDescriptor)) {
                curProfile->toSupportedMixerAttributes(&mixerAttrs);
            }
        }
    }
    return NO_ERROR;
}

status_t AudioPolicyManager::setPreferredMixerAttributes(
        const audio_attributes_t *attr,
        audio_port_handle_t portId,
        uid_t uid,
        const audio_mixer_attributes_t *mixerAttributes) {
    ALOGV("%s, attr=%s, mixerAttributes={format=%#x, channelMask=%#x, samplingRate=%u, "
          "mixerBehavior=%d}, uid=%d, portId=%u",
          __func__, toString(*attr).c_str(), mixerAttributes->config.format,
          mixerAttributes->config.channel_mask, mixerAttributes->config.sample_rate,
          mixerAttributes->mixer_behavior, uid, portId);
    if (attr->usage != AUDIO_USAGE_MEDIA) {
        ALOGE("%s failed, only media is allowed, the given usage is %d", __func__, attr->usage);
        return BAD_VALUE;
    }
    sp<DeviceDescriptor> deviceDescriptor = mAvailableOutputDevices.getDeviceFromId(portId);
    if (deviceDescriptor == nullptr) {
        ALOGE("%s the requested device is currently unavailable", __func__);
        return BAD_VALUE;
    }
    if (!audio_is_usb_out_device(deviceDescriptor->type())) {
        ALOGE("%s(%d), type=%d, is not a usb output device",
              __func__, portId, deviceDescriptor->type());
        return BAD_VALUE;
    }

    audio_output_flags_t flags = AUDIO_OUTPUT_FLAG_NONE;
    audio_flags_to_audio_output_flags(attr->flags, &flags);
    flags = (audio_output_flags_t) (flags |
            audio_output_flags_from_mixer_behavior(mixerAttributes->mixer_behavior));
    sp<IOProfile> profile = nullptr;
    DeviceVector devices(deviceDescriptor);
    for (const auto& hwModule : mHwModules) {
        for (const auto& curProfile : hwModule->getOutputProfiles()) {
            if (curProfile->hasDynamicAudioProfile()
                    && curProfile->isCompatibleProfile(devices,
                                                       mixerAttributes->config.sample_rate,
                                                       nullptr /*updatedSamplingRate*/,
                                                       mixerAttributes->config.format,
                                                       nullptr /*updatedFormat*/,
                                                       mixerAttributes->config.channel_mask,
                                                       nullptr /*updatedChannelMask*/,
                                                       flags,
                                                       false /*exactMatchRequiredForInputFlags*/)) {
                profile = curProfile;
                break;
            }
        }
    }
    if (profile == nullptr) {
        ALOGE("%s, there is no compatible profile found", __func__);
        return BAD_VALUE;
    }

    sp<PreferredMixerAttributesInfo> mixerAttrInfo =
            sp<PreferredMixerAttributesInfo>::make(
                    uid, portId, profile, flags, *mixerAttributes);
    const product_strategy_t strategy = mEngine->getProductStrategyForAttributes(*attr);
    mPreferredMixerAttrInfos[portId][strategy] = mixerAttrInfo;

    // If 1) there is any client from the preferred mixer configuration owner that is currently
    // active and matches the strategy and 2) current output is on the preferred device and the
    // mixer configuration doesn't match the preferred one, reopen output with preferred mixer
    // configuration.
    std::vector<audio_io_handle_t> outputsToReopen;
    for (size_t i = 0; i < mOutputs.size(); i++) {
        const auto output = mOutputs.valueAt(i);
        if (output->mProfile == profile && output->devices().onlyContainsDevice(deviceDescriptor)) {
            if (output->isConfigurationMatched(mixerAttributes->config, flags)) {
                output->mUsePreferredMixerAttributes = true;
            } else {
                for (const auto &client: output->getActiveClients()) {
                    if (client->uid() == uid && client->strategy() == strategy) {
                        client->setIsInvalid();
                        outputsToReopen.push_back(output->mIoHandle);
                    }
                }
            }
        }
    }
    audio_config_t config = AUDIO_CONFIG_INITIALIZER;
    config.sample_rate = mixerAttributes->config.sample_rate;
    config.channel_mask = mixerAttributes->config.channel_mask;
    config.format = mixerAttributes->config.format;
    for (const auto output : outputsToReopen) {
        sp<SwAudioOutputDescriptor> desc =
                reopenOutput(mOutputs.valueFor(output), &config, flags, __func__);
        if (desc == nullptr) {
            ALOGE("%s, failed to reopen output with preferred mixer attributes", __func__);
            continue;
        }
        desc->mUsePreferredMixerAttributes = true;
    }

    return NO_ERROR;
}

sp<PreferredMixerAttributesInfo> AudioPolicyManager::getPreferredMixerAttributesInfo(
        audio_port_handle_t devicePortId,
        product_strategy_t strategy,
        bool activeBitPerfectPreferred) {
    auto it = mPreferredMixerAttrInfos.find(devicePortId);
    if (it == mPreferredMixerAttrInfos.end()) {
        return nullptr;
    }
    if (activeBitPerfectPreferred) {
        for (auto [strategy, info] : it->second) {
            if ((info->getFlags() & AUDIO_OUTPUT_FLAG_BIT_PERFECT) != AUDIO_OUTPUT_FLAG_NONE
                && info->getActiveClientCount() != 0) {
                return info;
            }
        }
    }
    auto strategyMatchedMixerAttrInfoIt = it->second.find(strategy);
    return strategyMatchedMixerAttrInfoIt == it->second.end()
            ? nullptr : strategyMatchedMixerAttrInfoIt->second;
}

status_t AudioPolicyManager::getPreferredMixerAttributes(
        const audio_attributes_t *attr,
        audio_port_handle_t portId,
        audio_mixer_attributes_t* mixerAttributes) {
    sp<PreferredMixerAttributesInfo> info = getPreferredMixerAttributesInfo(
            portId, mEngine->getProductStrategyForAttributes(*attr));
    if (info == nullptr) {
        return NAME_NOT_FOUND;
    }
    *mixerAttributes = info->getMixerAttributes();
    return NO_ERROR;
}

status_t AudioPolicyManager::clearPreferredMixerAttributes(const audio_attributes_t *attr,
                                                           audio_port_handle_t portId,
                                                           uid_t uid) {
    const product_strategy_t strategy = mEngine->getProductStrategyForAttributes(*attr);
    const auto preferredMixerAttrInfo = getPreferredMixerAttributesInfo(portId, strategy);
    if (preferredMixerAttrInfo == nullptr) {
        return NAME_NOT_FOUND;
    }
    if (preferredMixerAttrInfo->getUid() != uid) {
        ALOGE("%s, requested uid=%d, owned uid=%d",
              __func__, uid, preferredMixerAttrInfo->getUid());
        return PERMISSION_DENIED;
    }
    mPreferredMixerAttrInfos[portId].erase(strategy);
    if (mPreferredMixerAttrInfos[portId].empty()) {
        mPreferredMixerAttrInfos.erase(portId);
    }

    // Reconfig existing output
    std::vector<audio_io_handle_t> potentialOutputsToReopen;
    for (size_t i = 0; i < mOutputs.size(); i++) {
        if (mOutputs.valueAt(i)->mProfile == preferredMixerAttrInfo->getProfile()) {
            potentialOutputsToReopen.push_back(mOutputs.keyAt(i));
        }
    }
    for (const auto output : potentialOutputsToReopen) {
        sp<SwAudioOutputDescriptor> desc = mOutputs.valueFor(output);
        if (desc->isConfigurationMatched(preferredMixerAttrInfo->getConfigBase(),
                                         preferredMixerAttrInfo->getFlags())) {
            reopenOutput(desc, nullptr /*config*/, AUDIO_OUTPUT_FLAG_NONE, __func__);
        }
    }
    return NO_ERROR;
}

status_t AudioPolicyManager::listAudioPorts(audio_port_role_t role,
                                            audio_port_type_t type,
                                            unsigned int *num_ports,
                                            struct audio_port_v7 *ports,
                                            unsigned int *generation)
{
    if (num_ports == nullptr || (*num_ports != 0 && ports == nullptr) ||
            generation == nullptr) {
        return BAD_VALUE;
    }
    ALOGV("listAudioPorts() role %d type %d num_ports %d ports %p", role, type, *num_ports, ports);
    if (ports == nullptr) {
        *num_ports = 0;
    }

    size_t portsWritten = 0;
    size_t portsMax = *num_ports;
    *num_ports = 0;
    if (type == AUDIO_PORT_TYPE_NONE || type == AUDIO_PORT_TYPE_DEVICE) {
        // do not report devices with type AUDIO_DEVICE_IN_STUB or AUDIO_DEVICE_OUT_STUB
        // as they are used by stub HALs by convention
        if (role == AUDIO_PORT_ROLE_SINK || role == AUDIO_PORT_ROLE_NONE) {
            for (const auto& dev : mAvailableOutputDevices) {
                if (dev->type() == AUDIO_DEVICE_OUT_STUB) {
                    continue;
                }
                if (portsWritten < portsMax) {
                    dev->toAudioPort(&ports[portsWritten++]);
                }
                (*num_ports)++;
            }
        }
        if (role == AUDIO_PORT_ROLE_SOURCE || role == AUDIO_PORT_ROLE_NONE) {
            for (const auto& dev : mAvailableInputDevices) {
                if (dev->type() == AUDIO_DEVICE_IN_STUB) {
                    continue;
                }
                if (portsWritten < portsMax) {
                    dev->toAudioPort(&ports[portsWritten++]);
                }
                (*num_ports)++;
            }
        }
    }
    if (type == AUDIO_PORT_TYPE_NONE || type == AUDIO_PORT_TYPE_MIX) {
        if (role == AUDIO_PORT_ROLE_SINK || role == AUDIO_PORT_ROLE_NONE) {
            for (size_t i = 0; i < mInputs.size() && portsWritten < portsMax; i++) {
                mInputs[i]->toAudioPort(&ports[portsWritten++]);
            }
            *num_ports += mInputs.size();
        }
        if (role == AUDIO_PORT_ROLE_SOURCE || role == AUDIO_PORT_ROLE_NONE) {
            size_t numOutputs = 0;
            for (size_t i = 0; i < mOutputs.size(); i++) {
                if (!mOutputs[i]->isDuplicated()) {
                    numOutputs++;
                    if (portsWritten < portsMax) {
                        mOutputs[i]->toAudioPort(&ports[portsWritten++]);
                    }
                }
            }
            *num_ports += numOutputs;
        }
    }

    *generation = curAudioPortGeneration();
    ALOGV("listAudioPorts() got %zu ports needed %d", portsWritten, *num_ports);
    return NO_ERROR;
}

status_t AudioPolicyManager::listDeclaredDevicePorts(media::AudioPortRole role,
        std::vector<media::AudioPortFw>* _aidl_return) {
    auto pushPort = [&](const sp<DeviceDescriptor>& dev) -> status_t {
        audio_port_v7 port;
        dev->toAudioPort(&port);
        auto aidlPort = VALUE_OR_RETURN_STATUS(legacy2aidl_audio_port_v7_AudioPortFw(port));
        _aidl_return->push_back(std::move(aidlPort));
        return OK;
    };

    for (const auto& module : mHwModules) {
        for (const auto& dev : module->getDeclaredDevices()) {
            if (role == media::AudioPortRole::NONE ||
                    ((role == media::AudioPortRole::SOURCE)
                            == audio_is_input_device(dev->type()))) {
                RETURN_STATUS_IF_ERROR(pushPort(dev));
            }
        }
    }
    return OK;
}

status_t AudioPolicyManager::getAudioPort(struct audio_port_v7 *port)
{
    if (port == nullptr || port->id == AUDIO_PORT_HANDLE_NONE) {
        return BAD_VALUE;
    }
    sp<DeviceDescriptor> dev = mAvailableOutputDevices.getDeviceFromId(port->id);
    if (dev != 0) {
        dev->toAudioPort(port);
        return NO_ERROR;
    }
    dev = mAvailableInputDevices.getDeviceFromId(port->id);
    if (dev != 0) {
        dev->toAudioPort(port);
        return NO_ERROR;
    }
    sp<SwAudioOutputDescriptor> out = mOutputs.getOutputFromId(port->id);
    if (out != 0) {
        out->toAudioPort(port);
        return NO_ERROR;
    }
    sp<AudioInputDescriptor> in = mInputs.getInputFromId(port->id);
    if (in != 0) {
        in->toAudioPort(port);
        return NO_ERROR;
    }
    return BAD_VALUE;
}

status_t AudioPolicyManager::createAudioPatch(const struct audio_patch *patch,
                                              audio_patch_handle_t *handle,
                                              uid_t uid)
{
    ALOGV("%s", __func__);
    if (handle == NULL || patch == NULL) {
        return BAD_VALUE;
    }
    ALOGV("%s num sources %d num sinks %d", __func__, patch->num_sources, patch->num_sinks);
    if (!audio_patch_is_valid(patch)) {
        return BAD_VALUE;
    }
    // only one source per audio patch supported for now
    if (patch->num_sources > 1) {
        return INVALID_OPERATION;
    }
    if (patch->sources[0].role != AUDIO_PORT_ROLE_SOURCE) {
        return INVALID_OPERATION;
    }
    for (size_t i = 0; i < patch->num_sinks; i++) {
        if (patch->sinks[i].role != AUDIO_PORT_ROLE_SINK) {
            return INVALID_OPERATION;
        }
    }

    sp<DeviceDescriptor> srcDevice = mAvailableInputDevices.getDeviceFromId(patch->sources[0].id);
    sp<DeviceDescriptor> sinkDevice = mAvailableOutputDevices.getDeviceFromId(patch->sinks[0].id);
    if (srcDevice == nullptr || sinkDevice == nullptr) {
        ALOGW("%s could not create patch, invalid sink and/or source device(s)", __func__);
        return BAD_VALUE;
    }
    ALOGV("%s between source %s and sink %s", __func__,
            srcDevice->toString().c_str(), sinkDevice->toString().c_str());
    audio_port_handle_t portId = PolicyAudioPort::getNextUniqueId();
    // Default attributes, default volume priority, not to infer with non raw audio patches.
    audio_attributes_t attributes = attributes_initializer(AUDIO_USAGE_MEDIA);
    const struct audio_port_config *source = &patch->sources[0];
    sp<SourceClientDescriptor> sourceDesc =
            new InternalSourceClientDescriptor(
                portId, uid, attributes, *source, srcDevice, sinkDevice,
                mEngine->getProductStrategyForAttributes(attributes), toVolumeSource(attributes));

    status_t status =
            connectAudioSourceToSink(sourceDesc, sinkDevice, patch, *handle, uid, 0 /* delayMs */);

    if (status != NO_ERROR) {
        return INVALID_OPERATION;
    }
    mAudioSources.add(portId, sourceDesc);
    return NO_ERROR;
}

status_t AudioPolicyManager::connectAudioSourceToSink(
        const sp<SourceClientDescriptor>& sourceDesc, const sp<DeviceDescriptor> &sinkDevice,
        const struct audio_patch *patch,
        audio_patch_handle_t &handle,
        uid_t uid, uint32_t delayMs)
{
    status_t status = createAudioPatchInternal(patch, &handle, uid, delayMs, sourceDesc);
    if (status != NO_ERROR || mAudioPatches.indexOfKey(handle) < 0) {
        ALOGW("%s patch panel could not connect device patch, error %d", __func__, status);
        return INVALID_OPERATION;
    }
    sourceDesc->connect(handle, sinkDevice);
    if (isMsdPatch(handle)) {
        return NO_ERROR;
    }
    // SW Bridge? (@todo: HW bridge, keep track of HwOutput for device selection "reconsideration")
    sp<SwAudioOutputDescriptor> swOutput = sourceDesc->swOutput().promote();
    ALOG_ASSERT(swOutput != nullptr, "%s: a swOutput shall always be associated", __func__);
    if (swOutput->getClient(sourceDesc->portId()) != nullptr) {
        ALOGW("%s source portId has already been attached to outputDesc", __func__);
        goto FailurePatchAdded;
    }
    status = swOutput->start();
    if (status != NO_ERROR) {
        goto FailureSourceAdded;
    }
    swOutput->addClient(sourceDesc);
    status = startSource(swOutput, sourceDesc, &delayMs);
    if (status != NO_ERROR) {
        ALOGW("%s failed to start source, error %d", __FUNCTION__, status);
        goto FailureSourceActive;
    }
    if (delayMs != 0) {
        usleep(delayMs * 1000);
    }
    return NO_ERROR;

FailureSourceActive:
    swOutput->stop();
    releaseOutput(sourceDesc->portId());
FailureSourceAdded:
    sourceDesc->setSwOutput(nullptr);
FailurePatchAdded:
    releaseAudioPatchInternal(handle);
    return INVALID_OPERATION;
}

status_t AudioPolicyManager::createAudioPatchInternal(const struct audio_patch *patch,
                                                      audio_patch_handle_t *handle,
                                                      uid_t uid, uint32_t delayMs,
                                                      const sp<SourceClientDescriptor>& sourceDesc)
{
    ALOGV("%s num sources %d num sinks %d", __func__, patch->num_sources, patch->num_sinks);
    sp<AudioPatch> patchDesc;
    ssize_t index = mAudioPatches.indexOfKey(*handle);

    ALOGV("%s source id %d role %d type %d", __func__, patch->sources[0].id,
                                                       patch->sources[0].role,
                                                       patch->sources[0].type);
#if LOG_NDEBUG == 0
    for (size_t i = 0; i < patch->num_sinks; i++) {
        ALOGV("%s sink %zu: id %d role %d type %d", __func__ ,i, patch->sinks[i].id,
                                                                 patch->sinks[i].role,
                                                                 patch->sinks[i].type);
    }
#endif

    if (index >= 0) {
        patchDesc = mAudioPatches.valueAt(index);
        ALOGV("%s mUidCached %d patchDesc->mUid %d uid %d",
              __func__, mUidCached, patchDesc->getUid(), uid);
        if (patchDesc->getUid() != mUidCached && uid != patchDesc->getUid()) {
            return INVALID_OPERATION;
        }
    } else {
        *handle = AUDIO_PATCH_HANDLE_NONE;
    }

    if (patch->sources[0].type == AUDIO_PORT_TYPE_MIX) {
        sp<SwAudioOutputDescriptor> outputDesc = mOutputs.getOutputFromId(patch->sources[0].id);
        if (outputDesc == NULL) {
            ALOGV("%s output not found for id %d", __func__, patch->sources[0].id);
            return BAD_VALUE;
        }
        ALOG_ASSERT(!outputDesc->isDuplicated(),"duplicated output %d in source in ports",
                                                outputDesc->mIoHandle);
        if (patchDesc != 0) {
            if (patchDesc->mPatch.sources[0].id != patch->sources[0].id) {
                ALOGV("%s source id differs for patch current id %d new id %d",
                      __func__, patchDesc->mPatch.sources[0].id, patch->sources[0].id);
                return BAD_VALUE;
            }
        }
        DeviceVector devices;
        for (size_t i = 0; i < patch->num_sinks; i++) {
            // Only support mix to devices connection
            // TODO add support for mix to mix connection
            if (patch->sinks[i].type != AUDIO_PORT_TYPE_DEVICE) {
                ALOGV("%s source mix but sink is not a device", __func__);
                return INVALID_OPERATION;
            }
            sp<DeviceDescriptor> devDesc =
                    mAvailableOutputDevices.getDeviceFromId(patch->sinks[i].id);
            if (devDesc == 0) {
                ALOGV("%s out device not found for id %d", __func__, patch->sinks[i].id);
                return BAD_VALUE;
            }

            if (!outputDesc->mProfile->isCompatibleProfile(DeviceVector(devDesc),
                                                           patch->sources[0].sample_rate,
                                                           NULL,  // updatedSamplingRate
                                                           patch->sources[0].format,
                                                           NULL,  // updatedFormat
                                                           patch->sources[0].channel_mask,
                                                           NULL,  // updatedChannelMask
                                                           AUDIO_OUTPUT_FLAG_NONE /*FIXME*/)) {
                ALOGV("%s profile not supported for device %08x", __func__, devDesc->type());
                return INVALID_OPERATION;
            }
            devices.add(devDesc);
        }
        if (devices.size() == 0) {
            return INVALID_OPERATION;
        }

        // TODO: reconfigure output format and channels here
        ALOGV("%s setting device %s on output %d",
              __func__, dumpDeviceTypes(devices.types()).c_str(), outputDesc->mIoHandle);
        setOutputDevices(__func__, outputDesc, devices, true, 0, handle);
        index = mAudioPatches.indexOfKey(*handle);
        if (index >= 0) {
            if (patchDesc != 0 && patchDesc != mAudioPatches.valueAt(index)) {
                ALOGW("%s setOutputDevice() did not reuse the patch provided", __func__);
            }
            patchDesc = mAudioPatches.valueAt(index);
            patchDesc->setUid(uid);
            ALOGV("%s success", __func__);
        } else {
            ALOGW("%s setOutputDevice() failed to create a patch", __func__);
            return INVALID_OPERATION;
        }
    } else if (patch->sources[0].type == AUDIO_PORT_TYPE_DEVICE) {
        if (patch->sinks[0].type == AUDIO_PORT_TYPE_MIX) {
            // input device to input mix connection
            // only one sink supported when connecting an input device to a mix
            if (patch->num_sinks > 1) {
                return INVALID_OPERATION;
            }
            sp<AudioInputDescriptor> inputDesc = mInputs.getInputFromId(patch->sinks[0].id);
            if (inputDesc == NULL) {
                return BAD_VALUE;
            }
            if (patchDesc != 0) {
                if (patchDesc->mPatch.sinks[0].id != patch->sinks[0].id) {
                    return BAD_VALUE;
                }
            }
            sp<DeviceDescriptor> device =
                    mAvailableInputDevices.getDeviceFromId(patch->sources[0].id);
            if (device == 0) {
                return BAD_VALUE;
            }

            if (!inputDesc->mProfile->isCompatibleProfile(DeviceVector(device),
                                                          patch->sinks[0].sample_rate,
                                                          NULL, /*updatedSampleRate*/
                                                          patch->sinks[0].format,
                                                          NULL, /*updatedFormat*/
                                                          patch->sinks[0].channel_mask,
                                                          NULL, /*updatedChannelMask*/
                                                          // FIXME for the parameter type,
                                                          // and the NONE
                                                          (audio_output_flags_t)
                                                            AUDIO_INPUT_FLAG_NONE)) {
                return INVALID_OPERATION;
            }
            // TODO: reconfigure output format and channels here
            ALOGV("%s setting device %s on output %d", __func__,
                  device->toString().c_str(), inputDesc->mIoHandle);
            setInputDevice(inputDesc->mIoHandle, device, true, handle);
            index = mAudioPatches.indexOfKey(*handle);
            if (index >= 0) {
                if (patchDesc != 0 && patchDesc != mAudioPatches.valueAt(index)) {
                    ALOGW("%s setInputDevice() did not reuse the patch provided", __func__);
                }
                patchDesc = mAudioPatches.valueAt(index);
                patchDesc->setUid(uid);
                ALOGV("%s success", __func__);
            } else {
                ALOGW("%s setInputDevice() failed to create a patch", __func__);
                return INVALID_OPERATION;
            }
        } else if (patch->sinks[0].type == AUDIO_PORT_TYPE_DEVICE) {
            // device to device connection
            if (patchDesc != 0) {
                if (patchDesc->mPatch.sources[0].id != patch->sources[0].id) {
                    return BAD_VALUE;
                }
            }
            sp<DeviceDescriptor> srcDevice =
                    mAvailableInputDevices.getDeviceFromId(patch->sources[0].id);
            if (srcDevice == 0) {
                return BAD_VALUE;
            }

            //update source and sink with our own data as the data passed in the patch may
            // be incomplete.
            PatchBuilder patchBuilder;
            audio_port_config sourcePortConfig = {};

            // if first sink is to MSD, establish single MSD patch
            if (getMsdAudioOutDevices().contains(
                        mAvailableOutputDevices.getDeviceFromId(patch->sinks[0].id))) {
                ALOGV("%s patching to MSD", __FUNCTION__);
                patchBuilder = buildMsdPatch(false /*msdIsSource*/, srcDevice);
                goto installPatch;
            }

            srcDevice->toAudioPortConfig(&sourcePortConfig, &patch->sources[0]);
            patchBuilder.addSource(sourcePortConfig);

            for (size_t i = 0; i < patch->num_sinks; i++) {
                if (patch->sinks[i].type != AUDIO_PORT_TYPE_DEVICE) {
                    ALOGV("%s source device but one sink is not a device", __func__);
                    return INVALID_OPERATION;
                }
                sp<DeviceDescriptor> sinkDevice =
                        mAvailableOutputDevices.getDeviceFromId(patch->sinks[i].id);
                if (sinkDevice == 0) {
                    return BAD_VALUE;
                }
                audio_port_config sinkPortConfig = {};
                sinkDevice->toAudioPortConfig(&sinkPortConfig, &patch->sinks[i]);
                patchBuilder.addSink(sinkPortConfig);

                // Whatever Sw or Hw bridge, we do attach an SwOutput to an Audio Source for
                // volume management purpose (tracking activity)
                // In case of Hw bridge, it is a Work Around. The mixPort used is the one declared
                // in config XML to reach the sink so that is can be declared as available.
                audio_io_handle_t output = AUDIO_IO_HANDLE_NONE;
                sp<SwAudioOutputDescriptor> outputDesc;
                if (!sourceDesc->isInternal()) {
                    // take care of dynamic routing for SwOutput selection,
                    audio_attributes_t attributes = sourceDesc->attributes();
                    audio_stream_type_t stream = sourceDesc->stream();
                    audio_attributes_t resultAttr;
                    audio_config_t config = AUDIO_CONFIG_INITIALIZER;
                    config.sample_rate = sourceDesc->config().sample_rate;
                    audio_channel_mask_t sourceMask = sourceDesc->config().channel_mask;
                    config.channel_mask =
                            (audio_channel_mask_get_representation(sourceMask)
                                == AUDIO_CHANNEL_REPRESENTATION_INDEX) ? sourceMask
                                    : audio_channel_mask_in_to_out(sourceMask);
                    config.format = sourceDesc->config().format;
                    audio_output_flags_t flags = AUDIO_OUTPUT_FLAG_NONE;
                    audio_port_handle_t selectedDeviceId = AUDIO_PORT_HANDLE_NONE;
                    bool isRequestedDeviceForExclusiveUse = false;
                    output_type_t outputType;
                    bool isSpatialized;
                    bool isBitPerfect;
                    getOutputForAttrInt(&resultAttr, &output, AUDIO_SESSION_NONE, &attributes,
                                        &stream, sourceDesc->uid(), &config, &flags,
                                        &selectedDeviceId, &isRequestedDeviceForExclusiveUse,
                                        nullptr, &outputType, &isSpatialized, &isBitPerfect);
                    if (output == AUDIO_IO_HANDLE_NONE) {
                        ALOGV("%s no output for device %s",
                              __FUNCTION__, sinkDevice->toString().c_str());
                        return INVALID_OPERATION;
                    }
                    outputDesc = mOutputs.valueFor(output);
                    if (outputDesc->isDuplicated()) {
                        ALOGE("%s output is duplicated", __func__);
                        return INVALID_OPERATION;
                    }
                    bool closeOutput = outputDesc->mDirectOpenCount != 0;
                    sourceDesc->setSwOutput(outputDesc, closeOutput);
                } else {
                    // Same for "raw patches" aka created from createAudioPatch API
                    SortedVector<audio_io_handle_t> outputs =
                            getOutputsForDevices(DeviceVector(sinkDevice), mOutputs);
                    // if the sink device is reachable via an opened output stream, request to
                    // go via this output stream by adding a second source to the patch
                    // description
                    output = selectOutput(outputs);
                    if (output == AUDIO_IO_HANDLE_NONE) {
                        ALOGE("%s no output available for internal patch sink", __func__);
                        return INVALID_OPERATION;
                    }
                    outputDesc = mOutputs.valueFor(output);
                    if (outputDesc->isDuplicated()) {
                        ALOGV("%s output for device %s is duplicated",
                              __func__, sinkDevice->toString().c_str());
                        return INVALID_OPERATION;
                    }
                    sourceDesc->setSwOutput(outputDesc, /* closeOutput= */ false);
                }
                // create a software bridge in PatchPanel if:
                // - source and sink devices are on different HW modules OR
                // - audio HAL version is < 3.0
                // - audio HAL version is >= 3.0 but no route has been declared between devices
                // - called from startAudioSource (aka sourceDesc is not internal) and source device
                //   does not have a gain controller
                if (!srcDevice->hasSameHwModuleAs(sinkDevice) ||
                        (srcDevice->getModuleVersionMajor() < 3) ||
                        !srcDevice->getModule()->supportsPatch(srcDevice, sinkDevice) ||
                        (!sourceDesc->isInternal() &&
                         srcDevice->getAudioPort()->getGains().size() == 0)) {
                    // support only one sink device for now to simplify output selection logic
                    if (patch->num_sinks > 1) {
                        return INVALID_OPERATION;
                    }
                    sourceDesc->setUseSwBridge();
                    if (outputDesc != nullptr) {
                        audio_port_config srcMixPortConfig = {};
                        outputDesc->toAudioPortConfig(&srcMixPortConfig, nullptr);
                        // for volume control, we may need a valid stream
                        srcMixPortConfig.ext.mix.usecase.stream =
                            (!sourceDesc->isInternal() || isCallTxAudioSource(sourceDesc)) ?
                                    mEngine->getStreamTypeForAttributes(sourceDesc->attributes()) :
                                    AUDIO_STREAM_PATCH;
                        patchBuilder.addSource(srcMixPortConfig);
                    }
                }
            }
            // TODO: check from routing capabilities in config file and other conflicting patches

installPatch:
            status_t status = installPatch(
                        __func__, index, handle, patchBuilder.patch(), delayMs, uid, &patchDesc);
            if (status != NO_ERROR) {
                ALOGW("%s patch panel could not connect device patch, error %d", __func__, status);
                return INVALID_OPERATION;
            }
        } else {
            return BAD_VALUE;
        }
    } else {
        return BAD_VALUE;
    }
    return NO_ERROR;
}

status_t AudioPolicyManager::releaseAudioPatch(audio_patch_handle_t handle, uid_t uid)
{
    ALOGV("%s patch %d", __func__, handle);
    ssize_t index = mAudioPatches.indexOfKey(handle);

    if (index < 0) {
        return BAD_VALUE;
    }
    sp<AudioPatch> patchDesc = mAudioPatches.valueAt(index);
    ALOGV("%s() mUidCached %d patchDesc->mUid %d uid %d",
          __func__, mUidCached, patchDesc->getUid(), uid);
    if (patchDesc->getUid() != mUidCached && uid != patchDesc->getUid()) {
        return INVALID_OPERATION;
    }
    audio_port_handle_t portId = AUDIO_PORT_HANDLE_NONE;
    for (size_t i = 0; i < mAudioSources.size(); i++)  {
        sp<SourceClientDescriptor> sourceDesc = mAudioSources.valueAt(i);
        if (sourceDesc != nullptr && sourceDesc->getPatchHandle() == handle) {
            portId = sourceDesc->portId();
            break;
        }
    }
    return portId != AUDIO_PORT_HANDLE_NONE ?
                stopAudioSource(portId) : releaseAudioPatchInternal(handle);
}

status_t AudioPolicyManager::releaseAudioPatchInternal(audio_patch_handle_t handle,
                                                       uint32_t delayMs,
                                                       const sp<SourceClientDescriptor>& sourceDesc)
{
    ALOGV("%s patch %d", __func__, handle);
    if (mAudioPatches.indexOfKey(handle) < 0) {
        ALOGE("%s: no patch found with handle=%d", __func__, handle);
        return BAD_VALUE;
    }
    sp<AudioPatch> patchDesc = mAudioPatches.valueFor(handle);
    struct audio_patch *patch = &patchDesc->mPatch;
    patchDesc->setUid(mUidCached);
    if (patch->sources[0].type == AUDIO_PORT_TYPE_MIX) {
        sp<SwAudioOutputDescriptor> outputDesc = mOutputs.getOutputFromId(patch->sources[0].id);
        if (outputDesc == NULL) {
            ALOGV("%s output not found for id %d", __func__, patch->sources[0].id);
            return BAD_VALUE;
        }

        setOutputDevices(__func__, outputDesc,
                         getNewOutputDevices(outputDesc, true /*fromCache*/),
                         true,
                         0,
                         NULL);
    } else if (patch->sources[0].type == AUDIO_PORT_TYPE_DEVICE) {
        if (patch->sinks[0].type == AUDIO_PORT_TYPE_MIX) {
            sp<AudioInputDescriptor> inputDesc = mInputs.getInputFromId(patch->sinks[0].id);
            if (inputDesc == NULL) {
                ALOGV("%s input not found for id %d", __func__, patch->sinks[0].id);
                return BAD_VALUE;
            }
            setInputDevice(inputDesc->mIoHandle,
                           getNewInputDevice(inputDesc),
                           true,
                           NULL);
        } else if (patch->sinks[0].type == AUDIO_PORT_TYPE_DEVICE) {
            status_t status =
                    mpClientInterface->releaseAudioPatch(patchDesc->getAfHandle(), delayMs);
            ALOGV("%s patch panel returned %d patchHandle %d",
                  __func__, status, patchDesc->getAfHandle());
            removeAudioPatch(patchDesc->getHandle());
            nextAudioPortGeneration();
            mpClientInterface->onAudioPatchListUpdate();
            // SW or HW Bridge
            sp<SwAudioOutputDescriptor> outputDesc = nullptr;
            audio_patch_handle_t patchHandle = AUDIO_PATCH_HANDLE_NONE;
            if (patch->num_sources > 1 && patch->sources[1].type == AUDIO_PORT_TYPE_MIX) {
                outputDesc = mOutputs.getOutputFromId(patch->sources[1].id);
            } else if (patch->num_sources == 1 && sourceDesc != nullptr) {
                outputDesc = sourceDesc->swOutput().promote();
            }
            if (outputDesc == nullptr) {
                ALOGW("%s no output for id %d", __func__, patch->sources[0].id);
                // releaseOutput has already called closeOutput in case of direct output
                return NO_ERROR;
            }
            patchHandle = outputDesc->getPatchHandle();
            // While using a HwBridge, force reconsidering device only if not reusing an existing
            // output and no more activity on output (will force to close).
            const bool force = sourceDesc->canCloseOutput() && !outputDesc->isActive();
            // APM pattern is to have always outputs opened / patch realized for reachable devices.
            // Update device may result to NONE (empty), coupled with force, it releases the patch.
            // Reconsider device only for cases:
            //      1 / Active Output
            //      2 / Inactive Output previously hosting HwBridge
            //      3 / Inactive Output previously hosting SwBridge that can be closed.
            bool updateDevice = outputDesc->isActive() || !sourceDesc->useSwBridge() ||
                    sourceDesc->canCloseOutput();
            setOutputDevices(__func__, outputDesc,
                             updateDevice ? getNewOutputDevices(outputDesc, true /*fromCache*/) :
                                            outputDesc->devices(),
                             force,
                             0,
                             patchHandle == AUDIO_PATCH_HANDLE_NONE ? nullptr : &patchHandle);
        } else {
            return BAD_VALUE;
        }
    } else {
        return BAD_VALUE;
    }
    return NO_ERROR;
}

status_t AudioPolicyManager::listAudioPatches(unsigned int *num_patches,
                                              struct audio_patch *patches,
                                              unsigned int *generation)
{
    if (generation == NULL) {
        return BAD_VALUE;
    }
    *generation = curAudioPortGeneration();
    return mAudioPatches.listAudioPatches(num_patches, patches);
}

status_t AudioPolicyManager::setAudioPortConfig(const struct audio_port_config *config)
{
    ALOGV("setAudioPortConfig()");

    if (config == NULL) {
        return BAD_VALUE;
    }
    ALOGV("setAudioPortConfig() on port handle %d", config->id);
    // Only support gain configuration for now
    if (config->config_mask != AUDIO_PORT_CONFIG_GAIN) {
        return INVALID_OPERATION;
    }

    sp<AudioPortConfig> audioPortConfig;
    if (config->type == AUDIO_PORT_TYPE_MIX) {
        if (config->role == AUDIO_PORT_ROLE_SOURCE) {
            sp<SwAudioOutputDescriptor> outputDesc = mOutputs.getOutputFromId(config->id);
            if (outputDesc == NULL) {
                return BAD_VALUE;
            }
            ALOG_ASSERT(!outputDesc->isDuplicated(),
                        "setAudioPortConfig() called on duplicated output %d",
                        outputDesc->mIoHandle);
            audioPortConfig = outputDesc;
        } else if (config->role == AUDIO_PORT_ROLE_SINK) {
            sp<AudioInputDescriptor> inputDesc = mInputs.getInputFromId(config->id);
            if (inputDesc == NULL) {
                return BAD_VALUE;
            }
            audioPortConfig = inputDesc;
        } else {
            return BAD_VALUE;
        }
    } else if (config->type == AUDIO_PORT_TYPE_DEVICE) {
        sp<DeviceDescriptor> deviceDesc;
        if (config->role == AUDIO_PORT_ROLE_SOURCE) {
            deviceDesc = mAvailableInputDevices.getDeviceFromId(config->id);
        } else if (config->role == AUDIO_PORT_ROLE_SINK) {
            deviceDesc = mAvailableOutputDevices.getDeviceFromId(config->id);
        } else {
            return BAD_VALUE;
        }
        if (deviceDesc == NULL) {
            return BAD_VALUE;
        }
        audioPortConfig = deviceDesc;
    } else {
        return BAD_VALUE;
    }

    struct audio_port_config backupConfig = {};
    status_t status = audioPortConfig->applyAudioPortConfig(config, &backupConfig);
    if (status == NO_ERROR) {
        struct audio_port_config newConfig = {};
        audioPortConfig->toAudioPortConfig(&newConfig, config);
        status = mpClientInterface->setAudioPortConfig(&newConfig, 0);
    }
    if (status != NO_ERROR) {
        audioPortConfig->applyAudioPortConfig(&backupConfig);
    }

    return status;
}

void AudioPolicyManager::releaseResourcesForUid(uid_t uid)
{
    clearAudioSources(uid);
    clearAudioPatches(uid);
    clearSessionRoutes(uid);
}

void AudioPolicyManager::clearAudioPatches(uid_t uid)
{
    for (ssize_t i = (ssize_t)mAudioPatches.size() - 1; i >= 0; i--)  {
        sp<AudioPatch> patchDesc = mAudioPatches.valueAt(i);
        if (patchDesc->getUid() == uid) {
            releaseAudioPatch(mAudioPatches.keyAt(i), uid);
        }
    }
}

void AudioPolicyManager::checkStrategyRoute(product_strategy_t ps, audio_io_handle_t ouptutToSkip)
{
    // Take the first attributes following the product strategy as it is used to retrieve the routed
    // device. All attributes wihin a strategy follows the same "routing strategy"
    auto attributes = mEngine->getAllAttributesForProductStrategy(ps).front();
    DeviceVector devices = mEngine->getOutputDevicesForAttributes(attributes, nullptr, false);
    SortedVector<audio_io_handle_t> outputs = getOutputsForDevices(devices, mOutputs);
    std::map<audio_io_handle_t, DeviceVector> outputsToReopen;
    for (size_t j = 0; j < mOutputs.size(); j++) {
        if (mOutputs.keyAt(j) == ouptutToSkip) {
            continue;
        }
        sp<SwAudioOutputDescriptor> outputDesc = mOutputs.valueAt(j);
        if (!outputDesc->isStrategyActive(ps)) {
            continue;
        }
        // If the default device for this strategy is on another output mix,
        // invalidate all tracks in this strategy to force re connection.
        // Otherwise select new device on the output mix.
        if (outputs.indexOf(mOutputs.keyAt(j)) < 0) {
            invalidateStreams(mEngine->getStreamTypesForProductStrategy(ps));
        } else {
            DeviceVector newDevices = getNewOutputDevices(outputDesc, false /*fromCache*/);
            if (outputDesc->mUsePreferredMixerAttributes && outputDesc->devices() != newDevices) {
                // If the device is using preferred mixer attributes, the output need to reopen
                // with default configuration when the new selected devices are different from
                // current routing devices.
                outputsToReopen.emplace(mOutputs.keyAt(j), newDevices);
                continue;
            }
            setOutputDevices(__func__, outputDesc, newDevices, false);
        }
    }
    reopenOutputsWithDevices(outputsToReopen);
}

void AudioPolicyManager::clearSessionRoutes(uid_t uid)
{
    // remove output routes associated with this uid
    std::vector<product_strategy_t> affectedStrategies;
    for (size_t i = 0; i < mOutputs.size(); i++) {
        sp<AudioOutputDescriptor> outputDesc = mOutputs.valueAt(i);
        for (const auto& client : outputDesc->getClientIterable()) {
            if (client->hasPreferredDevice() && client->uid() == uid) {
                client->setPreferredDeviceId(AUDIO_PORT_HANDLE_NONE);
                auto clientStrategy = client->strategy();
                if (std::find(begin(affectedStrategies), end(affectedStrategies), clientStrategy) !=
                        end(affectedStrategies)) {
                    continue;
                }
                affectedStrategies.push_back(client->strategy());
            }
        }
    }
    // reroute outputs if necessary
    for (const auto& strategy : affectedStrategies) {
        checkStrategyRoute(strategy, AUDIO_IO_HANDLE_NONE);
    }

    // remove input routes associated with this uid
    SortedVector<audio_source_t> affectedSources;
    for (size_t i = 0; i < mInputs.size(); i++) {
        sp<AudioInputDescriptor> inputDesc = mInputs.valueAt(i);
        for (const auto& client : inputDesc->getClientIterable()) {
            if (client->hasPreferredDevice() && client->uid() == uid) {
                client->setPreferredDeviceId(AUDIO_PORT_HANDLE_NONE);
                affectedSources.add(client->source());
            }
        }
    }
    // reroute inputs if necessary
    SortedVector<audio_io_handle_t> inputsToClose;
    for (size_t i = 0; i < mInputs.size(); i++) {
        sp<AudioInputDescriptor> inputDesc = mInputs.valueAt(i);
        if (affectedSources.indexOf(inputDesc->source()) >= 0) {
            inputsToClose.add(inputDesc->mIoHandle);
        }
    }
    for (const auto& input : inputsToClose) {
        closeInput(input);
    }
}

void AudioPolicyManager::clearAudioSources(uid_t uid)
{
    for (ssize_t i = (ssize_t)mAudioSources.size() - 1; i >= 0; i--)  {
        sp<SourceClientDescriptor> sourceDesc = mAudioSources.valueAt(i);
        if (sourceDesc->uid() == uid) {
            stopAudioSource(mAudioSources.keyAt(i));
        }
    }
}

status_t AudioPolicyManager::acquireSoundTriggerSession(audio_session_t *session,
                                       audio_io_handle_t *ioHandle,
                                       audio_devices_t *device)
{
    *session = (audio_session_t)mpClientInterface->newAudioUniqueId(AUDIO_UNIQUE_ID_USE_SESSION);
    *ioHandle = (audio_io_handle_t)mpClientInterface->newAudioUniqueId(AUDIO_UNIQUE_ID_USE_INPUT);
    audio_attributes_t attr = { .source = AUDIO_SOURCE_HOTWORD };
    sp<DeviceDescriptor> deviceDesc = mEngine->getInputDeviceForAttributes(attr);
    if (deviceDesc == nullptr) {
        return INVALID_OPERATION;
    }
    *device = deviceDesc->type();

    return mSoundTriggerSessions.acquireSession(*session, *ioHandle);
}

status_t AudioPolicyManager::startAudioSource(const struct audio_port_config *source,
                                              const audio_attributes_t *attributes,
                                              audio_port_handle_t *portId,
                                              uid_t uid)
{
    ALOGV("%s", __FUNCTION__);
    *portId = AUDIO_PORT_HANDLE_NONE;

    if (source == NULL || attributes == NULL || portId == NULL) {
        ALOGW("%s invalid argument: source %p attributes %p handle %p",
              __FUNCTION__, source, attributes, portId);
        return BAD_VALUE;
    }

    if (source->role != AUDIO_PORT_ROLE_SOURCE ||
            source->type != AUDIO_PORT_TYPE_DEVICE) {
        ALOGW("%s INVALID_OPERATION source->role %d source->type %d",
              __FUNCTION__, source->role, source->type);
        return INVALID_OPERATION;
    }

    sp<DeviceDescriptor> srcDevice =
            mAvailableInputDevices.getDevice(source->ext.device.type,
                                             String8(source->ext.device.address),
                                             AUDIO_FORMAT_DEFAULT);
    if (srcDevice == 0) {
        ALOGW("%s source->ext.device.type %08x not found", __FUNCTION__, source->ext.device.type);
        return BAD_VALUE;
    }

    *portId = PolicyAudioPort::getNextUniqueId();

    sp<SourceClientDescriptor> sourceDesc =
        new SourceClientDescriptor(*portId, uid, *attributes, *source, srcDevice,
                                   mEngine->getStreamTypeForAttributes(*attributes),
                                   mEngine->getProductStrategyForAttributes(*attributes),
                                   toVolumeSource(*attributes));

    status_t status = connectAudioSource(sourceDesc);
    if (status == NO_ERROR) {
        mAudioSources.add(*portId, sourceDesc);
    }
    return status;
}

sp<SourceClientDescriptor> AudioPolicyManager::startAudioSourceInternal(
        const struct audio_port_config *source, const audio_attributes_t *attributes, uid_t uid)
{
    ALOGV("%s", __FUNCTION__);
    audio_port_handle_t portId = AUDIO_PORT_HANDLE_NONE;

    status_t status = startAudioSource(source, attributes, &portId, uid);
    ALOGE_IF(status != OK, "%s: failed to start audio source (%d)", __func__, status);
    return mAudioSources.valueFor(portId);
}


status_t AudioPolicyManager::connectAudioSource(const sp<SourceClientDescriptor>& sourceDesc)
{
    ALOGV("%s handle %d", __FUNCTION__, sourceDesc->portId());

    // make sure we only have one patch per source.
    disconnectAudioSource(sourceDesc);

    audio_attributes_t attributes = sourceDesc->attributes();
    // May the device (dynamic) have been disconnected/reconnected, id has changed.
    sp<DeviceDescriptor> srcDevice = mAvailableInputDevices.getDevice(
                sourceDesc->srcDevice()->type(),
                String8(sourceDesc->srcDevice()->address().c_str()),
                AUDIO_FORMAT_DEFAULT);
    DeviceVector sinkDevices =
            mEngine->getOutputDevicesForAttributes(attributes, nullptr, false /*fromCache*/);
    ALOG_ASSERT(!sinkDevices.isEmpty(), "connectAudioSource(): no device found for attributes");
    sp<DeviceDescriptor> sinkDevice = sinkDevices.itemAt(0);
    if (!mAvailableOutputDevices.contains(sinkDevice)) {
        ALOGE("%s Device %s not available", __func__, sinkDevice->toString().c_str());
        return INVALID_OPERATION;
    }
    PatchBuilder patchBuilder;
    patchBuilder.addSink(sinkDevice).addSource(srcDevice);
    audio_patch_handle_t handle = AUDIO_PATCH_HANDLE_NONE;

    return connectAudioSourceToSink(
                sourceDesc, sinkDevice, patchBuilder.patch(), handle, mUidCached, 0 /*delayMs*/);
}

status_t AudioPolicyManager::stopAudioSource(audio_port_handle_t portId)
{
    sp<SourceClientDescriptor> sourceDesc = mAudioSources.valueFor(portId);
    ALOGV("%s port ID %d", __FUNCTION__, portId);
    if (sourceDesc == 0) {
        ALOGW("%s unknown source for port ID %d", __FUNCTION__, portId);
        return BAD_VALUE;
    }
    status_t status = disconnectAudioSource(sourceDesc);

    mAudioSources.removeItem(portId);
    return status;
}

status_t AudioPolicyManager::setMasterMono(bool mono)
{
    if (mMasterMono == mono) {
        return NO_ERROR;
    }
    mMasterMono = mono;
    // if enabling mono we close all offloaded devices, which will invalidate the
    // corresponding AudioTrack. The AudioTrack client/MediaPlayer is responsible
    // for recreating the new AudioTrack as non-offloaded PCM.
    //
    // If disabling mono, we leave all tracks as is: we don't know which clients
    // and tracks are able to be recreated as offloaded. The next "song" should
    // play back offloaded.
    if (mMasterMono) {
        Vector<audio_io_handle_t> offloaded;
        for (size_t i = 0; i < mOutputs.size(); ++i) {
            sp<SwAudioOutputDescriptor> desc = mOutputs.valueAt(i);
            if (desc->mFlags & AUDIO_OUTPUT_FLAG_COMPRESS_OFFLOAD ||
                desc->mFlags == AUDIO_OUTPUT_FLAG_DIRECT) {
                offloaded.push(desc->mIoHandle);
            }
        }
        for (const auto& handle : offloaded) {
            closeOutput(handle);
        }
    }
    // update master mono for all remaining outputs
    for (size_t i = 0; i < mOutputs.size(); ++i) {
        updateMono(mOutputs.keyAt(i));
    }
    return NO_ERROR;
}

status_t AudioPolicyManager::getMasterMono(bool *mono)
{
    *mono = mMasterMono;
    return NO_ERROR;
}

float AudioPolicyManager::getStreamVolumeDB(
        audio_stream_type_t stream, int index, audio_devices_t device)
{
    return computeVolume(getVolumeCurves(stream), toVolumeSource(stream), index, {device});
}

status_t AudioPolicyManager::getSurroundFormats(unsigned int *numSurroundFormats,
                                                audio_format_t *surroundFormats,
                                                bool *surroundFormatsEnabled)
{
    if (numSurroundFormats == nullptr || (*numSurroundFormats != 0 &&
            (surroundFormats == nullptr || surroundFormatsEnabled == nullptr))) {
        return BAD_VALUE;
    }
    ALOGV("%s() numSurroundFormats %d surroundFormats %p surroundFormatsEnabled %p",
            __func__, *numSurroundFormats, surroundFormats, surroundFormatsEnabled);

    size_t formatsWritten = 0;
    size_t formatsMax = *numSurroundFormats;

    *numSurroundFormats = mConfig->getSurroundFormats().size();
    audio_policy_forced_cfg_t forceUse = mEngine->getForceUse(
            AUDIO_POLICY_FORCE_FOR_ENCODED_SURROUND);
    for (const auto& format: mConfig->getSurroundFormats()) {
        if (formatsWritten < formatsMax) {
            surroundFormats[formatsWritten] = format.first;
            bool formatEnabled = true;
            switch (forceUse) {
                case AUDIO_POLICY_FORCE_ENCODED_SURROUND_MANUAL:
                    formatEnabled = mManualSurroundFormats.count(format.first) != 0;
                    break;
                case AUDIO_POLICY_FORCE_ENCODED_SURROUND_NEVER:
                    formatEnabled = false;
                    break;
                default: // AUTO or ALWAYS => true
                    break;
            }
            surroundFormatsEnabled[formatsWritten++] = formatEnabled;
        }
    }
    return NO_ERROR;
}

status_t AudioPolicyManager::getReportedSurroundFormats(unsigned int *numSurroundFormats,
                                                        audio_format_t *surroundFormats) {
    if (numSurroundFormats == nullptr || (*numSurroundFormats != 0 && surroundFormats == nullptr)) {
        return BAD_VALUE;
    }
    ALOGV("%s() numSurroundFormats %d surroundFormats %p",
            __func__, *numSurroundFormats, surroundFormats);

    size_t formatsWritten = 0;
    size_t formatsMax = *numSurroundFormats;
    std::unordered_set<audio_format_t> formats; // Uses primary surround formats only

    // Return formats from all device profiles that have already been resolved by
    // checkOutputsForDevice().
    for (size_t i = 0; i < mAvailableOutputDevices.size(); i++) {
        sp<DeviceDescriptor> device = mAvailableOutputDevices[i];
        audio_devices_t deviceType = device->type();
        // Enabling/disabling formats are applied to only HDMI devices. So, this function
        // returns formats reported by HDMI devices.
        if (deviceType != AUDIO_DEVICE_OUT_HDMI) {
            continue;
        }
        // Formats reported by sink devices
        std::unordered_set<audio_format_t> formatset;
        if (auto it = mReportedFormatsMap.find(device); it != mReportedFormatsMap.end()) {
            formatset.insert(it->second.begin(), it->second.end());
        }

        // Formats hard-coded in the in policy configuration file (if any).
        FormatVector encodedFormats = device->encodedFormats();
        formatset.insert(encodedFormats.begin(), encodedFormats.end());
        // Filter the formats which are supported by the vendor hardware.
        for (auto it = formatset.begin(); it != formatset.end(); ++it) {
            if (mConfig->getSurroundFormats().count(*it) != 0) {
                formats.insert(*it);
            } else {
                for (const auto& pair : mConfig->getSurroundFormats()) {
                    if (pair.second.count(*it) != 0) {
                        formats.insert(pair.first);
                        break;
                    }
                }
            }
        }
    }
    *numSurroundFormats = formats.size();
    for (const auto& format: formats) {
        if (formatsWritten < formatsMax) {
            surroundFormats[formatsWritten++] = format;
        }
    }
    return NO_ERROR;
}

status_t AudioPolicyManager::setSurroundFormatEnabled(audio_format_t audioFormat, bool enabled)
{
    ALOGV("%s() format 0x%X enabled %d", __func__, audioFormat, enabled);
    const auto& formatIter = mConfig->getSurroundFormats().find(audioFormat);
    if (formatIter == mConfig->getSurroundFormats().end()) {
        ALOGW("%s() format 0x%X is not a known surround format", __func__, audioFormat);
        return BAD_VALUE;
    }

    if (mEngine->getForceUse(AUDIO_POLICY_FORCE_FOR_ENCODED_SURROUND) !=
            AUDIO_POLICY_FORCE_ENCODED_SURROUND_MANUAL) {
        ALOGW("%s() not in manual mode for surround sound format selection", __func__);
        return INVALID_OPERATION;
    }

    if ((mManualSurroundFormats.count(audioFormat) != 0) == enabled) {
        return NO_ERROR;
    }

    std::unordered_set<audio_format_t> surroundFormatsBackup(mManualSurroundFormats);
    if (enabled) {
        mManualSurroundFormats.insert(audioFormat);
        for (const auto& subFormat : formatIter->second) {
            mManualSurroundFormats.insert(subFormat);
        }
    } else {
        mManualSurroundFormats.erase(audioFormat);
        for (const auto& subFormat : formatIter->second) {
            mManualSurroundFormats.erase(subFormat);
        }
    }

    sp<SwAudioOutputDescriptor> outputDesc;
    bool profileUpdated = false;
    DeviceVector hdmiOutputDevices = mAvailableOutputDevices.getDevicesFromType(
        AUDIO_DEVICE_OUT_HDMI);
    for (size_t i = 0; i < hdmiOutputDevices.size(); i++) {
        // Simulate reconnection to update enabled surround sound formats.
        String8 address = String8(hdmiOutputDevices[i]->address().c_str());
        std::string name = hdmiOutputDevices[i]->getName();
        status_t status = setDeviceConnectionStateInt(AUDIO_DEVICE_OUT_HDMI,
                                                      AUDIO_POLICY_DEVICE_STATE_UNAVAILABLE,
                                                      address.c_str(),
                                                      name.c_str(),
                                                      AUDIO_FORMAT_DEFAULT);
        if (status != NO_ERROR) {
            continue;
        }
        status = setDeviceConnectionStateInt(AUDIO_DEVICE_OUT_HDMI,
                                             AUDIO_POLICY_DEVICE_STATE_AVAILABLE,
                                             address.c_str(),
                                             name.c_str(),
                                             AUDIO_FORMAT_DEFAULT);
        profileUpdated |= (status == NO_ERROR);
    }
    // FIXME: Why doing this for input HDMI devices if we don't augment their reported formats?
    DeviceVector hdmiInputDevices = mAvailableInputDevices.getDevicesFromType(
                AUDIO_DEVICE_IN_HDMI);
    for (size_t i = 0; i < hdmiInputDevices.size(); i++) {
        // Simulate reconnection to update enabled surround sound formats.
        String8 address = String8(hdmiInputDevices[i]->address().c_str());
        std::string name = hdmiInputDevices[i]->getName();
        status_t status = setDeviceConnectionStateInt(AUDIO_DEVICE_IN_HDMI,
                                                      AUDIO_POLICY_DEVICE_STATE_UNAVAILABLE,
                                                      address.c_str(),
                                                      name.c_str(),
                                                      AUDIO_FORMAT_DEFAULT);
        if (status != NO_ERROR) {
            continue;
        }
        status = setDeviceConnectionStateInt(AUDIO_DEVICE_IN_HDMI,
                                             AUDIO_POLICY_DEVICE_STATE_AVAILABLE,
                                             address.c_str(),
                                             name.c_str(),
                                             AUDIO_FORMAT_DEFAULT);
        profileUpdated |= (status == NO_ERROR);
    }

    if (!profileUpdated) {
        ALOGW("%s() no audio profiles updated, undoing surround formats change", __func__);
        mManualSurroundFormats = std::move(surroundFormatsBackup);
    }

    return profileUpdated ? NO_ERROR : INVALID_OPERATION;
}

void AudioPolicyManager::setAppState(audio_port_handle_t portId, app_state_t state)
{
    ALOGV("%s(portId:%d, state:%d)", __func__, portId, state);
    for (size_t i = 0; i < mInputs.size(); i++) {
        mInputs.valueAt(i)->setAppState(portId, state);
    }
}

bool AudioPolicyManager::isHapticPlaybackSupported()
{
    for (const auto& hwModule : mHwModules) {
        const OutputProfileCollection &outputProfiles = hwModule->getOutputProfiles();
        for (const auto &outProfile : outputProfiles) {
            struct audio_port audioPort;
            outProfile->toAudioPort(&audioPort);
            for (size_t i = 0; i < audioPort.num_channel_masks; i++) {
                if (audioPort.channel_masks[i] & AUDIO_CHANNEL_HAPTIC_ALL) {
                    return true;
                }
            }
        }
    }
    return false;
}

bool AudioPolicyManager::isUltrasoundSupported()
{
    bool hasUltrasoundOutput = false;
    bool hasUltrasoundInput = false;
    for (const auto& hwModule : mHwModules) {
        const OutputProfileCollection &outputProfiles = hwModule->getOutputProfiles();
        if (!hasUltrasoundOutput) {
            for (const auto &outProfile : outputProfiles) {
                if (outProfile->getFlags() & AUDIO_OUTPUT_FLAG_ULTRASOUND) {
                    hasUltrasoundOutput = true;
                    break;
                }
            }
        }

        const InputProfileCollection &inputProfiles = hwModule->getInputProfiles();
        if (!hasUltrasoundInput) {
            for (const auto &inputProfile : inputProfiles) {
                if (inputProfile->getFlags() & AUDIO_INPUT_FLAG_ULTRASOUND) {
                    hasUltrasoundInput = true;
                    break;
                }
            }
        }

        if (hasUltrasoundOutput && hasUltrasoundInput)
            return true;
    }
    return false;
}

bool AudioPolicyManager::isHotwordStreamSupported(bool lookbackAudio)
{
    const auto mask = AUDIO_INPUT_FLAG_HOTWORD_TAP |
        (lookbackAudio ? AUDIO_INPUT_FLAG_HW_LOOKBACK : 0);
    for (const auto& hwModule : mHwModules) {
        const InputProfileCollection &inputProfiles = hwModule->getInputProfiles();
        for (const auto &inputProfile : inputProfiles) {
            if ((inputProfile->getFlags() & mask) == mask) {
                return true;
            }
        }
    }
    return false;
}

bool AudioPolicyManager::isCallScreenModeSupported()
{
    return mConfig->isCallScreenModeSupported();
}


status_t AudioPolicyManager::disconnectAudioSource(const sp<SourceClientDescriptor>& sourceDesc)
{
    ALOGV("%s port Id %d", __FUNCTION__, sourceDesc->portId());
    if (!sourceDesc->isConnected()) {
        ALOGV("%s port Id %d already disconnected", __FUNCTION__, sourceDesc->portId());
        return NO_ERROR;
    }
    sp<SwAudioOutputDescriptor> swOutput = sourceDesc->swOutput().promote();
    if (swOutput != 0) {
        status_t status = stopSource(swOutput, sourceDesc);
        if (status == NO_ERROR) {
            swOutput->stop();
        }
        if (releaseOutput(sourceDesc->portId())) {
            // The output descriptor is reopened to query dynamic profiles. In that case, there is
            // no need to release audio patch here but just return NO_ERROR.
            return NO_ERROR;
        }
    } else {
        sp<HwAudioOutputDescriptor> hwOutputDesc = sourceDesc->hwOutput().promote();
        if (hwOutputDesc != 0) {
          //   close Hwoutput and remove from mHwOutputs
        } else {
            ALOGW("%s source has neither SW nor HW output", __FUNCTION__);
        }
    }
    status_t status = releaseAudioPatchInternal(sourceDesc->getPatchHandle(), 0, sourceDesc);
    sourceDesc->disconnect();
    return status;
}

sp<SourceClientDescriptor> AudioPolicyManager::getSourceForAttributesOnOutput(
        audio_io_handle_t output, const audio_attributes_t &attr)
{
    sp<SourceClientDescriptor> source;
    for (size_t i = 0; i < mAudioSources.size(); i++)  {
        sp<SourceClientDescriptor> sourceDesc = mAudioSources.valueAt(i);
        sp<SwAudioOutputDescriptor> outputDesc = sourceDesc->swOutput().promote();
        if (followsSameRouting(attr, sourceDesc->attributes()) &&
                               outputDesc != 0 && outputDesc->mIoHandle == output) {
            source = sourceDesc;
            break;
        }
    }
    return source;
}

bool AudioPolicyManager::canBeSpatializedInt(const audio_attributes_t *attr,
                                      const audio_config_t *config,
                                      const AudioDeviceTypeAddrVector &devices)  const
{
    // The caller can have the audio attributes criteria ignored by either passing a null ptr or
    // the AUDIO_ATTRIBUTES_INITIALIZER value.
    // If attributes are specified, current policy is to only allow spatialization for media
    // and game usages.
    if (attr != nullptr && *attr != AUDIO_ATTRIBUTES_INITIALIZER) {
        if (attr->usage != AUDIO_USAGE_MEDIA && attr->usage != AUDIO_USAGE_GAME) {
            return false;
        }
        if ((attr->flags & (AUDIO_FLAG_CONTENT_SPATIALIZED | AUDIO_FLAG_NEVER_SPATIALIZE)) != 0) {
            return false;
        }
    }

    // The caller can have the audio config criteria ignored by either passing a null ptr or
    // the AUDIO_CONFIG_INITIALIZER value.
    // If an audio config is specified, current policy is to only allow spatialization for
    // some positional channel masks and PCM format

    if (config != nullptr && *config != AUDIO_CONFIG_INITIALIZER) {
        const bool channel_mask_spatialized =
                com_android_media_audio_stereo_spatialization()
                ? audio_channel_mask_contains_stereo(config->channel_mask)
                : audio_is_channel_mask_spatialized(config->channel_mask);
        if (!channel_mask_spatialized) {
            return false;
        }
        if (!audio_is_linear_pcm(config->format)) {
            return false;
        }
    }

    sp<IOProfile> profile =
            getSpatializerOutputProfile(config, devices);
    if (profile == nullptr) {
        return false;
    }

    return true;
}

void AudioPolicyManager::checkVirtualizerClientRoutes() {
    std::set<audio_stream_type_t> streamsToInvalidate;
    for (size_t i = 0; i < mOutputs.size(); i++) {
        const sp<SwAudioOutputDescriptor>& desc = mOutputs[i];
        for (const sp<TrackClientDescriptor>& client : desc->getClientIterable()) {
            audio_attributes_t attr = client->attributes();
            DeviceVector devices = mEngine->getOutputDevicesForAttributes(attr, nullptr, false);
            AudioDeviceTypeAddrVector devicesTypeAddress = devices.toTypeAddrVector();
            audio_config_base_t clientConfig = client->config();
            audio_config_t config = audio_config_initializer(&clientConfig);
            if (desc != mSpatializerOutput
                    && canBeSpatializedInt(&attr, &config, devicesTypeAddress)) {
                streamsToInvalidate.insert(client->stream());
            }
        }
    }

    invalidateStreams(StreamTypeVector(streamsToInvalidate.begin(), streamsToInvalidate.end()));
}


bool AudioPolicyManager::isOutputOnlyAvailableRouteToSomeDevice(
        const sp<SwAudioOutputDescriptor>& outputDesc) {
    if (outputDesc->isDuplicated()) {
        return false;
    }
    DeviceVector devices = outputDesc->supportedDevices();
    for (size_t i = 0; i < mOutputs.size(); i++) {
        sp<SwAudioOutputDescriptor> desc = mOutputs.valueAt(i);
        if (desc == outputDesc || desc->isDuplicated()) {
            continue;
        }
        DeviceVector sharedDevices = desc->filterSupportedDevices(devices);
        if (!sharedDevices.isEmpty()
                && (desc->devicesSupportEncodedFormats(sharedDevices.types())
                    == outputDesc->devicesSupportEncodedFormats(sharedDevices.types()))) {
            return false;
        }
    }
    return true;
}


status_t AudioPolicyManager::getSpatializerOutput(const audio_config_base_t *mixerConfig,
                                                        const audio_attributes_t *attr,
                                                        audio_io_handle_t *output) {
    *output = AUDIO_IO_HANDLE_NONE;

    DeviceVector devices = mEngine->getOutputDevicesForAttributes(*attr, nullptr, false);
    AudioDeviceTypeAddrVector devicesTypeAddress = devices.toTypeAddrVector();
    audio_config_t *configPtr = nullptr;
    audio_config_t config;
    if (mixerConfig != nullptr) {
        config = audio_config_initializer(mixerConfig);
        configPtr = &config;
    }
    if (!canBeSpatializedInt(attr, configPtr, devicesTypeAddress)) {
        ALOGV("%s provided attributes or mixer config cannot be spatialized", __func__);
        return BAD_VALUE;
    }

    sp<IOProfile> profile =
            getSpatializerOutputProfile(configPtr, devicesTypeAddress);
    if (profile == nullptr) {
        ALOGV("%s no suitable output profile for provided attributes or mixer config", __func__);
        return BAD_VALUE;
    }

    std::vector<sp<SwAudioOutputDescriptor>> spatializerOutputs;
    for (size_t i = 0; i < mOutputs.size(); i++) {
        sp<SwAudioOutputDescriptor> desc = mOutputs.valueAt(i);
        if (!desc->isDuplicated()
                && (desc->mFlags & AUDIO_OUTPUT_FLAG_SPATIALIZER) != 0) {
            spatializerOutputs.push_back(desc);
            ALOGV("%s adding opened spatializer Output %d", __func__, desc->mIoHandle);
        }
    }
    mSpatializerOutput.clear();
    bool outputsChanged = false;
    for (const auto& desc : spatializerOutputs) {
        if (desc->mProfile == profile
                && (configPtr == nullptr
                   || configPtr->channel_mask == desc->mMixerChannelMask)) {
            mSpatializerOutput = desc;
            ALOGV("%s reusing current spatializer output %d", __func__, desc->mIoHandle);
        } else {
            ALOGV("%s closing spatializerOutput output %d to match channel mask %#x"
                    " and devices %s", __func__, desc->mIoHandle,
                    configPtr != nullptr ? configPtr->channel_mask : 0,
                    devices.toString().c_str());
            closeOutput(desc->mIoHandle);
            outputsChanged = true;
        }
    }

    if (mSpatializerOutput == nullptr) {
        sp<SwAudioOutputDescriptor> desc =
                openOutputWithProfileAndDevice(profile, devices, mixerConfig);
        if (desc != nullptr) {
            mSpatializerOutput = desc;
            outputsChanged = true;
        }
    }

    checkVirtualizerClientRoutes();

    if (outputsChanged) {
        mPreviousOutputs = mOutputs;
        mpClientInterface->onAudioPortListUpdate();
    }

    if (mSpatializerOutput == nullptr) {
        ALOGV("%s could not open spatializer output with requested config", __func__);
        return BAD_VALUE;
    }
    *output = mSpatializerOutput->mIoHandle;
    ALOGV("%s returning new spatializer output %d", __func__, *output);
    return OK;
}

status_t AudioPolicyManager::releaseSpatializerOutput(audio_io_handle_t output) {
    if (mSpatializerOutput == nullptr) {
        return INVALID_OPERATION;
    }
    if (mSpatializerOutput->mIoHandle != output) {
        return BAD_VALUE;
    }

    if (!isOutputOnlyAvailableRouteToSomeDevice(mSpatializerOutput)) {
        ALOGV("%s closing spatializer output %d", __func__, mSpatializerOutput->mIoHandle);
        closeOutput(mSpatializerOutput->mIoHandle);
        //from now on mSpatializerOutput is null
        checkVirtualizerClientRoutes();
    }

    return NO_ERROR;
}

// ----------------------------------------------------------------------------
// AudioPolicyManager
// ----------------------------------------------------------------------------
uint32_t AudioPolicyManager::nextAudioPortGeneration()
{
    return mAudioPortGeneration++;
}

AudioPolicyManager::AudioPolicyManager(const sp<const AudioPolicyConfig>& config,
                                       EngineInstance&& engine,
                                       AudioPolicyClientInterface *clientInterface)
    :
    mUidCached(AID_AUDIOSERVER), // no need to call getuid(), there's only one of us running.
    mConfig(config),
    mEngine(std::move(engine)),
    mpClientInterface(clientInterface),
    mLimitRingtoneVolume(false), mLastVoiceVolume(-1.0f),
    mA2dpSuspended(false),
    mAudioPortGeneration(1),
    mBeaconMuteRefCount(0),
    mBeaconPlayingRefCount(0),
    mBeaconMuted(false),
    mTtsOutputAvailable(false),
    mMasterMono(false),
    mMusicEffectOutput(AUDIO_IO_HANDLE_NONE)
{
}

status_t AudioPolicyManager::initialize() {
    if (mEngine == nullptr) {
        return NO_INIT;
    }
    mEngine->setObserver(this);
    status_t status = mEngine->initCheck();
    if (status != NO_ERROR) {
        LOG_FATAL("Policy engine not initialized(err=%d)", status);
        return status;
    }

    // The actual device selection cache will be updated when calling `updateDevicesAndOutputs`
    // at the end of this function.
    mEngine->initializeDeviceSelectionCache();
    mCommunnicationStrategy = mEngine->getProductStrategyForAttributes(
        mEngine->getAttributesForStreamType(AUDIO_STREAM_VOICE_CALL));

    // after parsing the config, mConfig contain all known devices;
    // open all output streams needed to access attached devices
    onNewAudioModulesAvailableInt(nullptr /*newDevices*/);

    // make sure default device is reachable
    if (const auto defaultOutputDevice = mConfig->getDefaultOutputDevice();
            defaultOutputDevice == nullptr ||
            !mAvailableOutputDevices.contains(defaultOutputDevice)) {
        ALOGE_IF(defaultOutputDevice != nullptr, "Default device %s is unreachable",
                 defaultOutputDevice->toString().c_str());
        status = NO_INIT;
    }
    ALOGW_IF(mPrimaryOutput == nullptr, "The policy configuration does not declare a primary output");

    // Silence ALOGV statements
    property_set("log.tag." LOG_TAG, "D");

    updateDevicesAndOutputs();
    return status;
}

AudioPolicyManager::~AudioPolicyManager()
{
   for (size_t i = 0; i < mOutputs.size(); i++) {
        mOutputs.valueAt(i)->close();
   }
   for (size_t i = 0; i < mInputs.size(); i++) {
        mInputs.valueAt(i)->close();
   }
   mAvailableOutputDevices.clear();
   mAvailableInputDevices.clear();
   mOutputs.clear();
   mInputs.clear();
   mHwModules.clear();
   mManualSurroundFormats.clear();
   mConfig.clear();
}

status_t AudioPolicyManager::initCheck()
{
    return hasPrimaryOutput() ? NO_ERROR : NO_INIT;
}

// ---

void AudioPolicyManager::onNewAudioModulesAvailable()
{
    DeviceVector newDevices;
    onNewAudioModulesAvailableInt(&newDevices);
    if (!newDevices.empty()) {
        nextAudioPortGeneration();
        mpClientInterface->onAudioPortListUpdate();
    }
}

void AudioPolicyManager::onNewAudioModulesAvailableInt(DeviceVector *newDevices)
{
    for (const auto& hwModule : mConfig->getHwModules()) {
        if (std::find(mHwModules.begin(), mHwModules.end(), hwModule) != mHwModules.end()) {
            continue;
        }
        if (hwModule->getHandle() == AUDIO_MODULE_HANDLE_NONE) {
            if (audio_module_handle_t handle = mpClientInterface->loadHwModule(hwModule->getName());
                    handle != AUDIO_MODULE_HANDLE_NONE) {
                hwModule->setHandle(handle);
            } else {
                ALOGW("could not load HW module %s", hwModule->getName());
                continue;
            }
        }
        mHwModules.push_back(hwModule);
        // open all output streams needed to access attached devices.
        // direct outputs are closed immediately after checking the availability of attached devices
        // This also validates mAvailableOutputDevices list
        for (const auto& outProfile : hwModule->getOutputProfiles()) {
            if (!outProfile->canOpenNewIo()) {
                ALOGE("Invalid Output profile max open count %u for profile %s",
                      outProfile->maxOpenCount, outProfile->getTagName().c_str());
                continue;
            }
            if (!outProfile->hasSupportedDevices()) {
                ALOGW("Output profile contains no device on module %s", hwModule->getName());
                continue;
            }
            if ((outProfile->getFlags() & AUDIO_OUTPUT_FLAG_TTS) != 0 ||
                (outProfile->getFlags() & AUDIO_OUTPUT_FLAG_ULTRASOUND) != 0) {
                mTtsOutputAvailable = true;
            }

            const DeviceVector &supportedDevices = outProfile->getSupportedDevices();
            DeviceVector availProfileDevices = supportedDevices.filter(mConfig->getOutputDevices());
            sp<DeviceDescriptor> supportedDevice = 0;
            if (supportedDevices.contains(mConfig->getDefaultOutputDevice())) {
                supportedDevice = mConfig->getDefaultOutputDevice();
            } else {
                // choose first device present in profile's SupportedDevices also part of
                // mAvailableOutputDevices.
                if (availProfileDevices.isEmpty()) {
                    continue;
                }
                supportedDevice = availProfileDevices.itemAt(0);
            }
            if (!mConfig->getOutputDevices().contains(supportedDevice)) {
                continue;
            }
            sp<SwAudioOutputDescriptor> outputDesc = new SwAudioOutputDescriptor(outProfile,
                                                                                 mpClientInterface);
            audio_io_handle_t output = AUDIO_IO_HANDLE_NONE;
            status_t status = outputDesc->open(nullptr /* halConfig */, nullptr /* mixerConfig */,
                                               DeviceVector(supportedDevice),
                                               AUDIO_STREAM_DEFAULT,
                                               AUDIO_OUTPUT_FLAG_NONE, &output);
            if (status != NO_ERROR) {
                ALOGW("Cannot open output stream for devices %s on hw module %s",
                      supportedDevice->toString().c_str(), hwModule->getName());
                continue;
            }
            for (const auto &device : availProfileDevices) {
                // give a valid ID to an attached device once confirmed it is reachable
                if (!device->isAttached()) {
                    device->attach(hwModule);
                    mAvailableOutputDevices.add(device);
                    device->setEncapsulationInfoFromHal(mpClientInterface);
                    if (newDevices) newDevices->add(device);
                    setEngineDeviceConnectionState(device, AUDIO_POLICY_DEVICE_STATE_AVAILABLE);
                }
            }
            if (mPrimaryOutput == nullptr &&
                    outProfile->getFlags() & AUDIO_OUTPUT_FLAG_PRIMARY) {
                mPrimaryOutput = outputDesc;
                mPrimaryModuleHandle = mPrimaryOutput->getModuleHandle();
            }
            if ((outProfile->getFlags() & AUDIO_OUTPUT_FLAG_DIRECT) != 0) {
                outputDesc->close();
            } else {
                addOutput(output, outputDesc);
                setOutputDevices(__func__, outputDesc,
                                 DeviceVector(supportedDevice),
                                 true,
                                 0,
                                 NULL);
            }
        }
        // open input streams needed to access attached devices to validate
        // mAvailableInputDevices list
        for (const auto& inProfile : hwModule->getInputProfiles()) {
            if (!inProfile->canOpenNewIo()) {
                ALOGE("Invalid Input profile max open count %u for profile %s",
                      inProfile->maxOpenCount, inProfile->getTagName().c_str());
                continue;
            }
            if (!inProfile->hasSupportedDevices()) {
                ALOGW("Input profile contains no device on module %s", hwModule->getName());
                continue;
            }
            // chose first device present in profile's SupportedDevices also part of
            // available input devices
            const DeviceVector &supportedDevices = inProfile->getSupportedDevices();
            DeviceVector availProfileDevices = supportedDevices.filter(mConfig->getInputDevices());
            if (availProfileDevices.isEmpty()) {
                ALOGV("%s: Input device list is empty! for profile %s",
                    __func__, inProfile->getTagName().c_str());
                continue;
            }
            sp<AudioInputDescriptor> inputDesc =
                    new AudioInputDescriptor(inProfile, mpClientInterface);

            audio_io_handle_t input = AUDIO_IO_HANDLE_NONE;
            status_t status = inputDesc->open(nullptr,
                                              availProfileDevices.itemAt(0),
                                              AUDIO_SOURCE_MIC,
                                              AUDIO_INPUT_FLAG_NONE,
                                              &input);
            if (status != NO_ERROR) {
                ALOGW("Cannot open input stream for device %s on hw module %s",
                      availProfileDevices.toString().c_str(),
                      hwModule->getName());
                continue;
            }
            for (const auto &device : availProfileDevices) {
                // give a valid ID to an attached device once confirmed it is reachable
                if (!device->isAttached()) {
                    device->attach(hwModule);
                    device->importAudioPortAndPickAudioProfile(inProfile, true);
                    mAvailableInputDevices.add(device);
                    if (newDevices) newDevices->add(device);
                    setEngineDeviceConnectionState(device, AUDIO_POLICY_DEVICE_STATE_AVAILABLE);
                }
            }
            inputDesc->close();
        }
    }

    // Check if spatializer outputs can be closed until used.
    // mOutputs vector never contains duplicated outputs at this point.
    std::vector<audio_io_handle_t> outputsClosed;
    for (size_t i = 0; i < mOutputs.size(); i++) {
        sp<SwAudioOutputDescriptor> desc = mOutputs.valueAt(i);
        if ((desc->mFlags & AUDIO_OUTPUT_FLAG_SPATIALIZER) != 0
                && !isOutputOnlyAvailableRouteToSomeDevice(desc)) {
            outputsClosed.push_back(desc->mIoHandle);
            desc->close();
        }
    }
    for (auto output : outputsClosed) {
        removeOutput(output);
    }
}

void AudioPolicyManager::addOutput(audio_io_handle_t output,
                                   const sp<SwAudioOutputDescriptor>& outputDesc)
{
    mOutputs.add(output, outputDesc);
    applyStreamVolumes(outputDesc, DeviceTypeSet(), 0 /* delayMs */, true /* force */);
    updateMono(output); // update mono status when adding to output list
    selectOutputForMusicEffects();
    nextAudioPortGeneration();
}

void AudioPolicyManager::removeOutput(audio_io_handle_t output)
{
    if (mPrimaryOutput != 0 && mPrimaryOutput == mOutputs.valueFor(output)) {
        ALOGV("%s: removing primary output", __func__);
        mPrimaryOutput = nullptr;
    }
    mOutputs.removeItem(output);
    selectOutputForMusicEffects();
}

void AudioPolicyManager::addInput(audio_io_handle_t input,
                                  const sp<AudioInputDescriptor>& inputDesc)
{
    mInputs.add(input, inputDesc);
    nextAudioPortGeneration();
}

status_t AudioPolicyManager::checkOutputsForDevice(const sp<DeviceDescriptor>& device,
                                                   audio_policy_dev_state_t state,
                                                   SortedVector<audio_io_handle_t>& outputs)
{
    audio_devices_t deviceType = device->type();
    const String8 &address = String8(device->address().c_str());
    sp<SwAudioOutputDescriptor> desc;

    if (audio_device_is_digital(deviceType)) {
        // erase all current sample rates, formats and channel masks
        device->clearAudioProfiles();
    }

    if (state == AUDIO_POLICY_DEVICE_STATE_AVAILABLE) {
        // first call getAudioPort to get the supported attributes from the HAL
        struct audio_port_v7 port = {};
        device->toAudioPort(&port);
        status_t status = mpClientInterface->getAudioPort(&port);
        if (status == NO_ERROR) {
            device->importAudioPort(port);
        }

        // then list already open outputs that can be routed to this device
        for (size_t i = 0; i < mOutputs.size(); i++) {
            desc = mOutputs.valueAt(i);
            if (!desc->isDuplicated() && desc->supportsDevice(device)
                    && desc->devicesSupportEncodedFormats({deviceType})) {
                ALOGV("checkOutputsForDevice(): adding opened output %d on device %s",
                      mOutputs.keyAt(i), device->toString().c_str());
                outputs.add(mOutputs.keyAt(i));
            }
        }
        // then look for output profiles that can be routed to this device
        SortedVector< sp<IOProfile> > profiles;
        for (const auto& hwModule : mHwModules) {
            for (size_t j = 0; j < hwModule->getOutputProfiles().size(); j++) {
                sp<IOProfile> profile = hwModule->getOutputProfiles()[j];
                if (profile->supportsDevice(device)) {
                    profiles.add(profile);
                    ALOGV("checkOutputsForDevice(): adding profile %zu from module %s",
                          j, hwModule->getName());
                }
            }
        }

        ALOGV("  found %zu profiles, %zu outputs", profiles.size(), outputs.size());

        if (profiles.isEmpty() && outputs.isEmpty()) {
            ALOGW("checkOutputsForDevice(): No output available for device %04x", deviceType);
            return BAD_VALUE;
        }

        // open outputs for matching profiles if needed. Direct outputs are also opened to
        // query for dynamic parameters and will be closed later by setDeviceConnectionState()
        for (ssize_t profile_index = 0; profile_index < (ssize_t)profiles.size(); profile_index++) {
            sp<IOProfile> profile = profiles[profile_index];

            // nothing to do if one output is already opened for this profile
            size_t j;
            for (j = 0; j < outputs.size(); j++) {
                desc = mOutputs.valueFor(outputs.itemAt(j));
                if (!desc->isDuplicated() && desc->mProfile == profile) {
                    // matching profile: save the sample rates, format and channel masks supported
                    // by the profile in our device descriptor
                    if (audio_device_is_digital(deviceType)) {
                        device->importAudioPortAndPickAudioProfile(profile);
                    }
                    break;
                }
            }
            if (j != outputs.size()) {
                continue;
            }

            if (!profile->canOpenNewIo()) {
                ALOGW("Max Output number %u already opened for this profile %s",
                      profile->maxOpenCount, profile->getTagName().c_str());
                continue;
            }

            ALOGV("opening output for device %08x with params %s profile %p name %s",
                  deviceType, address.c_str(), profile.get(), profile->getName().c_str());
            desc = openOutputWithProfileAndDevice(profile, DeviceVector(device));
            audio_io_handle_t output = desc == nullptr ? AUDIO_IO_HANDLE_NONE : desc->mIoHandle;
            if (output == AUDIO_IO_HANDLE_NONE) {
                ALOGW("checkOutputsForDevice() could not open output for device %x", deviceType);
                profiles.removeAt(profile_index);
                profile_index--;
            } else {
                outputs.add(output);
                // Load digital format info only for digital devices
                if (audio_device_is_digital(deviceType)) {
                    // TODO: when getAudioPort is ready, it may not be needed to import the audio
                    // port but just pick audio profile
                    device->importAudioPortAndPickAudioProfile(profile);
                }

                if (device_distinguishes_on_address(deviceType)) {
                    ALOGV("checkOutputsForDevice(): setOutputDevices %s",
                            device->toString().c_str());
                    setOutputDevices(__func__, desc, DeviceVector(device), true/*force*/,
                                      0/*delay*/, NULL/*patch handle*/);
                }
                ALOGV("checkOutputsForDevice(): adding output %d", output);
            }
        }

        if (profiles.isEmpty()) {
            ALOGW("checkOutputsForDevice(): No output available for device %04x", deviceType);
            return BAD_VALUE;
        }
    } else { // Disconnect
        // check if one opened output is not needed any more after disconnecting one device
        for (size_t i = 0; i < mOutputs.size(); i++) {
            desc = mOutputs.valueAt(i);
            if (!desc->isDuplicated()) {
                // exact match on device
                if (device_distinguishes_on_address(deviceType) && desc->supportsDevice(device)
                        && desc->containsSingleDeviceSupportingEncodedFormats(device)) {
                    outputs.add(mOutputs.keyAt(i));
                } else if (!mAvailableOutputDevices.containsAtLeastOne(desc->supportedDevices())) {
                    ALOGV("checkOutputsForDevice(): disconnecting adding output %d",
                            mOutputs.keyAt(i));
                    outputs.add(mOutputs.keyAt(i));
                }
            }
        }
        // Clear any profiles associated with the disconnected device.
        for (const auto& hwModule : mHwModules) {
            for (size_t j = 0; j < hwModule->getOutputProfiles().size(); j++) {
                sp<IOProfile> profile = hwModule->getOutputProfiles()[j];
                if (!profile->supportsDevice(device)) {
                    continue;
                }
                ALOGV("checkOutputsForDevice(): "
                        "clearing direct output profile %zu on module %s",
                        j, hwModule->getName());
                profile->clearAudioProfiles();
                if (!profile->hasDynamicAudioProfile()) {
                    continue;
                }
                // When a device is disconnected, if there is an IOProfile that contains dynamic
                // profiles and supports the disconnected device, call getAudioPort to repopulate
                // the capabilities of the devices that is supported by the IOProfile.
                for (const auto& supportedDevice : profile->getSupportedDevices()) {
                    if (supportedDevice == device ||
                            !mAvailableOutputDevices.contains(supportedDevice)) {
                        continue;
                    }
                    struct audio_port_v7 port;
                    supportedDevice->toAudioPort(&port);
                    status_t status = mpClientInterface->getAudioPort(&port);
                    if (status == NO_ERROR) {
                        supportedDevice->importAudioPort(port);
                    }
                }
            }
        }
    }
    return NO_ERROR;
}

status_t AudioPolicyManager::checkInputsForDevice(const sp<DeviceDescriptor>& device,
                                                  audio_policy_dev_state_t state)
{
    sp<AudioInputDescriptor> desc;

    if (audio_device_is_digital(device->type())) {
        // erase all current sample rates, formats and channel masks
        device->clearAudioProfiles();
    }

    if (state == AUDIO_POLICY_DEVICE_STATE_AVAILABLE) {
        // first call getAudioPort to get the supported attributes from the HAL
        struct audio_port_v7 port = {};
        device->toAudioPort(&port);
        status_t status = mpClientInterface->getAudioPort(&port);
        if (status == NO_ERROR) {
            device->importAudioPort(port);
        }

        // look for input profiles that can be routed to this device
        SortedVector< sp<IOProfile> > profiles;
        for (const auto& hwModule : mHwModules) {
            for (size_t profile_index = 0;
                 profile_index < hwModule->getInputProfiles().size();
                 profile_index++) {
                sp<IOProfile> profile = hwModule->getInputProfiles()[profile_index];

                if (profile->supportsDevice(device)) {
                    profiles.add(profile);
                    ALOGV("checkInputsForDevice(): adding profile %zu from module %s",
                          profile_index, hwModule->getName());
                }
            }
        }

        if (profiles.isEmpty()) {
            ALOGW("%s: No input profile available for device %s",
                __func__, device->toString().c_str());
            return BAD_VALUE;
        }

        // open inputs for matching profiles if needed. Direct inputs are also opened to
        // query for dynamic parameters and will be closed later by setDeviceConnectionState()
        for (ssize_t profile_index = 0; profile_index < (ssize_t)profiles.size(); profile_index++) {

            sp<IOProfile> profile = profiles[profile_index];

            // nothing to do if one input is already opened for this profile
            size_t input_index;
            for (input_index = 0; input_index < mInputs.size(); input_index++) {
                desc = mInputs.valueAt(input_index);
                if (desc->mProfile == profile) {
                    if (audio_device_is_digital(device->type())) {
                        device->importAudioPortAndPickAudioProfile(profile);
                    }
                    break;
                }
            }
            if (input_index != mInputs.size()) {
                continue;
            }

            if (!profile->canOpenNewIo()) {
                ALOGW("Max Input number %u already opened for this profile %s",
                      profile->maxOpenCount, profile->getTagName().c_str());
                continue;
            }

            desc = new AudioInputDescriptor(profile, mpClientInterface);
            audio_io_handle_t input = AUDIO_IO_HANDLE_NONE;
            status = desc->open(nullptr, device, AUDIO_SOURCE_MIC, AUDIO_INPUT_FLAG_NONE, &input);

            if (status == NO_ERROR) {
                const String8& address = String8(device->address().c_str());
                if (!address.empty()) {
                    char *param = audio_device_address_to_parameter(device->type(), address);
                    mpClientInterface->setParameters(input, String8(param));
                    free(param);
                }
                updateAudioProfiles(device, input, profile);
                if (!profile->hasValidAudioProfile()) {
                    ALOGW("checkInputsForDevice() direct input missing param");
                    desc->close();
                    input = AUDIO_IO_HANDLE_NONE;
                }

                if (input != AUDIO_IO_HANDLE_NONE) {
                    addInput(input, desc);
                }
            } // endif input != 0

            if (input == AUDIO_IO_HANDLE_NONE) {
                ALOGW("%s could not open input for device %s", __func__,
                       device->toString().c_str());
                profiles.removeAt(profile_index);
                profile_index--;
            } else {
                if (audio_device_is_digital(device->type())) {
                    device->importAudioPortAndPickAudioProfile(profile);
                }
                ALOGV("checkInputsForDevice(): adding input %d", input);
            }
        } // end scan profiles

        if (profiles.isEmpty()) {
            ALOGW("%s: No input available for device %s", __func__,  device->toString().c_str());
            return BAD_VALUE;
        }
    } else {
        // Disconnect
        // Clear any profiles associated with the disconnected device.
        for (const auto& hwModule : mHwModules) {
            for (size_t profile_index = 0;
                 profile_index < hwModule->getInputProfiles().size();
                 profile_index++) {
                sp<IOProfile> profile = hwModule->getInputProfiles()[profile_index];
                if (profile->supportsDevice(device)) {
                    ALOGV("checkInputsForDevice(): clearing direct input profile %zu on module %s",
                            profile_index, hwModule->getName());
                    profile->clearAudioProfiles();
                }
            }
        }
    } // end disconnect

    return NO_ERROR;
}


void AudioPolicyManager::closeOutput(audio_io_handle_t output)
{
    ALOGV("closeOutput(%d)", output);

    sp<SwAudioOutputDescriptor> closingOutput = mOutputs.valueFor(output);
    if (closingOutput == NULL) {
        ALOGW("closeOutput() unknown output %d", output);
        return;
    }
    const bool closingOutputWasActive = closingOutput->isActive();
    mPolicyMixes.closeOutput(closingOutput, mOutputs);

    // look for duplicated outputs connected to the output being removed.
    for (size_t i = 0; i < mOutputs.size(); i++) {
        sp<SwAudioOutputDescriptor> dupOutput = mOutputs.valueAt(i);
        if (dupOutput->isDuplicated() &&
                (dupOutput->mOutput1 == closingOutput || dupOutput->mOutput2 == closingOutput)) {
            sp<SwAudioOutputDescriptor> remainingOutput =
                dupOutput->mOutput1 == closingOutput ? dupOutput->mOutput2 : dupOutput->mOutput1;
            // As all active tracks on duplicated output will be deleted,
            // and as they were also referenced on the other output, the reference
            // count for their stream type must be adjusted accordingly on
            // the other output.
            const bool wasActive = remainingOutput->isActive();
            // Note: no-op on the closing output where all clients has already been set inactive
            dupOutput->setAllClientsInactive();
            // stop() will be a no op if the output is still active but is needed in case all
            // active streams refcounts where cleared above
            if (wasActive) {
                remainingOutput->stop();
            }
            audio_io_handle_t duplicatedOutput = mOutputs.keyAt(i);
            ALOGV("closeOutput() closing also duplicated output %d", duplicatedOutput);

            mpClientInterface->closeOutput(duplicatedOutput);
            removeOutput(duplicatedOutput);
        }
    }

    nextAudioPortGeneration();

    ssize_t index = mAudioPatches.indexOfKey(closingOutput->getPatchHandle());
    if (index >= 0) {
        sp<AudioPatch> patchDesc = mAudioPatches.valueAt(index);
        (void) /*status_t status*/ mpClientInterface->releaseAudioPatch(
                    patchDesc->getAfHandle(), 0);
        mAudioPatches.removeItemsAt(index);
        mpClientInterface->onAudioPatchListUpdate();
    }

    if (closingOutputWasActive) {
        closingOutput->stop();
    }
    closingOutput->close();
    if ((closingOutput->getFlags().output & AUDIO_OUTPUT_FLAG_BIT_PERFECT)
            == AUDIO_OUTPUT_FLAG_BIT_PERFECT) {
        for (const auto device : closingOutput->devices()) {
            device->setPreferredConfig(nullptr);
        }
    }

    removeOutput(output);
    mPreviousOutputs = mOutputs;
    if (closingOutput == mSpatializerOutput) {
        mSpatializerOutput.clear();
    }

    // MSD patches may have been released to support a non-MSD direct output. Reset MSD patch if
    // no direct outputs are open.
    if (!getMsdAudioOutDevices().isEmpty()) {
        bool directOutputOpen = false;
        for (size_t i = 0; i < mOutputs.size(); i++) {
            if (mOutputs[i]->mFlags & AUDIO_OUTPUT_FLAG_DIRECT) {
                directOutputOpen = true;
                break;
            }
        }
        if (!directOutputOpen) {
            ALOGV("no direct outputs open, reset MSD patches");
            // TODO: The MSD patches to be established here may differ to current MSD patches due to
            // how output devices for patching are resolved. Avoid by caching and reusing the
            // arguments to mEngine->getOutputDevicesForAttributes() when resolving which output
            // devices to patch to. This may be complicated by the fact that devices may become
            // unavailable.
            setMsdOutputPatches();
        }
    }
}

void AudioPolicyManager::closeInput(audio_io_handle_t input)
{
    ALOGV("closeInput(%d)", input);

    sp<AudioInputDescriptor> inputDesc = mInputs.valueFor(input);
    if (inputDesc == NULL) {
        ALOGW("closeInput() unknown input %d", input);
        return;
    }

    nextAudioPortGeneration();

    sp<DeviceDescriptor> device = inputDesc->getDevice();
    ssize_t index = mAudioPatches.indexOfKey(inputDesc->getPatchHandle());
    if (index >= 0) {
        sp<AudioPatch> patchDesc = mAudioPatches.valueAt(index);
        (void) /*status_t status*/ mpClientInterface->releaseAudioPatch(
                    patchDesc->getAfHandle(), 0);
        mAudioPatches.removeItemsAt(index);
        mpClientInterface->onAudioPatchListUpdate();
    }

    mEffects.putOrphanEffectsForIo(input);
    inputDesc->close();
    mInputs.removeItem(input);

    DeviceVector primaryInputDevices = availablePrimaryModuleInputDevices();
    if (primaryInputDevices.contains(device) &&
            mInputs.activeInputsCountOnDevices(primaryInputDevices) == 0) {
        mpClientInterface->setSoundTriggerCaptureState(false);
    }
}

SortedVector<audio_io_handle_t> AudioPolicyManager::getOutputsForDevices(
            const DeviceVector &devices,
            const SwAudioOutputCollection& openOutputs)
{
    SortedVector<audio_io_handle_t> outputs;

    ALOGVV("%s() devices %s", __func__, devices.toString().c_str());
    for (size_t i = 0; i < openOutputs.size(); i++) {
        ALOGVV("output %zu isDuplicated=%d device=%s",
                i, openOutputs.valueAt(i)->isDuplicated(),
                openOutputs.valueAt(i)->supportedDevices().toString().c_str());
        if (openOutputs.valueAt(i)->supportsAllDevices(devices)
                && openOutputs.valueAt(i)->devicesSupportEncodedFormats(devices.types())) {
            ALOGVV("%s() found output %d", __func__, openOutputs.keyAt(i));
            outputs.add(openOutputs.keyAt(i));
        }
    }
    return outputs;
}

void AudioPolicyManager::checkForDeviceAndOutputChanges(std::function<bool()> onOutputsChecked)
{
    // checkA2dpSuspend must run before checkOutputForAllStrategies so that A2DP
    // output is suspended before any tracks are moved to it
    checkA2dpSuspend();
    checkOutputForAllStrategies();
    checkSecondaryOutputs();
    if (onOutputsChecked != nullptr && onOutputsChecked()) checkA2dpSuspend();
    updateDevicesAndOutputs();
    if (mHwModules.getModuleFromName(AUDIO_HARDWARE_MODULE_ID_MSD) != 0) {
        // TODO: The MSD patches to be established here may differ to current MSD patches due to how
        // output devices for patching are resolved. Nevertheless, AudioTracks affected by device
        // configuration changes will ultimately be rerouted correctly. We can still avoid
        // unnecessary rerouting by caching and reusing the arguments to
        // mEngine->getOutputDevicesForAttributes() when resolving which output devices to patch to.
        // This may be complicated by the fact that devices may become unavailable.
        setMsdOutputPatches();
    }
    // an event that changed routing likely occurred, inform upper layers
    mpClientInterface->onRoutingUpdated();
}

bool AudioPolicyManager::followsSameRouting(const audio_attributes_t &lAttr,
                                            const audio_attributes_t &rAttr) const
{
    return mEngine->getProductStrategyForAttributes(lAttr) ==
            mEngine->getProductStrategyForAttributes(rAttr);
}

void AudioPolicyManager::checkAudioSourceForAttributes(const audio_attributes_t &attr)
{
    for (size_t i = 0; i < mAudioSources.size(); i++)  {
        sp<SourceClientDescriptor> sourceDesc = mAudioSources.valueAt(i);
        if (sourceDesc != nullptr && followsSameRouting(attr, sourceDesc->attributes())
                && sourceDesc->getPatchHandle() == AUDIO_PATCH_HANDLE_NONE
                && !isCallRxAudioSource(sourceDesc) && !sourceDesc->isInternal()) {
            connectAudioSource(sourceDesc);
        }
    }
}

void AudioPolicyManager::clearAudioSourcesForOutput(audio_io_handle_t output)
{
    for (size_t i = 0; i < mAudioSources.size(); i++)  {
        sp<SourceClientDescriptor> sourceDesc = mAudioSources.valueAt(i);
        if (sourceDesc != nullptr && sourceDesc->swOutput().promote() != nullptr
                && sourceDesc->swOutput().promote()->mIoHandle == output) {
            disconnectAudioSource(sourceDesc);
        }
    }
}

const unsigned int muteLatencyFactor = property_get_int32(
            "audio.sys.mute.latency.factor", DEFAULT_MUTE_LATENCY_FACTOR);

const unsigned int routingLatency = property_get_int32(
            "audio.sys.routing.latency", DEFAULT_ROUTING_LATENCY_MS);

bool AudioPolicyManager::isInvalidationOfMusicStreamNeeded(const audio_attributes_t &attr)
{
    if (followsSameRouting(attr, attributes_initializer(AUDIO_USAGE_MEDIA))) {
        for (size_t i = 0; i < mOutputs.size(); i++) {
            sp<SwAudioOutputDescriptor> newOutputDesc = mOutputs.valueAt(i);
            if (newOutputDesc->getFormat() == AUDIO_FORMAT_DSD)
                return false;
        }
    }
    return true;
}
void AudioPolicyManager::checkOutputForAttributes(const audio_attributes_t &attr)
{
    if (!isInvalidationOfMusicStreamNeeded(attr))
        return;
    auto psId = mEngine->getProductStrategyForAttributes(attr);

    DeviceVector oldDevices = mEngine->getOutputDevicesForAttributes(attr, 0, true /*fromCache*/);
    DeviceVector newDevices = mEngine->getOutputDevicesForAttributes(attr, 0, false /*fromCache*/);

    SortedVector<audio_io_handle_t> srcOutputs = getOutputsForDevices(oldDevices, mPreviousOutputs);
    SortedVector<audio_io_handle_t> dstOutputs = getOutputsForDevices(newDevices, mOutputs);

    uint32_t maxLatency = 0;
    bool unneededUsePrimaryOutputFromPolicyMixes = false;
    std::vector<sp<SwAudioOutputDescriptor>> invalidatedOutputs;
    // take into account dynamic audio policies related changes: if a client is now associated
    // to a different policy mix than at creation time, invalidate corresponding stream
    for (size_t i = 0; i < mPreviousOutputs.size(); i++) {
        const sp<SwAudioOutputDescriptor>& desc = mPreviousOutputs.valueAt(i);
        if (desc->isDuplicated()) {
            continue;
        }
        for (const sp<TrackClientDescriptor>& client : desc->getClientIterable()) {
            if (mEngine->getProductStrategyForAttributes(client->attributes()) != psId) {
                continue;
            }
            sp<AudioPolicyMix> primaryMix;
            status_t status = mPolicyMixes.getOutputForAttr(client->attributes(), client->config(),
                    client->uid(), client->session(), client->flags(), mAvailableOutputDevices,
                    nullptr /* requestedDevice */, primaryMix, nullptr /* secondaryMixes */,
                    unneededUsePrimaryOutputFromPolicyMixes);
            if (status != OK) {
                continue;
            }
            if (client->getPrimaryMix() != primaryMix || client->hasLostPrimaryMix()) {
                if (desc->isStrategyActive(psId) && maxLatency < desc->latency()) {
                    maxLatency = desc->latency();
                }
                invalidatedOutputs.push_back(desc);
            }
        }
    }

    if (srcOutputs != dstOutputs || !invalidatedOutputs.empty()) {
        // get maximum latency of all source outputs to determine the minimum mute time guaranteeing
        // audio from invalidated tracks will be rendered when unmuting
        for (audio_io_handle_t srcOut : srcOutputs) {
            sp<SwAudioOutputDescriptor> desc = mPreviousOutputs.valueFor(srcOut);
            if (desc == nullptr) continue;

            if (desc->isStrategyActive(psId) && maxLatency < desc->latency()) {
                maxLatency = desc->latency();
            }

            bool invalidate = false;
            for (auto client : desc->clientsList(false /*activeOnly*/)) {
                if (desc->isDuplicated() || !desc->mProfile->isDirectOutput()) {
                    // a client on a non direct outputs has necessarily a linear PCM format
                    // so we can call selectOutput() safely
                    const audio_io_handle_t newOutput = selectOutput(dstOutputs,
                                                                     client->flags(),
                                                                     client->config().format,
                                                                     client->config().channel_mask,
                                                                     client->config().sample_rate,
                                                                     client->session());
                    if (newOutput != srcOut) {
                        invalidate = true;
                        break;
                    }
                } else {
                    sp<IOProfile> profile = getProfileForOutput(newDevices,
                                   client->config().sample_rate,
                                   client->config().format,
                                   client->config().channel_mask,
                                   client->flags(),
                                   true /* directOnly */);
                    if (profile != desc->mProfile) {
                        invalidate = true;
                        break;
                    }
                }
            }
            // mute strategy while moving tracks from one output to another
            if (invalidate) {
                invalidatedOutputs.push_back(desc);
                if (desc->isStrategyActive(psId)) {
                    setStrategyMute(psId, true, desc);
                    setStrategyMute(psId, false, desc,
                                    (maxLatency * muteLatencyFactor) + routingLatency,
                                    newDevices.types());
                }
            }
            sp<SourceClientDescriptor> source = getSourceForAttributesOnOutput(srcOut, attr);
            if (source != nullptr && !isCallRxAudioSource(source) && !source->isInternal()) {
                connectAudioSource(source);
            }
        }

        ALOGV_IF(!(srcOutputs.isEmpty() || dstOutputs.isEmpty()),
              "%s: strategy %d, moving from output %s to output %s", __func__, psId,
              std::to_string(srcOutputs[0]).c_str(),
              std::to_string(dstOutputs[0]).c_str());

        // Move effects associated to this stream from previous output to new output
        if (followsSameRouting(attr, attributes_initializer(AUDIO_USAGE_MEDIA))) {
            selectOutputForMusicEffects();
        }
        // Move tracks associated to this stream (and linked) from previous output to new output
        if (!invalidatedOutputs.empty()) {
            invalidateStreams(mEngine->getStreamTypesForProductStrategy(psId));
            for (sp<SwAudioOutputDescriptor> desc : invalidatedOutputs) {
                desc->setTracksInvalidatedStatusByStrategy(psId);
            }
        }
    }
}

void AudioPolicyManager::checkOutputForAllStrategies()
{
    for (const auto &strategy : mEngine->getOrderedProductStrategies()) {
        auto attributes = mEngine->getAllAttributesForProductStrategy(strategy).front();
        checkOutputForAttributes(attributes);
        checkAudioSourceForAttributes(attributes);
    }
}

void AudioPolicyManager::checkSecondaryOutputs() {
    PortHandleVector clientsToInvalidate;
    TrackSecondaryOutputsMap trackSecondaryOutputs;
    bool unneededUsePrimaryOutputFromPolicyMixes = false;
    for (size_t i = 0; i < mOutputs.size(); i++) {
        const sp<SwAudioOutputDescriptor>& outputDescriptor = mOutputs[i];
        for (const sp<TrackClientDescriptor>& client : outputDescriptor->getClientIterable()) {
            sp<AudioPolicyMix> primaryMix;
            std::vector<sp<AudioPolicyMix>> secondaryMixes;
            status_t status = mPolicyMixes.getOutputForAttr(client->attributes(), client->config(),
                    client->uid(), client->session(), client->flags(), mAvailableOutputDevices,
                    nullptr /* requestedDevice */, primaryMix, &secondaryMixes,
                    unneededUsePrimaryOutputFromPolicyMixes);
            std::vector<sp<SwAudioOutputDescriptor>> secondaryDescs;
            for (auto &secondaryMix : secondaryMixes) {
                sp<SwAudioOutputDescriptor> outputDesc = secondaryMix->getOutput();
                if (outputDesc != nullptr &&
                    outputDesc->mIoHandle != AUDIO_IO_HANDLE_NONE) {
                    secondaryDescs.push_back(outputDesc);
                }
            }

            if (status != OK &&
                (client->flags() & AUDIO_OUTPUT_FLAG_MMAP_NOIRQ) == AUDIO_OUTPUT_FLAG_NONE) {
                // When it failed to query secondary output, only invalidate the client that is not
                // MMAP. The reason is that MMAP stream will not support secondary output.
                clientsToInvalidate.push_back(client->portId());
            } else if (!std::equal(
                    client->getSecondaryOutputs().begin(),
                    client->getSecondaryOutputs().end(),
                    secondaryDescs.begin(), secondaryDescs.end())) {
                if (!audio_is_linear_pcm(client->config().format)) {
                    // If the format is not PCM, the tracks should be invalidated to get correct
                    // behavior when the secondary output is changed.
                    clientsToInvalidate.push_back(client->portId());
                } else {
                    std::vector<wp<SwAudioOutputDescriptor>> weakSecondaryDescs;
                    std::vector<audio_io_handle_t> secondaryOutputIds;
                    for (const auto &secondaryDesc: secondaryDescs) {
                        secondaryOutputIds.push_back(secondaryDesc->mIoHandle);
                        weakSecondaryDescs.push_back(secondaryDesc);
                    }
                    trackSecondaryOutputs.emplace(client->portId(), secondaryOutputIds);
                    client->setSecondaryOutputs(std::move(weakSecondaryDescs));
                }
            }
        }
    }
    if (!trackSecondaryOutputs.empty()) {
        mpClientInterface->updateSecondaryOutputs(trackSecondaryOutputs);
    }
    if (!clientsToInvalidate.empty()) {
        ALOGD("%s Invalidate clients due to fail getting output for attr", __func__);
        mpClientInterface->invalidateTracks(clientsToInvalidate);
    }
}

bool AudioPolicyManager::isScoRequestedForComm() const {
    AudioDeviceTypeAddrVector devices;
    mEngine->getDevicesForRoleAndStrategy(mCommunnicationStrategy, DEVICE_ROLE_PREFERRED, devices);
    for (const auto &device : devices) {
        if (audio_is_bluetooth_out_sco_device(device.mType)) {
            return true;
        }
    }
    return false;
}

bool AudioPolicyManager::isHearingAidUsedForComm() const {
    DeviceVector devices = mEngine->getOutputDevicesForStream(AUDIO_STREAM_VOICE_CALL,
                                                       true /*fromCache*/);
    for (const auto &device : devices) {
        if (device->type() == AUDIO_DEVICE_OUT_HEARING_AID) {
            return true;
        }
    }
    return false;
}


void AudioPolicyManager::checkA2dpSuspend()
{
    audio_io_handle_t a2dpOutput = mOutputs.getA2dpOutput();

    if (a2dpOutput == 0 || mOutputs.isA2dpOffloadedOnPrimary()) {
        mA2dpSuspended = false;
        return;
    }

    bool isScoConnected =
            (mAvailableInputDevices.types().count(AUDIO_DEVICE_IN_BLUETOOTH_SCO_HEADSET) != 0 ||
             !Intersection(mAvailableOutputDevices.types(), getAudioDeviceOutAllScoSet()).empty());
    bool isScoRequested = isScoRequestedForComm();

    // if suspended, restore A2DP output if:
    //      (A2DP output is present and not on primary output) &&
    //      ((SCO device is NOT connected) ||
    //       ((SCO is not requested) &&
    //        (phone state is NOT in call) && (phone state is NOT ringing)))
    //
    // if not suspended, suspend A2DP output if:
    //      (A2DP output is present and not on primary output) &&
    //      (SCO device is connected) &&
    //       ((SCO is requested) ||
    //       ((phone state is in call) || (phone state is ringing)))
    //
    if (mA2dpSuspended) {
        if (!isScoConnected ||
             (!isScoRequested &&
              (mEngine->getPhoneState() != AUDIO_MODE_IN_CALL) &&
              (mEngine->getPhoneState() != AUDIO_MODE_RINGTONE))) {
                mpClientInterface->restoreOutput(a2dpOutput);
            mA2dpSuspended = false;
        }
    } else {
        if (isScoConnected &&
             (isScoRequested ||
              (mEngine->getPhoneState() == AUDIO_MODE_IN_CALL) ||
              (mEngine->getPhoneState() == AUDIO_MODE_RINGTONE))) {
                mpClientInterface->suspendOutput(a2dpOutput);
            mA2dpSuspended = true;
        }
    }
}

DeviceVector AudioPolicyManager::getNewOutputDevices(const sp<SwAudioOutputDescriptor>& outputDesc,
                                                     bool fromCache)
{
    if (outputDesc == nullptr) {
        return DeviceVector{};
    }

    ssize_t index = mAudioPatches.indexOfKey(outputDesc->getPatchHandle());
    if (index >= 0) {
        sp<AudioPatch> patchDesc = mAudioPatches.valueAt(index);
        if (patchDesc->getUid() != mUidCached) {
            ALOGV("%s device %s forced by patch %d", __func__,
                  outputDesc->devices().toString().c_str(), outputDesc->getPatchHandle());
            return  outputDesc->devices();
        }
    }

    // Do not retrieve engine device for outputs through MSD
    // TODO: support explicit routing requests by resetting MSD patch to engine device.
    if (outputDesc->devices() == getMsdAudioOutDevices()) {
        return outputDesc->devices();
    }

    // Honor explicit routing requests only if no client using default routing is active on this
    // input: a specific app can not force routing for other apps by setting a preferred device.
    bool active; // unused
    sp<DeviceDescriptor> device =
        findPreferredDevice(outputDesc, PRODUCT_STRATEGY_NONE, active, mAvailableOutputDevices);
    if (device != nullptr) {
        return DeviceVector(device);
    }

    // Legacy Engine cannot take care of bus devices and mix, so we need to handle the conflict
    // of setForceUse / Default Bus device here
    device = mPolicyMixes.getDeviceAndMixForOutput(outputDesc, mAvailableOutputDevices);
    if (device != nullptr) {
        return DeviceVector(device);
    }

    DeviceVector devices;
    for (const auto &productStrategy : mEngine->getOrderedProductStrategies()) {
        StreamTypeVector streams = mEngine->getStreamTypesForProductStrategy(productStrategy);
        auto attr = mEngine->getAllAttributesForProductStrategy(productStrategy).front();
        auto hasStreamActive = [&](auto stream) {
            return hasStream(streams, stream) && isStreamActive(stream, 0);
        };

        auto doGetOutputDevicesForVoice = [&]() {
            return hasVoiceStream(streams) && (outputDesc == mPrimaryOutput ||
                outputDesc->isActive(toVolumeSource(AUDIO_STREAM_VOICE_CALL, false))) &&
                (isInCall() ||
                 mOutputs.isStrategyActiveOnSameModule(productStrategy, outputDesc)) &&
                !isStreamActive(AUDIO_STREAM_ENFORCED_AUDIBLE, 0);
        };

        // With low-latency playing on speaker, music on WFD, when the first low-latency
        // output is stopped, getNewOutputDevices checks for a product strategy
        // from the list, as STRATEGY_SONIFICATION comes prior to STRATEGY_MEDIA.
        // If an ALARM or ENFORCED_AUDIBLE stream is supported by the product strategy,
        // devices are returned for STRATEGY_SONIFICATION without checking whether the
        // stream is associated to the output descriptor.
        if (doGetOutputDevicesForVoice() || outputDesc->isStrategyActive(productStrategy) ||
               ((hasStreamActive(AUDIO_STREAM_ALARM) ||
                hasStreamActive(AUDIO_STREAM_ENFORCED_AUDIBLE)) &&
                (outputDesc->isActive(toVolumeSource(AUDIO_STREAM_VOICE_CALL)) ||
                 outputDesc == mPrimaryOutput) &&
                mOutputs.isStrategyActiveOnSameModule(productStrategy, outputDesc))) {
            // Retrieval of devices for voice DL is done on primary output profile, cannot
            // check the route (would force modifying configuration file for this profile)
            devices = mEngine->getOutputDevicesForAttributes(attr, nullptr, fromCache);
            break;
        }
    }
    ALOGV("%s selected devices %s", __func__, devices.toString().c_str());
    return devices;
}

sp<DeviceDescriptor> AudioPolicyManager::getNewInputDevice(
        const sp<AudioInputDescriptor>& inputDesc)
{
    sp<DeviceDescriptor> device;

    ssize_t index = mAudioPatches.indexOfKey(inputDesc->getPatchHandle());
    if (index >= 0) {
        sp<AudioPatch> patchDesc = mAudioPatches.valueAt(index);
        if (patchDesc->getUid() != mUidCached) {
            ALOGV("getNewInputDevice() device %s forced by patch %d",
                  inputDesc->getDevice()->toString().c_str(), inputDesc->getPatchHandle());
            return inputDesc->getDevice();
        }
    }

    // Honor explicit routing requests only if no client using default routing is active on this
    // input: a specific app can not force routing for other apps by setting a preferred device.
    bool active;
    device = findPreferredDevice(inputDesc, AUDIO_SOURCE_DEFAULT, active, mAvailableInputDevices);
    if (device != nullptr) {
        return device;
    }

    // If we are not in call and no client is active on this input, this methods returns
    // a null sp<>, causing the patch on the input stream to be released.
    audio_attributes_t attributes;
    uid_t uid;
    audio_session_t session;
    sp<RecordClientDescriptor> topClient = inputDesc->getHighestPriorityClient();
    if (topClient != nullptr) {
        attributes = topClient->attributes();
        uid = topClient->uid();
        session = topClient->session();
    } else {
        attributes = { .source = AUDIO_SOURCE_DEFAULT };
        uid = 0;
        session = AUDIO_SESSION_NONE;
    }

    if (attributes.source == AUDIO_SOURCE_DEFAULT && isInCall()) {
        attributes.source = AUDIO_SOURCE_VOICE_COMMUNICATION;
    }
    if (attributes.source != AUDIO_SOURCE_DEFAULT) {
        device = mEngine->getInputDeviceForAttributes(attributes, uid, session);
    }

    return device;
}

bool AudioPolicyManager::streamsMatchForvolume(audio_stream_type_t stream1,
                                               audio_stream_type_t stream2) {
    return (stream1 == stream2);
}

status_t AudioPolicyManager::getDevicesForAttributes(
        const audio_attributes_t &attr, AudioDeviceTypeAddrVector *devices, bool forVolume) {
    if (devices == nullptr) {
        return BAD_VALUE;
    }

    DeviceVector curDevices;
    if (status_t status = getDevicesForAttributes(attr, curDevices, forVolume); status != OK) {
        return status;
    }
    for (const auto& device : curDevices) {
        devices->push_back(device->getDeviceTypeAddr());
    }
    return NO_ERROR;
}

void AudioPolicyManager::handleNotificationRoutingForStream(audio_stream_type_t stream) {
    switch(stream) {
    case AUDIO_STREAM_MUSIC:
        checkOutputForAttributes(attributes_initializer(AUDIO_USAGE_NOTIFICATION));
        updateDevicesAndOutputs();
        break;
    default:
        break;
    }
}

uint32_t AudioPolicyManager::handleEventForBeacon(int event) {

    // skip beacon mute management if a dedicated TTS output is available
    if (mTtsOutputAvailable) {
        return 0;
    }

    switch(event) {
    case STARTING_OUTPUT:
        mBeaconMuteRefCount++;
        break;
    case STOPPING_OUTPUT:
        if (mBeaconMuteRefCount > 0) {
            mBeaconMuteRefCount--;
        }
        break;
    case STARTING_BEACON:
        mBeaconPlayingRefCount++;
        break;
    case STOPPING_BEACON:
        if (mBeaconPlayingRefCount > 0) {
            mBeaconPlayingRefCount--;
        }
        break;
    }

    if (mBeaconMuteRefCount > 0) {
        // any playback causes beacon to be muted
        return setBeaconMute(true);
    } else {
        // no other playback: unmute when beacon starts playing, mute when it stops
        return setBeaconMute(mBeaconPlayingRefCount == 0);
    }
}

uint32_t AudioPolicyManager::setBeaconMute(bool mute) {
    ALOGV("setBeaconMute(%d) mBeaconMuteRefCount=%d mBeaconPlayingRefCount=%d",
            mute, mBeaconMuteRefCount, mBeaconPlayingRefCount);
    // keep track of muted state to avoid repeating mute/unmute operations
    if (mBeaconMuted != mute) {
        // mute/unmute AUDIO_STREAM_TTS on all outputs
        ALOGV("\t muting %d", mute);
        uint32_t maxLatency = 0;
        auto ttsVolumeSource = toVolumeSource(AUDIO_STREAM_TTS, false);
        if (ttsVolumeSource == VOLUME_SOURCE_NONE) {
            ALOGV("\t no tts volume source available");
            return 0;
        }
        for (size_t i = 0; i < mOutputs.size(); i++) {
            sp<SwAudioOutputDescriptor> desc = mOutputs.valueAt(i);
            setVolumeSourceMute(ttsVolumeSource, mute/*on*/, desc, 0 /*delay*/, DeviceTypeSet());
            const uint32_t latency = desc->latency() * 2;
            if (desc->isActive(latency * 2) && latency > maxLatency) {
                maxLatency = latency;
            }
        }
        mBeaconMuted = mute;
        return maxLatency;
    }
    return 0;
}

void AudioPolicyManager::updateDevicesAndOutputs()
{
    mEngine->updateDeviceSelectionCache();
    mPreviousOutputs = mOutputs;
}

uint32_t AudioPolicyManager::checkDeviceMuteStrategies(const sp<AudioOutputDescriptor>& outputDesc,
                                                       const DeviceVector &prevDevices,
                                                       uint32_t delayMs)
{
    // mute/unmute strategies using an incompatible device combination
    // if muting, wait for the audio in pcm buffer to be drained before proceeding
    // if unmuting, unmute only after the specified delay
    if (outputDesc->isDuplicated()) {
        return 0;
    }

    uint32_t muteWaitMs = 0;
    DeviceVector devices = outputDesc->devices();
    bool shouldMute = outputDesc->isActive() && (devices.size() >= 2);

    auto productStrategies = mEngine->getOrderedProductStrategies();
    for (const auto &productStrategy : productStrategies) {
        auto attributes = mEngine->getAllAttributesForProductStrategy(productStrategy).front();
        DeviceVector curDevices =
                mEngine->getOutputDevicesForAttributes(attributes, nullptr, false/*fromCache*/);
        curDevices = curDevices.filter(outputDesc->supportedDevices());
        bool mute = shouldMute && curDevices.containsAtLeastOne(devices) && curDevices != devices;
        bool doMute = false;

        if (mute && !outputDesc->isStrategyMutedByDevice(productStrategy)) {
            doMute = true;
            outputDesc->setStrategyMutedByDevice(productStrategy, true);
        } else if (!mute && outputDesc->isStrategyMutedByDevice(productStrategy)) {
            doMute = true;
            outputDesc->setStrategyMutedByDevice(productStrategy, false);
        }
        if (doMute) {
            for (size_t j = 0; j < mOutputs.size(); j++) {
                sp<AudioOutputDescriptor> desc = mOutputs.valueAt(j);
                // skip output if it does not share any device with current output
                if (!desc->supportedDevices().containsAtLeastOne(outputDesc->supportedDevices())) {
                    continue;
                }
                ALOGVV("%s() output %s %s (curDevice %s)", __func__, desc->info().c_str(),
                      mute ? "muting" : "unmuting", curDevices.toString().c_str());
                setStrategyMute(productStrategy, mute, desc, mute ? 0 : delayMs);
                if (desc->isStrategyActive(productStrategy)) {
                    if (mute) {
                        // FIXME: should not need to double latency if volume could be applied
                        // immediately by the audioflinger mixer. We must account for the delay
                        // between now and the next time the audioflinger thread for this output
                        // will process a buffer (which corresponds to one buffer size,
                        // usually 1/2 or 1/4 of the latency).
                        if (muteWaitMs < desc->latency() * 2) {
                            muteWaitMs = desc->latency() * 2;
                        }
                    }
                }
            }
        }
    }

    // temporary mute output if device selection changes to avoid volume bursts due to
    // different per device volumes
    if (outputDesc->isActive() && (devices != prevDevices)) {
        uint32_t tempMuteWaitMs = outputDesc->latency() * muteLatencyFactor;

        if (muteWaitMs < tempMuteWaitMs) {
            muteWaitMs = tempMuteWaitMs;
        }

        // If recommended duration is defined, replace temporary mute duration to avoid
        // truncated notifications at beginning, which depends on duration of changing path in HAL.
        // Otherwise, temporary mute duration is conservatively set to 4 times the reported latency.
        uint32_t tempRecommendedMuteDuration = outputDesc->getRecommendedMuteDurationMs();
        uint32_t tempMuteDurationMs = tempRecommendedMuteDuration > 0 ?
                tempRecommendedMuteDuration : (outputDesc->latency() * muteLatencyFactor)
                + routingLatency;
        if (outputDesc->isDirectOutput() && tempRecommendedMuteDuration > 0)
            muteWaitMs = tempMuteDurationMs;

        for (const auto &activeVs : outputDesc->getActiveVolumeSources()) {
            // make sure that we do not start the temporary mute period too early in case of
            // delayed device change
            setVolumeSourceMute(activeVs, true, outputDesc, delayMs);
            setVolumeSourceMute(activeVs, false, outputDesc, delayMs + tempMuteDurationMs,
                                devices.types());
        }
    }

    // wait for the PCM output buffers to empty before proceeding with the rest of the command
    if (muteWaitMs > delayMs) {
        muteWaitMs -= delayMs;
        ALOGV("%s() muteWaitMs = %d", __func__, muteWaitMs);
        usleep(muteWaitMs * 1000);
        return muteWaitMs;
    }
    return 0;
}

uint32_t AudioPolicyManager::setOutputDevices(const char *caller,
                                              const sp<SwAudioOutputDescriptor>& outputDesc,
                                              const DeviceVector &devices,
                                              bool force,
                                              int delayMs,
                                              audio_patch_handle_t *patchHandle,
                                              bool requiresMuteCheck, bool requiresVolumeCheck,
                                              bool skipMuteDelay)
{
    // TODO(b/262404095): Consider if the output need to be reopened.
    std::string logPrefix = std::string("caller ") + caller + outputDesc->info();
    ALOGV("%s %s device %s delayMs %d", __func__, logPrefix.c_str(),
          devices.toString().c_str(), delayMs);
    uint32_t muteWaitMs;

    if (outputDesc->isDuplicated()) {
        muteWaitMs = setOutputDevices(__func__, outputDesc->subOutput1(), devices, force, delayMs,
                nullptr /* patchHandle */, requiresMuteCheck, skipMuteDelay);
        muteWaitMs += setOutputDevices(__func__, outputDesc->subOutput2(), devices, force, delayMs,
                nullptr /* patchHandle */, requiresMuteCheck, skipMuteDelay);
        return muteWaitMs;
    }

    // filter devices according to output selected
    DeviceVector filteredDevices = outputDesc->filterSupportedDevices(devices);
    DeviceVector prevDevices = outputDesc->devices();
    DeviceVector availPrevDevices = mAvailableOutputDevices.filter(prevDevices);

    ALOGV("%s %s prevDevice %s", __func__, logPrefix.c_str(),
          prevDevices.toString().c_str());

    if (!filteredDevices.isEmpty()) {
        outputDesc->setDevices(filteredDevices);
    }

    // if the outputs are not materially active, there is no need to mute.
    if (requiresMuteCheck) {
        muteWaitMs = checkDeviceMuteStrategies(outputDesc, prevDevices, delayMs);
    } else {
        ALOGV("%s: %s suppressing checkDeviceMuteStrategies", __func__,
              logPrefix.c_str());
        muteWaitMs = 0;
    }

    bool outputRouted = outputDesc->isRouted();

    // no need to proceed if new device is not AUDIO_DEVICE_NONE and not supported by current
    // output profile or if new device is not supported AND previous device(s) is(are) still
    // available (otherwise reset device must be done on the output)
    if (!devices.isEmpty() && filteredDevices.isEmpty() && !availPrevDevices.empty()) {
        ALOGV("%s: %s unsupported device %s for output", __func__, logPrefix.c_str(),
              devices.toString().c_str());
        // restore previous device after evaluating strategy mute state
        outputDesc->setDevices(prevDevices);
        return muteWaitMs;
    }

    // Do not change the routing if:
    //      the requested device is AUDIO_DEVICE_NONE
    //      OR the requested device is the same as current device
    //  AND force is not specified
    //  AND the output is connected by a valid audio patch.
    // Doing this check here allows the caller to call setOutputDevices() without conditions
    if ((filteredDevices.isEmpty() || filteredDevices == prevDevices) && !force && outputRouted) {
        ALOGV("%s %s setting same device %s or null device, force=%d, patch handle=%d",
              __func__, logPrefix.c_str(), filteredDevices.toString().c_str(), force,
              outputDesc->getPatchHandle());
        if (requiresVolumeCheck && !filteredDevices.isEmpty()) {
            ALOGV("%s %s setting same device on routed output, force apply volumes",
                  __func__, logPrefix.c_str());
            applyStreamVolumes(outputDesc, filteredDevices.types(), delayMs, true /*force*/);
        }
        return muteWaitMs;
    }

    ALOGV("%s %s changing device to %s", __func__, logPrefix.c_str(),
          filteredDevices.toString().c_str());

    // do the routing
    if (filteredDevices.isEmpty() || mAvailableOutputDevices.filter(filteredDevices).empty()) {
        resetOutputDevice(outputDesc, delayMs, NULL);
    } else {
        PatchBuilder patchBuilder;
        patchBuilder.addSource(outputDesc);
        ALOG_ASSERT(filteredDevices.size() <= AUDIO_PATCH_PORTS_MAX, "Too many sink ports");
        for (const auto &filteredDevice : filteredDevices) {
            patchBuilder.addSink(filteredDevice);
        }

        // Add half reported latency to delayMs when muteWaitMs is null in order
        // to avoid disordered sequence of muting volume and changing devices.
        int actualDelayMs = !skipMuteDelay && muteWaitMs == 0
                ? (delayMs + (outputDesc->latency() / 2)) : delayMs;
        installPatch(__func__, patchHandle, outputDesc.get(), patchBuilder.patch(), actualDelayMs);
    }

    // Since the mute is skip, also skip the apply stream volume as that will be applied externally
    if (!skipMuteDelay) {
        // update stream volumes according to new device
        applyStreamVolumes(outputDesc, filteredDevices.types(), delayMs);
    }

    return muteWaitMs;
}

status_t AudioPolicyManager::resetOutputDevice(const sp<AudioOutputDescriptor>& outputDesc,
                                               int delayMs,
                                               audio_patch_handle_t *patchHandle)
{
    ssize_t index;
    if (patchHandle == nullptr && !outputDesc->isRouted()) {
        return INVALID_OPERATION;
    }
    if (patchHandle) {
        index = mAudioPatches.indexOfKey(*patchHandle);
    } else {
        index = mAudioPatches.indexOfKey(outputDesc->getPatchHandle());
    }
    if (index < 0) {
        return INVALID_OPERATION;
    }
    sp< AudioPatch> patchDesc = mAudioPatches.valueAt(index);
    status_t status = mpClientInterface->releaseAudioPatch(patchDesc->getAfHandle(), delayMs);
    ALOGV("resetOutputDevice() releaseAudioPatch returned %d", status);
    outputDesc->setPatchHandle(AUDIO_PATCH_HANDLE_NONE);
    removeAudioPatch(patchDesc->getHandle());
    nextAudioPortGeneration();
    mpClientInterface->onAudioPatchListUpdate();
    return status;
}

status_t AudioPolicyManager::setInputDevice(audio_io_handle_t input,
                                            const sp<DeviceDescriptor> &device,
                                            bool force,
                                            audio_patch_handle_t *patchHandle)
{
    status_t status = NO_ERROR;

    sp<AudioInputDescriptor> inputDesc = mInputs.valueFor(input);
    if ((device != nullptr) && ((device != inputDesc->getDevice()) || force)) {
        inputDesc->setDevice(device);

        if (mAvailableInputDevices.contains(device)) {
            PatchBuilder patchBuilder;
            patchBuilder.addSink(inputDesc,
            // AUDIO_SOURCE_HOTWORD is for internal use only:
            // handled as AUDIO_SOURCE_VOICE_RECOGNITION by the audio HAL
                    [inputDesc](const PatchBuilder::mix_usecase_t& usecase) {
                        auto result = usecase;
                        if (result.source == AUDIO_SOURCE_HOTWORD && !inputDesc->isSoundTrigger()) {
                            result.source = AUDIO_SOURCE_VOICE_RECOGNITION;
                        }
                        return result; }).
            //only one input device for now
                    addSource(device);
            status = installPatch(__func__, patchHandle, inputDesc.get(), patchBuilder.patch(), 0);
        }
    }
    return status;
}

status_t AudioPolicyManager::resetInputDevice(audio_io_handle_t input,
                                              audio_patch_handle_t *patchHandle)
{
    sp<AudioInputDescriptor> inputDesc = mInputs.valueFor(input);
    ssize_t index;
    if (patchHandle) {
        index = mAudioPatches.indexOfKey(*patchHandle);
    } else {
        index = mAudioPatches.indexOfKey(inputDesc->getPatchHandle());
    }
    if (index < 0) {
        return INVALID_OPERATION;
    }
    sp< AudioPatch> patchDesc = mAudioPatches.valueAt(index);
    status_t status = mpClientInterface->releaseAudioPatch(patchDesc->getAfHandle(), 0);
    ALOGV("resetInputDevice() releaseAudioPatch returned %d", status);
    inputDesc->setPatchHandle(AUDIO_PATCH_HANDLE_NONE);
    removeAudioPatch(patchDesc->getHandle());
    nextAudioPortGeneration();
    mpClientInterface->onAudioPatchListUpdate();
    return status;
}

sp<IOProfile> AudioPolicyManager::getInputProfile(const sp<DeviceDescriptor> &device,
                                                  uint32_t& samplingRate,
                                                  audio_format_t& format,
                                                  audio_channel_mask_t& channelMask,
                                                  audio_input_flags_t flags)
{
    // Choose an input profile based on the requested capture parameters: select the first available
    // profile supporting all requested parameters.
    // The flags can be ignored if it doesn't contain a much match flag.
    //
    // TODO: perhaps isCompatibleProfile should return a "matching" score so we can return
    // the best matching profile, not the first one.

    using underlying_input_flag_t = std::underlying_type_t<audio_input_flags_t>;
    const underlying_input_flag_t mustMatchFlag = AUDIO_INPUT_FLAG_MMAP_NOIRQ |
                         AUDIO_INPUT_FLAG_HOTWORD_TAP | AUDIO_INPUT_FLAG_HW_LOOKBACK;

    const underlying_input_flag_t oriFlags = flags;

    for (;;) {
        sp<IOProfile> firstInexact = nullptr;
        uint32_t updatedSamplingRate = 0;
        audio_format_t updatedFormat = AUDIO_FORMAT_INVALID;
        audio_channel_mask_t updatedChannelMask = AUDIO_CHANNEL_INVALID;
        for (const auto& hwModule : mHwModules) {
            for (const auto& profile : hwModule->getInputProfiles()) {
                // profile->log();
                //updatedFormat = format;
                // Choose the input profile based on this priority:
                // 1. exact match with both channel mask and format
                // 2. exact match with channel mask and best match with format
                // 3. exact match with format and best match with channel mask
                // 4. best match with both channel mask and format
                if (profile->isCompatibleProfile(DeviceVector(device), samplingRate,
                                                &samplingRate  /*updatedSamplingRate*/,
                                                format,
                                                &format,       /*updatedFormat*/
                                                channelMask,
                                                &channelMask   /*updatedChannelMask*/,
                                                // FIXME ugly cast
                                                (audio_output_flags_t) flags,
                                                true /*exactMatchRequiredForInputFlags*/,
                                                true,
                                                true)) {

                    return profile;
                }
                if (firstInexact == nullptr && profile->isCompatibleProfile(DeviceVector(device),
                                                samplingRate,
                                                &updatedSamplingRate,
                                                format,
                                                &updatedFormat,
                                                channelMask,
                                                &updatedChannelMask,
                                                // FIXME ugly cast
                                                (audio_output_flags_t) flags,
                                                false /*exactMatchRequiredForInputFlags*/,
                                                false,
                                                true)) {
                    firstInexact = profile;
                }
                if (firstInexact == nullptr && profile->isCompatibleProfile(DeviceVector(device),
                                                samplingRate,
                                                &updatedSamplingRate,
                                                format,
                                                &updatedFormat,
                                                channelMask,
                                                &updatedChannelMask,
                                                // FIXME ugly cast
                                                (audio_output_flags_t) flags,
                                                false /*exactMatchRequiredForInputFlags*/,
                                                true,
                                                false)) {
                    firstInexact = profile;
                }
                if (firstInexact == nullptr && profile->isCompatibleProfile(DeviceVector(device),
                                                samplingRate,
                                                &updatedSamplingRate,
                                                format,
                                                &updatedFormat,
                                                channelMask,
                                                &updatedChannelMask,
                                                // FIXME ugly cast
                                                (audio_output_flags_t) flags,
                                                false /*exactMatchRequiredForInputFlags*/,
                                                false,
                                                false)) {
                    firstInexact = profile;
                }
            }
        }

        if (firstInexact != nullptr) {
            samplingRate = updatedSamplingRate;
            format = updatedFormat;
            channelMask = updatedChannelMask;
            return firstInexact;
        } else if (flags & AUDIO_INPUT_FLAG_RAW) {
            flags = (audio_input_flags_t) (flags & ~AUDIO_INPUT_FLAG_RAW); // retry
        } else if ((flags & mustMatchFlag) == AUDIO_INPUT_FLAG_NONE &&
                flags != AUDIO_INPUT_FLAG_NONE && audio_is_linear_pcm(format)) {
            flags = AUDIO_INPUT_FLAG_NONE;
        } else { // fail
            ALOGW("%s could not find profile for device %s, sampling rate %u, format %#x, "
                  "channel mask 0x%X, flags %#x", __func__, device->toString().c_str(),
                  samplingRate, format, channelMask, oriFlags);
            break;
        }
    }

    return nullptr;
}

float AudioPolicyManager::computeVolume(IVolumeCurves &curves,
                                        VolumeSource volumeSource,
                                        int index,
                                        const DeviceTypeSet& deviceTypes)
{
    float volumeDb = curves.volIndexToDb(Volume::getDeviceCategory(deviceTypes), index);

    // handle the case of accessibility active while a ringtone is playing: if the ringtone is much
    // louder than the accessibility prompt, the prompt cannot be heard, thus masking the touch
    // exploration of the dialer UI. In this situation, bring the accessibility volume closer to
    // the ringtone volume
    const auto callVolumeSrc = toVolumeSource(AUDIO_STREAM_VOICE_CALL, false);
    const auto ringVolumeSrc = toVolumeSource(AUDIO_STREAM_RING, false);
    const auto musicVolumeSrc = toVolumeSource(AUDIO_STREAM_MUSIC, false);
    const auto alarmVolumeSrc = toVolumeSource(AUDIO_STREAM_ALARM, false);
    const auto a11yVolumeSrc = toVolumeSource(AUDIO_STREAM_ACCESSIBILITY, false);
    // Verify that the current volume source is not the ringer volume to prevent recursively
    // calling to compute volume. This could happen in cases where a11y and ringer sounds belong
    // to the same volume group.
    if (volumeSource != ringVolumeSrc && volumeSource == a11yVolumeSrc
            && (AUDIO_MODE_RINGTONE == mEngine->getPhoneState()) &&
            mOutputs.isActive(ringVolumeSrc, 0)) {
        auto &ringCurves = getVolumeCurves(AUDIO_STREAM_RING);
        const float ringVolumeDb = computeVolume(ringCurves, ringVolumeSrc, index, deviceTypes);
        return ringVolumeDb - 4 > volumeDb ? ringVolumeDb - 4 : volumeDb;
    }

    // in-call: always cap volume by voice volume + some low headroom
    if ((volumeSource != callVolumeSrc && (isInCall() ||
                                           mOutputs.isActiveLocally(callVolumeSrc))) &&
            (volumeSource == toVolumeSource(AUDIO_STREAM_SYSTEM, false) ||
             volumeSource == ringVolumeSrc || volumeSource == musicVolumeSrc ||
             volumeSource == alarmVolumeSrc ||
             volumeSource == toVolumeSource(AUDIO_STREAM_NOTIFICATION, false) ||
             volumeSource == toVolumeSource(AUDIO_STREAM_ENFORCED_AUDIBLE, false) ||
             volumeSource == toVolumeSource(AUDIO_STREAM_DTMF, false) ||
             volumeSource == a11yVolumeSrc)) {
        auto &voiceCurves = getVolumeCurves(callVolumeSrc);
        int voiceVolumeIndex = voiceCurves.getVolumeIndex(deviceTypes);
        const float maxVoiceVolDb =
                computeVolume(voiceCurves, callVolumeSrc, voiceVolumeIndex, deviceTypes)
                + IN_CALL_EARPIECE_HEADROOM_DB;
        // FIXME: Workaround for call screening applications until a proper audio mode is defined
        // to support this scenario : Exempt the RING stream from the audio cap if the audio was
        // programmatically muted.
        // VOICE_CALL stream has minVolumeIndex > 0 : Users cannot set the volume of voice calls to
        // 0. We don't want to cap volume when the system has programmatically muted the voice call
        // stream. See setVolumeCurveIndex() for more information.
        bool exemptFromCapping =
                ((volumeSource == ringVolumeSrc) || (volumeSource == a11yVolumeSrc))
                && (voiceVolumeIndex == 0);
        ALOGV_IF(exemptFromCapping, "%s volume source %d at vol=%f not capped", __func__,
                 volumeSource, volumeDb);
        if ((volumeDb > maxVoiceVolDb) && !exemptFromCapping) {
            ALOGV("%s volume source %d at vol=%f overriden by volume group %d at vol=%f", __func__,
                  volumeSource, volumeDb, callVolumeSrc, maxVoiceVolDb);
            volumeDb = maxVoiceVolDb;
        }
    }
    // if a headset is connected, apply the following rules to ring tones and notifications
    // to avoid sound level bursts in user's ears:
    // - always attenuate notifications volume by 6dB
    // - attenuate ring tones volume by 6dB unless music is not playing and
    // speaker is part of the select devices
    // - if music is playing, always limit the volume to current music volume,
    // with a minimum threshold at -36dB so that notification is always perceived.
    if (!Intersection(deviceTypes,
            {AUDIO_DEVICE_OUT_BLUETOOTH_A2DP, AUDIO_DEVICE_OUT_BLUETOOTH_A2DP_HEADPHONES,
             AUDIO_DEVICE_OUT_WIRED_HEADSET, AUDIO_DEVICE_OUT_WIRED_HEADPHONE,
             AUDIO_DEVICE_OUT_USB_HEADSET, AUDIO_DEVICE_OUT_HEARING_AID,
             AUDIO_DEVICE_OUT_BLE_HEADSET}).empty() &&
            ((volumeSource == alarmVolumeSrc ||
              volumeSource == ringVolumeSrc) ||
             (volumeSource == toVolumeSource(AUDIO_STREAM_NOTIFICATION, false)) ||
             (volumeSource == toVolumeSource(AUDIO_STREAM_SYSTEM, false)) ||
             ((volumeSource == toVolumeSource(AUDIO_STREAM_ENFORCED_AUDIBLE, false)) &&
              (mEngine->getForceUse(AUDIO_POLICY_FORCE_FOR_SYSTEM) == AUDIO_POLICY_FORCE_NONE))) &&
            curves.canBeMuted()) {

        // when the phone is ringing we must consider that music could have been paused just before
        // by the music application and behave as if music was active if the last music track was
        // just stopped
        // Verify that the current volume source is not the music volume to prevent recursively
        // calling to compute volume. This could happen in cases where music and
        // (alarm, ring, notification, system, etc.) sounds belong to the same volume group.
        if (volumeSource != musicVolumeSrc &&
            (isStreamActive(AUDIO_STREAM_MUSIC, SONIFICATION_HEADSET_MUSIC_DELAY)
                || mLimitRingtoneVolume)) {
            volumeDb += SONIFICATION_HEADSET_VOLUME_FACTOR_DB;
            DeviceTypeSet musicDevice =
                    mEngine->getOutputDevicesForAttributes(attributes_initializer(AUDIO_USAGE_MEDIA),
                                                           nullptr, true /*fromCache*/).types();
            auto &musicCurves = getVolumeCurves(AUDIO_STREAM_MUSIC);
            float musicVolDb = computeVolume(musicCurves,
                                             musicVolumeSrc,
                                             musicCurves.getVolumeIndex(musicDevice),
                                             musicDevice);
            float minVolDb = (musicVolDb > SONIFICATION_HEADSET_VOLUME_MIN_DB) ?
                        musicVolDb : SONIFICATION_HEADSET_VOLUME_MIN_DB;
            if (volumeDb > minVolDb) {
                volumeDb = minVolDb;
                ALOGV("computeVolume limiting volume to %f musicVol %f", minVolDb, musicVolDb);
            }
            if (Volume::getDeviceForVolume(deviceTypes) != AUDIO_DEVICE_OUT_SPEAKER
                    &&  !Intersection(deviceTypes, {AUDIO_DEVICE_OUT_BLUETOOTH_A2DP,
                        AUDIO_DEVICE_OUT_BLUETOOTH_A2DP_HEADPHONES}).empty()) {
                // on A2DP, also ensure notification volume is not too low compared to media when
                // intended to be played
                if ((volumeDb > -96.0f) &&
                        (musicVolDb - SONIFICATION_A2DP_MAX_MEDIA_DIFF_DB > volumeDb)) {
                    ALOGV("%s increasing volume for volume source=%d device=%s from %f to %f",
                          __func__, volumeSource, dumpDeviceTypes(deviceTypes).c_str(), volumeDb,
                          musicVolDb - SONIFICATION_A2DP_MAX_MEDIA_DIFF_DB);
                    volumeDb = musicVolDb - SONIFICATION_A2DP_MAX_MEDIA_DIFF_DB;
                }
            }
        } else if ((Volume::getDeviceForVolume(deviceTypes) != AUDIO_DEVICE_OUT_SPEAKER) ||
                   (!(volumeSource == alarmVolumeSrc || volumeSource == ringVolumeSrc))) {
            volumeDb += SONIFICATION_HEADSET_VOLUME_FACTOR_DB;
        }
    }

    return volumeDb;
}

int AudioPolicyManager::rescaleVolumeIndex(int srcIndex,
                                           VolumeSource fromVolumeSource,
                                           VolumeSource toVolumeSource)
{
    if (fromVolumeSource == toVolumeSource) {
        return srcIndex;
    }
    auto &srcCurves = getVolumeCurves(fromVolumeSource);
    auto &dstCurves = getVolumeCurves(toVolumeSource);
    float minSrc = (float)srcCurves.getVolumeIndexMin();
    float maxSrc = (float)srcCurves.getVolumeIndexMax();
    float minDst = (float)dstCurves.getVolumeIndexMin();
    float maxDst = (float)dstCurves.getVolumeIndexMax();

    // preserve mute request or correct range
    if (srcIndex < minSrc) {
        if (srcIndex == 0) {
            return 0;
        }
        srcIndex = minSrc;
    } else if (srcIndex > maxSrc) {
        srcIndex = maxSrc;
    }
    return (int)(minDst + ((srcIndex - minSrc) * (maxDst - minDst)) / (maxSrc - minSrc));
}

status_t AudioPolicyManager::checkAndSetVolume(IVolumeCurves &curves,
                                               VolumeSource volumeSource,
                                               int index,
                                               const sp<AudioOutputDescriptor>& outputDesc,
                                               DeviceTypeSet deviceTypes,
                                               int delayMs,
                                               bool force)
{
    // do not change actual attributes volume if the attributes is muted
    if (outputDesc->isMuted(volumeSource)) {
        ALOGVV("%s: volume source %d muted count %d active=%d", __func__, volumeSource,
               outputDesc->getMuteCount(volumeSource), outputDesc->isActive(volumeSource));
        return NO_ERROR;
    }
    VolumeSource callVolSrc = toVolumeSource(AUDIO_STREAM_VOICE_CALL, false);
    VolumeSource btScoVolSrc = toVolumeSource(AUDIO_STREAM_BLUETOOTH_SCO, false);
    bool isVoiceVolSrc = (volumeSource != VOLUME_SOURCE_NONE) && (callVolSrc == volumeSource);
    bool isBtScoVolSrc = (volumeSource != VOLUME_SOURCE_NONE) && (btScoVolSrc == volumeSource);

    bool isScoRequested = isScoRequestedForComm();
    bool isHAUsed = isHearingAidUsedForComm();

    // do not change in call volume if bluetooth is connected and vice versa
    // if sco and call follow same curves, bypass forceUseForComm
    if ((callVolSrc != btScoVolSrc) &&
            ((isVoiceVolSrc && isScoRequested) ||
             (isBtScoVolSrc && !(isScoRequested || isHAUsed))) &&
            !isSingleDeviceType(deviceTypes, AUDIO_DEVICE_OUT_TELEPHONY_TX)) {
        ALOGV("%s cannot set volume group %d volume when is%srequested for comm", __func__,
             volumeSource, isScoRequested ? " " : " not ");
        // Do not return an error here as AudioService will always set both voice call
        // and bluetooth SCO volumes due to stream aliasing.
        return NO_ERROR;
    }
    if (deviceTypes.empty()) {
        deviceTypes = outputDesc->devices().types();
        index = curves.getVolumeIndex(deviceTypes);
        ALOGD("%s if deviceTypes is change from none to device %s, need get index %d",
                __func__, dumpDeviceTypes(deviceTypes).c_str(), index);
    }

    if (curves.getVolumeIndexMin() < 0 || curves.getVolumeIndexMax() < 0) {
        ALOGE("invalid volume index range");
        return BAD_VALUE;
    }

    float volumeDb = computeVolume(curves, volumeSource, index, deviceTypes);
    if (outputDesc->isFixedVolume(deviceTypes) ||
            // Force VoIP volume to max for bluetooth SCO device except if muted
            (index != 0 && (isVoiceVolSrc || isBtScoVolSrc) &&
                    isSingleDeviceType(deviceTypes, audio_is_bluetooth_out_sco_device))) {
        volumeDb = 0.0f;
    }
    const bool muted = (index == 0) && (volumeDb != 0.0f);
    outputDesc->setVolume(volumeDb, muted, volumeSource, curves.getStreamTypes(),
            deviceTypes, delayMs, force, isVoiceVolSrc);

    if (outputDesc == mPrimaryOutput && (isVoiceVolSrc || isBtScoVolSrc)) {
        float voiceVolume;
        // Force voice volume to max or mute for Bluetooth SCO as other attenuations are managed by the headset
        if (isVoiceVolSrc) {
            voiceVolume = (float)index/(float)curves.getVolumeIndexMax();
        } else {
            voiceVolume = index == 0 ? 0.0 : 1.0;
        }
        if (voiceVolume != mLastVoiceVolume) {
            mpClientInterface->setVoiceVolume(voiceVolume, delayMs);
            mLastVoiceVolume = voiceVolume;
        }
    }
    return NO_ERROR;
}

void AudioPolicyManager::applyStreamVolumes(const sp<AudioOutputDescriptor>& outputDesc,
                                            const DeviceTypeSet& deviceTypes,
                                            int delayMs,
                                            bool force)
{
    ALOGVV("applyStreamVolumes() for device %s", dumpDeviceTypes(deviceTypes).c_str());
    for (const auto &volumeGroup : mEngine->getVolumeGroups()) {
        auto &curves = getVolumeCurves(toVolumeSource(volumeGroup));
        checkAndSetVolume(curves, toVolumeSource(volumeGroup),
                          curves.getVolumeIndex(deviceTypes),
                          outputDesc, deviceTypes, delayMs, force);
    }
}

void AudioPolicyManager::setStrategyMute(product_strategy_t strategy,
                                         bool on,
                                         const sp<AudioOutputDescriptor>& outputDesc,
                                         int delayMs,
                                         DeviceTypeSet deviceTypes)
{
    std::vector<VolumeSource> sourcesToMute;
    for (auto attributes: mEngine->getAllAttributesForProductStrategy(strategy)) {
        ALOGVV("%s() attributes %s, mute %d, output ID %d", __func__,
               toString(attributes).c_str(), on, outputDesc->getId());
        VolumeSource source = toVolumeSource(attributes, false);
        if ((source != VOLUME_SOURCE_NONE) &&
                (std::find(begin(sourcesToMute), end(sourcesToMute), source)
                        == end(sourcesToMute))) {
            sourcesToMute.push_back(source);
        }
    }
    for (auto source : sourcesToMute) {
        setVolumeSourceMute(source, on, outputDesc, delayMs, deviceTypes);
    }

}

void AudioPolicyManager::setVolumeSourceMute(VolumeSource volumeSource,
                                             bool on,
                                             const sp<AudioOutputDescriptor>& outputDesc,
                                             int delayMs,
                                             DeviceTypeSet deviceTypes)
{
    if (deviceTypes.empty()) {
        deviceTypes = outputDesc->devices().types();
    }
    auto &curves = getVolumeCurves(volumeSource);
    if (on) {
        if (!outputDesc->isMuted(volumeSource)) {
            if (curves.canBeMuted() &&
                    (volumeSource != toVolumeSource(AUDIO_STREAM_ENFORCED_AUDIBLE, false) ||
                     (mEngine->getForceUse(AUDIO_POLICY_FORCE_FOR_SYSTEM) ==
                      AUDIO_POLICY_FORCE_NONE))) {
                checkAndSetVolume(curves, volumeSource, 0, outputDesc, deviceTypes, delayMs);
            }
        }
        // increment mMuteCount after calling checkAndSetVolume() so that volume change is not
        // ignored
        outputDesc->incMuteCount(volumeSource);
    } else {
        if (!outputDesc->isMuted(volumeSource)) {
            ALOGV("%s unmuting non muted attributes!", __func__);
            return;
        }
        if (outputDesc->decMuteCount(volumeSource) == 0) {
            checkAndSetVolume(curves, volumeSource,
                              curves.getVolumeIndex(deviceTypes),
                              outputDesc,
                              deviceTypes,
                              delayMs);
        }
    }
}

bool AudioPolicyManager::isValidAttributes(const audio_attributes_t *paa)
{
    // has flags that map to a stream type?
    if ((paa->flags & (AUDIO_FLAG_AUDIBILITY_ENFORCED | AUDIO_FLAG_SCO | AUDIO_FLAG_BEACON)) != 0) {
        return true;
    }

    // has known usage?
    switch (paa->usage) {
    case AUDIO_USAGE_UNKNOWN:
    case AUDIO_USAGE_MEDIA:
    case AUDIO_USAGE_VOICE_COMMUNICATION:
    case AUDIO_USAGE_VOICE_COMMUNICATION_SIGNALLING:
    case AUDIO_USAGE_ALARM:
    case AUDIO_USAGE_NOTIFICATION:
    case AUDIO_USAGE_NOTIFICATION_TELEPHONY_RINGTONE:
    case AUDIO_USAGE_NOTIFICATION_COMMUNICATION_REQUEST:
    case AUDIO_USAGE_NOTIFICATION_COMMUNICATION_INSTANT:
    case AUDIO_USAGE_NOTIFICATION_COMMUNICATION_DELAYED:
    case AUDIO_USAGE_NOTIFICATION_EVENT:
    case AUDIO_USAGE_ASSISTANCE_ACCESSIBILITY:
    case AUDIO_USAGE_ASSISTANCE_NAVIGATION_GUIDANCE:
    case AUDIO_USAGE_ASSISTANCE_SONIFICATION:
    case AUDIO_USAGE_GAME:
    case AUDIO_USAGE_VIRTUAL_SOURCE:
    case AUDIO_USAGE_ASSISTANT:
    case AUDIO_USAGE_CALL_ASSISTANT:
    case AUDIO_USAGE_EMERGENCY:
    case AUDIO_USAGE_SAFETY:
    case AUDIO_USAGE_VEHICLE_STATUS:
    case AUDIO_USAGE_ANNOUNCEMENT:
        break;
    default:
        return false;
    }
    return true;
}

audio_policy_forced_cfg_t AudioPolicyManager::getForceUse(audio_policy_force_use_t usage)
{
    return mEngine->getForceUse(usage);
}

bool AudioPolicyManager::isInCall() const {
    return isStateInCall(mEngine->getPhoneState());
}

bool AudioPolicyManager::isStateInCall(int state) const {
    return is_state_in_call(state);
}

bool AudioPolicyManager::isCallAudioAccessible() const {
    audio_mode_t mode = mEngine->getPhoneState();
    return (mode == AUDIO_MODE_IN_CALL)
            || (mode == AUDIO_MODE_CALL_SCREEN)
            || (mode == AUDIO_MODE_CALL_REDIRECT);
}

bool AudioPolicyManager::isInCallOrScreening() const {
    audio_mode_t mode = mEngine->getPhoneState();
    return isStateInCall(mode) || mode == AUDIO_MODE_CALL_SCREEN;
}

void AudioPolicyManager::cleanUpForDevice(const sp<DeviceDescriptor>& deviceDesc)
{
    for (ssize_t i = (ssize_t)mAudioSources.size() - 1; i >= 0; i--)  {
        sp<SourceClientDescriptor> sourceDesc = mAudioSources.valueAt(i);
        if (sourceDesc->isConnected() && (sourceDesc->srcDevice()->equals(deviceDesc) ||
                                          sourceDesc->sinkDevice()->equals(deviceDesc))
                && !isCallRxAudioSource(sourceDesc)) {
            disconnectAudioSource(sourceDesc);
        }
    }

    for (ssize_t i = (ssize_t)mAudioPatches.size() - 1; i >= 0; i--)  {
        sp<AudioPatch> patchDesc = mAudioPatches.valueAt(i);
        bool release = false;
        for (size_t j = 0; j < patchDesc->mPatch.num_sources && !release; j++)  {
            const struct audio_port_config *source = &patchDesc->mPatch.sources[j];
            if (source->type == AUDIO_PORT_TYPE_DEVICE &&
                    source->ext.device.type == deviceDesc->type()) {
                release = true;
            }
        }
        const char *address = deviceDesc->address().c_str();
        for (size_t j = 0; j < patchDesc->mPatch.num_sinks && !release; j++)  {
            const struct audio_port_config *sink = &patchDesc->mPatch.sinks[j];
            if (sink->type == AUDIO_PORT_TYPE_DEVICE &&
                    sink->ext.device.type == deviceDesc->type() &&
                    (strnlen(address, AUDIO_DEVICE_MAX_ADDRESS_LEN) == 0
                     || strncmp(sink->ext.device.address, address,
                                 AUDIO_DEVICE_MAX_ADDRESS_LEN) == 0)) {
                release = true;
            }
        }
        if (release) {
            ALOGV("%s releasing patch %u", __FUNCTION__, patchDesc->getHandle());
            releaseAudioPatch(patchDesc->getHandle(), patchDesc->getUid());
        }
    }

    mInputs.clearSessionRoutesForDevice(deviceDesc);

    mHwModules.cleanUpForDevice(deviceDesc);
}

void AudioPolicyManager::modifySurroundFormats(
        const sp<DeviceDescriptor>& devDesc, FormatVector *formatsPtr) {
    std::unordered_set<audio_format_t> enforcedSurround(
            devDesc->encodedFormats().begin(), devDesc->encodedFormats().end());
    std::unordered_set<audio_format_t> allSurround;  // A flat set of all known surround formats
    for (const auto& pair : mConfig->getSurroundFormats()) {
        allSurround.insert(pair.first);
        for (const auto& subformat : pair.second) allSurround.insert(subformat);
    }

    audio_policy_forced_cfg_t forceUse = mEngine->getForceUse(
            AUDIO_POLICY_FORCE_FOR_ENCODED_SURROUND);
    ALOGD("%s: forced use = %d", __FUNCTION__, forceUse);
    // This is the resulting set of formats depending on the surround mode:
    //   'all surround' = allSurround
    //   'enforced surround' = enforcedSurround [may include IEC69137 which isn't raw surround fmt]
    //   'non-surround' = not in 'all surround' and not in 'enforced surround'
    //   'manual surround' = mManualSurroundFormats
    // AUTO:   formats v 'enforced surround'
    // ALWAYS: formats v 'all surround' v 'enforced surround'
    // NEVER:  formats ^ 'non-surround'
    // MANUAL: formats ^ ('non-surround' v 'manual surround' v (IEC69137 ^ 'enforced surround'))

    std::unordered_set<audio_format_t> formatSet;
    if (forceUse == AUDIO_POLICY_FORCE_ENCODED_SURROUND_MANUAL
            || forceUse == AUDIO_POLICY_FORCE_ENCODED_SURROUND_NEVER) {
        // formatSet is (formats ^ 'non-surround')
        for (auto formatIter = formatsPtr->begin(); formatIter != formatsPtr->end(); ++formatIter) {
            if (allSurround.count(*formatIter) == 0 && enforcedSurround.count(*formatIter) == 0) {
                formatSet.insert(*formatIter);
            }
        }
    } else {
        formatSet.insert(formatsPtr->begin(), formatsPtr->end());
    }
    formatsPtr->clear();  // Re-filled from the formatSet at the end.

    if (forceUse == AUDIO_POLICY_FORCE_ENCODED_SURROUND_MANUAL) {
        formatSet.insert(mManualSurroundFormats.begin(), mManualSurroundFormats.end());
        // Enable IEC61937 when in MANUAL mode if it's enforced for this device.
        if (enforcedSurround.count(AUDIO_FORMAT_IEC61937) != 0) {
            formatSet.insert(AUDIO_FORMAT_IEC61937);
        }
    } else if (forceUse != AUDIO_POLICY_FORCE_ENCODED_SURROUND_NEVER) { // AUTO or ALWAYS
        if (forceUse == AUDIO_POLICY_FORCE_ENCODED_SURROUND_ALWAYS) {
            formatSet.insert(allSurround.begin(), allSurround.end());
        }
        formatSet.insert(enforcedSurround.begin(), enforcedSurround.end());
    }
    for (const auto& format : formatSet) {
        formatsPtr->push_back(format);
    }
}

void AudioPolicyManager::modifySurroundChannelMasks(ChannelMaskSet *channelMasksPtr) {
    ChannelMaskSet &channelMasks = *channelMasksPtr;
    audio_policy_forced_cfg_t forceUse = mEngine->getForceUse(
            AUDIO_POLICY_FORCE_FOR_ENCODED_SURROUND);

    // If NEVER, then remove support for channelMasks > stereo.
    if (forceUse == AUDIO_POLICY_FORCE_ENCODED_SURROUND_NEVER) {
        for (auto it = channelMasks.begin(); it != channelMasks.end();) {
            audio_channel_mask_t channelMask = *it;
            if (channelMask & ~AUDIO_CHANNEL_OUT_STEREO) {
                ALOGV("%s: force NEVER, so remove channelMask 0x%08x", __FUNCTION__, channelMask);
                it = channelMasks.erase(it);
            } else {
                ++it;
            }
        }
    // If ALWAYS or MANUAL, then make sure we at least support 5.1
    } else if (forceUse == AUDIO_POLICY_FORCE_ENCODED_SURROUND_ALWAYS
            || forceUse == AUDIO_POLICY_FORCE_ENCODED_SURROUND_MANUAL) {
        bool supports5dot1 = false;
        // Are there any channel masks that can be considered "surround"?
        for (audio_channel_mask_t channelMask : channelMasks) {
            if ((channelMask & AUDIO_CHANNEL_OUT_5POINT1) == AUDIO_CHANNEL_OUT_5POINT1) {
                supports5dot1 = true;
                break;
            }
        }
        // If not then add 5.1 support.
        if (!supports5dot1) {
            channelMasks.insert(AUDIO_CHANNEL_OUT_5POINT1);
            ALOGV("%s: force MANUAL or ALWAYS, so adding channelMask for 5.1 surround", __func__);
        }
    }
}

void AudioPolicyManager::updateAudioProfiles(const sp<DeviceDescriptor>& devDesc,
                                             audio_io_handle_t ioHandle,
                                             const sp<IOProfile>& profile) {
    if (!profile->hasDynamicAudioProfile()) {
        return;
    }

    audio_port_v7 devicePort;
    devDesc->toAudioPort(&devicePort);

    audio_port_v7 mixPort;
    profile->toAudioPort(&mixPort);
    mixPort.ext.mix.handle = ioHandle;

    status_t status = mpClientInterface->getAudioMixPort(&devicePort, &mixPort);
    if (status != NO_ERROR) {
        ALOGE("%s failed to query the attributes of the mix port", __func__);
        return;
    }

    std::set<audio_format_t> supportedFormats;
    for (size_t i = 0; i < mixPort.num_audio_profiles; ++i) {
        supportedFormats.insert(mixPort.audio_profiles[i].format);
    }
    FormatVector formats(supportedFormats.begin(), supportedFormats.end());
    mReportedFormatsMap[devDesc] = formats;

    if (devDesc->type() == AUDIO_DEVICE_OUT_HDMI ||
        isDeviceOfModule(devDesc,AUDIO_HARDWARE_MODULE_ID_MSD)) {
        modifySurroundFormats(devDesc, &formats);
        size_t modifiedNumProfiles = 0;
        for (size_t i = 0; i < mixPort.num_audio_profiles; ++i) {
            if (std::find(formats.begin(), formats.end(), mixPort.audio_profiles[i].format) ==
                formats.end()) {
                // Skip the format that is not present after modifying surround formats.
                continue;
            }
            memcpy(&mixPort.audio_profiles[modifiedNumProfiles], &mixPort.audio_profiles[i],
                   sizeof(struct audio_profile));
            ChannelMaskSet channels(mixPort.audio_profiles[modifiedNumProfiles].channel_masks,
                    mixPort.audio_profiles[modifiedNumProfiles].channel_masks +
                            mixPort.audio_profiles[modifiedNumProfiles].num_channel_masks);
            modifySurroundChannelMasks(&channels);
            std::copy(channels.begin(), channels.end(),
                      std::begin(mixPort.audio_profiles[modifiedNumProfiles].channel_masks));
            mixPort.audio_profiles[modifiedNumProfiles++].num_channel_masks = channels.size();
        }
        mixPort.num_audio_profiles = modifiedNumProfiles;
    }
    profile->importAudioPort(mixPort);
}

status_t AudioPolicyManager::installPatch(const char *caller,
                                          audio_patch_handle_t *patchHandle,
                                          AudioIODescriptorInterface *ioDescriptor,
                                          const struct audio_patch *patch,
                                          int delayMs)
{
    ssize_t index = mAudioPatches.indexOfKey(
            patchHandle && *patchHandle != AUDIO_PATCH_HANDLE_NONE ?
            *patchHandle : ioDescriptor->getPatchHandle());
    sp<AudioPatch> patchDesc;
    status_t status = installPatch(
            caller, index, patchHandle, patch, delayMs, mUidCached, &patchDesc);
    if (status == NO_ERROR) {
        ioDescriptor->setPatchHandle(patchDesc->getHandle());
    }
    return status;
}

status_t AudioPolicyManager::installPatch(const char *caller,
                                          ssize_t index,
                                          audio_patch_handle_t *patchHandle,
                                          const struct audio_patch *patch,
                                          int delayMs,
                                          uid_t uid,
                                          sp<AudioPatch> *patchDescPtr)
{
    sp<AudioPatch> patchDesc;
    audio_patch_handle_t afPatchHandle = AUDIO_PATCH_HANDLE_NONE;
    if (index >= 0) {
        patchDesc = mAudioPatches.valueAt(index);
        afPatchHandle = patchDesc->getAfHandle();
    }

    status_t status = mpClientInterface->createAudioPatch(patch, &afPatchHandle, delayMs);
    ALOGV("%s() AF::createAudioPatch returned %d patchHandle %d num_sources %d num_sinks %d",
            caller, status, afPatchHandle, patch->num_sources, patch->num_sinks);
    if (status == NO_ERROR) {
        if (index < 0) {
            patchDesc = new AudioPatch(patch, uid);
            addAudioPatch(patchDesc->getHandle(), patchDesc);
        } else {
            patchDesc->mPatch = *patch;
        }
        patchDesc->setAfHandle(afPatchHandle);
        if (patchHandle) {
            *patchHandle = patchDesc->getHandle();
        }
        nextAudioPortGeneration();
        mpClientInterface->onAudioPatchListUpdate();
    }
    if (patchDescPtr) *patchDescPtr = patchDesc;
    return status;
}

bool AudioPolicyManager::areAllActiveTracksRerouted(const sp<SwAudioOutputDescriptor>& output)
{
    const TrackClientVector activeClients = output->getActiveClients();
    if (activeClients.empty()) {
        return true;
    }
    ssize_t index = mAudioPatches.indexOfKey(output->getPatchHandle());
    if (index < 0) {
        ALOGE("%s, no audio patch found while there are active clients on output %d",
                __func__, output->getId());
        return false;
    }
    sp<AudioPatch> patchDesc = mAudioPatches.valueAt(index);
    DeviceVector routedDevices;
    for (int i = 0; i < patchDesc->mPatch.num_sinks; ++i) {
        sp<DeviceDescriptor> device = mAvailableOutputDevices.getDeviceFromId(
                patchDesc->mPatch.sinks[i].id);
        if (device == nullptr) {
            ALOGE("%s, no audio device found with id(%d)",
                    __func__, patchDesc->mPatch.sinks[i].id);
            return false;
        }
        routedDevices.add(device);
    }
    for (const auto& client : activeClients) {
        if (client->isInvalid()) {
            // No need to take care about invalidated clients.
            continue;
        }
        sp<DeviceDescriptor> preferredDevice =
                mAvailableOutputDevices.getDeviceFromId(client->preferredDeviceId());
        if (mEngine->getOutputDevicesForAttributes(
                client->attributes(), preferredDevice, false) == routedDevices) {
            return false;
        }
    }
    return true;
}

sp<SwAudioOutputDescriptor> AudioPolicyManager::openOutputWithProfileAndDevice(
        const sp<IOProfile>& profile, const DeviceVector& devices,
        const audio_config_base_t *mixerConfig, const audio_config_t *halConfig,
        audio_output_flags_t flags)
{
    for (const auto& device : devices) {
        // TODO: This should be checking if the profile supports the device combo.
        if (!profile->supportsDevice(device)) {
            ALOGE("%s profile(%s) doesn't support device %#x", __func__, profile->getName().c_str(),
                  device->type());
            return nullptr;
        }
    }
    sp<SwAudioOutputDescriptor> desc = new SwAudioOutputDescriptor(profile, mpClientInterface);
    audio_io_handle_t output = AUDIO_IO_HANDLE_NONE;
    status_t status = desc->open(halConfig, mixerConfig, devices,
            AUDIO_STREAM_DEFAULT, flags, &output);
    if (status != NO_ERROR) {
        ALOGE("%s failed to open output %d", __func__, status);
        return nullptr;
    }
    if ((flags & AUDIO_OUTPUT_FLAG_BIT_PERFECT) == AUDIO_OUTPUT_FLAG_BIT_PERFECT) {
        auto portConfig = desc->getConfig();
        for (const auto& device : devices) {
            device->setPreferredConfig(&portConfig);
        }
    }

    // Here is where the out_set_parameters() for card & device gets called
    sp<DeviceDescriptor> device = devices.getDeviceForOpening();
    const audio_devices_t deviceType = device->type();
    const String8 &address = String8(device->address().c_str());
    if (!address.empty()) {
        char *param = audio_device_address_to_parameter(deviceType, address.c_str());
        mpClientInterface->setParameters(output, String8(param));
        free(param);
    }
    updateAudioProfiles(device, output, profile);
    if (!profile->hasValidAudioProfile()) {
        ALOGW("%s() missing param", __func__);
        desc->close();
        return nullptr;
    } else if (profile->hasDynamicAudioProfile() && halConfig == nullptr) {
        // Reopen the output with the best audio profile picked by APM when the profile supports
        // dynamic audio profile and the hal config is not specified.
        desc->close();
        output = AUDIO_IO_HANDLE_NONE;
        audio_config_t config = AUDIO_CONFIG_INITIALIZER;
        profile->pickAudioProfile(
                config.sample_rate, config.channel_mask, config.format);
        config.offload_info.sample_rate = config.sample_rate;
        config.offload_info.channel_mask = config.channel_mask;
        config.offload_info.format = config.format;

        status = desc->open(&config, mixerConfig, devices, AUDIO_STREAM_DEFAULT, flags, &output);
        if (status != NO_ERROR) {
            return nullptr;
        }
    }

    addOutput(output, desc);

    sp<DeviceDescriptor> speaker = mAvailableOutputDevices.getDevice(
            AUDIO_DEVICE_OUT_SPEAKER, String8(""), AUDIO_FORMAT_DEFAULT);

    if (audio_is_remote_submix_device(deviceType) && address != "0") {
        sp<AudioPolicyMix> policyMix;
        if (mPolicyMixes.getAudioPolicyMix(deviceType, address, policyMix) == NO_ERROR) {
            policyMix->setOutput(desc);
            desc->mPolicyMix = policyMix;
        } else {
            ALOGW("checkOutputsForDevice() cannot find policy for address %s",
                    address.c_str());
        }

    } else if (hasPrimaryOutput() && speaker != nullptr
            && mPrimaryOutput->supportsDevice(speaker) && !desc->supportsDevice(speaker)
            && ((desc->mFlags & AUDIO_OUTPUT_FLAG_DIRECT) == 0)) {
        // no duplicated output for:
        // - direct outputs
        // - outputs used by dynamic policy mixes
        // - outputs that supports SPEAKER while the primary output does not.
        audio_io_handle_t duplicatedOutput = AUDIO_IO_HANDLE_NONE;

        //TODO: configure audio effect output stage here

        // open a duplicating output thread for the new output and the primary output
        sp<SwAudioOutputDescriptor> dupOutputDesc =
                new SwAudioOutputDescriptor(nullptr, mpClientInterface);
        status = dupOutputDesc->openDuplicating(mPrimaryOutput, desc, &duplicatedOutput);
        if (status == NO_ERROR) {
            // add duplicated output descriptor
            addOutput(duplicatedOutput, dupOutputDesc);
        } else {
            ALOGW("checkOutputsForDevice() could not open dup output for %d and %d",
                  mPrimaryOutput->mIoHandle, output);
            desc->close();
            removeOutput(output);
            nextAudioPortGeneration();
            return nullptr;
        }
    }
    if (mPrimaryOutput == nullptr && profile->getFlags() & AUDIO_OUTPUT_FLAG_PRIMARY) {
        ALOGV("%s(): re-assigning mPrimaryOutput", __func__);
        mPrimaryOutput = desc;
        mPrimaryModuleHandle = mPrimaryOutput->getModuleHandle();
    }
    return desc;
}

status_t AudioPolicyManager::getDevicesForAttributes(
        const audio_attributes_t &attr, DeviceVector &devices, bool forVolume) {
    // Devices are determined in the following precedence:
    //
    // 1) Devices associated with a dynamic policy matching the attributes.  This is often
    //    a remote submix from MIX_ROUTE_FLAG_LOOP_BACK.
    //
    // If no such dynamic policy then
    // 2) Devices containing an active client using setPreferredDevice
    //    with same strategy as the attributes.
    //    (from the default Engine::getOutputDevicesForAttributes() implementation).
    //
    // If no corresponding active client with setPreferredDevice then
    // 3) Devices associated with the strategy determined by the attributes
    //    (from the default Engine::getOutputDevicesForAttributes() implementation).
    //
    // See related getOutputForAttrInt().

    // check dynamic policies but only for primary descriptors (secondary not used for audible
    // audio routing, only used for duplication for playback capture)
    sp<AudioPolicyMix> policyMix;
    bool unneededUsePrimaryOutputFromPolicyMixes = false;
    status_t status = mPolicyMixes.getOutputForAttr(attr, AUDIO_CONFIG_BASE_INITIALIZER,
            0 /*uid unknown here*/, AUDIO_SESSION_NONE, AUDIO_OUTPUT_FLAG_NONE,
            mAvailableOutputDevices, nullptr /* requestedDevice */, policyMix,
            nullptr /* secondaryMixes */, unneededUsePrimaryOutputFromPolicyMixes);
    if (status != OK) {
        return status;
    }

    if (policyMix != nullptr && policyMix->getOutput() != nullptr &&
            // For volume control, skip LOOPBACK mixes which use AUDIO_DEVICE_OUT_REMOTE_SUBMIX
            // as they are unaffected by device/stream volume
            // (per SwAudioOutputDescriptor::isFixedVolume()).
            (!forVolume || policyMix->mDeviceType != AUDIO_DEVICE_OUT_REMOTE_SUBMIX)
            ) {
        sp<DeviceDescriptor> deviceDesc = mAvailableOutputDevices.getDevice(
                policyMix->mDeviceType, policyMix->mDeviceAddress, AUDIO_FORMAT_DEFAULT);
        devices.add(deviceDesc);
    } else {
        // The default Engine::getOutputDevicesForAttributes() uses findPreferredDevice()
        // which selects setPreferredDevice if active.  This means forVolume call
        // will take an active setPreferredDevice, if such exists.

        devices = mEngine->getOutputDevicesForAttributes(
                attr, nullptr /* preferredDevice */, false /* fromCache */);
    }

    if (forVolume) {
        // We alias the device AUDIO_DEVICE_OUT_SPEAKER_SAFE to AUDIO_DEVICE_OUT_SPEAKER
        // for single volume control in AudioService (such relationship should exist if
        // SPEAKER_SAFE is present).
        //
        // (This is unrelated to a different device grouping as Volume::getDeviceCategory)
        DeviceVector speakerSafeDevices =
                devices.getDevicesFromType(AUDIO_DEVICE_OUT_SPEAKER_SAFE);
        if (!speakerSafeDevices.isEmpty()) {
            devices.merge(mAvailableOutputDevices.getDevicesFromType(AUDIO_DEVICE_OUT_SPEAKER));
            devices.remove(speakerSafeDevices);
        }
    }

    return NO_ERROR;
}

status_t AudioPolicyManager::getProfilesForDevices(const DeviceVector& devices,
                                                   AudioProfileVector& audioProfiles,
                                                   uint32_t flags,
                                                   bool isInput) {
    for (const auto& hwModule : mHwModules) {
        // the MSD module checks for different conditions
        if (strcmp(hwModule->getName(), AUDIO_HARDWARE_MODULE_ID_MSD) == 0) {
            continue;
        }
        IOProfileCollection ioProfiles = isInput ? hwModule->getInputProfiles()
                                                 : hwModule->getOutputProfiles();
        for (const auto& profile : ioProfiles) {
            if (!profile->areAllDevicesSupported(devices) ||
                    !profile->isCompatibleProfileForFlags(
                            flags, false /*exactMatchRequiredForInputFlags*/)) {
                continue;
            }
            audioProfiles.addAllValidProfiles(profile->asAudioPort()->getAudioProfiles());
        }
    }

    if (!isInput) {
        // add the direct profiles from MSD if present and has audio patches to all the output(s)
        const auto &msdModule = mHwModules.getModuleFromName(AUDIO_HARDWARE_MODULE_ID_MSD);
        if (msdModule != nullptr) {
            if (msdHasPatchesToAllDevices(devices.toTypeAddrVector())) {
                ALOGV("%s: MSD audio patches set to all output devices.", __func__);
                for (const auto &profile: msdModule->getOutputProfiles()) {
                    if (!profile->asAudioPort()->isDirectOutput()) {
                        continue;
                    }
                    audioProfiles.addAllValidProfiles(profile->asAudioPort()->getAudioProfiles());
                }
            } else {
                ALOGV("%s: MSD audio patches NOT set to all output devices.", __func__);
            }
        }
    }

    return NO_ERROR;
}

sp<SwAudioOutputDescriptor> AudioPolicyManager::reopenOutput(sp<SwAudioOutputDescriptor> outputDesc,
                                                             const audio_config_t *config,
                                                             audio_output_flags_t flags,
                                                             const char* caller) {
    closeOutput(outputDesc->mIoHandle);
    sp<SwAudioOutputDescriptor> preferredOutput = openOutputWithProfileAndDevice(
            outputDesc->mProfile, outputDesc->devices(), nullptr /*mixerConfig*/, config, flags);
    if (preferredOutput == nullptr) {
        ALOGE("%s failed to reopen output device=%d, caller=%s",
              __func__, outputDesc->devices()[0]->getId(), caller);
    }
    return preferredOutput;
}

void AudioPolicyManager::reopenOutputsWithDevices(
        const std::map<audio_io_handle_t, DeviceVector> &outputsToReopen) {
    for (const auto& [output, devices] : outputsToReopen) {
        sp<SwAudioOutputDescriptor> desc = mOutputs.valueFor(output);
        closeOutput(output);
        openOutputWithProfileAndDevice(desc->mProfile, devices);
    }
}

void AudioPolicyManager::chkDpConnAndAllowedForVoice(audio_devices_t device,
                                                     audio_policy_dev_state_t state)
{
    if (device == AUDIO_DEVICE_OUT_AUX_DIGITAL) {
        bool allowed = false;
        bool connect = (state == AUDIO_POLICY_DEVICE_STATE_AVAILABLE);
        if (connect) {
            String8 value;
            String8 reply = mpClientInterface->getParameters(AUDIO_IO_HANDLE_NONE,
                                                                String8("dp_for_voice"));
            AudioParameter repliedParameters = AudioParameter(reply);
            if (repliedParameters.get(String8("dp_for_voice"), value) == NO_ERROR) {
                allowed = value.contains("true");
            }
        }
        mEngine->setDpConnAndAllowedForVoice(connect & allowed);
    }
}

PortHandleVector AudioPolicyManager::getClientsForStream(
        audio_stream_type_t streamType) const {
    PortHandleVector clients;
    for (size_t i = 0; i < mOutputs.size(); ++i) {
        PortHandleVector clientsForStream = mOutputs.valueAt(i)->getClientsForStream(streamType);
        clients.insert(clients.end(), clientsForStream.begin(), clientsForStream.end());
    }
    return clients;
}

void AudioPolicyManager::invalidateStreams(StreamTypeVector streams) const {
    PortHandleVector clients;
    for (auto stream : streams) {
        PortHandleVector clientsForStream = getClientsForStream(stream);
        clients.insert(clients.end(), clientsForStream.begin(), clientsForStream.end());
    }
    mpClientInterface->invalidateTracks(clients);
}

} // namespace android<|MERGE_RESOLUTION|>--- conflicted
+++ resolved
@@ -1696,11 +1696,7 @@
         return NAME_NOT_FOUND;
     }
 
-<<<<<<< HEAD
-    outputDesc = new SwAudioOutputDescriptor(profile, mpClientInterface);
-=======
-    auto outputDesc = sp<SwAudioOutputDescriptor>::make(profile, mpClientInterface);
->>>>>>> 8dd0a72c
+    outputDesc = sp<SwAudioOutputDescriptor>::make(profile, mpClientInterface);
 
     // An MSD patch may be using the only output stream that can service this request. Release
     // all MSD patches to prioritize this request over any active output on MSD.
