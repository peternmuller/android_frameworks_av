/*
 * Copyright (C) 2009 The Android Open Source Project
 *
 * Licensed under the Apache License, Version 2.0 (the "License");
 * you may not use this file except in compliance with the License.
 * You may obtain a copy of the License at
 *
 *      http://www.apache.org/licenses/LICENSE-2.0
 *
 * Unless required by applicable law or agreed to in writing, software
 * distributed under the License is distributed on an "AS IS" BASIS,
 * WITHOUT WARRANTIES OR CONDITIONS OF ANY KIND, either express or implied.
 * See the License for the specific language governing permissions and
 * limitations under the License.
 */

#define LOG_TAG "APM_AudioPolicyManager"
//#define LOG_NDEBUG 0

//#define VERY_VERBOSE_LOGGING
#ifdef VERY_VERBOSE_LOGGING
#define ALOGVV ALOGV
#else
#define ALOGVV(a...) do { } while(0)
#endif

#define AUDIO_POLICY_XML_CONFIG_FILE_PATH_MAX_LENGTH 128
#define AUDIO_POLICY_XML_CONFIG_FILE_NAME "audio_policy_configuration.xml"
#define AUDIO_POLICY_A2DP_OFFLOAD_XML_CONFIG_FILE_NAME "audio_policy_a2dp_offload_configuration.xml"

#include <inttypes.h>
#include <math.h>

#include <AudioPolicyManagerInterface.h>
#include <AudioPolicyEngineInstance.h>
#include <cutils/properties.h>
#include <utils/Log.h>
#include <media/AudioParameter.h>
#include <media/AudioPolicyHelper.h>
#include <soundtrigger/SoundTrigger.h>
#include <system/audio.h>
#include <audio_policy_conf.h>
#include "AudioPolicyManager.h"
#ifndef USE_XML_AUDIO_POLICY_CONF
#include <ConfigParsingUtils.h>
#include <StreamDescriptor.h>
#endif
#include <Serializer.h>
#include "TypeConverter.h"
#include <policy.h>

namespace android {

//FIXME: workaround for truncated touch sounds
// to be removed when the problem is handled by system UI
#define TOUCH_SOUND_FIXED_DELAY_MS 100

// Largest difference in dB on earpiece in call between the voice volume and another
// media / notification / system volume.
constexpr float IN_CALL_EARPIECE_HEADROOM_DB = 3.f;

// ----------------------------------------------------------------------------
// AudioPolicyInterface implementation
// ----------------------------------------------------------------------------

status_t AudioPolicyManager::setDeviceConnectionState(audio_devices_t device,
                                                      audio_policy_dev_state_t state,
                                                      const char *device_address,
                                                      const char *device_name)
{
    status_t status = setDeviceConnectionStateInt(device, state, device_address, device_name);
    nextAudioPortGeneration();
    return status;
}

void AudioPolicyManager::broadcastDeviceConnectionState(audio_devices_t device,
                                                        audio_policy_dev_state_t state,
                                                        const String8 &device_address)
{
    AudioParameter param(device_address);
    const String8 key(state == AUDIO_POLICY_DEVICE_STATE_AVAILABLE ?
                AudioParameter::keyStreamConnect : AudioParameter::keyStreamDisconnect);
    param.addInt(key, device);
    mpClientInterface->setParameters(AUDIO_IO_HANDLE_NONE, param.toString());
}

status_t AudioPolicyManager::setDeviceConnectionStateInt(audio_devices_t device,
                                                         audio_policy_dev_state_t state,
                                                         const char *device_address,
                                                         const char *device_name)
{
    ALOGV("setDeviceConnectionStateInt() device: 0x%X, state %d, address %s name %s",
            device, state, device_address, device_name);

    // connect/disconnect only 1 device at a time
    if (!audio_is_output_device(device) && !audio_is_input_device(device)) return BAD_VALUE;

    sp<DeviceDescriptor> devDesc =
            mHwModules.getDeviceDescriptor(device, device_address, device_name);

    // handle output devices
    if (audio_is_output_device(device)) {
        SortedVector <audio_io_handle_t> outputs;

        ssize_t index = mAvailableOutputDevices.indexOf(devDesc);

        // save a copy of the opened output descriptors before any output is opened or closed
        // by checkOutputsForDevice(). This will be needed by checkOutputForAllStrategies()
        mPreviousOutputs = mOutputs;
        switch (state)
        {
        // handle output device connection
        case AUDIO_POLICY_DEVICE_STATE_AVAILABLE: {
            if (index >= 0) {
                ALOGW("setDeviceConnectionState() device already connected: %x", device);
                return INVALID_OPERATION;
            }
            ALOGV("setDeviceConnectionState() connecting device %x", device);

            // register new device as available
            index = mAvailableOutputDevices.add(devDesc);
            if (index >= 0) {
                sp<HwModule> module = mHwModules.getModuleForDevice(device);
                if (module == 0) {
                    ALOGD("setDeviceConnectionState() could not find HW module for device %08x",
                          device);
                    mAvailableOutputDevices.remove(devDesc);
                    return INVALID_OPERATION;
                }
                mAvailableOutputDevices[index]->attach(module);
            } else {
                return NO_MEMORY;
            }

            // Before checking outputs, broadcast connect event to allow HAL to retrieve dynamic
            // parameters on newly connected devices (instead of opening the outputs...)
            broadcastDeviceConnectionState(device, state, devDesc->mAddress);

            if (checkOutputsForDevice(devDesc, state, outputs, devDesc->mAddress) != NO_ERROR) {
                mAvailableOutputDevices.remove(devDesc);

                broadcastDeviceConnectionState(device, AUDIO_POLICY_DEVICE_STATE_UNAVAILABLE,
                                               devDesc->mAddress);
                return INVALID_OPERATION;
            }
            // Propagate device availability to Engine
            mEngine->setDeviceConnectionState(devDesc, state);

            // outputs should never be empty here
            ALOG_ASSERT(outputs.size() != 0, "setDeviceConnectionState():"
                    "checkOutputsForDevice() returned no outputs but status OK");
            ALOGV("setDeviceConnectionState() checkOutputsForDevice() returned %zu outputs",
                  outputs.size());

            } break;
        // handle output device disconnection
        case AUDIO_POLICY_DEVICE_STATE_UNAVAILABLE: {
            if (index < 0) {
                ALOGW("setDeviceConnectionState() device not connected: %x", device);
                return INVALID_OPERATION;
            }

            ALOGV("setDeviceConnectionState() disconnecting output device %x", device);

            // Send Disconnect to HALs
            broadcastDeviceConnectionState(device, state, devDesc->mAddress);

            // remove device from available output devices
            mAvailableOutputDevices.remove(devDesc);

            checkOutputsForDevice(devDesc, state, outputs, devDesc->mAddress);

            // Propagate device availability to Engine
            mEngine->setDeviceConnectionState(devDesc, state);
            } break;

        default:
            ALOGE("setDeviceConnectionState() invalid state: %x", state);
            return BAD_VALUE;
        }

        // checkA2dpSuspend must run before checkOutputForAllStrategies so that A2DP
        // output is suspended before any tracks are moved to it
        checkA2dpSuspend();
        checkOutputForAllStrategies();
        // outputs must be closed after checkOutputForAllStrategies() is executed
        if (!outputs.isEmpty()) {
            for (audio_io_handle_t output : outputs) {
                sp<SwAudioOutputDescriptor> desc = mOutputs.valueFor(output);
                // close unused outputs after device disconnection or direct outputs that have been
                // opened by checkOutputsForDevice() to query dynamic parameters
                if ((state == AUDIO_POLICY_DEVICE_STATE_UNAVAILABLE) ||
                        (((desc->mFlags & AUDIO_OUTPUT_FLAG_DIRECT) != 0) &&
                         (desc->mDirectOpenCount == 0))) {
                    closeOutput(output);
                }
            }
            // check again after closing A2DP output to reset mA2dpSuspended if needed
            checkA2dpSuspend();
        }

        updateDevicesAndOutputs();
        if (mEngine->getPhoneState() == AUDIO_MODE_IN_CALL && hasPrimaryOutput()) {
            audio_devices_t newDevice = getNewOutputDevice(mPrimaryOutput, false /*fromCache*/);
            updateCallRouting(newDevice);
        }
        for (size_t i = 0; i < mOutputs.size(); i++) {
            sp<SwAudioOutputDescriptor> desc = mOutputs.valueAt(i);
            if ((mEngine->getPhoneState() != AUDIO_MODE_IN_CALL) || (desc != mPrimaryOutput)) {
                audio_devices_t newDevice = getNewOutputDevice(desc, true /*fromCache*/);
                // do not force device change on duplicated output because if device is 0, it will
                // also force a device 0 for the two outputs it is duplicated to which may override
                // a valid device selection on those outputs.
                bool force = !desc->isDuplicated()
                        && (!device_distinguishes_on_address(device)
                                // always force when disconnecting (a non-duplicated device)
                                || (state == AUDIO_POLICY_DEVICE_STATE_UNAVAILABLE));
                setOutputDevice(desc, newDevice, force, 0);
            }
        }

        if (state == AUDIO_POLICY_DEVICE_STATE_UNAVAILABLE) {
            cleanUpForDevice(devDesc);
        }

        mpClientInterface->onAudioPortListUpdate();
        return NO_ERROR;
    }  // end if is output device

    // handle input devices
    if (audio_is_input_device(device)) {
        SortedVector <audio_io_handle_t> inputs;

        ssize_t index = mAvailableInputDevices.indexOf(devDesc);
        switch (state)
        {
        // handle input device connection
        case AUDIO_POLICY_DEVICE_STATE_AVAILABLE: {
            if (index >= 0) {
                ALOGW("setDeviceConnectionState() device already connected: %d", device);
                return INVALID_OPERATION;
            }
            sp<HwModule> module = mHwModules.getModuleForDevice(device);
            if (module == NULL) {
                ALOGW("setDeviceConnectionState(): could not find HW module for device %08x",
                      device);
                return INVALID_OPERATION;
            }

            // Before checking intputs, broadcast connect event to allow HAL to retrieve dynamic
            // parameters on newly connected devices (instead of opening the inputs...)
            broadcastDeviceConnectionState(device, state, devDesc->mAddress);

            if (checkInputsForDevice(devDesc, state, inputs, devDesc->mAddress) != NO_ERROR) {
                broadcastDeviceConnectionState(device, AUDIO_POLICY_DEVICE_STATE_UNAVAILABLE,
                                               devDesc->mAddress);
                return INVALID_OPERATION;
            }

            index = mAvailableInputDevices.add(devDesc);
            if (index >= 0) {
                mAvailableInputDevices[index]->attach(module);
            } else {
                return NO_MEMORY;
            }

            // Propagate device availability to Engine
            mEngine->setDeviceConnectionState(devDesc, state);
        } break;

        // handle input device disconnection
        case AUDIO_POLICY_DEVICE_STATE_UNAVAILABLE: {
            if (index < 0) {
                ALOGW("setDeviceConnectionState() device not connected: %d", device);
                return INVALID_OPERATION;
            }

            ALOGV("setDeviceConnectionState() disconnecting input device %x", device);

            // Set Disconnect to HALs
            broadcastDeviceConnectionState(device, state, devDesc->mAddress);

            checkInputsForDevice(devDesc, state, inputs, devDesc->mAddress);
            mAvailableInputDevices.remove(devDesc);

            // Propagate device availability to Engine
            mEngine->setDeviceConnectionState(devDesc, state);
        } break;

        default:
            ALOGE("setDeviceConnectionState() invalid state: %x", state);
            return BAD_VALUE;
        }

        closeAllInputs();
        // As the input device list can impact the output device selection, update
        // getDeviceForStrategy() cache
        updateDevicesAndOutputs();

        if (mEngine->getPhoneState() == AUDIO_MODE_IN_CALL && hasPrimaryOutput()) {
            audio_devices_t newDevice = getNewOutputDevice(mPrimaryOutput, false /*fromCache*/);
            updateCallRouting(newDevice);
        }

        if (state == AUDIO_POLICY_DEVICE_STATE_UNAVAILABLE) {
            cleanUpForDevice(devDesc);
        }

        mpClientInterface->onAudioPortListUpdate();
        return NO_ERROR;
    } // end if is input device

    ALOGW("setDeviceConnectionState() invalid device: %x", device);
    return BAD_VALUE;
}

audio_policy_dev_state_t AudioPolicyManager::getDeviceConnectionState(audio_devices_t device,
                                                                      const char *device_address)
{
    sp<DeviceDescriptor> devDesc =
            mHwModules.getDeviceDescriptor(device, device_address, "",
                                           (strlen(device_address) != 0)/*matchAddress*/);

    if (devDesc == 0) {
        ALOGW("getDeviceConnectionState() undeclared device, type %08x, address: %s",
              device, device_address);
        return AUDIO_POLICY_DEVICE_STATE_UNAVAILABLE;
    }

    DeviceVector *deviceVector;

    if (audio_is_output_device(device)) {
        deviceVector = &mAvailableOutputDevices;
    } else if (audio_is_input_device(device)) {
        deviceVector = &mAvailableInputDevices;
    } else {
        ALOGW("getDeviceConnectionState() invalid device type %08x", device);
        return AUDIO_POLICY_DEVICE_STATE_UNAVAILABLE;
    }

    return (deviceVector->getDevice(device, String8(device_address)) != 0) ?
            AUDIO_POLICY_DEVICE_STATE_AVAILABLE : AUDIO_POLICY_DEVICE_STATE_UNAVAILABLE;
}

status_t AudioPolicyManager::handleDeviceConfigChange(audio_devices_t device,
                                                      const char *device_address,
                                                      const char *device_name)
{
    status_t status;

    ALOGV("handleDeviceConfigChange(() device: 0x%X, address %s name %s",
          device, device_address, device_name);

    // connect/disconnect only 1 device at a time
    if (!audio_is_output_device(device) && !audio_is_input_device(device)) return BAD_VALUE;

    // Check if the device is currently connected
    sp<DeviceDescriptor> devDesc =
            mHwModules.getDeviceDescriptor(device, device_address, device_name);
    ssize_t index = mAvailableOutputDevices.indexOf(devDesc);
    if (index < 0) {
        // Nothing to do: device is not connected
        return NO_ERROR;
    }

    // Toggle the device state: UNAVAILABLE -> AVAILABLE
    // This will force reading again the device configuration
    status = setDeviceConnectionState(device,
                                      AUDIO_POLICY_DEVICE_STATE_UNAVAILABLE,
                                      device_address, device_name);
    if (status != NO_ERROR) {
        ALOGW("handleDeviceConfigChange() error disabling connection state: %d",
              status);
        return status;
    }

    status = setDeviceConnectionState(device,
                                      AUDIO_POLICY_DEVICE_STATE_AVAILABLE,
                                      device_address, device_name);
    if (status != NO_ERROR) {
        ALOGW("handleDeviceConfigChange() error enabling connection state: %d",
              status);
        return status;
    }

    return NO_ERROR;
}

uint32_t AudioPolicyManager::updateCallRouting(audio_devices_t rxDevice, uint32_t delayMs)
{
    bool createTxPatch = false;
    uint32_t muteWaitMs = 0;

    if(!hasPrimaryOutput() || mPrimaryOutput->device() == AUDIO_DEVICE_OUT_STUB) {
        return muteWaitMs;
    }
    audio_devices_t txDevice = getDeviceAndMixForInputSource(AUDIO_SOURCE_VOICE_COMMUNICATION);
    ALOGV("updateCallRouting device rxDevice %08x txDevice %08x", rxDevice, txDevice);

    // release existing RX patch if any
    if (mCallRxPatch != 0) {
        mpClientInterface->releaseAudioPatch(mCallRxPatch->mAfPatchHandle, 0);
        mCallRxPatch.clear();
    }
    // release TX patch if any
    if (mCallTxPatch != 0) {
        mpClientInterface->releaseAudioPatch(mCallTxPatch->mAfPatchHandle, 0);
        mCallTxPatch.clear();
    }

    // If the RX device is on the primary HW module, then use legacy routing method for voice calls
    // via setOutputDevice() on primary output.
    // Otherwise, create two audio patches for TX and RX path.
    if (availablePrimaryOutputDevices() & rxDevice) {
        muteWaitMs = setOutputDevice(mPrimaryOutput, rxDevice, true, delayMs);
        // If the TX device is also on the primary HW module, setOutputDevice() will take care
        // of it due to legacy implementation. If not, create a patch.
        if ((availablePrimaryInputDevices() & txDevice & ~AUDIO_DEVICE_BIT_IN)
                == AUDIO_DEVICE_NONE) {
            createTxPatch = true;
        }
    } else { // create RX path audio patch
        mCallRxPatch = createTelephonyPatch(true /*isRx*/, rxDevice, delayMs);
        createTxPatch = true;
    }
    if (createTxPatch) { // create TX path audio patch
        mCallTxPatch = createTelephonyPatch(false /*isRx*/, txDevice, delayMs);
    }

    return muteWaitMs;
}

sp<AudioPatch> AudioPolicyManager::createTelephonyPatch(
        bool isRx, audio_devices_t device, uint32_t delayMs) {
    struct audio_patch patch;
    patch.num_sources = 1;
    patch.num_sinks = 1;

    sp<DeviceDescriptor> txSourceDeviceDesc;
    if (isRx) {
        fillAudioPortConfigForDevice(mAvailableOutputDevices, device, &patch.sinks[0]);
        fillAudioPortConfigForDevice(
                mAvailableInputDevices, AUDIO_DEVICE_IN_TELEPHONY_RX, &patch.sources[0]);
    } else {
        txSourceDeviceDesc = fillAudioPortConfigForDevice(
                mAvailableInputDevices, device, &patch.sources[0]);
        fillAudioPortConfigForDevice(
                mAvailableOutputDevices, AUDIO_DEVICE_OUT_TELEPHONY_TX, &patch.sinks[0]);
    }

    audio_devices_t outputDevice = isRx ? device : AUDIO_DEVICE_OUT_TELEPHONY_TX;
    SortedVector<audio_io_handle_t> outputs = getOutputsForDevice(outputDevice, mOutputs);
    audio_io_handle_t output = selectOutput(outputs, AUDIO_OUTPUT_FLAG_NONE, AUDIO_FORMAT_INVALID);
    // request to reuse existing output stream if one is already opened to reach the target device
    if (output != AUDIO_IO_HANDLE_NONE) {
        sp<AudioOutputDescriptor> outputDesc = mOutputs.valueFor(output);
        ALOG_ASSERT(!outputDesc->isDuplicated(),
                "%s() %#x device output %d is duplicated", __func__, outputDevice, output);
        outputDesc->toAudioPortConfig(&patch.sources[1]);
        patch.sources[1].ext.mix.usecase.stream = AUDIO_STREAM_PATCH;
        patch.num_sources = 2;
    }

    if (!isRx) {
        // terminate active capture if on the same HW module as the call TX source device
        // FIXME: would be better to refine to only inputs whose profile connects to the
        // call TX device but this information is not in the audio patch and logic here must be
        // symmetric to the one in startInput()
        for (const auto& activeDesc : mInputs.getActiveInputs()) {
            if (activeDesc->hasSameHwModuleAs(txSourceDeviceDesc)) {
                AudioSessionCollection activeSessions =
                        activeDesc->getAudioSessions(true /*activeOnly*/);
                for (size_t j = 0; j < activeSessions.size(); j++) {
                    audio_session_t activeSession = activeSessions.keyAt(j);
                    stopInput(activeDesc->mIoHandle, activeSession);
                    releaseInput(activeDesc->mIoHandle, activeSession);
                }
            }
        }
    }

    audio_patch_handle_t afPatchHandle = AUDIO_PATCH_HANDLE_NONE;
    status_t status = mpClientInterface->createAudioPatch(&patch, &afPatchHandle, delayMs);
    ALOGW_IF(status != NO_ERROR,
            "%s() error %d creating %s audio patch", __func__, status, isRx ? "RX" : "TX");
    sp<AudioPatch> audioPatch;
    if (status == NO_ERROR) {
        audioPatch = new AudioPatch(&patch, mUidCached);
        audioPatch->mAfPatchHandle = afPatchHandle;
        audioPatch->mUid = mUidCached;
    }
    return audioPatch;
}

sp<DeviceDescriptor> AudioPolicyManager::fillAudioPortConfigForDevice(
        const DeviceVector& devices, audio_devices_t device, audio_port_config *config) {
    DeviceVector deviceList = devices.getDevicesFromType(device);
    ALOG_ASSERT(!deviceList.isEmpty(),
            "%s() selected device type %#x is not in devices list", __func__, device);
    sp<DeviceDescriptor> deviceDesc = deviceList.itemAt(0);
    deviceDesc->toAudioPortConfig(config);
    return deviceDesc;
}

void AudioPolicyManager::setPhoneState(audio_mode_t state)
{
    ALOGV("setPhoneState() state %d", state);
    // store previous phone state for management of sonification strategy below
    int oldState = mEngine->getPhoneState();

    if (mEngine->setPhoneState(state) != NO_ERROR) {
        ALOGW("setPhoneState() invalid or same state %d", state);
        return;
    }
    /// Opens: can these line be executed after the switch of volume curves???
    // if leaving call state, handle special case of active streams
    // pertaining to sonification strategy see handleIncallSonification()
    if (isStateInCall(oldState)) {
        ALOGV("setPhoneState() in call state management: new state is %d", state);
        for (int stream = 0; stream < AUDIO_STREAM_FOR_POLICY_CNT; stream++) {
            handleIncallSonification((audio_stream_type_t)stream, false, true);
        }

        // force reevaluating accessibility routing when call stops
        mpClientInterface->invalidateStream(AUDIO_STREAM_ACCESSIBILITY);
    }

    /**
     * Switching to or from incall state or switching between telephony and VoIP lead to force
     * routing command.
     */
    bool force = ((is_state_in_call(oldState) != is_state_in_call(state))
                  || (is_state_in_call(state) && (state != oldState)));

    // check for device and output changes triggered by new phone state
    checkA2dpSuspend();
    checkOutputForAllStrategies();
    updateDevicesAndOutputs();

    int delayMs = 0;
    if (isStateInCall(state)) {
        nsecs_t sysTime = systemTime();
        for (size_t i = 0; i < mOutputs.size(); i++) {
            sp<SwAudioOutputDescriptor> desc = mOutputs.valueAt(i);
            // mute media and sonification strategies and delay device switch by the largest
            // latency of any output where either strategy is active.
            // This avoid sending the ring tone or music tail into the earpiece or headset.
            if ((isStrategyActive(desc, STRATEGY_MEDIA,
                                  SONIFICATION_HEADSET_MUSIC_DELAY,
                                  sysTime) ||
                 isStrategyActive(desc, STRATEGY_SONIFICATION,
                                  SONIFICATION_HEADSET_MUSIC_DELAY,
                                  sysTime)) &&
                    (delayMs < (int)desc->latency()*2)) {
                delayMs = desc->latency()*2;
            }
            setStrategyMute(STRATEGY_MEDIA, true, desc);
            setStrategyMute(STRATEGY_MEDIA, false, desc, MUTE_TIME_MS,
                getDeviceForStrategy(STRATEGY_MEDIA, true /*fromCache*/));
            setStrategyMute(STRATEGY_SONIFICATION, true, desc);
            setStrategyMute(STRATEGY_SONIFICATION, false, desc, MUTE_TIME_MS,
                getDeviceForStrategy(STRATEGY_SONIFICATION, true /*fromCache*/));
        }
    }

    if (hasPrimaryOutput()) {
        // Note that despite the fact that getNewOutputDevice() is called on the primary output,
        // the device returned is not necessarily reachable via this output
        audio_devices_t rxDevice = getNewOutputDevice(mPrimaryOutput, false /*fromCache*/);
        // force routing command to audio hardware when ending call
        // even if no device change is needed
        if (isStateInCall(oldState) && rxDevice == AUDIO_DEVICE_NONE) {
            rxDevice = mPrimaryOutput->device();
        }

        if (state == AUDIO_MODE_IN_CALL) {
            updateCallRouting(rxDevice, delayMs);
        } else if (oldState == AUDIO_MODE_IN_CALL) {
            if (mCallRxPatch != 0) {
                mpClientInterface->releaseAudioPatch(mCallRxPatch->mAfPatchHandle, 0);
                mCallRxPatch.clear();
            }
            if (mCallTxPatch != 0) {
                mpClientInterface->releaseAudioPatch(mCallTxPatch->mAfPatchHandle, 0);
                mCallTxPatch.clear();
            }
            setOutputDevice(mPrimaryOutput, rxDevice, force, 0);
        } else {
            setOutputDevice(mPrimaryOutput, rxDevice, force, 0);
        }
    }
    // if entering in call state, handle special case of active streams
    // pertaining to sonification strategy see handleIncallSonification()
    if (isStateInCall(state)) {
        ALOGV("setPhoneState() in call state management: new state is %d", state);
        for (int stream = 0; stream < AUDIO_STREAM_FOR_POLICY_CNT; stream++) {
            handleIncallSonification((audio_stream_type_t)stream, true, true);
        }

        // force reevaluating accessibility routing when call starts
        mpClientInterface->invalidateStream(AUDIO_STREAM_ACCESSIBILITY);
    }

    // Flag that ringtone volume must be limited to music volume until we exit MODE_RINGTONE
    if (state == AUDIO_MODE_RINGTONE &&
        isStreamActive(AUDIO_STREAM_MUSIC, SONIFICATION_HEADSET_MUSIC_DELAY)) {
        mLimitRingtoneVolume = true;
    } else {
        mLimitRingtoneVolume = false;
    }
}

audio_mode_t AudioPolicyManager::getPhoneState() {
    return mEngine->getPhoneState();
}

void AudioPolicyManager::setForceUse(audio_policy_force_use_t usage,
                                         audio_policy_forced_cfg_t config)
{
    ALOGV("setForceUse() usage %d, config %d, mPhoneState %d", usage, config, mEngine->getPhoneState());
    if (config == mEngine->getForceUse(usage)) {
        return;
    }

    if (mEngine->setForceUse(usage, config) != NO_ERROR) {
        ALOGW("setForceUse() could not set force cfg %d for usage %d", config, usage);
        return;
    }
    bool forceVolumeReeval = (usage == AUDIO_POLICY_FORCE_FOR_COMMUNICATION) ||
            (usage == AUDIO_POLICY_FORCE_FOR_DOCK) ||
            (usage == AUDIO_POLICY_FORCE_FOR_SYSTEM);

    // check for device and output changes triggered by new force usage
    checkA2dpSuspend();
    checkOutputForAllStrategies();
    updateDevicesAndOutputs();

    //FIXME: workaround for truncated touch sounds
    // to be removed when the problem is handled by system UI
    uint32_t delayMs = 0;
    uint32_t waitMs = 0;
    if (usage == AUDIO_POLICY_FORCE_FOR_COMMUNICATION) {
        delayMs = TOUCH_SOUND_FIXED_DELAY_MS;
    }
    if (mEngine->getPhoneState() == AUDIO_MODE_IN_CALL && hasPrimaryOutput()) {
        audio_devices_t newDevice = getNewOutputDevice(mPrimaryOutput, true /*fromCache*/);
        waitMs = updateCallRouting(newDevice, delayMs);
    }
    for (size_t i = 0; i < mOutputs.size(); i++) {
        sp<SwAudioOutputDescriptor> outputDesc = mOutputs.valueAt(i);
        audio_devices_t newDevice = getNewOutputDevice(outputDesc, true /*fromCache*/);
        if ((mEngine->getPhoneState() != AUDIO_MODE_IN_CALL) || (outputDesc != mPrimaryOutput)) {
            waitMs = setOutputDevice(outputDesc, newDevice, (newDevice != AUDIO_DEVICE_NONE),
                                     delayMs);
        }
        if (forceVolumeReeval && (newDevice != AUDIO_DEVICE_NONE)) {
            applyStreamVolumes(outputDesc, newDevice, waitMs, true);
        }
    }

    for (const auto& activeDesc : mInputs.getActiveInputs()) {
        audio_devices_t newDevice = getNewInputDevice(activeDesc);
        // Force new input selection if the new device can not be reached via current input
        if (activeDesc->mProfile->getSupportedDevices().types() &
                (newDevice & ~AUDIO_DEVICE_BIT_IN)) {
            setInputDevice(activeDesc->mIoHandle, newDevice);
        } else {
            closeInput(activeDesc->mIoHandle);
        }
    }
}

void AudioPolicyManager::setSystemProperty(const char* property, const char* value)
{
    ALOGV("setSystemProperty() property %s, value %s", property, value);
}

// Find a direct output profile compatible with the parameters passed, even if the input flags do
// not explicitly request a direct output
sp<IOProfile> AudioPolicyManager::getProfileForDirectOutput(
                                                               audio_devices_t device,
                                                               uint32_t samplingRate,
                                                               audio_format_t format,
                                                               audio_channel_mask_t channelMask,
                                                               audio_output_flags_t flags)
{
    // only retain flags that will drive the direct output profile selection
    // if explicitly requested
    static const uint32_t kRelevantFlags =
            (AUDIO_OUTPUT_FLAG_HW_AV_SYNC | AUDIO_OUTPUT_FLAG_COMPRESS_OFFLOAD |
             AUDIO_OUTPUT_FLAG_VOIP_RX);
    flags =
        (audio_output_flags_t)((flags & kRelevantFlags) | AUDIO_OUTPUT_FLAG_DIRECT);

    sp<IOProfile> profile;

    for (const auto& hwModule : mHwModules) {
        for (const auto& curProfile : hwModule->getOutputProfiles()) {
            if (!curProfile->isCompatibleProfile(device, String8(""),
                    samplingRate, NULL /*updatedSamplingRate*/,
                    format, NULL /*updatedFormat*/,
                    channelMask, NULL /*updatedChannelMask*/,
                    flags)) {
                continue;
            }
            // reject profiles not corresponding to a device currently available
            if ((mAvailableOutputDevices.types() & curProfile->getSupportedDevicesType()) == 0) {
                continue;
            }
            // if several profiles are compatible, give priority to one with offload capability
            // exact match is also not skipped as it should be preferred over any existing selection

            if (profile != 0 && ((curProfile->getFlags() & AUDIO_OUTPUT_FLAG_COMPRESS_OFFLOAD) == 0) &&
               (curProfile->getFlags() != flags)) {
                continue;
            }
            profile = curProfile;
            if ((profile->getFlags() & AUDIO_OUTPUT_FLAG_COMPRESS_OFFLOAD) != 0) {
                break;
            }
        }
    }
    return profile;
}

audio_io_handle_t AudioPolicyManager::getOutput(audio_stream_type_t stream)
{
    routing_strategy strategy = getStrategy(stream);
    audio_devices_t device = getDeviceForStrategy(strategy, false /*fromCache*/);

    // Note that related method getOutputForAttr() uses getOutputForDevice() not selectOutput().
    // We use selectOutput() here since we don't have the desired AudioTrack sample rate,
    // format, flags, etc. This may result in some discrepancy for functions that utilize
    // getOutput() solely on audio_stream_type such as AudioSystem::getOutputFrameCount()
    // and AudioSystem::getOutputSamplingRate().

    SortedVector<audio_io_handle_t> outputs = getOutputsForDevice(device, mOutputs);
    audio_io_handle_t output = selectOutput(outputs, AUDIO_OUTPUT_FLAG_NONE, AUDIO_FORMAT_INVALID);

    ALOGV("getOutput() stream %d selected device %08x, output %d", stream, device, output);
    return output;
}

status_t AudioPolicyManager::getOutputForAttr(const audio_attributes_t *attr,
                                              audio_io_handle_t *output,
                                              audio_session_t session,
                                              audio_stream_type_t *stream,
                                              uid_t uid,
                                              const audio_config_t *config,
                                              audio_output_flags_t *flags,
                                              audio_port_handle_t *selectedDeviceId,
                                              audio_port_handle_t *portId)
{
    audio_attributes_t attributes;
    if (attr != NULL) {
        if (!isValidAttributes(attr)) {
            ALOGE("getOutputForAttr() invalid attributes: usage=%d content=%d flags=0x%x tags=[%s]",
                  attr->usage, attr->content_type, attr->flags,
                  attr->tags);
            return BAD_VALUE;
        }
        attributes = *attr;
    } else {
        if (*stream < AUDIO_STREAM_MIN || *stream >= AUDIO_STREAM_PUBLIC_CNT) {
            ALOGE("getOutputForAttr():  invalid stream type");
            return BAD_VALUE;
        }
        stream_type_to_audio_attributes(*stream, &attributes);
    }

    // TODO: check for existing client for this port ID
    if (*portId == AUDIO_PORT_HANDLE_NONE) {
        *portId = AudioPort::getNextUniqueId();
    }

    sp<SwAudioOutputDescriptor> desc;
    if (mPolicyMixes.getOutputForAttr(attributes, uid, desc) == NO_ERROR) {
        ALOG_ASSERT(desc != 0, "Invalid desc returned by getOutputForAttr");
        if (!audio_has_proportional_frames(config->format)) {
            return BAD_VALUE;
        }
        *stream = streamTypefromAttributesInt(&attributes);
        *output = desc->mIoHandle;
        ALOGV("getOutputForAttr() returns output %d", *output);
        return NO_ERROR;
    }
    if (attributes.usage == AUDIO_USAGE_VIRTUAL_SOURCE) {
        ALOGW("getOutputForAttr() no policy mix found for usage AUDIO_USAGE_VIRTUAL_SOURCE");
        return BAD_VALUE;
    }

    ALOGV("getOutputForAttr() usage=%d, content=%d, tag=%s flags=%08x"
            " session %d selectedDeviceId %d",
            attributes.usage, attributes.content_type, attributes.tags, attributes.flags,
            session, *selectedDeviceId);

    *stream = streamTypefromAttributesInt(&attributes);

    // Explicit routing?
    sp<DeviceDescriptor> deviceDesc;
    if (*selectedDeviceId != AUDIO_PORT_HANDLE_NONE) {
        deviceDesc = mAvailableOutputDevices.getDeviceFromId(*selectedDeviceId);
    }
    mOutputRoutes.addRoute(session, *stream, SessionRoute::SOURCE_TYPE_NA, deviceDesc, uid);

    routing_strategy strategy = (routing_strategy) getStrategyForAttr(&attributes);
    audio_devices_t device = getDeviceForStrategy(strategy, false /*fromCache*/);

    if ((attributes.flags & AUDIO_FLAG_HW_AV_SYNC) != 0) {
        *flags = (audio_output_flags_t)(*flags | AUDIO_OUTPUT_FLAG_HW_AV_SYNC);
    }

    ALOGV("getOutputForAttr() device 0x%x, sampling rate %d, format %#x, channel mask %#x, "
          "flags %#x",
          device, config->sample_rate, config->format, config->channel_mask, *flags);

    *output = getOutputForDevice(device, session, *stream, *output, config, flags);
    if (*output == AUDIO_IO_HANDLE_NONE) {
        mOutputRoutes.removeRoute(session);
        return INVALID_OPERATION;
    }

    DeviceVector outputDevices = mAvailableOutputDevices.getDevicesFromType(device);
    *selectedDeviceId = outputDevices.size() > 0 ? outputDevices.itemAt(0)->getId()
            : AUDIO_PORT_HANDLE_NONE;

    ALOGV("  getOutputForAttr() returns output %d selectedDeviceId %d", *output, *selectedDeviceId);

    return NO_ERROR;
}

audio_io_handle_t AudioPolicyManager::getOutputForDevice(
        audio_devices_t device,
        audio_session_t session,
        audio_stream_type_t stream,
        audio_io_handle_t originalOutput,
        const audio_config_t *config,
        audio_output_flags_t *flags)
{
    audio_io_handle_t output = originalOutput;
    status_t status;

    // open a direct output if required by specified parameters
    //force direct flag if offload flag is set: offloading implies a direct output stream
    // and all common behaviors are driven by checking only the direct flag
    // this should normally be set appropriately in the policy configuration file
    if ((*flags & AUDIO_OUTPUT_FLAG_COMPRESS_OFFLOAD) != 0) {
        *flags = (audio_output_flags_t)(*flags | AUDIO_OUTPUT_FLAG_DIRECT);
    }
    if ((*flags & AUDIO_OUTPUT_FLAG_HW_AV_SYNC) != 0) {
        *flags = (audio_output_flags_t)(*flags | AUDIO_OUTPUT_FLAG_DIRECT);
    }
    // only allow deep buffering for music stream type
    if (stream != AUDIO_STREAM_MUSIC) {
        *flags = (audio_output_flags_t)(*flags &~AUDIO_OUTPUT_FLAG_DEEP_BUFFER);
    } else if (/* stream == AUDIO_STREAM_MUSIC && */
            *flags == AUDIO_OUTPUT_FLAG_NONE &&
            property_get_bool("audio.deep_buffer.media", false /* default_value */)) {
        // use DEEP_BUFFER as default output for music stream type
        *flags = (audio_output_flags_t)AUDIO_OUTPUT_FLAG_DEEP_BUFFER;
    }
    if (stream == AUDIO_STREAM_TTS) {
        *flags = AUDIO_OUTPUT_FLAG_TTS;
    } else if (stream == AUDIO_STREAM_VOICE_CALL &&
               audio_is_linear_pcm(config->format)) {
        *flags = (audio_output_flags_t)(AUDIO_OUTPUT_FLAG_VOIP_RX |
                                       AUDIO_OUTPUT_FLAG_DIRECT);
        ALOGV("Set VoIP and Direct output flags for PCM format");
    } else if (device == AUDIO_DEVICE_OUT_TELEPHONY_TX &&
        stream == AUDIO_STREAM_MUSIC &&
        audio_is_linear_pcm(config->format) &&
        isInCall()) {
        *flags = (audio_output_flags_t)AUDIO_OUTPUT_FLAG_INCALL_MUSIC;
    }


    sp<IOProfile> profile;

    // skip direct output selection if the request can obviously be attached to a mixed output
    // and not explicitly requested
    if (((*flags & AUDIO_OUTPUT_FLAG_DIRECT) == 0) &&
            audio_is_linear_pcm(config->format) && config->sample_rate <= SAMPLE_RATE_HZ_MAX &&
            audio_channel_count_from_out_mask(config->channel_mask) <= 2) {
        goto non_direct_output;
    }

    // Do not allow Direct Output if one non offloadable effect is enabled or MasterMono is enabled.
    // This prevents creating an direct track and tearing it down immediately after start
    // when audioflinger detects there is an active non offloadable effect.
    // FIXME: We should check the audio session here but we do not have it in this context.
    // This may prevent offloading in rare situations where effects are left active by apps
    // in the background.

    if (!(mEffects.isNonOffloadableEffectEnabled() || mMasterMono)) {
        profile = getProfileForDirectOutput(device,
                                           config->sample_rate,
                                           config->format,
                                           config->channel_mask,
                                           (audio_output_flags_t)*flags);
    }

    if (profile != 0) {
        // exclude MMAP streams
        if ((*flags & AUDIO_OUTPUT_FLAG_MMAP_NOIRQ) == 0 || output != AUDIO_IO_HANDLE_NONE) {
            for (size_t i = 0; i < mOutputs.size(); i++) {
                sp<SwAudioOutputDescriptor> desc = mOutputs.valueAt(i);
                if (!desc->isDuplicated() && (profile == desc->mProfile)) {
                    // reuse direct output if currently open by the same client
                    // and configured with same parameters
                    if ((config->sample_rate == desc->mSamplingRate) &&
                        audio_formats_match(config->format, desc->mFormat) &&
                        (config->channel_mask == desc->mChannelMask) &&
                        (session == desc->mDirectClientSession)) {
                        desc->mDirectOpenCount++;
                        ALOGI("getOutputForDevice() reusing direct output %d for session %d",
                              mOutputs.keyAt(i), session);
                        return mOutputs.keyAt(i);
                    }
                }
            }
        }

        if (!profile->canOpenNewIo()) {
            goto non_direct_output;
        }

        sp<SwAudioOutputDescriptor> outputDesc =
                new SwAudioOutputDescriptor(profile, mpClientInterface);

        DeviceVector outputDevices = mAvailableOutputDevices.getDevicesFromType(device);
        String8 address = outputDevices.size() > 0 ? outputDevices.itemAt(0)->mAddress
                : String8("");

        status = outputDesc->open(config, device, address, stream, *flags, &output);

        // only accept an output with the requested parameters
        if (status != NO_ERROR ||
            (config->sample_rate != 0 && config->sample_rate != outputDesc->mSamplingRate) ||
            (config->format != AUDIO_FORMAT_DEFAULT &&
                    !audio_formats_match(config->format, outputDesc->mFormat)) ||
            (config->channel_mask != 0 && config->channel_mask != outputDesc->mChannelMask)) {
            ALOGV("getOutputForDevice() failed opening direct output: output %d sample rate %d %d,"
                    "format %d %d, channel mask %04x %04x", output, config->sample_rate,
                    outputDesc->mSamplingRate, config->format, outputDesc->mFormat,
                    config->channel_mask, outputDesc->mChannelMask);
            if (output != AUDIO_IO_HANDLE_NONE) {
                outputDesc->close();
            }
            // fall back to mixer output if possible when the direct output could not be open
            if (audio_is_linear_pcm(config->format) &&
                    config->sample_rate  <= SAMPLE_RATE_HZ_MAX) {
                goto non_direct_output;
            }
            return AUDIO_IO_HANDLE_NONE;
        }
        outputDesc->mRefCount[stream] = 0;
        outputDesc->mStopTime[stream] = 0;
        outputDesc->mDirectOpenCount = 1;
        outputDesc->mDirectClientSession = session;

        addOutput(output, outputDesc);
        mPreviousOutputs = mOutputs;
        ALOGV("getOutputForDevice() returns new direct output %d", output);
        mpClientInterface->onAudioPortListUpdate();
        return output;
    }

non_direct_output:

    // A request for HW A/V sync cannot fallback to a mixed output because time
    // stamps are embedded in audio data
    if ((*flags & (AUDIO_OUTPUT_FLAG_HW_AV_SYNC | AUDIO_OUTPUT_FLAG_MMAP_NOIRQ)) != 0) {
        return AUDIO_IO_HANDLE_NONE;
    }

    // ignoring channel mask due to downmix capability in mixer

    // open a non direct output

    // for non direct outputs, only PCM is supported
    if (audio_is_linear_pcm(config->format)) {
        // get which output is suitable for the specified stream. The actual
        // routing change will happen when startOutput() will be called
        SortedVector<audio_io_handle_t> outputs = getOutputsForDevice(device, mOutputs);

        // at this stage we should ignore the DIRECT flag as no direct output could be found earlier
        *flags = (audio_output_flags_t)(*flags & ~AUDIO_OUTPUT_FLAG_DIRECT);
        output = selectOutput(outputs, *flags, config->format);
    }
    ALOGW_IF((output == 0), "getOutputForDevice() could not find output for stream %d, "
            "sampling rate %d, format %#x, channels %#x, flags %#x",
            stream, config->sample_rate, config->format, config->channel_mask, *flags);

    return output;
}

audio_io_handle_t AudioPolicyManager::selectOutput(const SortedVector<audio_io_handle_t>& outputs,
                                                       audio_output_flags_t flags,
                                                       audio_format_t format)
{
    // select one output among several that provide a path to a particular device or set of
    // devices (the list was previously build by getOutputsForDevice()).
    // The priority is as follows:
    // 1: the output with the highest number of requested policy flags
    // 2: the output with the bit depth the closest to the requested one
    // 3: the primary output
    // 4: the first output in the list

    if (outputs.size() == 0) {
        return AUDIO_IO_HANDLE_NONE;
    }
    if (outputs.size() == 1) {
        return outputs[0];
    }

    int maxCommonFlags = 0;
    audio_io_handle_t outputForFlags = AUDIO_IO_HANDLE_NONE;
    audio_io_handle_t outputForPrimary = AUDIO_IO_HANDLE_NONE;
    audio_io_handle_t outputForFormat = AUDIO_IO_HANDLE_NONE;
    audio_format_t bestFormat = AUDIO_FORMAT_INVALID;
    audio_format_t bestFormatForFlags = AUDIO_FORMAT_INVALID;

    for (audio_io_handle_t output : outputs) {
        sp<SwAudioOutputDescriptor> outputDesc = mOutputs.valueFor(output);
        if (!outputDesc->isDuplicated()) {
            // if a valid format is specified, skip output if not compatible
            if (format != AUDIO_FORMAT_INVALID) {
                if (outputDesc->mFlags & AUDIO_OUTPUT_FLAG_DIRECT) {
                    if (!audio_formats_match(format, outputDesc->mFormat)) {
                        continue;
                    }
                } else if (!audio_is_linear_pcm(format)) {
                    continue;
                }
                if (AudioPort::isBetterFormatMatch(
                        outputDesc->mFormat, bestFormat, format)) {
                    outputForFormat = output;
                    bestFormat = outputDesc->mFormat;
                }
            }

            int commonFlags = popcount(outputDesc->mProfile->getFlags() & flags);
            if (commonFlags >= maxCommonFlags) {
                if (commonFlags == maxCommonFlags) {
                    if (format != AUDIO_FORMAT_INVALID
                            && AudioPort::isBetterFormatMatch(
                                    outputDesc->mFormat, bestFormatForFlags, format)) {
                        outputForFlags = output;
                        bestFormatForFlags = outputDesc->mFormat;
                    }
                } else {
                    outputForFlags = output;
                    maxCommonFlags = commonFlags;
                    bestFormatForFlags = outputDesc->mFormat;
                }
                ALOGV("selectOutput() commonFlags for output %d, %04x", output, commonFlags);
            }
            if (outputDesc->mProfile->getFlags() & AUDIO_OUTPUT_FLAG_PRIMARY) {
                outputForPrimary = output;
            }
        }
    }

    if (outputForFlags != AUDIO_IO_HANDLE_NONE) {
        return outputForFlags;
    }
    if (outputForFormat != AUDIO_IO_HANDLE_NONE) {
        return outputForFormat;
    }
    if (outputForPrimary != AUDIO_IO_HANDLE_NONE) {
        return outputForPrimary;
    }

    return outputs[0];
}

status_t AudioPolicyManager::startOutput(audio_io_handle_t output,
                                             audio_stream_type_t stream,
                                             audio_session_t session)
{
    ALOGV("startOutput() output %d, stream %d, session %d",
          output, stream, session);
    ssize_t index = mOutputs.indexOfKey(output);
    if (index < 0) {
        ALOGW("startOutput() unknown output %d", output);
        return BAD_VALUE;
    }

    sp<SwAudioOutputDescriptor> outputDesc = mOutputs.valueAt(index);

    status_t status = outputDesc->start();
    if (status != NO_ERROR) {
        return status;
    }

    // Routing?
    mOutputRoutes.incRouteActivity(session);

    audio_devices_t newDevice;
    AudioMix *policyMix = NULL;
    const char *address = NULL;
    if (outputDesc->mPolicyMix != NULL) {
        policyMix = outputDesc->mPolicyMix;
        address = policyMix->mDeviceAddress.string();
        if ((policyMix->mRouteFlags & MIX_ROUTE_FLAG_RENDER) == MIX_ROUTE_FLAG_RENDER) {
            newDevice = policyMix->mDeviceType;
        } else {
            newDevice = AUDIO_DEVICE_OUT_REMOTE_SUBMIX;
        }
    } else if (mOutputRoutes.hasRouteChanged(session)) {
        newDevice = getNewOutputDevice(outputDesc, false /*fromCache*/);
        checkStrategyRoute(getStrategy(stream), output);
    } else {
        newDevice = AUDIO_DEVICE_NONE;
    }

    uint32_t delayMs = 0;

    status = startSource(outputDesc, stream, newDevice, address, &delayMs);

    if (status != NO_ERROR) {
        mOutputRoutes.decRouteActivity(session);
        outputDesc->stop();
        return status;
    }
    // Automatically enable the remote submix input when output is started on a re routing mix
    // of type MIX_TYPE_RECORDERS
    if (audio_is_remote_submix_device(newDevice) && policyMix != NULL &&
            policyMix->mMixType == MIX_TYPE_RECORDERS) {
            setDeviceConnectionStateInt(AUDIO_DEVICE_IN_REMOTE_SUBMIX,
                    AUDIO_POLICY_DEVICE_STATE_AVAILABLE,
                    address,
                    "remote-submix");
    }

    if (delayMs != 0) {
        usleep(delayMs * 1000);
    }

    return status;
}

status_t AudioPolicyManager::startSource(const sp<AudioOutputDescriptor>& outputDesc,
                                             audio_stream_type_t stream,
                                             audio_devices_t device,
                                             const char *address,
                                             uint32_t *delayMs)
{
    // cannot start playback of STREAM_TTS if any other output is being used
    uint32_t beaconMuteLatency = 0;

    *delayMs = 0;
    if (stream == AUDIO_STREAM_TTS) {
        ALOGV("\t found BEACON stream");
        if (!mTtsOutputAvailable && mOutputs.isAnyOutputActive(AUDIO_STREAM_TTS /*streamToIgnore*/)) {
            return INVALID_OPERATION;
        } else {
            beaconMuteLatency = handleEventForBeacon(STARTING_BEACON);
        }
    } else {
        // some playback other than beacon starts
        beaconMuteLatency = handleEventForBeacon(STARTING_OUTPUT);
    }

    // force device change if the output is inactive and no audio patch is already present.
    // check active before incrementing usage count
    bool force = !outputDesc->isActive() &&
            (outputDesc->getPatchHandle() == AUDIO_PATCH_HANDLE_NONE);

    // requiresMuteCheck is false when we can bypass mute strategy.
    // It covers a common case when there is no materially active audio
    // and muting would result in unnecessary delay and dropped audio.
    const uint32_t outputLatencyMs = outputDesc->latency();
    bool requiresMuteCheck = outputDesc->isActive(outputLatencyMs * 2);  // account for drain

    // increment usage count for this stream on the requested output:
    // NOTE that the usage count is the same for duplicated output and hardware output which is
    // necessary for a correct control of hardware output routing by startOutput() and stopOutput()
    outputDesc->changeRefCount(stream, 1);

    if (stream == AUDIO_STREAM_MUSIC) {
        selectOutputForMusicEffects();
    }

    if (outputDesc->mRefCount[stream] == 1 || device != AUDIO_DEVICE_NONE) {
        // starting an output being rerouted?
        if (device == AUDIO_DEVICE_NONE) {
            device = getNewOutputDevice(outputDesc, false /*fromCache*/);
        }

        routing_strategy strategy = getStrategy(stream);
        bool shouldWait = (strategy == STRATEGY_SONIFICATION) ||
                            (strategy == STRATEGY_SONIFICATION_RESPECTFUL) ||
                            (beaconMuteLatency > 0);
        uint32_t waitMs = beaconMuteLatency;
        for (size_t i = 0; i < mOutputs.size(); i++) {
            sp<AudioOutputDescriptor> desc = mOutputs.valueAt(i);
            if (desc != outputDesc) {
                // An output has a shared device if
                // - managed by the same hw module
                // - supports the currently selected device
                const bool sharedDevice = outputDesc->sharesHwModuleWith(desc)
                        && (desc->supportedDevices() & device) != AUDIO_DEVICE_NONE;

                // force a device change if any other output is:
                // - managed by the same hw module
                // - supports currently selected device
                // - has a current device selection that differs from selected device.
                // - has an active audio patch
                // In this case, the audio HAL must receive the new device selection so that it can
                // change the device currently selected by the other output.
                if (sharedDevice &&
                        desc->device() != device &&
                        desc->getPatchHandle() != AUDIO_PATCH_HANDLE_NONE) {
                    force = true;
                }
                // wait for audio on other active outputs to be presented when starting
                // a notification so that audio focus effect can propagate, or that a mute/unmute
                // event occurred for beacon
                const uint32_t latencyMs = desc->latency();
                const bool isActive = desc->isActive(latencyMs * 2);  // account for drain

                if (shouldWait && isActive && (waitMs < latencyMs)) {
                    waitMs = latencyMs;
                }

                // Require mute check if another output is on a shared device
                // and currently active to have proper drain and avoid pops.
                // Note restoring AudioTracks onto this output needs to invoke
                // a volume ramp if there is no mute.
                requiresMuteCheck |= sharedDevice && isActive;
            }
        }

        const uint32_t muteWaitMs =
                setOutputDevice(outputDesc, device, force, 0, NULL, address, requiresMuteCheck);

        // handle special case for sonification while in call
        if (isInCall()) {
            handleIncallSonification(stream, true, false);
        }

        // apply volume rules for current stream and device if necessary
        checkAndSetVolume(stream,
                          mVolumeCurves->getVolumeIndex(stream, outputDesc->device()),
                          outputDesc,
                          outputDesc->device());

        // update the outputs if starting an output with a stream that can affect notification
        // routing
        handleNotificationRoutingForStream(stream);

        // force reevaluating accessibility routing when ringtone or alarm starts
        if (strategy == STRATEGY_SONIFICATION) {
            mpClientInterface->invalidateStream(AUDIO_STREAM_ACCESSIBILITY);
        }

        if (waitMs > muteWaitMs) {
            *delayMs = waitMs - muteWaitMs;
        }

        // FIXME: A device change (muteWaitMs > 0) likely introduces a volume change.
        // A volume change enacted by APM with 0 delay is not synchronous, as it goes
        // via AudioCommandThread to AudioFlinger.  Hence it is possible that the volume
        // change occurs after the MixerThread starts and causes a stream volume
        // glitch.
        //
        // We do not introduce additional delay here.
    }

    if (stream == AUDIO_STREAM_ENFORCED_AUDIBLE &&
            mEngine->getForceUse(AUDIO_POLICY_FORCE_FOR_SYSTEM) == AUDIO_POLICY_FORCE_SYSTEM_ENFORCED) {
        setStrategyMute(STRATEGY_SONIFICATION, true, outputDesc);
    }

    return NO_ERROR;
}


status_t AudioPolicyManager::stopOutput(audio_io_handle_t output,
                                            audio_stream_type_t stream,
                                            audio_session_t session)
{
    ALOGV("stopOutput() output %d, stream %d, session %d", output, stream, session);
    ssize_t index = mOutputs.indexOfKey(output);
    if (index < 0) {
        ALOGW("stopOutput() unknown output %d", output);
        return BAD_VALUE;
    }

    sp<SwAudioOutputDescriptor> outputDesc = mOutputs.valueAt(index);

    if (outputDesc->mRefCount[stream] == 1) {
        // Automatically disable the remote submix input when output is stopped on a
        // re routing mix of type MIX_TYPE_RECORDERS
        if (audio_is_remote_submix_device(outputDesc->mDevice) &&
                outputDesc->mPolicyMix != NULL &&
                outputDesc->mPolicyMix->mMixType == MIX_TYPE_RECORDERS) {
            setDeviceConnectionStateInt(AUDIO_DEVICE_IN_REMOTE_SUBMIX,
                    AUDIO_POLICY_DEVICE_STATE_UNAVAILABLE,
                    outputDesc->mPolicyMix->mDeviceAddress,
                    "remote-submix");
        }
    }

    // Routing?
    bool forceDeviceUpdate = false;
    if (outputDesc->mRefCount[stream] > 0) {
        int activityCount = mOutputRoutes.decRouteActivity(session);
        forceDeviceUpdate = (mOutputRoutes.hasRoute(session) && (activityCount == 0));

        if (forceDeviceUpdate) {
            checkStrategyRoute(getStrategy(stream), AUDIO_IO_HANDLE_NONE);
        }
    }

    status_t status = stopSource(outputDesc, stream, forceDeviceUpdate);

    if (status == NO_ERROR ) {
        outputDesc->stop();
    }
    return status;
}

status_t AudioPolicyManager::stopSource(const sp<AudioOutputDescriptor>& outputDesc,
                                            audio_stream_type_t stream,
                                            bool forceDeviceUpdate)
{
    // always handle stream stop, check which stream type is stopping
    handleEventForBeacon(stream == AUDIO_STREAM_TTS ? STOPPING_BEACON : STOPPING_OUTPUT);

    // handle special case for sonification while in call
    if (isInCall()) {
        handleIncallSonification(stream, false, false);
    }

    if (outputDesc->mRefCount[stream] > 0) {
        // decrement usage count of this stream on the output
        outputDesc->changeRefCount(stream, -1);

        // store time at which the stream was stopped - see isStreamActive()
        if (outputDesc->mRefCount[stream] == 0 || forceDeviceUpdate) {
            outputDesc->mStopTime[stream] = systemTime();
            audio_devices_t newDevice = getNewOutputDevice(outputDesc, false /*fromCache*/);
            // delay the device switch by twice the latency because stopOutput() is executed when
            // the track stop() command is received and at that time the audio track buffer can
            // still contain data that needs to be drained. The latency only covers the audio HAL
            // and kernel buffers. Also the latency does not always include additional delay in the
            // audio path (audio DSP, CODEC ...)
            setOutputDevice(outputDesc, newDevice, false, outputDesc->latency()*2);

            // force restoring the device selection on other active outputs if it differs from the
            // one being selected for this output
            uint32_t delayMs = outputDesc->latency()*2;
            for (size_t i = 0; i < mOutputs.size(); i++) {
                sp<AudioOutputDescriptor> desc = mOutputs.valueAt(i);
                if (desc != outputDesc &&
                        desc->isActive() &&
                        outputDesc->sharesHwModuleWith(desc) &&
                        (newDevice != desc->device())) {
                    audio_devices_t newDevice2 = getNewOutputDevice(desc, false /*fromCache*/);
                    bool force = desc->device() != newDevice2;
                    setOutputDevice(desc,
                                    newDevice2,
                                    force,
                                    delayMs);
                    // re-apply device specific volume if not done by setOutputDevice()
                    if (!force) {
                        applyStreamVolumes(desc, newDevice2, delayMs);
                    }
                }
            }
            // update the outputs if stopping one with a stream that can affect notification routing
            handleNotificationRoutingForStream(stream);
        }

        if (stream == AUDIO_STREAM_ENFORCED_AUDIBLE &&
                mEngine->getForceUse(AUDIO_POLICY_FORCE_FOR_SYSTEM) == AUDIO_POLICY_FORCE_SYSTEM_ENFORCED) {
            setStrategyMute(STRATEGY_SONIFICATION, false, outputDesc);
        }

        if (stream == AUDIO_STREAM_MUSIC) {
            selectOutputForMusicEffects();
        }
        return NO_ERROR;
    } else {
        ALOGW("stopOutput() refcount is already 0");
        return INVALID_OPERATION;
    }
}

void AudioPolicyManager::releaseOutput(audio_io_handle_t output,
                                       audio_stream_type_t stream __unused,
                                       audio_session_t session __unused)
{
    ALOGV("releaseOutput() %d", output);
    ssize_t index = mOutputs.indexOfKey(output);
    if (index < 0) {
        ALOGW("releaseOutput() releasing unknown output %d", output);
        return;
    }

    // Routing
    mOutputRoutes.removeRoute(session);

    sp<SwAudioOutputDescriptor> desc = mOutputs.valueAt(index);
    if (desc->mFlags & AUDIO_OUTPUT_FLAG_DIRECT) {
        if (desc->mDirectOpenCount <= 0) {
            ALOGW("releaseOutput() invalid open count %d for output %d",
                                                              desc->mDirectOpenCount, output);
            return;
        }
        if (--desc->mDirectOpenCount == 0) {
            closeOutput(output);
            mpClientInterface->onAudioPortListUpdate();
        }
    }
}


status_t AudioPolicyManager::getInputForAttr(const audio_attributes_t *attr,
                                             audio_io_handle_t *input,
                                             audio_session_t session,
                                             uid_t uid,
                                             const audio_config_base_t *config,
                                             audio_input_flags_t flags,
                                             audio_port_handle_t *selectedDeviceId,
                                             input_type_t *inputType,
                                             audio_port_handle_t *portId)
{
    ALOGV("getInputForAttr() source %d, sampling rate %d, format %#x, channel mask %#x,"
            "session %d, flags %#x",
          attr->source, config->sample_rate, config->format, config->channel_mask, session, flags);

    status_t status = NO_ERROR;
    // handle legacy remote submix case where the address was not always specified
    String8 address = String8("");
    audio_source_t halInputSource;
    audio_source_t inputSource = attr->source;
    AudioMix *policyMix = NULL;
    DeviceVector inputDevices;

    if (inputSource == AUDIO_SOURCE_DEFAULT) {
        inputSource = AUDIO_SOURCE_MIC;
    }

    // Explicit routing?
    sp<DeviceDescriptor> deviceDesc;
    if (*selectedDeviceId != AUDIO_PORT_HANDLE_NONE) {
        deviceDesc = mAvailableInputDevices.getDeviceFromId(*selectedDeviceId);
    }
    mInputRoutes.addRoute(session, SessionRoute::STREAM_TYPE_NA, inputSource, deviceDesc, uid);

    // special case for mmap capture: if an input IO handle is specified, we reuse this input if
    // possible
    if ((flags & AUDIO_INPUT_FLAG_MMAP_NOIRQ) == AUDIO_INPUT_FLAG_MMAP_NOIRQ &&
            *input != AUDIO_IO_HANDLE_NONE) {
        ssize_t index = mInputs.indexOfKey(*input);
        if (index < 0) {
            ALOGW("getInputForAttr() unknown MMAP input %d", *input);
            status = BAD_VALUE;
            goto error;
        }
        sp<AudioInputDescriptor> inputDesc = mInputs.valueAt(index);
        sp<AudioSession> audioSession = inputDesc->getAudioSession(session);
        if (audioSession == 0) {
            ALOGW("getInputForAttr() unknown session %d on input %d", session, *input);
            status = BAD_VALUE;
            goto error;
        }
        // For MMAP mode, the first call to getInputForAttr() is made on behalf of audioflinger.
        // The second call is for the first active client and sets the UID. Any further call
        // corresponds to a new client and is only permitted from the same UID.
        // If the first UID is silenced, allow a new UID connection and replace with new UID
        if (audioSession->openCount() == 1) {
            audioSession->setUid(uid);
        } else if (audioSession->uid() != uid) {
            if (!audioSession->isSilenced()) {
                ALOGW("getInputForAttr() bad uid %d for session %d uid %d",
                      uid, session, audioSession->uid());
                status = INVALID_OPERATION;
                goto error;
            }
            audioSession->setUid(uid);
            audioSession->setSilenced(false);
        }
        audioSession->changeOpenCount(1);
        *inputType = API_INPUT_LEGACY;
        if (*portId == AUDIO_PORT_HANDLE_NONE) {
            *portId = AudioPort::getNextUniqueId();
        }
        inputDevices = mAvailableInputDevices.getDevicesFromType(inputDesc->mDevice);
        *selectedDeviceId = inputDevices.size() > 0 ? inputDevices.itemAt(0)->getId()
                : AUDIO_PORT_HANDLE_NONE;
        ALOGI("%s reusing MMAP input %d for session %d", __FUNCTION__, *input, session);

        return NO_ERROR;
    }

    *input = AUDIO_IO_HANDLE_NONE;
    *inputType = API_INPUT_INVALID;

    halInputSource = inputSource;

    // TODO: check for existing client for this port ID
    if (*portId == AUDIO_PORT_HANDLE_NONE) {
        *portId = AudioPort::getNextUniqueId();
    }

    audio_devices_t device;

    if (inputSource == AUDIO_SOURCE_REMOTE_SUBMIX &&
            strncmp(attr->tags, "addr=", strlen("addr=")) == 0) {
        status = mPolicyMixes.getInputMixForAttr(*attr, &policyMix);
        if (status != NO_ERROR) {
            goto error;
        }
        *inputType = API_INPUT_MIX_EXT_POLICY_REROUTE;
        device = AUDIO_DEVICE_IN_REMOTE_SUBMIX;
        address = String8(attr->tags + strlen("addr="));
    } else {
        device = getDeviceAndMixForInputSource(inputSource, &policyMix);
        if (device == AUDIO_DEVICE_NONE) {
            ALOGW("getInputForAttr() could not find device for source %d", inputSource);
            status = BAD_VALUE;
            goto error;
        }
        if (policyMix != NULL) {
            address = policyMix->mDeviceAddress;
            if (policyMix->mMixType == MIX_TYPE_RECORDERS) {
                // there is an external policy, but this input is attached to a mix of recorders,
                // meaning it receives audio injected into the framework, so the recorder doesn't
                // know about it and is therefore considered "legacy"
                *inputType = API_INPUT_LEGACY;
            } else {
                // recording a mix of players defined by an external policy, we're rerouting for
                // an external policy
                *inputType = API_INPUT_MIX_EXT_POLICY_REROUTE;
            }
        } else if (audio_is_remote_submix_device(device)) {
            address = String8("0");
            *inputType = API_INPUT_MIX_CAPTURE;
        } else if (device == AUDIO_DEVICE_IN_TELEPHONY_RX) {
            *inputType = API_INPUT_TELEPHONY_RX;
        } else {
            *inputType = API_INPUT_LEGACY;
        }

    }

    *input = getInputForDevice(device, address, session, uid, inputSource,
                               config, flags,
                               policyMix);
    if (*input == AUDIO_IO_HANDLE_NONE) {
        status = INVALID_OPERATION;
        goto error;
    }

    inputDevices = mAvailableInputDevices.getDevicesFromType(device);
    *selectedDeviceId = inputDevices.size() > 0 ? inputDevices.itemAt(0)->getId()
            : AUDIO_PORT_HANDLE_NONE;

    ALOGV("getInputForAttr() returns input %d type %d selectedDeviceId %d",
            *input, *inputType, *selectedDeviceId);

    return NO_ERROR;

error:
    mInputRoutes.removeRoute(session);
    return status;
}


audio_io_handle_t AudioPolicyManager::getInputForDevice(audio_devices_t device,
                                                        String8 address,
                                                        audio_session_t session,
                                                        uid_t uid,
                                                        audio_source_t inputSource,
                                                        const audio_config_base_t *config,
                                                        audio_input_flags_t flags,
                                                        AudioMix *policyMix)
{
    audio_io_handle_t input = AUDIO_IO_HANDLE_NONE;
    audio_source_t halInputSource = inputSource;
    bool isSoundTrigger = false;

    if (inputSource == AUDIO_SOURCE_HOTWORD) {
        ssize_t index = mSoundTriggerSessions.indexOfKey(session);
        if (index >= 0) {
            input = mSoundTriggerSessions.valueFor(session);
            isSoundTrigger = true;
            flags = (audio_input_flags_t)(flags | AUDIO_INPUT_FLAG_HW_HOTWORD);
            ALOGV("SoundTrigger capture on session %d input %d", session, input);
        } else {
            halInputSource = AUDIO_SOURCE_VOICE_RECOGNITION;
        }
    } else if (inputSource == AUDIO_SOURCE_VOICE_COMMUNICATION &&
               audio_is_linear_pcm(config->format)) {
        flags = (audio_input_flags_t)(flags | AUDIO_INPUT_FLAG_VOIP_TX);
    }

    // find a compatible input profile (not necessarily identical in parameters)
    sp<IOProfile> profile;
    // sampling rate and flags may be updated by getInputProfile
    uint32_t profileSamplingRate = (config->sample_rate == 0) ?
            SAMPLE_RATE_HZ_DEFAULT : config->sample_rate;
    audio_format_t profileFormat;
    audio_channel_mask_t profileChannelMask = config->channel_mask;
    audio_input_flags_t profileFlags = flags;
    for (;;) {
        profileFormat = config->format; // reset each time through loop, in case it is updated
        profile = getInputProfile(device, address,
                                  profileSamplingRate, profileFormat, profileChannelMask,
                                  profileFlags);
        if (profile != 0) {
            break; // success
        } else if (profileFlags & AUDIO_INPUT_FLAG_RAW) {
            profileFlags = (audio_input_flags_t) (profileFlags & ~AUDIO_INPUT_FLAG_RAW); // retry
        } else if (profileFlags != AUDIO_INPUT_FLAG_NONE) {
            profileFlags = AUDIO_INPUT_FLAG_NONE; // retry
        } else { // fail
            ALOGW("getInputForDevice() could not find profile for device 0x%X, "
                  "sampling rate %u, format %#x, channel mask 0x%X, flags %#x",
                    device, config->sample_rate, config->format, config->channel_mask, flags);
            return input;
        }
    }
    // Pick input sampling rate if not specified by client
    uint32_t samplingRate = config->sample_rate;
    if (samplingRate == 0) {
        samplingRate = profileSamplingRate;
    }

    if (profile->getModuleHandle() == 0) {
        ALOGE("getInputForAttr(): HW module %s not opened", profile->getModuleName());
        return input;
    }

    sp<AudioSession> audioSession = new AudioSession(session,
                                                     inputSource,
                                                     config->format,
                                                     samplingRate,
                                                     config->channel_mask,
                                                     flags,
                                                     uid,
                                                     isSoundTrigger,
                                                     policyMix, mpClientInterface);

// FIXME: disable concurrent capture until UI is ready
#if 0
    // reuse an open input if possible
    sp<AudioInputDescriptor> reusedInputDesc;
    for (size_t i = 0; i < mInputs.size(); i++) {
        sp<AudioInputDescriptor> desc = mInputs.valueAt(i);
        // reuse input if:
        // - it shares the same profile
        //      AND
        // - it is not a reroute submix input
        //      AND
        // - it is: not used for sound trigger
        //                OR
        //          used for sound trigger and all clients use the same session ID
        //
        if ((profile == desc->mProfile) &&
            (isSoundTrigger == desc->isSoundTrigger()) &&
            !is_virtual_input_device(device)) {

            sp<AudioSession> as = desc->getAudioSession(session);
            if (as != 0) {
                // do not allow unmatching properties on same session
                if (as->matches(audioSession)) {
                    as->changeOpenCount(1);
                } else {
                    ALOGW("getInputForDevice() record with different attributes"
                          " exists for session %d", session);
                    continue;
                }
            } else if (isSoundTrigger) {
                continue;
            }

            // Reuse the already opened input stream on this profile if:
            // - the new capture source is background OR
            // - the path requested configurations match OR
            // - the new source priority is less than the highest source priority on this input
            // If the input stream cannot be reused, close it before opening a new stream
            // on the same profile for the new client so that the requested path configuration
            // can be selected.
            if (!isConcurrentSource(inputSource) &&
                    ((desc->mSamplingRate != samplingRate ||
                    desc->mChannelMask != config->channel_mask ||
                    !audio_formats_match(desc->mFormat, config->format)) &&
                    (source_priority(desc->getHighestPrioritySource(false /*activeOnly*/)) <
                     source_priority(inputSource)))) {
                reusedInputDesc = desc;
                continue;
            } else {
                desc->addAudioSession(session, audioSession);
                ALOGV("%s: reusing input %d", __FUNCTION__, mInputs.keyAt(i));
                return mInputs.keyAt(i);
            }
        }
    }

    if (reusedInputDesc != 0) {
        AudioSessionCollection sessions = reusedInputDesc->getAudioSessions(false /*activeOnly*/);
        for (size_t j = 0; j < sessions.size(); j++) {
            audio_session_t currentSession = sessions.keyAt(j);
            stopInput(reusedInputDesc->mIoHandle, currentSession);
            releaseInput(reusedInputDesc->mIoHandle, currentSession);
        }
    }
#endif

    if (!profile->canOpenNewIo()) {
        return AUDIO_IO_HANDLE_NONE;
    }

    sp<AudioInputDescriptor> inputDesc = new AudioInputDescriptor(profile, mpClientInterface);

    audio_config_t lConfig = AUDIO_CONFIG_INITIALIZER;
    lConfig.sample_rate = profileSamplingRate;
    lConfig.channel_mask = profileChannelMask;
    lConfig.format = profileFormat;

    if (address == "") {
        DeviceVector inputDevices = mAvailableInputDevices.getDevicesFromType(device);
        // the inputs vector must be of size >= 1, but we don't want to crash here
        address = inputDevices.size() > 0 ? inputDevices.itemAt(0)->mAddress : String8("");
    }

    status_t status = inputDesc->open(&lConfig, device, address,
            halInputSource, profileFlags, &input);

    // only accept input with the exact requested set of parameters
    if (status != NO_ERROR || input == AUDIO_IO_HANDLE_NONE ||
        (profileSamplingRate != lConfig.sample_rate) ||
        !audio_formats_match(profileFormat, lConfig.format) ||
        (profileChannelMask != lConfig.channel_mask)) {
        ALOGW("getInputForAttr() failed opening input: sampling rate %d"
              ", format %#x, channel mask %#x",
              profileSamplingRate, profileFormat, profileChannelMask);
        if (input != AUDIO_IO_HANDLE_NONE) {
            inputDesc->close();
        }
        return AUDIO_IO_HANDLE_NONE;
    }

    inputDesc->mPolicyMix = policyMix;
    inputDesc->addAudioSession(session, audioSession);

    addInput(input, inputDesc);
    mpClientInterface->onAudioPortListUpdate();

    return input;
}

//static
bool AudioPolicyManager::isConcurrentSource(audio_source_t source)
{
    return (source == AUDIO_SOURCE_HOTWORD) ||
            (source == AUDIO_SOURCE_VOICE_RECOGNITION) ||
            (source == AUDIO_SOURCE_FM_TUNER);
}

bool AudioPolicyManager::isConcurentCaptureAllowed(const sp<AudioInputDescriptor>& inputDesc,
        const sp<AudioSession>& audioSession)
{
    // Do not allow capture if an active voice call is using a software patch and
    // the call TX source device is on the same HW module.
    // FIXME: would be better to refine to only inputs whose profile connects to the
    // call TX device but this information is not in the audio patch
    if (mCallTxPatch != 0 &&
        inputDesc->getModuleHandle() == mCallTxPatch->mPatch.sources[0].ext.device.hw_module) {
        return false;
    }

    // starting concurrent capture is enabled if:
    // 1) capturing for re-routing
    // 2) capturing for HOTWORD source
    // 3) capturing for FM TUNER source
    // 3) All other active captures are either for re-routing or HOTWORD

    if (is_virtual_input_device(inputDesc->mDevice) ||
            isConcurrentSource(audioSession->inputSource())) {
        return true;
    }

    for (const auto& activeInput : mInputs.getActiveInputs()) {
        if (!isConcurrentSource(activeInput->inputSource(true)) &&
                !is_virtual_input_device(activeInput->mDevice)) {
            return false;
        }
    }

    return true;
}

// FIXME: remove when concurrent capture is ready. This is a hack to work around bug b/63083537.
bool AudioPolicyManager::soundTriggerSupportsConcurrentCapture() {
    if (!mHasComputedSoundTriggerSupportsConcurrentCapture) {
        bool soundTriggerSupportsConcurrentCapture = false;
        unsigned int numModules = 0;
        struct sound_trigger_module_descriptor* nModules = NULL;

        status_t status = SoundTrigger::listModules(nModules, &numModules);
        if (status == NO_ERROR && numModules != 0) {
            nModules = (struct sound_trigger_module_descriptor*) calloc(
                    numModules, sizeof(struct sound_trigger_module_descriptor));
            if (nModules == NULL) {
              // We failed to malloc the buffer, so just say no for now, and hope that we have more
              // ram the next time this function is called.
              ALOGE("Failed to allocate buffer for module descriptors");
              return false;
            }

            status = SoundTrigger::listModules(nModules, &numModules);
            if (status == NO_ERROR) {
                soundTriggerSupportsConcurrentCapture = true;
                for (size_t i = 0; i < numModules; ++i) {
                    soundTriggerSupportsConcurrentCapture &=
                            nModules[i].properties.concurrent_capture;
                }
            }
            free(nModules);
        }
        mSoundTriggerSupportsConcurrentCapture = soundTriggerSupportsConcurrentCapture;
        mHasComputedSoundTriggerSupportsConcurrentCapture = true;
    }
    return mSoundTriggerSupportsConcurrentCapture;
}


status_t AudioPolicyManager::startInput(audio_io_handle_t input,
                                        audio_session_t session,
                                        bool silenced,
                                        concurrency_type__mask_t *concurrency)
{

    ALOGV("AudioPolicyManager::startInput(input:%d, session:%d, silenced:%d, concurrency:%d)",
            input, session, silenced, *concurrency);

    *concurrency = API_INPUT_CONCURRENCY_NONE;

    ssize_t index = mInputs.indexOfKey(input);
    if (index < 0) {
        ALOGW("startInput() unknown input %d", input);
        return BAD_VALUE;
    }
    sp<AudioInputDescriptor> inputDesc = mInputs.valueAt(index);

    sp<AudioSession> audioSession = inputDesc->getAudioSession(session);
    if (audioSession == 0) {
        ALOGW("startInput() unknown session %d on input %d", session, input);
        return BAD_VALUE;
    }

// FIXME: disable concurrent capture until UI is ready
#if 0
    if (!isConcurentCaptureAllowed(inputDesc, audioSession)) {
        ALOGW("startInput(%d) failed: other input already started", input);
        return INVALID_OPERATION;
    }

    if (isInCall()) {
        *concurrency |= API_INPUT_CONCURRENCY_CALL;
    }
    if (mInputs.activeInputsCountOnDevices() != 0) {
        *concurrency |= API_INPUT_CONCURRENCY_CAPTURE;
    }
#else
    if (!is_virtual_input_device(inputDesc->mDevice)) {
        if (mCallTxPatch != 0 &&
            inputDesc->getModuleHandle() == mCallTxPatch->mPatch.sources[0].ext.device.hw_module) {
            ALOGW("startInput(%d) failed: call in progress", input);
            return INVALID_OPERATION;
        }

        Vector<sp<AudioInputDescriptor>> activeInputs = mInputs.getActiveInputs();

        // If a UID is idle and records silence and another not silenced recording starts
        // from another UID (idle or active) we stop the current idle UID recording in
        // favor of the new one - "There can be only one" TM
        if (!silenced) {
            for (const auto& activeDesc : activeInputs) {
                if ((audioSession->flags() & AUDIO_INPUT_FLAG_MMAP_NOIRQ) != 0 &&
                        activeDesc->getId() == inputDesc->getId()) {
                     continue;
                }

                AudioSessionCollection activeSessions = activeDesc->getAudioSessions(
                        true /*activeOnly*/);
                sp<AudioSession> activeSession = activeSessions.valueAt(0);
                if (activeSession->isSilenced()) {
                    audio_io_handle_t activeInput = activeDesc->mIoHandle;
                    audio_session_t activeSessionId = activeSession->session();
                    stopInput(activeInput, activeSessionId);
                    releaseInput(activeInput, activeSessionId);
                    ALOGV("startInput(%d) stopping silenced input %d", input, activeInput);
                    activeInputs = mInputs.getActiveInputs();
                }
            }
        }

        for (const auto& activeDesc : activeInputs) {
            if ((audioSession->flags() & AUDIO_INPUT_FLAG_MMAP_NOIRQ) != 0 &&
                    activeDesc->getId() == inputDesc->getId()) {
                continue;
            }

            audio_source_t activeSource = activeDesc->inputSource(true);
            if (audioSession->inputSource() == AUDIO_SOURCE_HOTWORD) {
                if (activeSource == AUDIO_SOURCE_HOTWORD) {
                    if (activeDesc->hasPreemptedSession(session)) {
                        ALOGW("startInput(%d) failed for HOTWORD: "
                                "other input %d already started for HOTWORD",
                              input, activeDesc->mIoHandle);
                        return INVALID_OPERATION;
                    }
                } else {
                    ALOGV("startInput(%d) failed for HOTWORD: other input %d already started",
                          input, activeDesc->mIoHandle);
                    return INVALID_OPERATION;
                }
            } else {
                if (activeSource != AUDIO_SOURCE_HOTWORD) {
                    ALOGW("startInput(%d) failed: other input %d already started",
                          input, activeDesc->mIoHandle);
                    return INVALID_OPERATION;
                }
            }
        }

        // We only need to check if the sound trigger session supports concurrent capture if the
        // input is also a sound trigger input. Otherwise, we should preempt any hotword stream
        // that's running.
        const bool allowConcurrentWithSoundTrigger =
            inputDesc->isSoundTrigger() ? soundTriggerSupportsConcurrentCapture() : false;

        // if capture is allowed, preempt currently active HOTWORD captures
        for (const auto& activeDesc : activeInputs) {
            if (allowConcurrentWithSoundTrigger && activeDesc->isSoundTrigger()) {
                continue;
            }

            audio_source_t activeSource = activeDesc->inputSource(true);
            if (activeSource == AUDIO_SOURCE_HOTWORD) {
                AudioSessionCollection activeSessions =
                        activeDesc->getAudioSessions(true /*activeOnly*/);
                audio_session_t activeSession = activeSessions.keyAt(0);
                audio_io_handle_t activeHandle = activeDesc->mIoHandle;
                SortedVector<audio_session_t> sessions = activeDesc->getPreemptedSessions();
                sessions.add(activeSession);
                inputDesc->setPreemptedSessions(sessions);
                stopInput(activeHandle, activeSession);
                releaseInput(activeHandle, activeSession);
                ALOGV("startInput(%d) for HOTWORD preempting HOTWORD input %d",
                      input, activeDesc->mIoHandle);
            }
        }
    }
#endif

    // Make sure we start with the correct silence state
    audioSession->setSilenced(silenced);

    // increment activity count before calling getNewInputDevice() below as only active sessions
    // are considered for device selection
    audioSession->changeActiveCount(1);

    // Routing?
    mInputRoutes.incRouteActivity(session);

    if (audioSession->activeCount() == 1 || mInputRoutes.hasRouteChanged(session)) {
        // indicate active capture to sound trigger service if starting capture from a mic on
        // primary HW module
        audio_devices_t device = getNewInputDevice(inputDesc);
        setInputDevice(input, device, true /* force */);

        status_t status = inputDesc->start();
        if (status != NO_ERROR) {
            mInputRoutes.decRouteActivity(session);
            audioSession->changeActiveCount(-1);
            return status;
        }

        if (inputDesc->getAudioSessionCount(true/*activeOnly*/) == 1) {
            // if input maps to a dynamic policy with an activity listener, notify of state change
            if ((inputDesc->mPolicyMix != NULL)
                    && ((inputDesc->mPolicyMix->mCbFlags & AudioMix::kCbFlagNotifyActivity) != 0)) {
                mpClientInterface->onDynamicPolicyMixStateUpdate(inputDesc->mPolicyMix->mDeviceAddress,
                        MIX_STATE_MIXING);
            }

            audio_devices_t primaryInputDevices = availablePrimaryInputDevices();
            if (((device & primaryInputDevices & ~AUDIO_DEVICE_BIT_IN) != 0) &&
                    mInputs.activeInputsCountOnDevices(primaryInputDevices) == 1) {
                SoundTrigger::setCaptureState(true);
            }

            // automatically enable the remote submix output when input is started if not
            // used by a policy mix of type MIX_TYPE_RECORDERS
            // For remote submix (a virtual device), we open only one input per capture request.
            if (audio_is_remote_submix_device(inputDesc->mDevice)) {
                String8 address = String8("");
                if (inputDesc->mPolicyMix == NULL) {
                    address = String8("0");
                } else if (inputDesc->mPolicyMix->mMixType == MIX_TYPE_PLAYERS) {
                    address = inputDesc->mPolicyMix->mDeviceAddress;
                }
                if (address != "") {
                    setDeviceConnectionStateInt(AUDIO_DEVICE_OUT_REMOTE_SUBMIX,
                            AUDIO_POLICY_DEVICE_STATE_AVAILABLE,
                            address, "remote-submix");
                }
            }
        }
    }

    ALOGV("AudioPolicyManager::startInput() input source = %d", audioSession->inputSource());

    return NO_ERROR;
}

status_t AudioPolicyManager::stopInput(audio_io_handle_t input,
                                       audio_session_t session)
{
    ALOGV("stopInput() input %d", input);
    ssize_t index = mInputs.indexOfKey(input);
    if (index < 0) {
        ALOGW("stopInput() unknown input %d", input);
        return BAD_VALUE;
    }
    sp<AudioInputDescriptor> inputDesc = mInputs.valueAt(index);

    sp<AudioSession> audioSession = inputDesc->getAudioSession(session);
    if (index < 0) {
        ALOGW("stopInput() unknown session %d on input %d", session, input);
        return BAD_VALUE;
    }

    if (audioSession->activeCount() == 0) {
        ALOGW("stopInput() input %d already stopped", input);
        return INVALID_OPERATION;
    }

    audioSession->changeActiveCount(-1);

    // Routing?
    mInputRoutes.decRouteActivity(session);

    if (audioSession->activeCount() == 0) {
        inputDesc->stop();
        if (inputDesc->isActive()) {
            setInputDevice(input, getNewInputDevice(inputDesc), false /* force */);
        } else {
            // if input maps to a dynamic policy with an activity listener, notify of state change
            if ((inputDesc->mPolicyMix != NULL)
                    && ((inputDesc->mPolicyMix->mCbFlags & AudioMix::kCbFlagNotifyActivity) != 0)) {
                mpClientInterface->onDynamicPolicyMixStateUpdate(inputDesc->mPolicyMix->mDeviceAddress,
                        MIX_STATE_IDLE);
            }

            // automatically disable the remote submix output when input is stopped if not
            // used by a policy mix of type MIX_TYPE_RECORDERS
            if (audio_is_remote_submix_device(inputDesc->mDevice)) {
                String8 address = String8("");
                if (inputDesc->mPolicyMix == NULL) {
                    address = String8("0");
                } else if (inputDesc->mPolicyMix->mMixType == MIX_TYPE_PLAYERS) {
                    address = inputDesc->mPolicyMix->mDeviceAddress;
                }
                if (address != "") {
                    setDeviceConnectionStateInt(AUDIO_DEVICE_OUT_REMOTE_SUBMIX,
                                             AUDIO_POLICY_DEVICE_STATE_UNAVAILABLE,
                                             address, "remote-submix");
                }
            }

            audio_devices_t device = inputDesc->mDevice;
            resetInputDevice(input);

            // indicate inactive capture to sound trigger service if stopping capture from a mic on
            // primary HW module
            audio_devices_t primaryInputDevices = availablePrimaryInputDevices();
            if (((device & primaryInputDevices & ~AUDIO_DEVICE_BIT_IN) != 0) &&
                    mInputs.activeInputsCountOnDevices(primaryInputDevices) == 0) {
                SoundTrigger::setCaptureState(false);
            }
            inputDesc->clearPreemptedSessions();
        }
    }
    return NO_ERROR;
}

void AudioPolicyManager::releaseInput(audio_io_handle_t input,
                                      audio_session_t session)
{
    ALOGV("releaseInput() %d", input);
    ssize_t index = mInputs.indexOfKey(input);
    if (index < 0) {
        ALOGW("releaseInput() releasing unknown input %d", input);
        return;
    }

    // Routing
    mInputRoutes.removeRoute(session);

    sp<AudioInputDescriptor> inputDesc = mInputs.valueAt(index);
    ALOG_ASSERT(inputDesc != 0);

    sp<AudioSession> audioSession = inputDesc->getAudioSession(session);
    if (audioSession == 0) {
        ALOGW("releaseInput() unknown session %d on input %d", session, input);
        return;
    }

    if (audioSession->openCount() == 0) {
        ALOGW("releaseInput() invalid open count %d on session %d",
              audioSession->openCount(), session);
        return;
    }

    if (audioSession->changeOpenCount(-1) == 0) {
        inputDesc->removeAudioSession(session);
    }

    if (inputDesc->getOpenRefCount() > 0) {
        ALOGV("releaseInput() exit > 0");
        return;
    }

    closeInput(input);
    mpClientInterface->onAudioPortListUpdate();
    ALOGV("releaseInput() exit");
}

void AudioPolicyManager::closeAllInputs() {
    bool patchRemoved = false;

    for (size_t input_index = 0; input_index < mInputs.size(); input_index++) {
        sp<AudioInputDescriptor> inputDesc = mInputs.valueAt(input_index);
        ssize_t patch_index = mAudioPatches.indexOfKey(inputDesc->getPatchHandle());
        if (patch_index >= 0) {
            sp<AudioPatch> patchDesc = mAudioPatches.valueAt(patch_index);
            (void) /*status_t status*/ mpClientInterface->releaseAudioPatch(patchDesc->mAfPatchHandle, 0);
            mAudioPatches.removeItemsAt(patch_index);
            patchRemoved = true;
        }
        inputDesc->close();
    }
    mInputRoutes.clear();
    mInputs.clear();
    SoundTrigger::setCaptureState(false);
    nextAudioPortGeneration();

    if (patchRemoved) {
        mpClientInterface->onAudioPatchListUpdate();
    }
}

void AudioPolicyManager::initStreamVolume(audio_stream_type_t stream,
                                            int indexMin,
                                            int indexMax)
{
    ALOGV("initStreamVolume() stream %d, min %d, max %d", stream , indexMin, indexMax);
    mVolumeCurves->initStreamVolume(stream, indexMin, indexMax);

    // initialize other private stream volumes which follow this one
    for (int curStream = 0; curStream < AUDIO_STREAM_FOR_POLICY_CNT; curStream++) {
        if (!streamsMatchForvolume(stream, (audio_stream_type_t)curStream)) {
            continue;
        }
        mVolumeCurves->initStreamVolume((audio_stream_type_t)curStream, indexMin, indexMax);
    }
}

status_t AudioPolicyManager::setStreamVolumeIndex(audio_stream_type_t stream,
                                                  int index,
                                                  audio_devices_t device)
{

    // VOICE_CALL stream has minVolumeIndex > 0  but can be muted directly by an
    // app that has MODIFY_PHONE_STATE permission.
    if (((index < mVolumeCurves->getVolumeIndexMin(stream)) &&
            !(stream == AUDIO_STREAM_VOICE_CALL && index == 0)) ||
            (index > mVolumeCurves->getVolumeIndexMax(stream))) {
        return BAD_VALUE;
    }
    if (!audio_is_output_device(device)) {
        return BAD_VALUE;
    }

    // Force max volume if stream cannot be muted
    if (!mVolumeCurves->canBeMuted(stream)) index = mVolumeCurves->getVolumeIndexMax(stream);

    ALOGV("setStreamVolumeIndex() stream %d, device %08x, index %d",
          stream, device, index);

    // update other private stream volumes which follow this one
    for (int curStream = 0; curStream < AUDIO_STREAM_FOR_POLICY_CNT; curStream++) {
        if (!streamsMatchForvolume(stream, (audio_stream_type_t)curStream)) {
            continue;
        }
        mVolumeCurves->addCurrentVolumeIndex((audio_stream_type_t)curStream, device, index);
    }

    // update volume on all outputs and streams matching the following:
    // - The requested stream (or a stream matching for volume control) is active on the output
    // - The device (or devices) selected by the strategy corresponding to this stream includes
    // the requested device
    // - For non default requested device, currently selected device on the output is either the
    // requested device or one of the devices selected by the strategy
    // - For default requested device (AUDIO_DEVICE_OUT_DEFAULT_FOR_VOLUME), apply volume only if
    // no specific device volume value exists for currently selected device.
    status_t status = NO_ERROR;
    for (size_t i = 0; i < mOutputs.size(); i++) {
        sp<SwAudioOutputDescriptor> desc = mOutputs.valueAt(i);
        audio_devices_t curDevice = Volume::getDeviceForVolume(desc->device());
        for (int curStream = 0; curStream < AUDIO_STREAM_FOR_POLICY_CNT; curStream++) {
            if (!streamsMatchForvolume(stream, (audio_stream_type_t)curStream)) {
                continue;
            }
            if (!(desc->isStreamActive((audio_stream_type_t)curStream) ||
                    (isInCall() && (curStream == AUDIO_STREAM_VOICE_CALL)))) {
                continue;
            }
            routing_strategy curStrategy = getStrategy((audio_stream_type_t)curStream);
            audio_devices_t curStreamDevice = Volume::getDeviceForVolume(getDeviceForStrategy(
                    curStrategy, false /*fromCache*/));
            if ((device != AUDIO_DEVICE_OUT_DEFAULT_FOR_VOLUME) &&
                    ((curStreamDevice & device) == 0)) {
                continue;
            }
            bool applyVolume;
            if (device != AUDIO_DEVICE_OUT_DEFAULT_FOR_VOLUME) {
                curStreamDevice |= device;
                applyVolume = (curDevice & curStreamDevice) != 0;
            } else {
                applyVolume = !mVolumeCurves->hasVolumeIndexForDevice(
                        stream, curStreamDevice);
            }

            if (applyVolume) {
                //FIXME: workaround for truncated touch sounds
                // delayed volume change for system stream to be removed when the problem is
                // handled by system UI
                status_t volStatus =
                        checkAndSetVolume((audio_stream_type_t)curStream, index, desc, curDevice,
                            (stream == AUDIO_STREAM_SYSTEM) ? TOUCH_SOUND_FIXED_DELAY_MS : 0);
                if (volStatus != NO_ERROR) {
                    status = volStatus;
                }
            }
        }
    }
    return status;
}

status_t AudioPolicyManager::getStreamVolumeIndex(audio_stream_type_t stream,
                                                      int *index,
                                                      audio_devices_t device)
{
    if (index == NULL) {
        return BAD_VALUE;
    }
    if (!audio_is_output_device(device)) {
        return BAD_VALUE;
    }
    // if device is AUDIO_DEVICE_OUT_DEFAULT_FOR_VOLUME, return volume for device corresponding to
    // the strategy the stream belongs to.
    if (device == AUDIO_DEVICE_OUT_DEFAULT_FOR_VOLUME) {
        device = getDeviceForStrategy(getStrategy(stream), true /*fromCache*/);
    }
    device = Volume::getDeviceForVolume(device);

    *index =  mVolumeCurves->getVolumeIndex(stream, device);
    ALOGV("getStreamVolumeIndex() stream %d device %08x index %d", stream, device, *index);
    return NO_ERROR;
}

audio_io_handle_t AudioPolicyManager::selectOutputForMusicEffects()
{
    // select one output among several suitable for global effects.
    // The priority is as follows:
    // 1: An offloaded output. If the effect ends up not being offloadable,
    //    AudioFlinger will invalidate the track and the offloaded output
    //    will be closed causing the effect to be moved to a PCM output.
    // 2: Non offloaded Direct output
    // 3: A deep buffer output
    // 4: The primary output
    // 5: the first output in the list

    routing_strategy strategy = getStrategy(AUDIO_STREAM_MUSIC);
    audio_devices_t device = getDeviceForStrategy(strategy, false /*fromCache*/);
    SortedVector<audio_io_handle_t> outputs = getOutputsForDevice(device, mOutputs);

    if (outputs.size() == 0) {
        return AUDIO_IO_HANDLE_NONE;
    }

    audio_io_handle_t output = AUDIO_IO_HANDLE_NONE;
    bool activeOnly = true;

    while (output == AUDIO_IO_HANDLE_NONE) {
        audio_io_handle_t outputOffloaded = AUDIO_IO_HANDLE_NONE;
        audio_io_handle_t outputDirect = AUDIO_IO_HANDLE_NONE;
        audio_io_handle_t outputDeepBuffer = AUDIO_IO_HANDLE_NONE;
        audio_io_handle_t outputPrimary = AUDIO_IO_HANDLE_NONE;

        for (audio_io_handle_t output : outputs) {
            sp<SwAudioOutputDescriptor> desc = mOutputs.valueFor(output);
            if (activeOnly && !desc->isStreamActive(AUDIO_STREAM_MUSIC)) {
                continue;
            }
            ALOGV("selectOutputForMusicEffects activeOnly %d output %d flags 0x%08x",
                  activeOnly, output, desc->mFlags);
            if ((desc->mFlags & AUDIO_OUTPUT_FLAG_COMPRESS_OFFLOAD) != 0) {
                outputOffloaded = output;
            }
            if ((desc->mFlags == AUDIO_OUTPUT_FLAG_DIRECT) != 0) {
                outputDirect = output;
            }
            if ((desc->mFlags & AUDIO_OUTPUT_FLAG_DEEP_BUFFER) != 0) {
                outputDeepBuffer = output;
            }
            if ((desc->mFlags & AUDIO_OUTPUT_FLAG_PRIMARY) != 0) {
                outputPrimary = output;
            }
        }
        if (outputOffloaded != AUDIO_IO_HANDLE_NONE) {
            output = outputOffloaded;
        } else if (outputDirect != AUDIO_IO_HANDLE_NONE) {
            output = outputDirect;
        }  else if (outputDeepBuffer != AUDIO_IO_HANDLE_NONE) {
            output = outputDeepBuffer;
        } else if (outputPrimary != AUDIO_IO_HANDLE_NONE) {
            output = outputPrimary;
        } else {
            output = outputs[0];
        }
        activeOnly = false;
    }

    if (output != mMusicEffectOutput) {
        mpClientInterface->moveEffects(AUDIO_SESSION_OUTPUT_MIX, mMusicEffectOutput, output);
        mMusicEffectOutput = output;
    }

    ALOGV("selectOutputForMusicEffects selected output %d", output);
    return output;
}

audio_io_handle_t AudioPolicyManager::getOutputForEffect(const effect_descriptor_t *desc __unused)
{
    return selectOutputForMusicEffects();
}

status_t AudioPolicyManager::registerEffect(const effect_descriptor_t *desc,
                                audio_io_handle_t io,
                                uint32_t strategy,
                                int session,
                                int id)
{
    ssize_t index = mOutputs.indexOfKey(io);
    if (index < 0) {
        index = mInputs.indexOfKey(io);
        if (index < 0) {
            ALOGW("registerEffect() unknown io %d", io);
            return INVALID_OPERATION;
        }
    }
    return mEffects.registerEffect(desc, io, strategy, session, id);
}

bool AudioPolicyManager::isStreamActive(audio_stream_type_t stream, uint32_t inPastMs) const
{
    bool active = false;
    for (int curStream = 0; curStream < AUDIO_STREAM_FOR_POLICY_CNT && !active; curStream++) {
        if (!streamsMatchForvolume(stream, (audio_stream_type_t)curStream)) {
            continue;
        }
        active = mOutputs.isStreamActive((audio_stream_type_t)curStream, inPastMs);
    }
    return active;
}

bool AudioPolicyManager::isStreamActiveRemotely(audio_stream_type_t stream, uint32_t inPastMs) const
{
    return mOutputs.isStreamActiveRemotely(stream, inPastMs);
}

bool AudioPolicyManager::isSourceActive(audio_source_t source) const
{
    for (size_t i = 0; i < mInputs.size(); i++) {
        const sp<AudioInputDescriptor>  inputDescriptor = mInputs.valueAt(i);
        if (inputDescriptor->isSourceActive(source)) {
            return true;
        }
    }
    return false;
}

// Register a list of custom mixes with their attributes and format.
// When a mix is registered, corresponding input and output profiles are
// added to the remote submix hw module. The profile contains only the
// parameters (sampling rate, format...) specified by the mix.
// The corresponding input remote submix device is also connected.
//
// When a remote submix device is connected, the address is checked to select the
// appropriate profile and the corresponding input or output stream is opened.
//
// When capture starts, getInputForAttr() will:
//  - 1 look for a mix matching the address passed in attribtutes tags if any
//  - 2 if none found, getDeviceForInputSource() will:
//     - 2.1 look for a mix matching the attributes source
//     - 2.2 if none found, default to device selection by policy rules
// At this time, the corresponding output remote submix device is also connected
// and active playback use cases can be transferred to this mix if needed when reconnecting
// after AudioTracks are invalidated
//
// When playback starts, getOutputForAttr() will:
//  - 1 look for a mix matching the address passed in attribtutes tags if any
//  - 2 if none found, look for a mix matching the attributes usage
//  - 3 if none found, default to device and output selection by policy rules.

status_t AudioPolicyManager::registerPolicyMixes(const Vector<AudioMix>& mixes)
{
    ALOGV("registerPolicyMixes() %zu mix(es)", mixes.size());
    status_t res = NO_ERROR;

    sp<HwModule> rSubmixModule;
    // examine each mix's route type
    for (size_t i = 0; i < mixes.size(); i++) {
        // we only support MIX_ROUTE_FLAG_LOOP_BACK or MIX_ROUTE_FLAG_RENDER, not the combination
        if ((mixes[i].mRouteFlags & MIX_ROUTE_FLAG_ALL) == MIX_ROUTE_FLAG_ALL) {
            res = INVALID_OPERATION;
            break;
        }
        if ((mixes[i].mRouteFlags & MIX_ROUTE_FLAG_LOOP_BACK) == MIX_ROUTE_FLAG_LOOP_BACK) {
            ALOGV("registerPolicyMixes() mix %zu of %zu is LOOP_BACK", i, mixes.size());
            if (rSubmixModule == 0) {
                rSubmixModule = mHwModules.getModuleFromName(
                        AUDIO_HARDWARE_MODULE_ID_REMOTE_SUBMIX);
                if (rSubmixModule == 0) {
                    ALOGE(" Unable to find audio module for submix, aborting mix %zu registration",
                            i);
                    res = INVALID_OPERATION;
                    break;
                }
            }

            String8 address = mixes[i].mDeviceAddress;

            if (mPolicyMixes.registerMix(address, mixes[i], 0 /*output desc*/) != NO_ERROR) {
                ALOGE(" Error registering mix %zu for address %s", i, address.string());
                res = INVALID_OPERATION;
                break;
            }
            audio_config_t outputConfig = mixes[i].mFormat;
            audio_config_t inputConfig = mixes[i].mFormat;
            // NOTE: audio flinger mixer does not support mono output: configure remote submix HAL in
            // stereo and let audio flinger do the channel conversion if needed.
            outputConfig.channel_mask = AUDIO_CHANNEL_OUT_STEREO;
            inputConfig.channel_mask = AUDIO_CHANNEL_IN_STEREO;
            rSubmixModule->addOutputProfile(address, &outputConfig,
                    AUDIO_DEVICE_OUT_REMOTE_SUBMIX, address);
            rSubmixModule->addInputProfile(address, &inputConfig,
                    AUDIO_DEVICE_IN_REMOTE_SUBMIX, address);

            if (mixes[i].mMixType == MIX_TYPE_PLAYERS) {
                setDeviceConnectionStateInt(AUDIO_DEVICE_IN_REMOTE_SUBMIX,
                        AUDIO_POLICY_DEVICE_STATE_AVAILABLE,
                        address.string(), "remote-submix");
            } else {
                setDeviceConnectionStateInt(AUDIO_DEVICE_OUT_REMOTE_SUBMIX,
                        AUDIO_POLICY_DEVICE_STATE_AVAILABLE,
                        address.string(), "remote-submix");
            }
        } else if ((mixes[i].mRouteFlags & MIX_ROUTE_FLAG_RENDER) == MIX_ROUTE_FLAG_RENDER) {
            String8 address = mixes[i].mDeviceAddress;
            audio_devices_t device = mixes[i].mDeviceType;
            ALOGV(" registerPolicyMixes() mix %zu of %zu is RENDER, dev=0x%X addr=%s",
                    i, mixes.size(), device, address.string());

            bool foundOutput = false;
            for (size_t j = 0 ; j < mOutputs.size() ; j++) {
                sp<SwAudioOutputDescriptor> desc = mOutputs.valueAt(j);
                sp<AudioPatch> patch = mAudioPatches.valueFor(desc->getPatchHandle());
                if ((patch != 0) && (patch->mPatch.num_sinks != 0)
                        && (patch->mPatch.sinks[0].type == AUDIO_PORT_TYPE_DEVICE)
                        && (patch->mPatch.sinks[0].ext.device.type == device)
                        && (strncmp(patch->mPatch.sinks[0].ext.device.address, address.string(),
                                AUDIO_DEVICE_MAX_ADDRESS_LEN) == 0)) {
                    if (mPolicyMixes.registerMix(address, mixes[i], desc) != NO_ERROR) {
                        res = INVALID_OPERATION;
                    } else {
                        foundOutput = true;
                    }
                    break;
                }
            }

            if (res != NO_ERROR) {
                ALOGE(" Error registering mix %zu for device 0x%X addr %s",
                        i, device, address.string());
                res = INVALID_OPERATION;
                break;
            } else if (!foundOutput) {
                ALOGE(" Output not found for mix %zu for device 0x%X addr %s",
                        i, device, address.string());
                res = INVALID_OPERATION;
                break;
            }
        }
    }
    if (res != NO_ERROR) {
        unregisterPolicyMixes(mixes);
    }
    return res;
}

status_t AudioPolicyManager::unregisterPolicyMixes(Vector<AudioMix> mixes)
{
    ALOGV("unregisterPolicyMixes() num mixes %zu", mixes.size());
    status_t res = NO_ERROR;
    sp<HwModule> rSubmixModule;
    // examine each mix's route type
    for (const auto& mix : mixes) {
        if ((mix.mRouteFlags & MIX_ROUTE_FLAG_LOOP_BACK) == MIX_ROUTE_FLAG_LOOP_BACK) {

            if (rSubmixModule == 0) {
                rSubmixModule = mHwModules.getModuleFromName(
                        AUDIO_HARDWARE_MODULE_ID_REMOTE_SUBMIX);
                if (rSubmixModule == 0) {
                    res = INVALID_OPERATION;
                    continue;
                }
            }

            String8 address = mix.mDeviceAddress;

            if (mPolicyMixes.unregisterMix(address) != NO_ERROR) {
                res = INVALID_OPERATION;
                continue;
            }

            if (getDeviceConnectionState(AUDIO_DEVICE_IN_REMOTE_SUBMIX, address.string()) ==
                    AUDIO_POLICY_DEVICE_STATE_AVAILABLE)  {
                setDeviceConnectionStateInt(AUDIO_DEVICE_IN_REMOTE_SUBMIX,
                        AUDIO_POLICY_DEVICE_STATE_UNAVAILABLE,
                        address.string(), "remote-submix");
            }
            if (getDeviceConnectionState(AUDIO_DEVICE_OUT_REMOTE_SUBMIX, address.string()) ==
                    AUDIO_POLICY_DEVICE_STATE_AVAILABLE)  {
                setDeviceConnectionStateInt(AUDIO_DEVICE_OUT_REMOTE_SUBMIX,
                        AUDIO_POLICY_DEVICE_STATE_UNAVAILABLE,
                        address.string(), "remote-submix");
            }
            rSubmixModule->removeOutputProfile(address);
            rSubmixModule->removeInputProfile(address);

        } if ((mix.mRouteFlags & MIX_ROUTE_FLAG_RENDER) == MIX_ROUTE_FLAG_RENDER) {
            if (mPolicyMixes.unregisterMix(mix.mDeviceAddress) != NO_ERROR) {
                res = INVALID_OPERATION;
                continue;
            }
        }
    }
    return res;
}


status_t AudioPolicyManager::dump(int fd)
{
    const size_t SIZE = 256;
    char buffer[SIZE];
    String8 result;

    snprintf(buffer, SIZE, "\nAudioPolicyManager Dump: %p\n", this);
    result.append(buffer);

    snprintf(buffer, SIZE, " Primary Output: %d\n",
             hasPrimaryOutput() ? mPrimaryOutput->mIoHandle : AUDIO_IO_HANDLE_NONE);
    result.append(buffer);
    std::string stateLiteral;
    AudioModeConverter::toString(mEngine->getPhoneState(), stateLiteral);
    snprintf(buffer, SIZE, " Phone state: %s\n", stateLiteral.c_str());
    result.append(buffer);
    snprintf(buffer, SIZE, " Force use for communications %d\n",
             mEngine->getForceUse(AUDIO_POLICY_FORCE_FOR_COMMUNICATION));
    result.append(buffer);
    snprintf(buffer, SIZE, " Force use for media %d\n", mEngine->getForceUse(AUDIO_POLICY_FORCE_FOR_MEDIA));
    result.append(buffer);
    snprintf(buffer, SIZE, " Force use for record %d\n", mEngine->getForceUse(AUDIO_POLICY_FORCE_FOR_RECORD));
    result.append(buffer);
    snprintf(buffer, SIZE, " Force use for dock %d\n", mEngine->getForceUse(AUDIO_POLICY_FORCE_FOR_DOCK));
    result.append(buffer);
    snprintf(buffer, SIZE, " Force use for system %d\n", mEngine->getForceUse(AUDIO_POLICY_FORCE_FOR_SYSTEM));
    result.append(buffer);
    snprintf(buffer, SIZE, " Force use for hdmi system audio %d\n",
            mEngine->getForceUse(AUDIO_POLICY_FORCE_FOR_HDMI_SYSTEM_AUDIO));
    result.append(buffer);
    snprintf(buffer, SIZE, " Force use for encoded surround output %d\n",
            mEngine->getForceUse(AUDIO_POLICY_FORCE_FOR_ENCODED_SURROUND));
    result.append(buffer);
    snprintf(buffer, SIZE, " TTS output %s\n", mTtsOutputAvailable ? "available" : "not available");
    result.append(buffer);
    snprintf(buffer, SIZE, " Master mono: %s\n", mMasterMono ? "on" : "off");
    result.append(buffer);

    write(fd, result.string(), result.size());

    mAvailableOutputDevices.dump(fd, String8("Available output"));
    mAvailableInputDevices.dump(fd, String8("Available input"));
    mHwModulesAll.dump(fd);
    mOutputs.dump(fd);
    mInputs.dump(fd);
    mVolumeCurves->dump(fd);
    mEffects.dump(fd);
    mAudioPatches.dump(fd);
    mPolicyMixes.dump(fd);

    return NO_ERROR;
}

// This function checks for the parameters which can be offloaded.
// This can be enhanced depending on the capability of the DSP and policy
// of the system.
bool AudioPolicyManager::isOffloadSupported(const audio_offload_info_t& offloadInfo)
{
    ALOGV("isOffloadSupported: SR=%u, CM=0x%x, Format=0x%x, StreamType=%d,"
     " BitRate=%u, duration=%" PRId64 " us, has_video=%d",
     offloadInfo.sample_rate, offloadInfo.channel_mask,
     offloadInfo.format,
     offloadInfo.stream_type, offloadInfo.bit_rate, offloadInfo.duration_us,
     offloadInfo.has_video);

    if (mMasterMono) {
        return false; // no offloading if mono is set.
    }

    // Check if offload has been disabled
    char propValue[PROPERTY_VALUE_MAX];
    if (property_get("audio.offload.disable", propValue, "0")) {
        if (atoi(propValue) != 0) {
            ALOGV("offload disabled by audio.offload.disable=%s", propValue );
            return false;
        }
    }

    // Check if stream type is music, then only allow offload as of now.
    if (offloadInfo.stream_type != AUDIO_STREAM_MUSIC)
    {
        ALOGV("isOffloadSupported: stream_type != MUSIC, returning false");
        return false;
    }

    //TODO: enable audio offloading with video when ready
    const bool allowOffloadWithVideo =
            property_get_bool("audio.offload.video", false /* default_value */);
    if (offloadInfo.has_video && !allowOffloadWithVideo) {
        ALOGV("isOffloadSupported: has_video == true, returning false");
        return false;
    }

    //If duration is less than minimum value defined in property, return false
    if (property_get("audio.offload.min.duration.secs", propValue, NULL)) {
        if (offloadInfo.duration_us < (atoi(propValue) * 1000000 )) {
            ALOGV("Offload denied by duration < audio.offload.min.duration.secs(=%s)", propValue);
            return false;
        }
    } else if (offloadInfo.duration_us < OFFLOAD_DEFAULT_MIN_DURATION_SECS * 1000000) {
        ALOGV("Offload denied by duration < default min(=%u)", OFFLOAD_DEFAULT_MIN_DURATION_SECS);
        return false;
    }

    // Do not allow offloading if one non offloadable effect is enabled. This prevents from
    // creating an offloaded track and tearing it down immediately after start when audioflinger
    // detects there is an active non offloadable effect.
    // FIXME: We should check the audio session here but we do not have it in this context.
    // This may prevent offloading in rare situations where effects are left active by apps
    // in the background.
    if (mEffects.isNonOffloadableEffectEnabled()) {
        return false;
    }

    // See if there is a profile to support this.
    // AUDIO_DEVICE_NONE
    sp<IOProfile> profile = getProfileForDirectOutput(AUDIO_DEVICE_NONE /*ignore device */,
                                            offloadInfo.sample_rate,
                                            offloadInfo.format,
                                            offloadInfo.channel_mask,
                                            AUDIO_OUTPUT_FLAG_COMPRESS_OFFLOAD);
    ALOGV("isOffloadSupported() profile %sfound", profile != 0 ? "" : "NOT ");
    return (profile != 0);
}

status_t AudioPolicyManager::listAudioPorts(audio_port_role_t role,
                                            audio_port_type_t type,
                                            unsigned int *num_ports,
                                            struct audio_port *ports,
                                            unsigned int *generation)
{
    if (num_ports == NULL || (*num_ports != 0 && ports == NULL) ||
            generation == NULL) {
        return BAD_VALUE;
    }
    ALOGV("listAudioPorts() role %d type %d num_ports %d ports %p", role, type, *num_ports, ports);
    if (ports == NULL) {
        *num_ports = 0;
    }

    size_t portsWritten = 0;
    size_t portsMax = *num_ports;
    *num_ports = 0;
    if (type == AUDIO_PORT_TYPE_NONE || type == AUDIO_PORT_TYPE_DEVICE) {
        // do not report devices with type AUDIO_DEVICE_IN_STUB or AUDIO_DEVICE_OUT_STUB
        // as they are used by stub HALs by convention
        if (role == AUDIO_PORT_ROLE_SINK || role == AUDIO_PORT_ROLE_NONE) {
            for (const auto& dev : mAvailableOutputDevices) {
                if (dev->type() == AUDIO_DEVICE_OUT_STUB) {
                    continue;
                }
                if (portsWritten < portsMax) {
                    dev->toAudioPort(&ports[portsWritten++]);
                }
                (*num_ports)++;
            }
        }
        if (role == AUDIO_PORT_ROLE_SOURCE || role == AUDIO_PORT_ROLE_NONE) {
            for (const auto& dev : mAvailableInputDevices) {
                if (dev->type() == AUDIO_DEVICE_IN_STUB) {
                    continue;
                }
                if (portsWritten < portsMax) {
                    dev->toAudioPort(&ports[portsWritten++]);
                }
                (*num_ports)++;
            }
        }
    }
    if (type == AUDIO_PORT_TYPE_NONE || type == AUDIO_PORT_TYPE_MIX) {
        if (role == AUDIO_PORT_ROLE_SINK || role == AUDIO_PORT_ROLE_NONE) {
            for (size_t i = 0; i < mInputs.size() && portsWritten < portsMax; i++) {
                mInputs[i]->toAudioPort(&ports[portsWritten++]);
            }
            *num_ports += mInputs.size();
        }
        if (role == AUDIO_PORT_ROLE_SOURCE || role == AUDIO_PORT_ROLE_NONE) {
            size_t numOutputs = 0;
            for (size_t i = 0; i < mOutputs.size(); i++) {
                if (!mOutputs[i]->isDuplicated()) {
                    numOutputs++;
                    if (portsWritten < portsMax) {
                        mOutputs[i]->toAudioPort(&ports[portsWritten++]);
                    }
                }
            }
            *num_ports += numOutputs;
        }
    }
    *generation = curAudioPortGeneration();
    ALOGV("listAudioPorts() got %zu ports needed %d", portsWritten, *num_ports);
    return NO_ERROR;
}

status_t AudioPolicyManager::getAudioPort(struct audio_port *port __unused)
{
    return NO_ERROR;
}

status_t AudioPolicyManager::createAudioPatch(const struct audio_patch *patch,
                                               audio_patch_handle_t *handle,
                                               uid_t uid)
{
    ALOGV("createAudioPatch()");

    if (handle == NULL || patch == NULL) {
        return BAD_VALUE;
    }
    ALOGV("createAudioPatch() num sources %d num sinks %d", patch->num_sources, patch->num_sinks);

    if (patch->num_sources == 0 || patch->num_sources > AUDIO_PATCH_PORTS_MAX ||
            patch->num_sinks == 0 || patch->num_sinks > AUDIO_PATCH_PORTS_MAX) {
        return BAD_VALUE;
    }
    // only one source per audio patch supported for now
    if (patch->num_sources > 1) {
        return INVALID_OPERATION;
    }

    if (patch->sources[0].role != AUDIO_PORT_ROLE_SOURCE) {
        return INVALID_OPERATION;
    }
    for (size_t i = 0; i < patch->num_sinks; i++) {
        if (patch->sinks[i].role != AUDIO_PORT_ROLE_SINK) {
            return INVALID_OPERATION;
        }
    }

    sp<AudioPatch> patchDesc;
    ssize_t index = mAudioPatches.indexOfKey(*handle);

    ALOGV("createAudioPatch source id %d role %d type %d", patch->sources[0].id,
                                                           patch->sources[0].role,
                                                           patch->sources[0].type);
#if LOG_NDEBUG == 0
    for (size_t i = 0; i < patch->num_sinks; i++) {
        ALOGV("createAudioPatch sink %zu: id %d role %d type %d", i, patch->sinks[i].id,
                                                             patch->sinks[i].role,
                                                             patch->sinks[i].type);
    }
#endif

    if (index >= 0) {
        patchDesc = mAudioPatches.valueAt(index);
        ALOGV("createAudioPatch() mUidCached %d patchDesc->mUid %d uid %d",
                                                                  mUidCached, patchDesc->mUid, uid);
        if (patchDesc->mUid != mUidCached && uid != patchDesc->mUid) {
            return INVALID_OPERATION;
        }
    } else {
        *handle = AUDIO_PATCH_HANDLE_NONE;
    }

    if (patch->sources[0].type == AUDIO_PORT_TYPE_MIX) {
        sp<SwAudioOutputDescriptor> outputDesc = mOutputs.getOutputFromId(patch->sources[0].id);
        if (outputDesc == NULL) {
            ALOGV("createAudioPatch() output not found for id %d", patch->sources[0].id);
            return BAD_VALUE;
        }
        ALOG_ASSERT(!outputDesc->isDuplicated(),"duplicated output %d in source in ports",
                                                outputDesc->mIoHandle);
        if (patchDesc != 0) {
            if (patchDesc->mPatch.sources[0].id != patch->sources[0].id) {
                ALOGV("createAudioPatch() source id differs for patch current id %d new id %d",
                                          patchDesc->mPatch.sources[0].id, patch->sources[0].id);
                return BAD_VALUE;
            }
        }
        DeviceVector devices;
        for (size_t i = 0; i < patch->num_sinks; i++) {
            // Only support mix to devices connection
            // TODO add support for mix to mix connection
            if (patch->sinks[i].type != AUDIO_PORT_TYPE_DEVICE) {
                ALOGV("createAudioPatch() source mix but sink is not a device");
                return INVALID_OPERATION;
            }
            sp<DeviceDescriptor> devDesc =
                    mAvailableOutputDevices.getDeviceFromId(patch->sinks[i].id);
            if (devDesc == 0) {
                ALOGV("createAudioPatch() out device not found for id %d", patch->sinks[i].id);
                return BAD_VALUE;
            }

            if (!outputDesc->mProfile->isCompatibleProfile(devDesc->type(),
                                                           devDesc->mAddress,
                                                           patch->sources[0].sample_rate,
                                                           NULL,  // updatedSamplingRate
                                                           patch->sources[0].format,
                                                           NULL,  // updatedFormat
                                                           patch->sources[0].channel_mask,
                                                           NULL,  // updatedChannelMask
                                                           AUDIO_OUTPUT_FLAG_NONE /*FIXME*/)) {
                ALOGV("createAudioPatch() profile not supported for device %08x",
                        devDesc->type());
                return INVALID_OPERATION;
            }
            devices.add(devDesc);
        }
        if (devices.size() == 0) {
            return INVALID_OPERATION;
        }

        // TODO: reconfigure output format and channels here
        ALOGV("createAudioPatch() setting device %08x on output %d",
              devices.types(), outputDesc->mIoHandle);
        setOutputDevice(outputDesc, devices.types(), true, 0, handle);
        index = mAudioPatches.indexOfKey(*handle);
        if (index >= 0) {
            if (patchDesc != 0 && patchDesc != mAudioPatches.valueAt(index)) {
                ALOGW("createAudioPatch() setOutputDevice() did not reuse the patch provided");
            }
            patchDesc = mAudioPatches.valueAt(index);
            patchDesc->mUid = uid;
            ALOGV("createAudioPatch() success");
        } else {
            ALOGW("createAudioPatch() setOutputDevice() failed to create a patch");
            return INVALID_OPERATION;
        }
    } else if (patch->sources[0].type == AUDIO_PORT_TYPE_DEVICE) {
        if (patch->sinks[0].type == AUDIO_PORT_TYPE_MIX) {
            // input device to input mix connection
            // only one sink supported when connecting an input device to a mix
            if (patch->num_sinks > 1) {
                return INVALID_OPERATION;
            }
            sp<AudioInputDescriptor> inputDesc = mInputs.getInputFromId(patch->sinks[0].id);
            if (inputDesc == NULL) {
                return BAD_VALUE;
            }
            if (patchDesc != 0) {
                if (patchDesc->mPatch.sinks[0].id != patch->sinks[0].id) {
                    return BAD_VALUE;
                }
            }
            sp<DeviceDescriptor> devDesc =
                    mAvailableInputDevices.getDeviceFromId(patch->sources[0].id);
            if (devDesc == 0) {
                return BAD_VALUE;
            }

            if (!inputDesc->mProfile->isCompatibleProfile(devDesc->type(),
                                                          devDesc->mAddress,
                                                          patch->sinks[0].sample_rate,
                                                          NULL, /*updatedSampleRate*/
                                                          patch->sinks[0].format,
                                                          NULL, /*updatedFormat*/
                                                          patch->sinks[0].channel_mask,
                                                          NULL, /*updatedChannelMask*/
                                                          // FIXME for the parameter type,
                                                          // and the NONE
                                                          (audio_output_flags_t)
                                                            AUDIO_INPUT_FLAG_NONE)) {
                return INVALID_OPERATION;
            }
            // TODO: reconfigure output format and channels here
            ALOGV("createAudioPatch() setting device %08x on output %d",
                                                  devDesc->type(), inputDesc->mIoHandle);
            setInputDevice(inputDesc->mIoHandle, devDesc->type(), true, handle);
            index = mAudioPatches.indexOfKey(*handle);
            if (index >= 0) {
                if (patchDesc != 0 && patchDesc != mAudioPatches.valueAt(index)) {
                    ALOGW("createAudioPatch() setInputDevice() did not reuse the patch provided");
                }
                patchDesc = mAudioPatches.valueAt(index);
                patchDesc->mUid = uid;
                ALOGV("createAudioPatch() success");
            } else {
                ALOGW("createAudioPatch() setInputDevice() failed to create a patch");
                return INVALID_OPERATION;
            }
        } else if (patch->sinks[0].type == AUDIO_PORT_TYPE_DEVICE) {
            // device to device connection
            if (patchDesc != 0) {
                if (patchDesc->mPatch.sources[0].id != patch->sources[0].id) {
                    return BAD_VALUE;
                }
            }
            sp<DeviceDescriptor> srcDeviceDesc =
                    mAvailableInputDevices.getDeviceFromId(patch->sources[0].id);
            if (srcDeviceDesc == 0) {
                return BAD_VALUE;
            }

            //update source and sink with our own data as the data passed in the patch may
            // be incomplete.
            struct audio_patch newPatch = *patch;
            srcDeviceDesc->toAudioPortConfig(&newPatch.sources[0], &patch->sources[0]);

            for (size_t i = 0; i < patch->num_sinks; i++) {
                if (patch->sinks[i].type != AUDIO_PORT_TYPE_DEVICE) {
                    ALOGV("createAudioPatch() source device but one sink is not a device");
                    return INVALID_OPERATION;
                }

                sp<DeviceDescriptor> sinkDeviceDesc =
                        mAvailableOutputDevices.getDeviceFromId(patch->sinks[i].id);
                if (sinkDeviceDesc == 0) {
                    return BAD_VALUE;
                }
                sinkDeviceDesc->toAudioPortConfig(&newPatch.sinks[i], &patch->sinks[i]);

                // create a software bridge in PatchPanel if:
                // - source and sink devices are on different HW modules OR
                // - audio HAL version is < 3.0
                if (!srcDeviceDesc->hasSameHwModuleAs(sinkDeviceDesc) ||
                        (srcDeviceDesc->mModule->getHalVersionMajor() < 3)) {
                    // support only one sink device for now to simplify output selection logic
                    if (patch->num_sinks > 1) {
                        return INVALID_OPERATION;
                    }
                    SortedVector<audio_io_handle_t> outputs =
                                            getOutputsForDevice(sinkDeviceDesc->type(), mOutputs);
                    // if the sink device is reachable via an opened output stream, request to go via
                    // this output stream by adding a second source to the patch description
                    audio_io_handle_t output = selectOutput(outputs,
                                                            AUDIO_OUTPUT_FLAG_NONE,
                                                            AUDIO_FORMAT_INVALID);
                    if (output != AUDIO_IO_HANDLE_NONE) {
                        sp<AudioOutputDescriptor> outputDesc = mOutputs.valueFor(output);
                        if (outputDesc->isDuplicated()) {
                            return INVALID_OPERATION;
                        }
                        outputDesc->toAudioPortConfig(&newPatch.sources[1], &patch->sources[0]);
                        newPatch.sources[1].ext.mix.usecase.stream = AUDIO_STREAM_PATCH;
                        newPatch.num_sources = 2;
                    }
                }
            }
            // TODO: check from routing capabilities in config file and other conflicting patches

            audio_patch_handle_t afPatchHandle = AUDIO_PATCH_HANDLE_NONE;
            if (index >= 0) {
                afPatchHandle = patchDesc->mAfPatchHandle;
            }

            status_t status = mpClientInterface->createAudioPatch(&newPatch,
                                                                  &afPatchHandle,
                                                                  0);
            ALOGV("createAudioPatch() patch panel returned %d patchHandle %d",
                                                                  status, afPatchHandle);
            if (status == NO_ERROR) {
                if (index < 0) {
                    patchDesc = new AudioPatch(&newPatch, uid);
                    addAudioPatch(patchDesc->mHandle, patchDesc);
                } else {
                    patchDesc->mPatch = newPatch;
                }
                patchDesc->mAfPatchHandle = afPatchHandle;
                *handle = patchDesc->mHandle;
                nextAudioPortGeneration();
                mpClientInterface->onAudioPatchListUpdate();
            } else {
                ALOGW("createAudioPatch() patch panel could not connect device patch, error %d",
                status);
                return INVALID_OPERATION;
            }
        } else {
            return BAD_VALUE;
        }
    } else {
        return BAD_VALUE;
    }
    return NO_ERROR;
}

status_t AudioPolicyManager::releaseAudioPatch(audio_patch_handle_t handle,
                                                  uid_t uid)
{
    ALOGV("releaseAudioPatch() patch %d", handle);

    ssize_t index = mAudioPatches.indexOfKey(handle);

    if (index < 0) {
        return BAD_VALUE;
    }
    sp<AudioPatch> patchDesc = mAudioPatches.valueAt(index);
    ALOGV("releaseAudioPatch() mUidCached %d patchDesc->mUid %d uid %d",
          mUidCached, patchDesc->mUid, uid);
    if (patchDesc->mUid != mUidCached && uid != patchDesc->mUid) {
        return INVALID_OPERATION;
    }

    struct audio_patch *patch = &patchDesc->mPatch;
    patchDesc->mUid = mUidCached;
    if (patch->sources[0].type == AUDIO_PORT_TYPE_MIX) {
        sp<SwAudioOutputDescriptor> outputDesc = mOutputs.getOutputFromId(patch->sources[0].id);
        if (outputDesc == NULL) {
            ALOGV("releaseAudioPatch() output not found for id %d", patch->sources[0].id);
            return BAD_VALUE;
        }

        setOutputDevice(outputDesc,
                        getNewOutputDevice(outputDesc, true /*fromCache*/),
                       true,
                       0,
                       NULL);
    } else if (patch->sources[0].type == AUDIO_PORT_TYPE_DEVICE) {
        if (patch->sinks[0].type == AUDIO_PORT_TYPE_MIX) {
            sp<AudioInputDescriptor> inputDesc = mInputs.getInputFromId(patch->sinks[0].id);
            if (inputDesc == NULL) {
                ALOGV("releaseAudioPatch() input not found for id %d", patch->sinks[0].id);
                return BAD_VALUE;
            }
            setInputDevice(inputDesc->mIoHandle,
                           getNewInputDevice(inputDesc),
                           true,
                           NULL);
        } else if (patch->sinks[0].type == AUDIO_PORT_TYPE_DEVICE) {
            status_t status = mpClientInterface->releaseAudioPatch(patchDesc->mAfPatchHandle, 0);
            ALOGV("releaseAudioPatch() patch panel returned %d patchHandle %d",
                                                              status, patchDesc->mAfPatchHandle);
            removeAudioPatch(patchDesc->mHandle);
            nextAudioPortGeneration();
            mpClientInterface->onAudioPatchListUpdate();
        } else {
            return BAD_VALUE;
        }
    } else {
        return BAD_VALUE;
    }
    return NO_ERROR;
}

status_t AudioPolicyManager::listAudioPatches(unsigned int *num_patches,
                                              struct audio_patch *patches,
                                              unsigned int *generation)
{
    if (generation == NULL) {
        return BAD_VALUE;
    }
    *generation = curAudioPortGeneration();
    return mAudioPatches.listAudioPatches(num_patches, patches);
}

status_t AudioPolicyManager::setAudioPortConfig(const struct audio_port_config *config)
{
    ALOGV("setAudioPortConfig()");

    if (config == NULL) {
        return BAD_VALUE;
    }
    ALOGV("setAudioPortConfig() on port handle %d", config->id);
    // Only support gain configuration for now
    if (config->config_mask != AUDIO_PORT_CONFIG_GAIN) {
        return INVALID_OPERATION;
    }

    sp<AudioPortConfig> audioPortConfig;
    if (config->type == AUDIO_PORT_TYPE_MIX) {
        if (config->role == AUDIO_PORT_ROLE_SOURCE) {
            sp<SwAudioOutputDescriptor> outputDesc = mOutputs.getOutputFromId(config->id);
            if (outputDesc == NULL) {
                return BAD_VALUE;
            }
            ALOG_ASSERT(!outputDesc->isDuplicated(),
                        "setAudioPortConfig() called on duplicated output %d",
                        outputDesc->mIoHandle);
            audioPortConfig = outputDesc;
        } else if (config->role == AUDIO_PORT_ROLE_SINK) {
            sp<AudioInputDescriptor> inputDesc = mInputs.getInputFromId(config->id);
            if (inputDesc == NULL) {
                return BAD_VALUE;
            }
            audioPortConfig = inputDesc;
        } else {
            return BAD_VALUE;
        }
    } else if (config->type == AUDIO_PORT_TYPE_DEVICE) {
        sp<DeviceDescriptor> deviceDesc;
        if (config->role == AUDIO_PORT_ROLE_SOURCE) {
            deviceDesc = mAvailableInputDevices.getDeviceFromId(config->id);
        } else if (config->role == AUDIO_PORT_ROLE_SINK) {
            deviceDesc = mAvailableOutputDevices.getDeviceFromId(config->id);
        } else {
            return BAD_VALUE;
        }
        if (deviceDesc == NULL) {
            return BAD_VALUE;
        }
        audioPortConfig = deviceDesc;
    } else {
        return BAD_VALUE;
    }

    struct audio_port_config backupConfig;
    status_t status = audioPortConfig->applyAudioPortConfig(config, &backupConfig);
    if (status == NO_ERROR) {
        struct audio_port_config newConfig;
        audioPortConfig->toAudioPortConfig(&newConfig, config);
        status = mpClientInterface->setAudioPortConfig(&newConfig, 0);
    }
    if (status != NO_ERROR) {
        audioPortConfig->applyAudioPortConfig(&backupConfig);
    }

    return status;
}

void AudioPolicyManager::releaseResourcesForUid(uid_t uid)
{
    clearAudioSources(uid);
    clearAudioPatches(uid);
    clearSessionRoutes(uid);
}

void AudioPolicyManager::clearAudioPatches(uid_t uid)
{
    for (ssize_t i = (ssize_t)mAudioPatches.size() - 1; i >= 0; i--)  {
        sp<AudioPatch> patchDesc = mAudioPatches.valueAt(i);
        if (patchDesc->mUid == uid) {
            releaseAudioPatch(mAudioPatches.keyAt(i), uid);
        }
    }
}

void AudioPolicyManager::checkStrategyRoute(routing_strategy strategy,
                                            audio_io_handle_t ouptutToSkip)
{
    audio_devices_t device = getDeviceForStrategy(strategy, false /*fromCache*/);
    SortedVector<audio_io_handle_t> outputs = getOutputsForDevice(device, mOutputs);
    for (size_t j = 0; j < mOutputs.size(); j++) {
        if (mOutputs.keyAt(j) == ouptutToSkip) {
            continue;
        }
        sp<SwAudioOutputDescriptor> outputDesc = mOutputs.valueAt(j);
        if (!isStrategyActive(outputDesc, (routing_strategy)strategy)) {
            continue;
        }
        // If the default device for this strategy is on another output mix,
        // invalidate all tracks in this strategy to force re connection.
        // Otherwise select new device on the output mix.
        if (outputs.indexOf(mOutputs.keyAt(j)) < 0) {
            for (int stream = 0; stream < AUDIO_STREAM_FOR_POLICY_CNT; stream++) {
                if (getStrategy((audio_stream_type_t)stream) == strategy) {
                    mpClientInterface->invalidateStream((audio_stream_type_t)stream);
                }
            }
        } else {
            audio_devices_t newDevice = getNewOutputDevice(outputDesc, false /*fromCache*/);
            setOutputDevice(outputDesc, newDevice, false);
        }
    }
}

void AudioPolicyManager::clearSessionRoutes(uid_t uid)
{
    // remove output routes associated with this uid
    SortedVector<routing_strategy> affectedStrategies;
    for (ssize_t i = (ssize_t)mOutputRoutes.size() - 1; i >= 0; i--)  {
        sp<SessionRoute> route = mOutputRoutes.valueAt(i);
        if (route->mUid == uid) {
            mOutputRoutes.removeItemsAt(i);
            if (route->mDeviceDescriptor != 0) {
                affectedStrategies.add(getStrategy(route->mStreamType));
            }
        }
    }
    // reroute outputs if necessary
    for (const auto& strategy : affectedStrategies) {
        checkStrategyRoute(strategy, AUDIO_IO_HANDLE_NONE);
    }

    // remove input routes associated with this uid
    SortedVector<audio_source_t> affectedSources;
    for (ssize_t i = (ssize_t)mInputRoutes.size() - 1; i >= 0; i--)  {
        sp<SessionRoute> route = mInputRoutes.valueAt(i);
        if (route->mUid == uid) {
            mInputRoutes.removeItemsAt(i);
            if (route->mDeviceDescriptor != 0) {
                affectedSources.add(route->mSource);
            }
        }
    }
    // reroute inputs if necessary
    SortedVector<audio_io_handle_t> inputsToClose;
    for (size_t i = 0; i < mInputs.size(); i++) {
        sp<AudioInputDescriptor> inputDesc = mInputs.valueAt(i);
        if (affectedSources.indexOf(inputDesc->inputSource()) >= 0) {
            inputsToClose.add(inputDesc->mIoHandle);
        }
    }
    for (const auto& input : inputsToClose) {
        closeInput(input);
    }
}

void AudioPolicyManager::clearAudioSources(uid_t uid)
{
    for (ssize_t i = (ssize_t)mAudioSources.size() - 1; i >= 0; i--)  {
        sp<AudioSourceDescriptor> sourceDesc = mAudioSources.valueAt(i);
        if (sourceDesc->mUid == uid) {
            stopAudioSource(mAudioSources.keyAt(i));
        }
    }
}

status_t AudioPolicyManager::acquireSoundTriggerSession(audio_session_t *session,
                                       audio_io_handle_t *ioHandle,
                                       audio_devices_t *device)
{
    *session = (audio_session_t)mpClientInterface->newAudioUniqueId(AUDIO_UNIQUE_ID_USE_SESSION);
    *ioHandle = (audio_io_handle_t)mpClientInterface->newAudioUniqueId(AUDIO_UNIQUE_ID_USE_INPUT);
    *device = getDeviceAndMixForInputSource(AUDIO_SOURCE_HOTWORD);

    return mSoundTriggerSessions.acquireSession(*session, *ioHandle);
}

status_t AudioPolicyManager::startAudioSource(const struct audio_port_config *source,
                                  const audio_attributes_t *attributes,
                                  audio_patch_handle_t *handle,
                                  uid_t uid)
{
    ALOGV("%s source %p attributes %p handle %p", __FUNCTION__, source, attributes, handle);
    if (source == NULL || attributes == NULL || handle == NULL) {
        return BAD_VALUE;
    }

    *handle = AUDIO_PATCH_HANDLE_NONE;

    if (source->role != AUDIO_PORT_ROLE_SOURCE ||
            source->type != AUDIO_PORT_TYPE_DEVICE) {
        ALOGV("%s INVALID_OPERATION source->role %d source->type %d", __FUNCTION__, source->role, source->type);
        return INVALID_OPERATION;
    }

    sp<DeviceDescriptor> srcDeviceDesc =
            mAvailableInputDevices.getDevice(source->ext.device.type,
                                              String8(source->ext.device.address));
    if (srcDeviceDesc == 0) {
        ALOGV("%s source->ext.device.type %08x not found", __FUNCTION__, source->ext.device.type);
        return BAD_VALUE;
    }
    sp<AudioSourceDescriptor> sourceDesc =
            new AudioSourceDescriptor(srcDeviceDesc, attributes, uid);

    struct audio_patch dummyPatch;
    sp<AudioPatch> patchDesc = new AudioPatch(&dummyPatch, uid);
    sourceDesc->mPatchDesc = patchDesc;

    status_t status = connectAudioSource(sourceDesc);
    if (status == NO_ERROR) {
        mAudioSources.add(sourceDesc->getHandle(), sourceDesc);
        *handle = sourceDesc->getHandle();
    }
    return status;
}

status_t AudioPolicyManager::connectAudioSource(const sp<AudioSourceDescriptor>& sourceDesc)
{
    ALOGV("%s handle %d", __FUNCTION__, sourceDesc->getHandle());

    // make sure we only have one patch per source.
    disconnectAudioSource(sourceDesc);

    routing_strategy strategy = (routing_strategy) getStrategyForAttr(&sourceDesc->mAttributes);
    audio_stream_type_t stream = streamTypefromAttributesInt(&sourceDesc->mAttributes);
    sp<DeviceDescriptor> srcDeviceDesc = sourceDesc->mDevice;

    audio_devices_t sinkDevice = getDeviceForStrategy(strategy, true);
    sp<DeviceDescriptor> sinkDeviceDesc =
            mAvailableOutputDevices.getDevice(sinkDevice, String8(""));

    audio_patch_handle_t afPatchHandle = AUDIO_PATCH_HANDLE_NONE;
    struct audio_patch *patch = &sourceDesc->mPatchDesc->mPatch;

    if (srcDeviceDesc->getAudioPort()->mModule->getHandle() ==
            sinkDeviceDesc->getAudioPort()->mModule->getHandle() &&
            srcDeviceDesc->getAudioPort()->mModule->getHalVersionMajor() >= 3 &&
            srcDeviceDesc->getAudioPort()->mGains.size() > 0) {
        ALOGV("%s AUDIO_DEVICE_API_VERSION_3_0", __FUNCTION__);
        //   create patch between src device and output device
        //   create Hwoutput and add to mHwOutputs
    } else {
        SortedVector<audio_io_handle_t> outputs = getOutputsForDevice(sinkDevice, mOutputs);
        audio_io_handle_t output =
                selectOutput(outputs, AUDIO_OUTPUT_FLAG_NONE, AUDIO_FORMAT_INVALID);
        if (output == AUDIO_IO_HANDLE_NONE) {
            ALOGV("%s no output for device %08x", __FUNCTION__, sinkDevice);
            return INVALID_OPERATION;
        }
        sp<SwAudioOutputDescriptor> outputDesc = mOutputs.valueFor(output);
        if (outputDesc->isDuplicated()) {
            ALOGV("%s output for device %08x is duplicated", __FUNCTION__, sinkDevice);
            return INVALID_OPERATION;
        }
        status_t status = outputDesc->start();
        if (status != NO_ERROR) {
            return status;
        }

        // create a special patch with no sink and two sources:
        // - the second source indicates to PatchPanel through which output mix this patch should
        // be connected as well as the stream type for volume control
        // - the sink is defined by whatever output device is currently selected for the output
        // though which this patch is routed.
        patch->num_sinks = 0;
        patch->num_sources = 2;
        srcDeviceDesc->toAudioPortConfig(&patch->sources[0], NULL);
        outputDesc->toAudioPortConfig(&patch->sources[1], NULL);
        patch->sources[1].ext.mix.usecase.stream = stream;
        status = mpClientInterface->createAudioPatch(patch,
                                                              &afPatchHandle,
                                                              0);
        ALOGV("%s patch panel returned %d patchHandle %d", __FUNCTION__,
                                                              status, afPatchHandle);
        if (status != NO_ERROR) {
            ALOGW("%s patch panel could not connect device patch, error %d",
                  __FUNCTION__, status);
            return INVALID_OPERATION;
        }
        uint32_t delayMs = 0;
        status = startSource(outputDesc, stream, sinkDevice, NULL, &delayMs);

        if (status != NO_ERROR) {
            mpClientInterface->releaseAudioPatch(sourceDesc->mPatchDesc->mAfPatchHandle, 0);
            return status;
        }
        sourceDesc->mSwOutput = outputDesc;
        if (delayMs != 0) {
            usleep(delayMs * 1000);
        }
    }

    sourceDesc->mPatchDesc->mAfPatchHandle = afPatchHandle;
    addAudioPatch(sourceDesc->mPatchDesc->mHandle, sourceDesc->mPatchDesc);

    return NO_ERROR;
}

status_t AudioPolicyManager::stopAudioSource(audio_patch_handle_t handle __unused)
{
    sp<AudioSourceDescriptor> sourceDesc = mAudioSources.valueFor(handle);
    ALOGV("%s handle %d", __FUNCTION__, handle);
    if (sourceDesc == 0) {
        ALOGW("%s unknown source for handle %d", __FUNCTION__, handle);
        return BAD_VALUE;
    }
    status_t status = disconnectAudioSource(sourceDesc);

    mAudioSources.removeItem(handle);
    return status;
}

status_t AudioPolicyManager::setMasterMono(bool mono)
{
    if (mMasterMono == mono) {
        return NO_ERROR;
    }
    mMasterMono = mono;
    // if enabling mono we close all offloaded devices, which will invalidate the
    // corresponding AudioTrack. The AudioTrack client/MediaPlayer is responsible
    // for recreating the new AudioTrack as non-offloaded PCM.
    //
    // If disabling mono, we leave all tracks as is: we don't know which clients
    // and tracks are able to be recreated as offloaded. The next "song" should
    // play back offloaded.
    if (mMasterMono) {
        Vector<audio_io_handle_t> offloaded;
        for (size_t i = 0; i < mOutputs.size(); ++i) {
            sp<SwAudioOutputDescriptor> desc = mOutputs.valueAt(i);
            if (desc->mFlags & AUDIO_OUTPUT_FLAG_COMPRESS_OFFLOAD ||
                desc->mFlags == AUDIO_OUTPUT_FLAG_DIRECT) {
                offloaded.push(desc->mIoHandle);
            }
        }
        for (const auto& handle : offloaded) {
            closeOutput(handle);
        }
    }
    // update master mono for all remaining outputs
    for (size_t i = 0; i < mOutputs.size(); ++i) {
        updateMono(mOutputs.keyAt(i));
    }
    return NO_ERROR;
}

status_t AudioPolicyManager::getMasterMono(bool *mono)
{
    *mono = mMasterMono;
    return NO_ERROR;
}

float AudioPolicyManager::getStreamVolumeDB(
        audio_stream_type_t stream, int index, audio_devices_t device)
{
    return computeVolume(stream, index, device);
}

void AudioPolicyManager::setRecordSilenced(uid_t uid, bool silenced)
{
    ALOGV("AudioPolicyManager:setRecordSilenced(uid:%d, silenced:%d)", uid, silenced);

    Vector<sp<AudioInputDescriptor> > activeInputs = mInputs.getActiveInputs();
    for (size_t i = 0; i < activeInputs.size(); i++) {
        sp<AudioInputDescriptor> activeDesc = activeInputs[i];
        AudioSessionCollection activeSessions = activeDesc->getAudioSessions(true);
        for (size_t j = 0; j < activeSessions.size(); j++) {
            sp<AudioSession> activeSession = activeSessions.valueAt(j);
            if (activeSession->uid() == uid) {
                activeSession->setSilenced(silenced);
            }
        }
    }
}

status_t AudioPolicyManager::disconnectAudioSource(const sp<AudioSourceDescriptor>& sourceDesc)
{
    ALOGV("%s handle %d", __FUNCTION__, sourceDesc->getHandle());

    sp<AudioPatch> patchDesc = mAudioPatches.valueFor(sourceDesc->mPatchDesc->mHandle);
    if (patchDesc == 0) {
        ALOGW("%s source has no patch with handle %d", __FUNCTION__,
              sourceDesc->mPatchDesc->mHandle);
        return BAD_VALUE;
    }
    removeAudioPatch(sourceDesc->mPatchDesc->mHandle);

    audio_stream_type_t stream = streamTypefromAttributesInt(&sourceDesc->mAttributes);
    sp<SwAudioOutputDescriptor> swOutputDesc = sourceDesc->mSwOutput.promote();
    if (swOutputDesc != 0) {
        status_t status = stopSource(swOutputDesc, stream, false);
        if (status == NO_ERROR) {
            swOutputDesc->stop();
        }
        mpClientInterface->releaseAudioPatch(patchDesc->mAfPatchHandle, 0);
    } else {
        sp<HwAudioOutputDescriptor> hwOutputDesc = sourceDesc->mHwOutput.promote();
        if (hwOutputDesc != 0) {
          //   release patch between src device and output device
          //   close Hwoutput and remove from mHwOutputs
        } else {
            ALOGW("%s source has neither SW nor HW output", __FUNCTION__);
        }
    }
    return NO_ERROR;
}

sp<AudioSourceDescriptor> AudioPolicyManager::getSourceForStrategyOnOutput(
        audio_io_handle_t output, routing_strategy strategy)
{
    sp<AudioSourceDescriptor> source;
    for (size_t i = 0; i < mAudioSources.size(); i++)  {
        sp<AudioSourceDescriptor> sourceDesc = mAudioSources.valueAt(i);
        routing_strategy sourceStrategy =
                (routing_strategy) getStrategyForAttr(&sourceDesc->mAttributes);
        sp<SwAudioOutputDescriptor> outputDesc = sourceDesc->mSwOutput.promote();
        if (sourceStrategy == strategy && outputDesc != 0 && outputDesc->mIoHandle == output) {
            source = sourceDesc;
            break;
        }
    }
    return source;
}

// ----------------------------------------------------------------------------
// AudioPolicyManager
// ----------------------------------------------------------------------------
uint32_t AudioPolicyManager::nextAudioPortGeneration()
{
    return mAudioPortGeneration++;
}

#ifdef USE_XML_AUDIO_POLICY_CONF
// Treblized audio policy xml config will be located in /odm/etc or /vendor/etc.
static const char *kConfigLocationList[] =
        {"/odm/etc", "/vendor/etc/audio", "/vendor/etc", "/system/etc"};
static const int kConfigLocationListSize =
        (sizeof(kConfigLocationList) / sizeof(kConfigLocationList[0]));

static status_t deserializeAudioPolicyXmlConfig(AudioPolicyConfig &config) {
    char audioPolicyXmlConfigFile[AUDIO_POLICY_XML_CONFIG_FILE_PATH_MAX_LENGTH];
    status_t ret;

    for (int i = 0; i < kConfigLocationListSize; i++) {
        PolicySerializer serializer;
        bool use_a2dp_offload_config =
                 property_get_bool("persist.bluetooth.a2dp_offload.enable", false);
        snprintf(audioPolicyXmlConfigFile,
                 sizeof(audioPolicyXmlConfigFile),
                 "%s/%s",
                 kConfigLocationList[i],
                 use_a2dp_offload_config ? AUDIO_POLICY_A2DP_OFFLOAD_XML_CONFIG_FILE_NAME :
                     AUDIO_POLICY_XML_CONFIG_FILE_NAME);
        ret = serializer.deserialize(audioPolicyXmlConfigFile, config);
        if (ret == NO_ERROR) {
            break;
        }
    }
    return ret;
}
#endif

AudioPolicyManager::AudioPolicyManager(AudioPolicyClientInterface *clientInterface,
                                       bool /*forTesting*/)
    :
    mUidCached(getuid()),
    mpClientInterface(clientInterface),
    mLimitRingtoneVolume(false), mLastVoiceVolume(-1.0f),
    mA2dpSuspended(false),
#ifdef USE_XML_AUDIO_POLICY_CONF
    mVolumeCurves(new VolumeCurvesCollection()),
    mConfig(mHwModulesAll, mAvailableOutputDevices, mAvailableInputDevices,
            mDefaultOutputDevice, static_cast<VolumeCurvesCollection*>(mVolumeCurves.get())),
#else
    mVolumeCurves(new StreamDescriptorCollection()),
    mConfig(mHwModulesAll, mAvailableOutputDevices, mAvailableInputDevices,
            mDefaultOutputDevice),
#endif
    mAudioPortGeneration(1),
    mBeaconMuteRefCount(0),
    mBeaconPlayingRefCount(0),
    mBeaconMuted(false),
    mTtsOutputAvailable(false),
    mMasterMono(false),
    mMusicEffectOutput(AUDIO_IO_HANDLE_NONE),
    mHasComputedSoundTriggerSupportsConcurrentCapture(false)
{
}

AudioPolicyManager::AudioPolicyManager(AudioPolicyClientInterface *clientInterface)
        : AudioPolicyManager(clientInterface, false /*forTesting*/)
{
    loadConfig();
    initialize();
}

void AudioPolicyManager::loadConfig() {
#ifdef USE_XML_AUDIO_POLICY_CONF
    if (deserializeAudioPolicyXmlConfig(getConfig()) != NO_ERROR) {
#else
    if ((ConfigParsingUtils::loadConfig(AUDIO_POLICY_VENDOR_CONFIG_FILE, getConfig()) != NO_ERROR)
           && (ConfigParsingUtils::loadConfig(AUDIO_POLICY_CONFIG_FILE, getConfig()) != NO_ERROR)) {
#endif
        ALOGE("could not load audio policy configuration file, setting defaults");
        getConfig().setDefault();
    }
}

status_t AudioPolicyManager::initialize() {
    mVolumeCurves->initializeVolumeCurves(getConfig().isSpeakerDrcEnabled());

    // Once policy config has been parsed, retrieve an instance of the engine and initialize it.
    audio_policy::EngineInstance *engineInstance = audio_policy::EngineInstance::getInstance();
    if (!engineInstance) {
        ALOGE("%s:  Could not get an instance of policy engine", __FUNCTION__);
        return NO_INIT;
    }
    // Retrieve the Policy Manager Interface
    mEngine = engineInstance->queryInterface<AudioPolicyManagerInterface>();
    if (mEngine == NULL) {
        ALOGE("%s: Failed to get Policy Engine Interface", __FUNCTION__);
        return NO_INIT;
    }
    mEngine->setObserver(this);
    status_t status = mEngine->initCheck();
    if (status != NO_ERROR) {
        LOG_FATAL("Policy engine not initialized(err=%d)", status);
        return status;
    }

    // mAvailableOutputDevices and mAvailableInputDevices now contain all attached devices
    // open all output streams needed to access attached devices
    audio_devices_t outputDeviceTypes = mAvailableOutputDevices.types();
    audio_devices_t inputDeviceTypes = mAvailableInputDevices.types() & ~AUDIO_DEVICE_BIT_IN;
    for (const auto& hwModule : mHwModulesAll) {
        hwModule->setHandle(mpClientInterface->loadHwModule(hwModule->getName()));
        if (hwModule->getHandle() == AUDIO_MODULE_HANDLE_NONE) {
            ALOGW("could not open HW module %s", hwModule->getName());
            continue;
        }
        mHwModules.push_back(hwModule);
        // open all output streams needed to access attached devices
        // except for direct output streams that are only opened when they are actually
        // required by an app.
        // This also validates mAvailableOutputDevices list
        for (const auto& outProfile : hwModule->getOutputProfiles()) {
            if (!outProfile->canOpenNewIo()) {
                ALOGE("Invalid Output profile max open count %u for profile %s",
                      outProfile->maxOpenCount, outProfile->getTagName().c_str());
                continue;
            }
            if (!outProfile->hasSupportedDevices()) {
                ALOGW("Output profile contains no device on module %s", hwModule->getName());
                continue;
            }
            if ((outProfile->getFlags() & AUDIO_OUTPUT_FLAG_TTS) != 0) {
                mTtsOutputAvailable = true;
            }

            if ((outProfile->getFlags() & AUDIO_OUTPUT_FLAG_DIRECT) != 0) {
                continue;
            }
            audio_devices_t profileType = outProfile->getSupportedDevicesType();
            if ((profileType & mDefaultOutputDevice->type()) != AUDIO_DEVICE_NONE) {
                profileType = mDefaultOutputDevice->type();
            } else {
                // chose first device present in profile's SupportedDevices also part of
                // outputDeviceTypes
                profileType = outProfile->getSupportedDeviceForType(outputDeviceTypes);
            }
            if ((profileType & outputDeviceTypes) == 0) {
                continue;
            }
            sp<SwAudioOutputDescriptor> outputDesc = new SwAudioOutputDescriptor(outProfile,
                                                                                 mpClientInterface);
            const DeviceVector &supportedDevices = outProfile->getSupportedDevices();
            const DeviceVector &devicesForType = supportedDevices.getDevicesFromType(profileType);
            String8 address = devicesForType.size() > 0 ? devicesForType.itemAt(0)->mAddress
                    : String8("");
            audio_io_handle_t output = AUDIO_IO_HANDLE_NONE;
            status_t status = outputDesc->open(nullptr, profileType, address,
                                           AUDIO_STREAM_DEFAULT, AUDIO_OUTPUT_FLAG_NONE, &output);

            if (status != NO_ERROR) {
                ALOGW("Cannot open output stream for device %08x on hw module %s",
                      outputDesc->mDevice,
                      hwModule->getName());
            } else {
                for (const auto& dev : supportedDevices) {
                    ssize_t index = mAvailableOutputDevices.indexOf(dev);
                    // give a valid ID to an attached device once confirmed it is reachable
                    if (index >= 0 && !mAvailableOutputDevices[index]->isAttached()) {
                        mAvailableOutputDevices[index]->attach(hwModule);
                    }
                }
                if (mPrimaryOutput == 0 &&
                        outProfile->getFlags() & AUDIO_OUTPUT_FLAG_PRIMARY) {
                    mPrimaryOutput = outputDesc;
                }
                addOutput(output, outputDesc);
                setOutputDevice(outputDesc,
                                profileType,
                                true,
                                0,
                                NULL,
                                address);
            }
        }
        // open input streams needed to access attached devices to validate
        // mAvailableInputDevices list
        for (const auto& inProfile : hwModule->getInputProfiles()) {
            if (!inProfile->canOpenNewIo()) {
                ALOGE("Invalid Input profile max open count %u for profile %s",
                      inProfile->maxOpenCount, inProfile->getTagName().c_str());
                continue;
            }
            if (!inProfile->hasSupportedDevices()) {
                ALOGW("Input profile contains no device on module %s", hwModule->getName());
                continue;
            }
            // chose first device present in profile's SupportedDevices also part of
            // inputDeviceTypes
            audio_devices_t profileType = inProfile->getSupportedDeviceForType(inputDeviceTypes);

            if ((profileType & inputDeviceTypes) == 0) {
                continue;
            }
            sp<AudioInputDescriptor> inputDesc =
                    new AudioInputDescriptor(inProfile, mpClientInterface);

            DeviceVector inputDevices = mAvailableInputDevices.getDevicesFromType(profileType);
            //   the inputs vector must be of size >= 1, but we don't want to crash here
            String8 address = inputDevices.size() > 0 ? inputDevices.itemAt(0)->mAddress
                    : String8("");
            ALOGV("  for input device 0x%x using address %s", profileType, address.string());
            ALOGE_IF(inputDevices.size() == 0, "Input device list is empty!");

            audio_io_handle_t input = AUDIO_IO_HANDLE_NONE;
            status_t status = inputDesc->open(nullptr,
                                              profileType,
                                              address,
                                              AUDIO_SOURCE_MIC,
                                              AUDIO_INPUT_FLAG_NONE,
                                              &input);

            if (status == NO_ERROR) {
                for (const auto& dev : inProfile->getSupportedDevices()) {
                    ssize_t index = mAvailableInputDevices.indexOf(dev);
                    // give a valid ID to an attached device once confirmed it is reachable
                    if (index >= 0) {
                        sp<DeviceDescriptor> devDesc = mAvailableInputDevices[index];
                        if (!devDesc->isAttached()) {
                            devDesc->attach(hwModule);
                            devDesc->importAudioPort(inProfile, true);
                        }
                    }
                }
                inputDesc->close();
            } else {
                ALOGW("Cannot open input stream for device %08x on hw module %s",
                      profileType,
                      hwModule->getName());
            }
        }
    }
    // make sure all attached devices have been allocated a unique ID
    for (size_t i = 0; i  < mAvailableOutputDevices.size();) {
        if (!mAvailableOutputDevices[i]->isAttached()) {
            ALOGW("Output device %08x unreachable", mAvailableOutputDevices[i]->type());
            mAvailableOutputDevices.remove(mAvailableOutputDevices[i]);
            continue;
        }
        // The device is now validated and can be appended to the available devices of the engine
        mEngine->setDeviceConnectionState(mAvailableOutputDevices[i],
                                          AUDIO_POLICY_DEVICE_STATE_AVAILABLE);
        i++;
    }
    for (size_t i = 0; i  < mAvailableInputDevices.size();) {
        if (!mAvailableInputDevices[i]->isAttached()) {
            ALOGW("Input device %08x unreachable", mAvailableInputDevices[i]->type());
            mAvailableInputDevices.remove(mAvailableInputDevices[i]);
            continue;
        }
        // The device is now validated and can be appended to the available devices of the engine
        mEngine->setDeviceConnectionState(mAvailableInputDevices[i],
                                          AUDIO_POLICY_DEVICE_STATE_AVAILABLE);
        i++;
    }
    // make sure default device is reachable
    if (mDefaultOutputDevice == 0 || mAvailableOutputDevices.indexOf(mDefaultOutputDevice) < 0) {
        ALOGE("Default device %08x is unreachable", mDefaultOutputDevice->type());
        status = NO_INIT;
    }
    // If microphones address is empty, set it according to device type
    for (size_t i = 0; i  < mAvailableInputDevices.size(); i++) {
        if (mAvailableInputDevices[i]->mAddress.isEmpty()) {
            if (mAvailableInputDevices[i]->type() == AUDIO_DEVICE_IN_BUILTIN_MIC) {
                mAvailableInputDevices[i]->mAddress = String8(AUDIO_BOTTOM_MICROPHONE_ADDRESS);
            } else if (mAvailableInputDevices[i]->type() == AUDIO_DEVICE_IN_BACK_MIC) {
                mAvailableInputDevices[i]->mAddress = String8(AUDIO_BACK_MICROPHONE_ADDRESS);
            }
        }
    }

    if (mPrimaryOutput == 0) {
        ALOGE("Failed to open primary output");
        status = NO_INIT;
    }

    updateDevicesAndOutputs();
    return status;
}

AudioPolicyManager::~AudioPolicyManager()
{
   for (size_t i = 0; i < mOutputs.size(); i++) {
        mOutputs.valueAt(i)->close();
   }
   for (size_t i = 0; i < mInputs.size(); i++) {
        mInputs.valueAt(i)->close();
   }
   mAvailableOutputDevices.clear();
   mAvailableInputDevices.clear();
   mOutputs.clear();
   mInputs.clear();
   mHwModules.clear();
   mHwModulesAll.clear();
}

status_t AudioPolicyManager::initCheck()
{
    return hasPrimaryOutput() ? NO_ERROR : NO_INIT;
}

// ---

void AudioPolicyManager::addOutput(audio_io_handle_t output,
                                   const sp<SwAudioOutputDescriptor>& outputDesc)
{
    mOutputs.add(output, outputDesc);
    applyStreamVolumes(outputDesc, AUDIO_DEVICE_NONE, 0 /* delayMs */, true /* force */);
    updateMono(output); // update mono status when adding to output list
    selectOutputForMusicEffects();
    nextAudioPortGeneration();
}

void AudioPolicyManager::removeOutput(audio_io_handle_t output)
{
    mOutputs.removeItem(output);
    selectOutputForMusicEffects();
}

void AudioPolicyManager::addInput(audio_io_handle_t input,
                                  const sp<AudioInputDescriptor>& inputDesc)
{
    mInputs.add(input, inputDesc);
    nextAudioPortGeneration();
}

void AudioPolicyManager::findIoHandlesByAddress(const sp<SwAudioOutputDescriptor>& desc /*in*/,
        const audio_devices_t device /*in*/,
        const String8& address /*in*/,
        SortedVector<audio_io_handle_t>& outputs /*out*/) {
    sp<DeviceDescriptor> devDesc =
        desc->mProfile->getSupportedDeviceByAddress(device, address);
    if (devDesc != 0) {
        ALOGV("findIoHandlesByAddress(): adding opened output %d on same address %s",
              desc->mIoHandle, address.string());
        outputs.add(desc->mIoHandle);
    }
}

status_t AudioPolicyManager::checkOutputsForDevice(const sp<DeviceDescriptor>& devDesc,
                                                   audio_policy_dev_state_t state,
                                                   SortedVector<audio_io_handle_t>& outputs,
                                                   const String8& address)
{
    audio_devices_t device = devDesc->type();
    sp<SwAudioOutputDescriptor> desc;

    if (audio_device_is_digital(device)) {
        // erase all current sample rates, formats and channel masks
        devDesc->clearAudioProfiles();
    }

    if (state == AUDIO_POLICY_DEVICE_STATE_AVAILABLE) {
        // first list already open outputs that can be routed to this device
        for (size_t i = 0; i < mOutputs.size(); i++) {
            desc = mOutputs.valueAt(i);
            if (!desc->isDuplicated() && (desc->supportedDevices() & device)) {
                if (!device_distinguishes_on_address(device)) {
                    ALOGV("checkOutputsForDevice(): adding opened output %d", mOutputs.keyAt(i));
                    outputs.add(mOutputs.keyAt(i));
                } else {
                    ALOGV("  checking address match due to device 0x%x", device);
                    findIoHandlesByAddress(desc, device, address, outputs);
                }
            }
        }
        // then look for output profiles that can be routed to this device
        SortedVector< sp<IOProfile> > profiles;
        for (const auto& hwModule : mHwModules) {
            for (size_t j = 0; j < hwModule->getOutputProfiles().size(); j++) {
                sp<IOProfile> profile = hwModule->getOutputProfiles()[j];
                if (profile->supportDevice(device)) {
                    if (!device_distinguishes_on_address(device) ||
                            profile->supportDeviceAddress(address)) {
                        profiles.add(profile);
                        ALOGV("checkOutputsForDevice(): adding profile %zu from module %s",
                                j, hwModule->getName());
                    }
                }
            }
        }

        ALOGV("  found %zu profiles, %zu outputs", profiles.size(), outputs.size());

        if (profiles.isEmpty() && outputs.isEmpty()) {
            ALOGW("checkOutputsForDevice(): No output available for device %04x", device);
            return BAD_VALUE;
        }

        // open outputs for matching profiles if needed. Direct outputs are also opened to
        // query for dynamic parameters and will be closed later by setDeviceConnectionState()
        for (ssize_t profile_index = 0; profile_index < (ssize_t)profiles.size(); profile_index++) {
            sp<IOProfile> profile = profiles[profile_index];

            // nothing to do if one output is already opened for this profile
            size_t j;
            for (j = 0; j < outputs.size(); j++) {
                desc = mOutputs.valueFor(outputs.itemAt(j));
                if (!desc->isDuplicated() && desc->mProfile == profile) {
                    // matching profile: save the sample rates, format and channel masks supported
                    // by the profile in our device descriptor
                    if (audio_device_is_digital(device)) {
                        devDesc->importAudioPort(profile);
                    }
                    break;
                }
            }
            if (j != outputs.size()) {
                continue;
            }

            if (!profile->canOpenNewIo()) {
                ALOGW("Max Output number %u already opened for this profile %s",
                      profile->maxOpenCount, profile->getTagName().c_str());
                continue;
            }

            ALOGV("opening output for device %08x with params %s profile %p name %s",
                  device, address.string(), profile.get(), profile->getName().string());
            desc = new SwAudioOutputDescriptor(profile, mpClientInterface);
            audio_io_handle_t output = AUDIO_IO_HANDLE_NONE;
            status_t status = desc->open(nullptr, device, address,
                                         AUDIO_STREAM_DEFAULT, AUDIO_OUTPUT_FLAG_NONE, &output);

            if (status == NO_ERROR) {
                // Here is where the out_set_parameters() for card & device gets called
                if (!address.isEmpty()) {
                    char *param = audio_device_address_to_parameter(device, address);
                    mpClientInterface->setParameters(output, String8(param));
                    free(param);
                }
                updateAudioProfiles(device, output, profile->getAudioProfiles());
                if (!profile->hasValidAudioProfile()) {
                    ALOGW("checkOutputsForDevice() missing param");
                    desc->close();
                    output = AUDIO_IO_HANDLE_NONE;
                } else if (profile->hasDynamicAudioProfile()) {
                    desc->close();
                    output = AUDIO_IO_HANDLE_NONE;
                    audio_config_t config = AUDIO_CONFIG_INITIALIZER;
                    profile->pickAudioProfile(
                            config.sample_rate, config.channel_mask, config.format);
                    config.offload_info.sample_rate = config.sample_rate;
                    config.offload_info.channel_mask = config.channel_mask;
                    config.offload_info.format = config.format;

                    status_t status = desc->open(&config, device, address, AUDIO_STREAM_DEFAULT,
                                                 AUDIO_OUTPUT_FLAG_NONE, &output);
                    if (status != NO_ERROR) {
                        output = AUDIO_IO_HANDLE_NONE;
                    }
                }

                if (output != AUDIO_IO_HANDLE_NONE) {
                    addOutput(output, desc);
                    if (device_distinguishes_on_address(device) && address != "0") {
                        sp<AudioPolicyMix> policyMix;
                        if (mPolicyMixes.getAudioPolicyMix(address, policyMix) != NO_ERROR) {
                            ALOGE("checkOutputsForDevice() cannot find policy for address %s",
                                  address.string());
                        }
                        policyMix->setOutput(desc);
                        desc->mPolicyMix = policyMix->getMix();

                    } else if (((desc->mFlags & AUDIO_OUTPUT_FLAG_DIRECT) == 0) &&
                                    hasPrimaryOutput()) {
                        // no duplicated output for direct outputs and
                        // outputs used by dynamic policy mixes
                        audio_io_handle_t duplicatedOutput = AUDIO_IO_HANDLE_NONE;

                        //TODO: configure audio effect output stage here

                        // open a duplicating output thread for the new output and the primary output
                        sp<SwAudioOutputDescriptor> dupOutputDesc =
                                new SwAudioOutputDescriptor(NULL, mpClientInterface);
                        status_t status = dupOutputDesc->openDuplicating(mPrimaryOutput, desc,
                                                                         &duplicatedOutput);
                        if (status == NO_ERROR) {
                            // add duplicated output descriptor
                            addOutput(duplicatedOutput, dupOutputDesc);
                        } else {
                            ALOGW("checkOutputsForDevice() could not open dup output for %d and %d",
                                    mPrimaryOutput->mIoHandle, output);
                            desc->close();
                            removeOutput(output);
                            nextAudioPortGeneration();
                            output = AUDIO_IO_HANDLE_NONE;
                        }
                    }
                }
            } else {
                output = AUDIO_IO_HANDLE_NONE;
            }
            if (output == AUDIO_IO_HANDLE_NONE) {
                ALOGW("checkOutputsForDevice() could not open output for device %x", device);
                profiles.removeAt(profile_index);
                profile_index--;
            } else {
                outputs.add(output);
                // Load digital format info only for digital devices
                if (audio_device_is_digital(device)) {
                    devDesc->importAudioPort(profile);
                }

                if (device_distinguishes_on_address(device)) {
                    ALOGV("checkOutputsForDevice(): setOutputDevice(dev=0x%x, addr=%s)",
                            device, address.string());
                    setOutputDevice(desc, device, true/*force*/, 0/*delay*/,
                            NULL/*patch handle*/, address.string());
                }
                ALOGV("checkOutputsForDevice(): adding output %d", output);
            }
        }

        if (profiles.isEmpty()) {
            ALOGW("checkOutputsForDevice(): No output available for device %04x", device);
            return BAD_VALUE;
        }
    } else { // Disconnect
        // check if one opened output is not needed any more after disconnecting one device
        for (size_t i = 0; i < mOutputs.size(); i++) {
            desc = mOutputs.valueAt(i);
            if (!desc->isDuplicated()) {
                // exact match on device
                if (device_distinguishes_on_address(device) &&
                        (desc->supportedDevices() == device)) {
                    findIoHandlesByAddress(desc, device, address, outputs);
                } else if (!(desc->supportedDevices() & mAvailableOutputDevices.types())) {
                    ALOGV("checkOutputsForDevice(): disconnecting adding output %d",
                            mOutputs.keyAt(i));
                    outputs.add(mOutputs.keyAt(i));
                }
            }
        }
        // Clear any profiles associated with the disconnected device.
        for (const auto& hwModule : mHwModules) {
            for (size_t j = 0; j < hwModule->getOutputProfiles().size(); j++) {
                sp<IOProfile> profile = hwModule->getOutputProfiles()[j];
                if (profile->supportDevice(device)) {
                    ALOGV("checkOutputsForDevice(): "
                            "clearing direct output profile %zu on module %s",
                            j, hwModule->getName());
                    profile->clearAudioProfiles();
                }
            }
        }
    }
    return NO_ERROR;
}

status_t AudioPolicyManager::checkInputsForDevice(const sp<DeviceDescriptor>& devDesc,
                                                  audio_policy_dev_state_t state,
                                                  SortedVector<audio_io_handle_t>& inputs,
                                                  const String8& address)
{
    audio_devices_t device = devDesc->type();
    sp<AudioInputDescriptor> desc;

    if (audio_device_is_digital(device)) {
        // erase all current sample rates, formats and channel masks
        devDesc->clearAudioProfiles();
    }

    if (state == AUDIO_POLICY_DEVICE_STATE_AVAILABLE) {
        // first list already open inputs that can be routed to this device
        for (size_t input_index = 0; input_index < mInputs.size(); input_index++) {
            desc = mInputs.valueAt(input_index);
            if (desc->mProfile->supportDevice(device)) {
                ALOGV("checkInputsForDevice(): adding opened input %d", mInputs.keyAt(input_index));
               inputs.add(mInputs.keyAt(input_index));
            }
        }

        // then look for input profiles that can be routed to this device
        SortedVector< sp<IOProfile> > profiles;
        for (const auto& hwModule : mHwModules) {
            for (size_t profile_index = 0;
                 profile_index < hwModule->getInputProfiles().size();
                 profile_index++) {
                sp<IOProfile> profile = hwModule->getInputProfiles()[profile_index];

                if (profile->supportDevice(device)) {
                    if (!device_distinguishes_on_address(device) ||
                            profile->supportDeviceAddress(address)) {
                        profiles.add(profile);
                        ALOGV("checkInputsForDevice(): adding profile %zu from module %s",
                                profile_index, hwModule->getName());
                    }
                }
            }
        }

        if (profiles.isEmpty() && inputs.isEmpty()) {
            ALOGW("checkInputsForDevice(): No input available for device 0x%X", device);
            return BAD_VALUE;
        }

        // open inputs for matching profiles if needed. Direct inputs are also opened to
        // query for dynamic parameters and will be closed later by setDeviceConnectionState()
        for (ssize_t profile_index = 0; profile_index < (ssize_t)profiles.size(); profile_index++) {

            sp<IOProfile> profile = profiles[profile_index];

            // nothing to do if one input is already opened for this profile
            size_t input_index;
            for (input_index = 0; input_index < mInputs.size(); input_index++) {
                desc = mInputs.valueAt(input_index);
                if (desc->mProfile == profile) {
                    if (audio_device_is_digital(device)) {
                        devDesc->importAudioPort(profile);
                    }
                    break;
                }
            }
            if (input_index != mInputs.size()) {
                continue;
            }

            if (!profile->canOpenNewIo()) {
                ALOGW("Max Input number %u already opened for this profile %s",
                      profile->maxOpenCount, profile->getTagName().c_str());
                continue;
            }

            desc = new AudioInputDescriptor(profile, mpClientInterface);
            audio_io_handle_t input = AUDIO_IO_HANDLE_NONE;
            status_t status = desc->open(nullptr,
                                         device,
                                         address,
                                         AUDIO_SOURCE_MIC,
                                         AUDIO_INPUT_FLAG_NONE,
                                         &input);

            if (status == NO_ERROR) {
                if (!address.isEmpty()) {
                    char *param = audio_device_address_to_parameter(device, address);
                    mpClientInterface->setParameters(input, String8(param));
                    free(param);
                }
                updateAudioProfiles(device, input, profile->getAudioProfiles());
                if (!profile->hasValidAudioProfile()) {
                    ALOGW("checkInputsForDevice() direct input missing param");
                    desc->close();
                    input = AUDIO_IO_HANDLE_NONE;
                }

                if (input != 0) {
                    addInput(input, desc);
                }
            } // endif input != 0

            if (input == AUDIO_IO_HANDLE_NONE) {
                ALOGW("checkInputsForDevice() could not open input for device 0x%X", device);
                profiles.removeAt(profile_index);
                profile_index--;
            } else {
                inputs.add(input);
                if (audio_device_is_digital(device)) {
                    devDesc->importAudioPort(profile);
                }
                ALOGV("checkInputsForDevice(): adding input %d", input);
            }
        } // end scan profiles

        if (profiles.isEmpty()) {
            ALOGW("checkInputsForDevice(): No input available for device 0x%X", device);
            return BAD_VALUE;
        }
    } else {
        // Disconnect
        // check if one opened input is not needed any more after disconnecting one device
        for (size_t input_index = 0; input_index < mInputs.size(); input_index++) {
            desc = mInputs.valueAt(input_index);
            if (!(desc->mProfile->supportDevice(mAvailableInputDevices.types()))) {
                ALOGV("checkInputsForDevice(): disconnecting adding input %d",
                      mInputs.keyAt(input_index));
                inputs.add(mInputs.keyAt(input_index));
            }
        }
        // Clear any profiles associated with the disconnected device.
        for (const auto& hwModule : mHwModules) {
            for (size_t profile_index = 0;
                 profile_index < hwModule->getInputProfiles().size();
                 profile_index++) {
                sp<IOProfile> profile = hwModule->getInputProfiles()[profile_index];
                if (profile->supportDevice(device)) {
                    ALOGV("checkInputsForDevice(): clearing direct input profile %zu on module %s",
                            profile_index, hwModule->getName());
                    profile->clearAudioProfiles();
                }
            }
        }
    } // end disconnect

    return NO_ERROR;
}


void AudioPolicyManager::closeOutput(audio_io_handle_t output)
{
    ALOGV("closeOutput(%d)", output);

    sp<SwAudioOutputDescriptor> outputDesc = mOutputs.valueFor(output);
    if (outputDesc == NULL) {
        ALOGW("closeOutput() unknown output %d", output);
        return;
    }
    mPolicyMixes.closeOutput(outputDesc);

    // look for duplicated outputs connected to the output being removed.
    for (size_t i = 0; i < mOutputs.size(); i++) {
        sp<SwAudioOutputDescriptor> dupOutputDesc = mOutputs.valueAt(i);
        if (dupOutputDesc->isDuplicated() &&
                (dupOutputDesc->mOutput1 == outputDesc ||
                dupOutputDesc->mOutput2 == outputDesc)) {
            sp<SwAudioOutputDescriptor> outputDesc2;
            if (dupOutputDesc->mOutput1 == outputDesc) {
                outputDesc2 = dupOutputDesc->mOutput2;
            } else {
                outputDesc2 = dupOutputDesc->mOutput1;
            }
            // As all active tracks on duplicated output will be deleted,
            // and as they were also referenced on the other output, the reference
            // count for their stream type must be adjusted accordingly on
            // the other output.
            bool wasActive = outputDesc2->isActive();
            for (int j = 0; j < AUDIO_STREAM_CNT; j++) {
                int refCount = dupOutputDesc->mRefCount[j];
                outputDesc2->changeRefCount((audio_stream_type_t)j,-refCount);
            }
            // stop() will be a no op if the output is still active but is needed in case all
            // active streams refcounts where cleared above
            if (wasActive) {
                outputDesc2->stop();
            }
            audio_io_handle_t duplicatedOutput = mOutputs.keyAt(i);
            ALOGV("closeOutput() closing also duplicated output %d", duplicatedOutput);

            mpClientInterface->closeOutput(duplicatedOutput);
            removeOutput(duplicatedOutput);
        }
    }

    nextAudioPortGeneration();

    ssize_t index = mAudioPatches.indexOfKey(outputDesc->getPatchHandle());
    if (index >= 0) {
        sp<AudioPatch> patchDesc = mAudioPatches.valueAt(index);
        (void) /*status_t status*/ mpClientInterface->releaseAudioPatch(patchDesc->mAfPatchHandle, 0);
        mAudioPatches.removeItemsAt(index);
        mpClientInterface->onAudioPatchListUpdate();
    }

    outputDesc->close();

    removeOutput(output);
    mPreviousOutputs = mOutputs;
}

void AudioPolicyManager::closeInput(audio_io_handle_t input)
{
    ALOGV("closeInput(%d)", input);

    sp<AudioInputDescriptor> inputDesc = mInputs.valueFor(input);
    if (inputDesc == NULL) {
        ALOGW("closeInput() unknown input %d", input);
        return;
    }

    nextAudioPortGeneration();

    ssize_t index = mAudioPatches.indexOfKey(inputDesc->getPatchHandle());
    if (index >= 0) {
        sp<AudioPatch> patchDesc = mAudioPatches.valueAt(index);
        (void) /*status_t status*/ mpClientInterface->releaseAudioPatch(patchDesc->mAfPatchHandle, 0);
        mAudioPatches.removeItemsAt(index);
        mpClientInterface->onAudioPatchListUpdate();
    }

    inputDesc->close();
    mInputs.removeItem(input);
}

SortedVector<audio_io_handle_t> AudioPolicyManager::getOutputsForDevice(
                                                                audio_devices_t device,
                                                                const SwAudioOutputCollection& openOutputs)
{
    SortedVector<audio_io_handle_t> outputs;

    ALOGVV("getOutputsForDevice() device %04x", device);
    for (size_t i = 0; i < openOutputs.size(); i++) {
        ALOGVV("output %zu isDuplicated=%d device=%04x",
                i, openOutputs.valueAt(i)->isDuplicated(),
                openOutputs.valueAt(i)->supportedDevices());
        if ((device & openOutputs.valueAt(i)->supportedDevices()) == device) {
            ALOGVV("getOutputsForDevice() found output %d", openOutputs.keyAt(i));
            outputs.add(openOutputs.keyAt(i));
        }
    }
    return outputs;
}

bool AudioPolicyManager::vectorsEqual(SortedVector<audio_io_handle_t>& outputs1,
                                      SortedVector<audio_io_handle_t>& outputs2)
{
    if (outputs1.size() != outputs2.size()) {
        return false;
    }
    for (size_t i = 0; i < outputs1.size(); i++) {
        if (outputs1[i] != outputs2[i]) {
            return false;
        }
    }
    return true;
}

void AudioPolicyManager::checkOutputForStrategy(routing_strategy strategy)
{
    audio_devices_t oldDevice = getDeviceForStrategy(strategy, true /*fromCache*/);
    audio_devices_t newDevice = getDeviceForStrategy(strategy, false /*fromCache*/);
    SortedVector<audio_io_handle_t> srcOutputs = getOutputsForDevice(oldDevice, mOutputs);
    SortedVector<audio_io_handle_t> dstOutputs = getOutputsForDevice(newDevice, mOutputs);

    // also take into account external policy-related changes: add all outputs which are
    // associated with policies in the "before" and "after" output vectors
    ALOGVV("checkOutputForStrategy(): policy related outputs");
    for (size_t i = 0 ; i < mPreviousOutputs.size() ; i++) {
        const sp<SwAudioOutputDescriptor> desc = mPreviousOutputs.valueAt(i);
        if (desc != 0 && desc->mPolicyMix != NULL) {
            srcOutputs.add(desc->mIoHandle);
            ALOGVV(" previous outputs: adding %d", desc->mIoHandle);
        }
    }
    for (size_t i = 0 ; i < mOutputs.size() ; i++) {
        const sp<SwAudioOutputDescriptor> desc = mOutputs.valueAt(i);
        if (desc != 0 && desc->mPolicyMix != NULL) {
            dstOutputs.add(desc->mIoHandle);
            ALOGVV(" new outputs: adding %d", desc->mIoHandle);
        }
    }

    if (!vectorsEqual(srcOutputs,dstOutputs)) {
        ALOGV("checkOutputForStrategy() strategy %d, moving from output %d to output %d",
              strategy, srcOutputs[0], dstOutputs[0]);
        // mute strategy while moving tracks from one output to another
        for (audio_io_handle_t srcOut : srcOutputs) {
            sp<SwAudioOutputDescriptor> desc = mOutputs.valueFor(srcOut);
            if (isStrategyActive(desc, strategy)) {
                setStrategyMute(strategy, true, desc);
                setStrategyMute(strategy, false, desc, MUTE_TIME_MS, newDevice);
            }
            sp<AudioSourceDescriptor> source =
                    getSourceForStrategyOnOutput(srcOut, strategy);
            if (source != 0){
                connectAudioSource(source);
            }
        }

        // Move effects associated to this strategy from previous output to new output
        if (strategy == STRATEGY_MEDIA) {
            selectOutputForMusicEffects();
        }
        // Move tracks associated to this strategy from previous output to new output
        for (int i = 0; i < AUDIO_STREAM_FOR_POLICY_CNT; i++) {
            if (getStrategy((audio_stream_type_t)i) == strategy) {
                mpClientInterface->invalidateStream((audio_stream_type_t)i);
            }
        }
    }
}

void AudioPolicyManager::checkOutputForAllStrategies()
{
    if (mEngine->getForceUse(AUDIO_POLICY_FORCE_FOR_SYSTEM) == AUDIO_POLICY_FORCE_SYSTEM_ENFORCED)
        checkOutputForStrategy(STRATEGY_ENFORCED_AUDIBLE);
    checkOutputForStrategy(STRATEGY_PHONE);
    if (mEngine->getForceUse(AUDIO_POLICY_FORCE_FOR_SYSTEM) != AUDIO_POLICY_FORCE_SYSTEM_ENFORCED)
        checkOutputForStrategy(STRATEGY_ENFORCED_AUDIBLE);
    checkOutputForStrategy(STRATEGY_SONIFICATION);
    checkOutputForStrategy(STRATEGY_SONIFICATION_RESPECTFUL);
    checkOutputForStrategy(STRATEGY_ACCESSIBILITY);
    checkOutputForStrategy(STRATEGY_MEDIA);
    checkOutputForStrategy(STRATEGY_DTMF);
    checkOutputForStrategy(STRATEGY_REROUTING);
}

void AudioPolicyManager::checkA2dpSuspend()
{
    audio_io_handle_t a2dpOutput = mOutputs.getA2dpOutput();
    bool a2dpOnPrimary = mOutputs.isA2dpOnPrimary();

    if ((a2dpOutput == 0 || mOutputs.isA2dpOffloadedOnPrimary()) && !a2dpOnPrimary) {
        mA2dpSuspended = false;
        return;
    }

    bool isScoConnected =
            ((mAvailableInputDevices.types() & AUDIO_DEVICE_IN_BLUETOOTH_SCO_HEADSET &
                    ~AUDIO_DEVICE_BIT_IN) != 0) ||
            ((mAvailableOutputDevices.types() & AUDIO_DEVICE_OUT_ALL_SCO) != 0);

    // if suspended, restore A2DP output if:
    //      (A2DP output is present and not on primary output) &&
    //      ((SCO device is NOT connected) ||
    //       ((forced usage communication is NOT SCO) && (forced usage for record is NOT SCO) &&
    //        (phone state is NOT in call) && (phone state is NOT ringing)))
    //
    // if not suspended, suspend A2DP output if:
    //      (A2DP output is present and not on primary output) &&
    //      (SCO device is connected) &&
    //       ((forced usage for communication is SCO) || (forced usage for record is SCO) ||
    //       ((phone state is in call) || (phone state is ringing)))
    //
    if (mA2dpSuspended) {
        if (!isScoConnected ||
             ((mEngine->getForceUse(AUDIO_POLICY_FORCE_FOR_COMMUNICATION) !=
                     AUDIO_POLICY_FORCE_BT_SCO) &&
              (mEngine->getForceUse(AUDIO_POLICY_FORCE_FOR_RECORD) !=
                      AUDIO_POLICY_FORCE_BT_SCO) &&
              (mEngine->getPhoneState() != AUDIO_MODE_IN_CALL) &&
              (mEngine->getPhoneState() != AUDIO_MODE_RINGTONE))) {

            if ((a2dpOutput != 0) && !a2dpOnPrimary) {
                mpClientInterface->restoreOutput(a2dpOutput);
            }
            mA2dpSuspended = false;
        }
    } else {
        if (isScoConnected &&
             ((mEngine->getForceUse(AUDIO_POLICY_FORCE_FOR_COMMUNICATION) ==
                     AUDIO_POLICY_FORCE_BT_SCO) ||
              (mEngine->getForceUse(AUDIO_POLICY_FORCE_FOR_RECORD) ==
                      AUDIO_POLICY_FORCE_BT_SCO) ||
              (mEngine->getPhoneState() == AUDIO_MODE_IN_CALL) ||
              (mEngine->getPhoneState() == AUDIO_MODE_RINGTONE))) {

            if ((a2dpOutput != 0) && !a2dpOnPrimary) {
                mpClientInterface->suspendOutput(a2dpOutput);
            }
            mA2dpSuspended = true;
        }
    }
}

audio_devices_t AudioPolicyManager::getNewOutputDevice(const sp<AudioOutputDescriptor>& outputDesc,
                                                       bool fromCache)
{
    audio_devices_t device = AUDIO_DEVICE_NONE;

    ssize_t index = mAudioPatches.indexOfKey(outputDesc->getPatchHandle());
    if (index >= 0) {
        sp<AudioPatch> patchDesc = mAudioPatches.valueAt(index);
        if (patchDesc->mUid != mUidCached) {
            ALOGV("getNewOutputDevice() device %08x forced by patch %d",
                  outputDesc->device(), outputDesc->getPatchHandle());
            return outputDesc->device();
        }
    }

    // check the following by order of priority to request a routing change if necessary:
    // 1: the strategy enforced audible is active and enforced on the output:
    //      use device for strategy enforced audible
    // 2: we are in call or the strategy phone is active on the output:
    //      use device for strategy phone
    // 3: the strategy sonification is active on the output:
    //      use device for strategy sonification
    // 4: the strategy for enforced audible is active but not enforced on the output:
    //      use the device for strategy enforced audible
    // 5: the strategy accessibility is active on the output:
    //      use device for strategy accessibility
    // 6: the strategy "respectful" sonification is active on the output:
    //      use device for strategy "respectful" sonification
    // 7: the strategy media is active on the output:
    //      use device for strategy media
    // 8: the strategy DTMF is active on the output:
    //      use device for strategy DTMF
    // 9: the strategy for beacon, a.k.a. "transmitted through speaker" is active on the output:
    //      use device for strategy t-t-s
    if (isStrategyActive(outputDesc, STRATEGY_ENFORCED_AUDIBLE) &&
        mEngine->getForceUse(AUDIO_POLICY_FORCE_FOR_SYSTEM) == AUDIO_POLICY_FORCE_SYSTEM_ENFORCED) {
        device = getDeviceForStrategy(STRATEGY_ENFORCED_AUDIBLE, fromCache);
    } else if (isInCall() ||
                    isStrategyActive(outputDesc, STRATEGY_PHONE)) {
        device = getDeviceForStrategy(STRATEGY_PHONE, fromCache);
    } else if (isStrategyActive(outputDesc, STRATEGY_SONIFICATION)) {
        device = getDeviceForStrategy(STRATEGY_SONIFICATION, fromCache);
    } else if (isStrategyActive(outputDesc, STRATEGY_ENFORCED_AUDIBLE)) {
        device = getDeviceForStrategy(STRATEGY_ENFORCED_AUDIBLE, fromCache);
    } else if (isStrategyActive(outputDesc, STRATEGY_ACCESSIBILITY)) {
        device = getDeviceForStrategy(STRATEGY_ACCESSIBILITY, fromCache);
    } else if (isStrategyActive(outputDesc, STRATEGY_SONIFICATION_RESPECTFUL)) {
        device = getDeviceForStrategy(STRATEGY_SONIFICATION_RESPECTFUL, fromCache);
    } else if (isStrategyActive(outputDesc, STRATEGY_MEDIA)) {
        device = getDeviceForStrategy(STRATEGY_MEDIA, fromCache);
    } else if (isStrategyActive(outputDesc, STRATEGY_DTMF)) {
        device = getDeviceForStrategy(STRATEGY_DTMF, fromCache);
    } else if (isStrategyActive(outputDesc, STRATEGY_TRANSMITTED_THROUGH_SPEAKER)) {
        device = getDeviceForStrategy(STRATEGY_TRANSMITTED_THROUGH_SPEAKER, fromCache);
    } else if (isStrategyActive(outputDesc, STRATEGY_REROUTING)) {
        device = getDeviceForStrategy(STRATEGY_REROUTING, fromCache);
    }

    ALOGV("getNewOutputDevice() selected device %x", device);
    return device;
}

audio_devices_t AudioPolicyManager::getNewInputDevice(const sp<AudioInputDescriptor>& inputDesc)
{
    audio_devices_t device = AUDIO_DEVICE_NONE;

    ssize_t index = mAudioPatches.indexOfKey(inputDesc->getPatchHandle());
    if (index >= 0) {
        sp<AudioPatch> patchDesc = mAudioPatches.valueAt(index);
        if (patchDesc->mUid != mUidCached) {
            ALOGV("getNewInputDevice() device %08x forced by patch %d",
                  inputDesc->mDevice, inputDesc->getPatchHandle());
            return inputDesc->mDevice;
        }
    }

    // If we are not in call and no client is active on this input, this methods returns
    // AUDIO_DEVICE_NONE, causing the patch on the input stream to be released.
    audio_source_t source = inputDesc->getHighestPrioritySource(true /*activeOnly*/);
<<<<<<< HEAD
    // Check for source AUDIO_SOURCE_VOICE_UPLINK when in call.
    // Device switch during in call record use case returns built-in mic
    // as new device which is not supported on primary input.
    // Avoid this by retrieving device based on highest priority source.
    if (isInCall() && !(source == AUDIO_SOURCE_VOICE_UPLINK)) {
        device = getDeviceAndMixForInputSource(AUDIO_SOURCE_VOICE_COMMUNICATION);
    } else if (source != AUDIO_SOURCE_DEFAULT) {
=======
    if (source == AUDIO_SOURCE_DEFAULT && isInCall()) {
        source = AUDIO_SOURCE_VOICE_COMMUNICATION;
    }
    if (source != AUDIO_SOURCE_DEFAULT) {
>>>>>>> 5bc0781d
        device = getDeviceAndMixForInputSource(source);
    }

    return device;
}

bool AudioPolicyManager::streamsMatchForvolume(audio_stream_type_t stream1,
                                               audio_stream_type_t stream2) {
    return (stream1 == stream2);
}

uint32_t AudioPolicyManager::getStrategyForStream(audio_stream_type_t stream) {
    return (uint32_t)getStrategy(stream);
}

audio_devices_t AudioPolicyManager::getDevicesForStream(audio_stream_type_t stream) {
    // By checking the range of stream before calling getStrategy, we avoid
    // getStrategy's behavior for invalid streams.  getStrategy would do a ALOGE
    // and then return STRATEGY_MEDIA, but we want to return the empty set.
    if (stream < (audio_stream_type_t) 0 || stream >= AUDIO_STREAM_PUBLIC_CNT) {
        return AUDIO_DEVICE_NONE;
    }
    audio_devices_t devices = AUDIO_DEVICE_NONE;
    for (int curStream = 0; curStream < AUDIO_STREAM_FOR_POLICY_CNT; curStream++) {
        if (!streamsMatchForvolume(stream, (audio_stream_type_t)curStream)) {
            continue;
        }
        routing_strategy curStrategy = getStrategy((audio_stream_type_t)curStream);
        audio_devices_t curDevices =
                getDeviceForStrategy((routing_strategy)curStrategy, false /*fromCache*/);
        for (audio_io_handle_t output : getOutputsForDevice(curDevices, mOutputs)) {
            sp<AudioOutputDescriptor> outputDesc = mOutputs.valueFor(output);
            if (outputDesc->isStreamActive((audio_stream_type_t)curStream)) {
                curDevices |= outputDesc->device();
            }
        }
        devices |= curDevices;
    }

    /*Filter SPEAKER_SAFE out of results, as AudioService doesn't know about it
      and doesn't really need to.*/
    if (devices & AUDIO_DEVICE_OUT_SPEAKER_SAFE) {
        devices |= AUDIO_DEVICE_OUT_SPEAKER;
        devices &= ~AUDIO_DEVICE_OUT_SPEAKER_SAFE;
    }
    return devices;
}

routing_strategy AudioPolicyManager::getStrategy(audio_stream_type_t stream) const
{
    ALOG_ASSERT(stream != AUDIO_STREAM_PATCH,"getStrategy() called for AUDIO_STREAM_PATCH");
    return mEngine->getStrategyForStream(stream);
}

uint32_t AudioPolicyManager::getStrategyForAttr(const audio_attributes_t *attr) {
    // flags to strategy mapping
    if ((attr->flags & AUDIO_FLAG_BEACON) == AUDIO_FLAG_BEACON) {
        return (uint32_t) STRATEGY_TRANSMITTED_THROUGH_SPEAKER;
    }
    if ((attr->flags & AUDIO_FLAG_AUDIBILITY_ENFORCED) == AUDIO_FLAG_AUDIBILITY_ENFORCED) {
        return (uint32_t) STRATEGY_ENFORCED_AUDIBLE;
    }
    // usage to strategy mapping
    return static_cast<uint32_t>(mEngine->getStrategyForUsage(attr->usage));
}

void AudioPolicyManager::handleNotificationRoutingForStream(audio_stream_type_t stream) {
    switch(stream) {
    case AUDIO_STREAM_MUSIC:
        checkOutputForStrategy(STRATEGY_SONIFICATION_RESPECTFUL);
        updateDevicesAndOutputs();
        break;
    default:
        break;
    }
}

uint32_t AudioPolicyManager::handleEventForBeacon(int event) {

    // skip beacon mute management if a dedicated TTS output is available
    if (mTtsOutputAvailable) {
        return 0;
    }

    switch(event) {
    case STARTING_OUTPUT:
        mBeaconMuteRefCount++;
        break;
    case STOPPING_OUTPUT:
        if (mBeaconMuteRefCount > 0) {
            mBeaconMuteRefCount--;
        }
        break;
    case STARTING_BEACON:
        mBeaconPlayingRefCount++;
        break;
    case STOPPING_BEACON:
        if (mBeaconPlayingRefCount > 0) {
            mBeaconPlayingRefCount--;
        }
        break;
    }

    if (mBeaconMuteRefCount > 0) {
        // any playback causes beacon to be muted
        return setBeaconMute(true);
    } else {
        // no other playback: unmute when beacon starts playing, mute when it stops
        return setBeaconMute(mBeaconPlayingRefCount == 0);
    }
}

uint32_t AudioPolicyManager::setBeaconMute(bool mute) {
    ALOGV("setBeaconMute(%d) mBeaconMuteRefCount=%d mBeaconPlayingRefCount=%d",
            mute, mBeaconMuteRefCount, mBeaconPlayingRefCount);
    // keep track of muted state to avoid repeating mute/unmute operations
    if (mBeaconMuted != mute) {
        // mute/unmute AUDIO_STREAM_TTS on all outputs
        ALOGV("\t muting %d", mute);
        uint32_t maxLatency = 0;
        for (size_t i = 0; i < mOutputs.size(); i++) {
            sp<SwAudioOutputDescriptor> desc = mOutputs.valueAt(i);
            setStreamMute(AUDIO_STREAM_TTS, mute/*on*/,
                    desc,
                    0 /*delay*/, AUDIO_DEVICE_NONE);
            const uint32_t latency = desc->latency() * 2;
            if (latency > maxLatency) {
                maxLatency = latency;
            }
        }
        mBeaconMuted = mute;
        return maxLatency;
    }
    return 0;
}

audio_devices_t AudioPolicyManager::getDeviceForStrategy(routing_strategy strategy,
                                                         bool fromCache)
{
    // Routing
    // see if we have an explicit route
    // scan the whole RouteMap, for each entry, convert the stream type to a strategy
    // (getStrategy(stream)).
    // if the strategy from the stream type in the RouteMap is the same as the argument above,
    // and activity count is non-zero and the device in the route descriptor is available
    // then select this device.
    for (size_t routeIndex = 0; routeIndex < mOutputRoutes.size(); routeIndex++) {
        sp<SessionRoute> route = mOutputRoutes.valueAt(routeIndex);
        routing_strategy routeStrategy = getStrategy(route->mStreamType);
        if ((routeStrategy == strategy) && route->isActive() &&
                (mAvailableOutputDevices.indexOf(route->mDeviceDescriptor) >= 0)) {
            return route->mDeviceDescriptor->type();
        }
    }

    if (fromCache) {
        ALOGVV("getDeviceForStrategy() from cache strategy %d, device %x",
              strategy, mDeviceForStrategy[strategy]);
        return mDeviceForStrategy[strategy];
    }
    return mEngine->getDeviceForStrategy(strategy);
}

void AudioPolicyManager::updateDevicesAndOutputs()
{
    for (int i = 0; i < NUM_STRATEGIES; i++) {
        mDeviceForStrategy[i] = getDeviceForStrategy((routing_strategy)i, false /*fromCache*/);
    }
    mPreviousOutputs = mOutputs;
}

uint32_t AudioPolicyManager::checkDeviceMuteStrategies(const sp<AudioOutputDescriptor>& outputDesc,
                                                       audio_devices_t prevDevice,
                                                       uint32_t delayMs)
{
    // mute/unmute strategies using an incompatible device combination
    // if muting, wait for the audio in pcm buffer to be drained before proceeding
    // if unmuting, unmute only after the specified delay
    if (outputDesc->isDuplicated()) {
        return 0;
    }

    uint32_t muteWaitMs = 0;
    audio_devices_t device = outputDesc->device();
    bool shouldMute = outputDesc->isActive() && (popcount(device) >= 2);

    for (size_t i = 0; i < NUM_STRATEGIES; i++) {
        audio_devices_t curDevice = getDeviceForStrategy((routing_strategy)i, false /*fromCache*/);
        curDevice = curDevice & outputDesc->supportedDevices();
        bool mute = shouldMute && (curDevice & device) && (curDevice != device);
        bool doMute = false;

        if (mute && !outputDesc->mStrategyMutedByDevice[i]) {
            doMute = true;
            outputDesc->mStrategyMutedByDevice[i] = true;
        } else if (!mute && outputDesc->mStrategyMutedByDevice[i]){
            doMute = true;
            outputDesc->mStrategyMutedByDevice[i] = false;
        }
        if (doMute) {
            for (size_t j = 0; j < mOutputs.size(); j++) {
                sp<AudioOutputDescriptor> desc = mOutputs.valueAt(j);
                // skip output if it does not share any device with current output
                if ((desc->supportedDevices() & outputDesc->supportedDevices())
                        == AUDIO_DEVICE_NONE) {
                    continue;
                }
                ALOGVV("checkDeviceMuteStrategies() %s strategy %zu (curDevice %04x)",
                      mute ? "muting" : "unmuting", i, curDevice);
                setStrategyMute((routing_strategy)i, mute, desc, mute ? 0 : delayMs);
                if (isStrategyActive(desc, (routing_strategy)i)) {
                    if (mute) {
                        // FIXME: should not need to double latency if volume could be applied
                        // immediately by the audioflinger mixer. We must account for the delay
                        // between now and the next time the audioflinger thread for this output
                        // will process a buffer (which corresponds to one buffer size,
                        // usually 1/2 or 1/4 of the latency).
                        if (muteWaitMs < desc->latency() * 2) {
                            muteWaitMs = desc->latency() * 2;
                        }
                    }
                }
            }
        }
    }

    // temporary mute output if device selection changes to avoid volume bursts due to
    // different per device volumes
    if (outputDesc->isActive() && (device != prevDevice)) {
        uint32_t tempMuteWaitMs = outputDesc->latency() * 2;
        // temporary mute duration is conservatively set to 4 times the reported latency
        uint32_t tempMuteDurationMs = outputDesc->latency() * 4;
        if (muteWaitMs < tempMuteWaitMs) {
            muteWaitMs = tempMuteWaitMs;
        }

        for (size_t i = 0; i < NUM_STRATEGIES; i++) {
            if (isStrategyActive(outputDesc, (routing_strategy)i)) {
                // make sure that we do not start the temporary mute period too early in case of
                // delayed device change
                setStrategyMute((routing_strategy)i, true, outputDesc, delayMs);
                setStrategyMute((routing_strategy)i, false, outputDesc,
                                delayMs + tempMuteDurationMs, device);
            }
        }
    }

    // wait for the PCM output buffers to empty before proceeding with the rest of the command
    if (muteWaitMs > delayMs) {
        muteWaitMs -= delayMs;
        usleep(muteWaitMs * 1000);
        return muteWaitMs;
    }
    return 0;
}

uint32_t AudioPolicyManager::setOutputDevice(const sp<AudioOutputDescriptor>& outputDesc,
                                             audio_devices_t device,
                                             bool force,
                                             int delayMs,
                                             audio_patch_handle_t *patchHandle,
                                             const char *address,
                                             bool requiresMuteCheck)
{
    ALOGV("setOutputDevice() device %04x delayMs %d", device, delayMs);
    AudioParameter param;
    uint32_t muteWaitMs;

    if (outputDesc->isDuplicated()) {
        muteWaitMs = setOutputDevice(outputDesc->subOutput1(), device, force, delayMs,
                nullptr /* patchHandle */, nullptr /* address */, requiresMuteCheck);
        muteWaitMs += setOutputDevice(outputDesc->subOutput2(), device, force, delayMs,
                nullptr /* patchHandle */, nullptr /* address */, requiresMuteCheck);
        return muteWaitMs;
    }
    // no need to proceed if new device is not AUDIO_DEVICE_NONE and not supported by current
    // output profile
    if ((device != AUDIO_DEVICE_NONE) &&
            ((device & outputDesc->supportedDevices()) == AUDIO_DEVICE_NONE)) {
        return 0;
    }

    // filter devices according to output selected
    device = (audio_devices_t)(device & outputDesc->supportedDevices());

    audio_devices_t prevDevice = outputDesc->mDevice;

    ALOGV("setOutputDevice() prevDevice 0x%04x", prevDevice);

    if (device != AUDIO_DEVICE_NONE) {
        outputDesc->mDevice = device;
    }

    // if the outputs are not materially active, there is no need to mute.
    if (requiresMuteCheck) {
        muteWaitMs = checkDeviceMuteStrategies(outputDesc, prevDevice, delayMs);
    } else {
        ALOGV("%s: suppressing checkDeviceMuteStrategies", __func__);
        muteWaitMs = 0;
    }

    // Do not change the routing if:
    //      the requested device is AUDIO_DEVICE_NONE
    //      OR the requested device is the same as current device
    //  AND force is not specified
    //  AND the output is connected by a valid audio patch.
    // Doing this check here allows the caller to call setOutputDevice() without conditions
    if ((device == AUDIO_DEVICE_NONE || device == prevDevice) &&
        !force &&
        outputDesc->getPatchHandle() != 0) {
        ALOGV("setOutputDevice() setting same device 0x%04x or null device", device);
        return muteWaitMs;
    }

    ALOGV("setOutputDevice() changing device");

    // do the routing
    if (device == AUDIO_DEVICE_NONE) {
        resetOutputDevice(outputDesc, delayMs, NULL);
    } else {
        DeviceVector deviceList;
        if ((address == NULL) || (strlen(address) == 0)) {
            deviceList = mAvailableOutputDevices.getDevicesFromType(device);
        } else {
            deviceList = mAvailableOutputDevices.getDevicesFromTypeAddr(device, String8(address));
        }

        if (!deviceList.isEmpty()) {
            struct audio_patch patch;
            outputDesc->toAudioPortConfig(&patch.sources[0]);
            patch.num_sources = 1;
            patch.num_sinks = 0;
            for (size_t i = 0; i < deviceList.size() && i < AUDIO_PATCH_PORTS_MAX; i++) {
                deviceList.itemAt(i)->toAudioPortConfig(&patch.sinks[i]);
                patch.num_sinks++;
            }
            ssize_t index;
            if (patchHandle && *patchHandle != AUDIO_PATCH_HANDLE_NONE) {
                index = mAudioPatches.indexOfKey(*patchHandle);
            } else {
                index = mAudioPatches.indexOfKey(outputDesc->getPatchHandle());
            }
            sp< AudioPatch> patchDesc;
            audio_patch_handle_t afPatchHandle = AUDIO_PATCH_HANDLE_NONE;
            if (index >= 0) {
                patchDesc = mAudioPatches.valueAt(index);
                afPatchHandle = patchDesc->mAfPatchHandle;
            }

            status_t status = mpClientInterface->createAudioPatch(&patch,
                                                                   &afPatchHandle,
                                                                   delayMs);
            ALOGV("setOutputDevice() createAudioPatch returned %d patchHandle %d"
                    "num_sources %d num_sinks %d",
                                       status, afPatchHandle, patch.num_sources, patch.num_sinks);
            if (status == NO_ERROR) {
                if (index < 0) {
                    patchDesc = new AudioPatch(&patch, mUidCached);
                    addAudioPatch(patchDesc->mHandle, patchDesc);
                } else {
                    patchDesc->mPatch = patch;
                }
                patchDesc->mAfPatchHandle = afPatchHandle;
                if (patchHandle) {
                    *patchHandle = patchDesc->mHandle;
                }
                outputDesc->setPatchHandle(patchDesc->mHandle);
                nextAudioPortGeneration();
                mpClientInterface->onAudioPatchListUpdate();
            }
        }

        // inform all input as well
        for (size_t i = 0; i < mInputs.size(); i++) {
            const sp<AudioInputDescriptor>  inputDescriptor = mInputs.valueAt(i);
            if (!is_virtual_input_device(inputDescriptor->mDevice)) {
                AudioParameter inputCmd = AudioParameter();
                ALOGV("%s: inform input %d of device:%d", __func__,
                      inputDescriptor->mIoHandle, device);
                inputCmd.addInt(String8(AudioParameter::keyRouting),device);
                mpClientInterface->setParameters(inputDescriptor->mIoHandle,
                                                 inputCmd.toString(),
                                                 delayMs);
            }
        }
    }

    // update stream volumes according to new device
    applyStreamVolumes(outputDesc, device, delayMs);

    return muteWaitMs;
}

status_t AudioPolicyManager::resetOutputDevice(const sp<AudioOutputDescriptor>& outputDesc,
                                               int delayMs,
                                               audio_patch_handle_t *patchHandle)
{
    ssize_t index;
    if (patchHandle) {
        index = mAudioPatches.indexOfKey(*patchHandle);
    } else {
        index = mAudioPatches.indexOfKey(outputDesc->getPatchHandle());
    }
    if (index < 0) {
        return INVALID_OPERATION;
    }
    sp< AudioPatch> patchDesc = mAudioPatches.valueAt(index);
    status_t status = mpClientInterface->releaseAudioPatch(patchDesc->mAfPatchHandle, delayMs);
    ALOGV("resetOutputDevice() releaseAudioPatch returned %d", status);
    outputDesc->setPatchHandle(AUDIO_PATCH_HANDLE_NONE);
    removeAudioPatch(patchDesc->mHandle);
    nextAudioPortGeneration();
    mpClientInterface->onAudioPatchListUpdate();
    return status;
}

status_t AudioPolicyManager::setInputDevice(audio_io_handle_t input,
                                            audio_devices_t device,
                                            bool force,
                                            audio_patch_handle_t *patchHandle)
{
    status_t status = NO_ERROR;

    sp<AudioInputDescriptor> inputDesc = mInputs.valueFor(input);
    if ((device != AUDIO_DEVICE_NONE) && ((device != inputDesc->mDevice) || force)) {
        inputDesc->mDevice = device;

        DeviceVector deviceList = mAvailableInputDevices.getDevicesFromType(device);
        if (!deviceList.isEmpty()) {
            struct audio_patch patch;
            inputDesc->toAudioPortConfig(&patch.sinks[0]);
            // AUDIO_SOURCE_HOTWORD is for internal use only:
            // handled as AUDIO_SOURCE_VOICE_RECOGNITION by the audio HAL
            if (patch.sinks[0].ext.mix.usecase.source == AUDIO_SOURCE_HOTWORD &&
                    !inputDesc->isSoundTrigger()) {
                patch.sinks[0].ext.mix.usecase.source = AUDIO_SOURCE_VOICE_RECOGNITION;
            }
            patch.num_sinks = 1;
            //only one input device for now
            deviceList.itemAt(0)->toAudioPortConfig(&patch.sources[0]);
            patch.num_sources = 1;
            ssize_t index;
            if (patchHandle && *patchHandle != AUDIO_PATCH_HANDLE_NONE) {
                index = mAudioPatches.indexOfKey(*patchHandle);
            } else {
                index = mAudioPatches.indexOfKey(inputDesc->getPatchHandle());
            }
            sp< AudioPatch> patchDesc;
            audio_patch_handle_t afPatchHandle = AUDIO_PATCH_HANDLE_NONE;
            if (index >= 0) {
                patchDesc = mAudioPatches.valueAt(index);
                afPatchHandle = patchDesc->mAfPatchHandle;
            }

            status_t status = mpClientInterface->createAudioPatch(&patch,
                                                                  &afPatchHandle,
                                                                  0);
            ALOGV("setInputDevice() createAudioPatch returned %d patchHandle %d",
                                                                          status, afPatchHandle);
            if (status == NO_ERROR) {
                if (index < 0) {
                    patchDesc = new AudioPatch(&patch, mUidCached);
                    addAudioPatch(patchDesc->mHandle, patchDesc);
                } else {
                    patchDesc->mPatch = patch;
                }
                patchDesc->mAfPatchHandle = afPatchHandle;
                if (patchHandle) {
                    *patchHandle = patchDesc->mHandle;
                }
                inputDesc->setPatchHandle(patchDesc->mHandle);
                nextAudioPortGeneration();
                mpClientInterface->onAudioPatchListUpdate();
            }
        }
    }
    return status;
}

status_t AudioPolicyManager::resetInputDevice(audio_io_handle_t input,
                                              audio_patch_handle_t *patchHandle)
{
    sp<AudioInputDescriptor> inputDesc = mInputs.valueFor(input);
    ssize_t index;
    if (patchHandle) {
        index = mAudioPatches.indexOfKey(*patchHandle);
    } else {
        index = mAudioPatches.indexOfKey(inputDesc->getPatchHandle());
    }
    if (index < 0) {
        return INVALID_OPERATION;
    }
    sp< AudioPatch> patchDesc = mAudioPatches.valueAt(index);
    status_t status = mpClientInterface->releaseAudioPatch(patchDesc->mAfPatchHandle, 0);
    ALOGV("resetInputDevice() releaseAudioPatch returned %d", status);
    inputDesc->setPatchHandle(AUDIO_PATCH_HANDLE_NONE);
    removeAudioPatch(patchDesc->mHandle);
    nextAudioPortGeneration();
    mpClientInterface->onAudioPatchListUpdate();
    return status;
}

sp<IOProfile> AudioPolicyManager::getInputProfile(audio_devices_t device,
                                                  const String8& address,
                                                  uint32_t& samplingRate,
                                                  audio_format_t& format,
                                                  audio_channel_mask_t& channelMask,
                                                  audio_input_flags_t flags)
{
    // Choose an input profile based on the requested capture parameters: select the first available
    // profile supporting all requested parameters.
    //
    // TODO: perhaps isCompatibleProfile should return a "matching" score so we can return
    // the best matching profile, not the first one.

    sp<IOProfile> firstInexact;
    uint32_t updatedSamplingRate = 0;
    audio_format_t updatedFormat = AUDIO_FORMAT_INVALID;
    audio_channel_mask_t updatedChannelMask = AUDIO_CHANNEL_INVALID;
    for (const auto& hwModule : mHwModules) {
        for (const auto& profile : hwModule->getInputProfiles()) {
            // profile->log();
            //updatedFormat = format;
            if (profile->isCompatibleProfile(device, address, samplingRate,
                                             &samplingRate  /*updatedSamplingRate*/,
                                             format,
                                             &format,       /*updatedFormat*/
                                             channelMask,
<<<<<<< HEAD
                                             &channelMask /*updatedChannelMask*/,
                                             (audio_output_flags_t) flags,
                                             true)) {

                return profile;
            }
        }

        for (const auto& profile : hwModule->getInputProfiles()) {
            // profile->log();
            if (profile->isCompatibleProfile(device, address, samplingRate,
                                             &samplingRate /*updatedSamplingRate*/,
                                             format,
                                             &format /*updatedFormat*/,
                                             channelMask,
                                             &channelMask /*updatedChannelMask*/,
                                             (audio_output_flags_t) flags,
                                              false)) {

=======
                                             &channelMask   /*updatedChannelMask*/,
                                             // FIXME ugly cast
                                             (audio_output_flags_t) flags,
                                             true /*exactMatchRequiredForInputFlags*/)) {
>>>>>>> 5bc0781d
                return profile;
            }
            if (firstInexact == nullptr && profile->isCompatibleProfile(device, address,
                                             samplingRate,
                                             &updatedSamplingRate,
                                             format,
                                             &updatedFormat,
                                             channelMask,
                                             &updatedChannelMask,
                                             // FIXME ugly cast
                                             (audio_output_flags_t) flags,
                                             false /*exactMatchRequiredForInputFlags*/)) {
                firstInexact = profile;
            }

        }
    }
    if (firstInexact != nullptr) {
        samplingRate = updatedSamplingRate;
        format = updatedFormat;
        channelMask = updatedChannelMask;
        return firstInexact;
    }
    return NULL;
}


audio_devices_t AudioPolicyManager::getDeviceAndMixForInputSource(audio_source_t inputSource,
                                                                  AudioMix **policyMix)
{
    audio_devices_t availableDeviceTypes = mAvailableInputDevices.types() & ~AUDIO_DEVICE_BIT_IN;
    audio_devices_t selectedDeviceFromMix =
           mPolicyMixes.getDeviceAndMixForInputSource(inputSource, availableDeviceTypes, policyMix);

    if (selectedDeviceFromMix != AUDIO_DEVICE_NONE) {
        return selectedDeviceFromMix;
    }
    return getDeviceForInputSource(inputSource);
}

audio_devices_t AudioPolicyManager::getDeviceForInputSource(audio_source_t inputSource)
{
    // Routing
    // Scan the whole RouteMap to see if we have an explicit route:
    // if the input source in the RouteMap is the same as the argument above,
    // and activity count is non-zero and the device in the route descriptor is available
    // then select this device.
    for (size_t routeIndex = 0; routeIndex < mInputRoutes.size(); routeIndex++) {
         sp<SessionRoute> route = mInputRoutes.valueAt(routeIndex);
         if ((inputSource == route->mSource) && route->isActive() &&
                 (mAvailableInputDevices.indexOf(route->mDeviceDescriptor) >= 0)) {
             return route->mDeviceDescriptor->type();
         }
     }

     return mEngine->getDeviceForInputSource(inputSource);
}

float AudioPolicyManager::computeVolume(audio_stream_type_t stream,
                                        int index,
                                        audio_devices_t device)
{
    float volumeDB = mVolumeCurves->volIndexToDb(stream, Volume::getDeviceCategory(device), index);

    // handle the case of accessibility active while a ringtone is playing: if the ringtone is much
    // louder than the accessibility prompt, the prompt cannot be heard, thus masking the touch
    // exploration of the dialer UI. In this situation, bring the accessibility volume closer to
    // the ringtone volume
    if ((stream == AUDIO_STREAM_ACCESSIBILITY)
            && (AUDIO_MODE_RINGTONE == mEngine->getPhoneState())
            && isStreamActive(AUDIO_STREAM_RING, 0)) {
        const float ringVolumeDB = computeVolume(AUDIO_STREAM_RING, index, device);
        return ringVolumeDB - 4 > volumeDB ? ringVolumeDB - 4 : volumeDB;
    }

    // in-call: always cap earpiece volume by voice volume + some low headroom
    if ((stream != AUDIO_STREAM_VOICE_CALL) && (device & AUDIO_DEVICE_OUT_EARPIECE) &&
            (isInCall() || mOutputs.isStreamActiveLocally(AUDIO_STREAM_VOICE_CALL))) {
        switch (stream) {
        case AUDIO_STREAM_SYSTEM:
        case AUDIO_STREAM_RING:
        case AUDIO_STREAM_MUSIC:
        case AUDIO_STREAM_ALARM:
        case AUDIO_STREAM_NOTIFICATION:
        case AUDIO_STREAM_ENFORCED_AUDIBLE:
        case AUDIO_STREAM_DTMF:
        case AUDIO_STREAM_ACCESSIBILITY: {
            int voiceVolumeIndex =
                mVolumeCurves->getVolumeIndex(AUDIO_STREAM_VOICE_CALL, AUDIO_DEVICE_OUT_EARPIECE);
            const float maxVoiceVolDb =
                computeVolume(AUDIO_STREAM_VOICE_CALL, voiceVolumeIndex, AUDIO_DEVICE_OUT_EARPIECE)
                + IN_CALL_EARPIECE_HEADROOM_DB;
            if (volumeDB > maxVoiceVolDb) {
                ALOGV("computeVolume() stream %d at vol=%f overriden by stream %d at vol=%f",
                        stream, volumeDB, AUDIO_STREAM_VOICE_CALL, maxVoiceVolDb);
                volumeDB = maxVoiceVolDb;
            }
            } break;
        default:
            break;
        }
    }

    // if a headset is connected, apply the following rules to ring tones and notifications
    // to avoid sound level bursts in user's ears:
    // - always attenuate notifications volume by 6dB
    // - attenuate ring tones volume by 6dB unless music is not playing and
    // speaker is part of the select devices
    // - if music is playing, always limit the volume to current music volume,
    // with a minimum threshold at -36dB so that notification is always perceived.
    const routing_strategy stream_strategy = getStrategy(stream);
    if ((device & (AUDIO_DEVICE_OUT_BLUETOOTH_A2DP |
            AUDIO_DEVICE_OUT_BLUETOOTH_A2DP_HEADPHONES |
            AUDIO_DEVICE_OUT_WIRED_HEADSET |
            AUDIO_DEVICE_OUT_WIRED_HEADPHONE |
            AUDIO_DEVICE_OUT_USB_HEADSET |
            AUDIO_DEVICE_OUT_HEARING_AID)) &&
        ((stream_strategy == STRATEGY_SONIFICATION)
                || (stream_strategy == STRATEGY_SONIFICATION_RESPECTFUL)
                || (stream == AUDIO_STREAM_SYSTEM)
                || ((stream_strategy == STRATEGY_ENFORCED_AUDIBLE) &&
                    (mEngine->getForceUse(AUDIO_POLICY_FORCE_FOR_SYSTEM) == AUDIO_POLICY_FORCE_NONE))) &&
            mVolumeCurves->canBeMuted(stream)) {
        // when the phone is ringing we must consider that music could have been paused just before
        // by the music application and behave as if music was active if the last music track was
        // just stopped
        if (isStreamActive(AUDIO_STREAM_MUSIC, SONIFICATION_HEADSET_MUSIC_DELAY) ||
                mLimitRingtoneVolume) {
            volumeDB += SONIFICATION_HEADSET_VOLUME_FACTOR_DB;
            audio_devices_t musicDevice = getDeviceForStrategy(STRATEGY_MEDIA, true /*fromCache*/);
            float musicVolDB = computeVolume(AUDIO_STREAM_MUSIC,
                                             mVolumeCurves->getVolumeIndex(AUDIO_STREAM_MUSIC,
                                                                              musicDevice),
                                             musicDevice);
            float minVolDB = (musicVolDB > SONIFICATION_HEADSET_VOLUME_MIN_DB) ?
                    musicVolDB : SONIFICATION_HEADSET_VOLUME_MIN_DB;
            if (volumeDB > minVolDB) {
                volumeDB = minVolDB;
                ALOGV("computeVolume limiting volume to %f musicVol %f", minVolDB, musicVolDB);
            }
            if (device & (AUDIO_DEVICE_OUT_BLUETOOTH_A2DP |
                    AUDIO_DEVICE_OUT_BLUETOOTH_A2DP_HEADPHONES)) {
                // on A2DP, also ensure notification volume is not too low compared to media when
                // intended to be played
                if ((volumeDB > -96.0f) &&
                        (musicVolDB - SONIFICATION_A2DP_MAX_MEDIA_DIFF_DB > volumeDB)) {
                    ALOGV("computeVolume increasing volume for stream=%d device=0x%X from %f to %f",
                            stream, device,
                            volumeDB, musicVolDB - SONIFICATION_A2DP_MAX_MEDIA_DIFF_DB);
                    volumeDB = musicVolDB - SONIFICATION_A2DP_MAX_MEDIA_DIFF_DB;
                }
            }
        } else if ((Volume::getDeviceForVolume(device) != AUDIO_DEVICE_OUT_SPEAKER) ||
                stream_strategy != STRATEGY_SONIFICATION) {
            volumeDB += SONIFICATION_HEADSET_VOLUME_FACTOR_DB;
        }
    }

    return volumeDB;
}

status_t AudioPolicyManager::checkAndSetVolume(audio_stream_type_t stream,
                                                   int index,
                                                   const sp<AudioOutputDescriptor>& outputDesc,
                                                   audio_devices_t device,
                                                   int delayMs,
                                                   bool force)
{
    // do not change actual stream volume if the stream is muted
    if (outputDesc->mMuteCount[stream] != 0) {
        ALOGVV("checkAndSetVolume() stream %d muted count %d",
              stream, outputDesc->mMuteCount[stream]);
        return NO_ERROR;
    }
    audio_policy_forced_cfg_t forceUseForComm =
            mEngine->getForceUse(AUDIO_POLICY_FORCE_FOR_COMMUNICATION);
    // do not change in call volume if bluetooth is connected and vice versa
    if ((stream == AUDIO_STREAM_VOICE_CALL && forceUseForComm == AUDIO_POLICY_FORCE_BT_SCO) ||
        (stream == AUDIO_STREAM_BLUETOOTH_SCO && forceUseForComm != AUDIO_POLICY_FORCE_BT_SCO)) {
        ALOGV("checkAndSetVolume() cannot set stream %d volume with force use = %d for comm",
             stream, forceUseForComm);
        return INVALID_OPERATION;
    }

    if (device == AUDIO_DEVICE_NONE) {
        device = outputDesc->device();
    }

    float volumeDb = computeVolume(stream, index, device);
    if (outputDesc->isFixedVolume(device)) {
        volumeDb = 0.0f;
    }

    outputDesc->setVolume(volumeDb, stream, device, delayMs, force);

    if (stream == AUDIO_STREAM_VOICE_CALL ||
        stream == AUDIO_STREAM_BLUETOOTH_SCO) {
        float voiceVolume;
        // Force voice volume to max for bluetooth SCO as volume is managed by the headset
        if (stream == AUDIO_STREAM_VOICE_CALL) {
            voiceVolume = (float)index/(float)mVolumeCurves->getVolumeIndexMax(stream);
        } else {
            voiceVolume = 1.0;
        }

        if (voiceVolume != mLastVoiceVolume) {
            mpClientInterface->setVoiceVolume(voiceVolume, delayMs);
            mLastVoiceVolume = voiceVolume;
        }
    }

    return NO_ERROR;
}

void AudioPolicyManager::applyStreamVolumes(const sp<AudioOutputDescriptor>& outputDesc,
                                                audio_devices_t device,
                                                int delayMs,
                                                bool force)
{
    ALOGVV("applyStreamVolumes() for device %08x", device);

    for (int stream = 0; stream < AUDIO_STREAM_FOR_POLICY_CNT; stream++) {
        checkAndSetVolume((audio_stream_type_t)stream,
                          mVolumeCurves->getVolumeIndex((audio_stream_type_t)stream, device),
                          outputDesc,
                          device,
                          delayMs,
                          force);
    }
}

void AudioPolicyManager::setStrategyMute(routing_strategy strategy,
                                             bool on,
                                             const sp<AudioOutputDescriptor>& outputDesc,
                                             int delayMs,
                                             audio_devices_t device)
{
    ALOGVV("setStrategyMute() strategy %d, mute %d, output ID %d",
           strategy, on, outputDesc->getId());
    for (int stream = 0; stream < AUDIO_STREAM_FOR_POLICY_CNT; stream++) {
        if (getStrategy((audio_stream_type_t)stream) == strategy) {
            setStreamMute((audio_stream_type_t)stream, on, outputDesc, delayMs, device);
        }
    }
}

void AudioPolicyManager::setStreamMute(audio_stream_type_t stream,
                                           bool on,
                                           const sp<AudioOutputDescriptor>& outputDesc,
                                           int delayMs,
                                           audio_devices_t device)
{
    if (device == AUDIO_DEVICE_NONE) {
        device = outputDesc->device();
    }

    ALOGVV("setStreamMute() stream %d, mute %d, mMuteCount %d device %04x",
          stream, on, outputDesc->mMuteCount[stream], device);

    if (on) {
        if (outputDesc->mMuteCount[stream] == 0) {
            if (mVolumeCurves->canBeMuted(stream) &&
                    ((stream != AUDIO_STREAM_ENFORCED_AUDIBLE) ||
                     (mEngine->getForceUse(AUDIO_POLICY_FORCE_FOR_SYSTEM) == AUDIO_POLICY_FORCE_NONE))) {
                checkAndSetVolume(stream, 0, outputDesc, device, delayMs);
            }
        }
        // increment mMuteCount after calling checkAndSetVolume() so that volume change is not ignored
        outputDesc->mMuteCount[stream]++;
    } else {
        if (outputDesc->mMuteCount[stream] == 0) {
            ALOGV("setStreamMute() unmuting non muted stream!");
            return;
        }
        if (--outputDesc->mMuteCount[stream] == 0) {
            checkAndSetVolume(stream,
                              mVolumeCurves->getVolumeIndex(stream, device),
                              outputDesc,
                              device,
                              delayMs);
        }
    }
}

void AudioPolicyManager::handleIncallSonification(audio_stream_type_t stream,
                                                      bool starting, bool stateChange)
{
    if(!hasPrimaryOutput()) {
        return;
    }

    // if the stream pertains to sonification strategy and we are in call we must
    // mute the stream if it is low visibility. If it is high visibility, we must play a tone
    // in the device used for phone strategy and play the tone if the selected device does not
    // interfere with the device used for phone strategy
    // if stateChange is true, we are called from setPhoneState() and we must mute or unmute as
    // many times as there are active tracks on the output
    const routing_strategy stream_strategy = getStrategy(stream);
    if ((stream_strategy == STRATEGY_SONIFICATION) ||
            ((stream_strategy == STRATEGY_SONIFICATION_RESPECTFUL))) {
        sp<SwAudioOutputDescriptor> outputDesc = mPrimaryOutput;
        ALOGV("handleIncallSonification() stream %d starting %d device %x stateChange %d",
                stream, starting, outputDesc->mDevice, stateChange);
        if (outputDesc->mRefCount[stream]) {
            int muteCount = 1;
            if (stateChange) {
                muteCount = outputDesc->mRefCount[stream];
            }
            if (audio_is_low_visibility(stream)) {
                ALOGV("handleIncallSonification() low visibility, muteCount %d", muteCount);
                for (int i = 0; i < muteCount; i++) {
                    setStreamMute(stream, starting, mPrimaryOutput);
                }
            } else {
                ALOGV("handleIncallSonification() high visibility");
                if (outputDesc->device() &
                        getDeviceForStrategy(STRATEGY_PHONE, true /*fromCache*/)) {
                    ALOGV("handleIncallSonification() high visibility muted, muteCount %d", muteCount);
                    for (int i = 0; i < muteCount; i++) {
                        setStreamMute(stream, starting, mPrimaryOutput);
                    }
                }
                if (starting) {
                    mpClientInterface->startTone(AUDIO_POLICY_TONE_IN_CALL_NOTIFICATION,
                                                 AUDIO_STREAM_VOICE_CALL);
                } else {
                    mpClientInterface->stopTone();
                }
            }
        }
    }
}

audio_stream_type_t AudioPolicyManager::streamTypefromAttributesInt(const audio_attributes_t *attr)
{
    // flags to stream type mapping
    if ((attr->flags & AUDIO_FLAG_AUDIBILITY_ENFORCED) == AUDIO_FLAG_AUDIBILITY_ENFORCED) {
        return AUDIO_STREAM_ENFORCED_AUDIBLE;
    }
    if ((attr->flags & AUDIO_FLAG_SCO) == AUDIO_FLAG_SCO) {
        return AUDIO_STREAM_BLUETOOTH_SCO;
    }
    if ((attr->flags & AUDIO_FLAG_BEACON) == AUDIO_FLAG_BEACON) {
        return AUDIO_STREAM_TTS;
    }

    // usage to stream type mapping
    switch (attr->usage) {
    case AUDIO_USAGE_MEDIA:
    case AUDIO_USAGE_GAME:
    case AUDIO_USAGE_ASSISTANT:
    case AUDIO_USAGE_ASSISTANCE_NAVIGATION_GUIDANCE:
        return AUDIO_STREAM_MUSIC;
    case AUDIO_USAGE_ASSISTANCE_ACCESSIBILITY:
        return AUDIO_STREAM_ACCESSIBILITY;
    case AUDIO_USAGE_ASSISTANCE_SONIFICATION:
        return AUDIO_STREAM_SYSTEM;
    case AUDIO_USAGE_VOICE_COMMUNICATION:
        return AUDIO_STREAM_VOICE_CALL;

    case AUDIO_USAGE_VOICE_COMMUNICATION_SIGNALLING:
        return AUDIO_STREAM_DTMF;

    case AUDIO_USAGE_ALARM:
        return AUDIO_STREAM_ALARM;
    case AUDIO_USAGE_NOTIFICATION_TELEPHONY_RINGTONE:
        return AUDIO_STREAM_RING;

    case AUDIO_USAGE_NOTIFICATION:
    case AUDIO_USAGE_NOTIFICATION_COMMUNICATION_REQUEST:
    case AUDIO_USAGE_NOTIFICATION_COMMUNICATION_INSTANT:
    case AUDIO_USAGE_NOTIFICATION_COMMUNICATION_DELAYED:
    case AUDIO_USAGE_NOTIFICATION_EVENT:
        return AUDIO_STREAM_NOTIFICATION;

    case AUDIO_USAGE_UNKNOWN:
    default:
        return AUDIO_STREAM_MUSIC;
    }
}

bool AudioPolicyManager::isValidAttributes(const audio_attributes_t *paa)
{
    // has flags that map to a strategy?
    if ((paa->flags & (AUDIO_FLAG_AUDIBILITY_ENFORCED | AUDIO_FLAG_SCO | AUDIO_FLAG_BEACON)) != 0) {
        return true;
    }

    // has known usage?
    switch (paa->usage) {
    case AUDIO_USAGE_UNKNOWN:
    case AUDIO_USAGE_MEDIA:
    case AUDIO_USAGE_VOICE_COMMUNICATION:
    case AUDIO_USAGE_VOICE_COMMUNICATION_SIGNALLING:
    case AUDIO_USAGE_ALARM:
    case AUDIO_USAGE_NOTIFICATION:
    case AUDIO_USAGE_NOTIFICATION_TELEPHONY_RINGTONE:
    case AUDIO_USAGE_NOTIFICATION_COMMUNICATION_REQUEST:
    case AUDIO_USAGE_NOTIFICATION_COMMUNICATION_INSTANT:
    case AUDIO_USAGE_NOTIFICATION_COMMUNICATION_DELAYED:
    case AUDIO_USAGE_NOTIFICATION_EVENT:
    case AUDIO_USAGE_ASSISTANCE_ACCESSIBILITY:
    case AUDIO_USAGE_ASSISTANCE_NAVIGATION_GUIDANCE:
    case AUDIO_USAGE_ASSISTANCE_SONIFICATION:
    case AUDIO_USAGE_GAME:
    case AUDIO_USAGE_VIRTUAL_SOURCE:
    case AUDIO_USAGE_ASSISTANT:
        break;
    default:
        return false;
    }
    return true;
}

bool AudioPolicyManager::isStrategyActive(const sp<AudioOutputDescriptor>& outputDesc,
                                          routing_strategy strategy, uint32_t inPastMs,
                                          nsecs_t sysTime) const
{
    if ((sysTime == 0) && (inPastMs != 0)) {
        sysTime = systemTime();
    }
    for (int i = 0; i < (int)AUDIO_STREAM_FOR_POLICY_CNT; i++) {
        if (((getStrategy((audio_stream_type_t)i) == strategy) ||
                (NUM_STRATEGIES == strategy)) &&
                outputDesc->isStreamActive((audio_stream_type_t)i, inPastMs, sysTime)) {
            return true;
        }
    }
    return false;
}

audio_policy_forced_cfg_t AudioPolicyManager::getForceUse(audio_policy_force_use_t usage)
{
    return mEngine->getForceUse(usage);
}

bool AudioPolicyManager::isInCall()
{
    return isStateInCall(mEngine->getPhoneState());
}

bool AudioPolicyManager::isStateInCall(int state)
{
    return is_state_in_call(state);
}

void AudioPolicyManager::cleanUpForDevice(const sp<DeviceDescriptor>& deviceDesc)
{
    for (ssize_t i = (ssize_t)mAudioSources.size() - 1; i >= 0; i--)  {
        sp<AudioSourceDescriptor> sourceDesc = mAudioSources.valueAt(i);
        if (sourceDesc->mDevice->equals(deviceDesc)) {
            ALOGV("%s releasing audio source %d", __FUNCTION__, sourceDesc->getHandle());
            stopAudioSource(sourceDesc->getHandle());
        }
    }

    for (ssize_t i = (ssize_t)mAudioPatches.size() - 1; i >= 0; i--)  {
        sp<AudioPatch> patchDesc = mAudioPatches.valueAt(i);
        bool release = false;
        for (size_t j = 0; j < patchDesc->mPatch.num_sources && !release; j++)  {
            const struct audio_port_config *source = &patchDesc->mPatch.sources[j];
            if (source->type == AUDIO_PORT_TYPE_DEVICE &&
                    source->ext.device.type == deviceDesc->type()) {
                release = true;
            }
        }
        for (size_t j = 0; j < patchDesc->mPatch.num_sinks && !release; j++)  {
            const struct audio_port_config *sink = &patchDesc->mPatch.sinks[j];
            if (sink->type == AUDIO_PORT_TYPE_DEVICE &&
                    sink->ext.device.type == deviceDesc->type()) {
                release = true;
            }
        }
        if (release) {
            ALOGV("%s releasing patch %u", __FUNCTION__, patchDesc->mHandle);
            releaseAudioPatch(patchDesc->mHandle, patchDesc->mUid);
        }
    }
}

// Modify the list of surround sound formats supported.
void AudioPolicyManager::filterSurroundFormats(FormatVector *formatsPtr) {
    FormatVector &formats = *formatsPtr;
    // TODO Set this based on Config properties.
    const bool alwaysForceAC3 = true;

    audio_policy_forced_cfg_t forceUse = mEngine->getForceUse(
            AUDIO_POLICY_FORCE_FOR_ENCODED_SURROUND);
    ALOGD("%s: forced use = %d", __FUNCTION__, forceUse);

    // Analyze original support for various formats.
    bool supportsAC3 = false;
    bool supportsOtherSurround = false;
    bool supportsIEC61937 = false;
    for (ssize_t formatIndex = 0; formatIndex < (ssize_t)formats.size(); formatIndex++) {
        audio_format_t format = formats[formatIndex];
        switch (format) {
            case AUDIO_FORMAT_AC3:
                supportsAC3 = true;
                break;
            case AUDIO_FORMAT_E_AC3:
            case AUDIO_FORMAT_DTS:
            case AUDIO_FORMAT_DTS_HD:
                // If ALWAYS, remove all other surround formats here since we will add them later.
                if (forceUse == AUDIO_POLICY_FORCE_ENCODED_SURROUND_ALWAYS) {
                    formats.removeAt(formatIndex);
                    formatIndex--;
                }
                supportsOtherSurround = true;
                break;
            case AUDIO_FORMAT_IEC61937:
                supportsIEC61937 = true;
                break;
            default:
                break;
        }
    }

    // Modify formats based on surround preferences.
    // If NEVER, remove support for surround formats.
    if (forceUse == AUDIO_POLICY_FORCE_ENCODED_SURROUND_NEVER) {
        if (supportsAC3 || supportsOtherSurround || supportsIEC61937) {
            // Remove surround sound related formats.
            for (size_t formatIndex = 0; formatIndex < formats.size(); ) {
                audio_format_t format = formats[formatIndex];
                switch(format) {
                    case AUDIO_FORMAT_AC3:
                    case AUDIO_FORMAT_E_AC3:
                    case AUDIO_FORMAT_DTS:
                    case AUDIO_FORMAT_DTS_HD:
                    case AUDIO_FORMAT_IEC61937:
                        formats.removeAt(formatIndex);
                        break;
                    default:
                        formatIndex++; // keep it
                        break;
                }
            }
            supportsAC3 = false;
            supportsOtherSurround = false;
            supportsIEC61937 = false;
        }
    } else { // AUTO or ALWAYS
        // Most TVs support AC3 even if they do not report it in the EDID.
        if ((alwaysForceAC3 || (forceUse == AUDIO_POLICY_FORCE_ENCODED_SURROUND_ALWAYS))
                && !supportsAC3) {
            formats.add(AUDIO_FORMAT_AC3);
            supportsAC3 = true;
        }

        // If ALWAYS, add support for raw surround formats if all are missing.
        // This assumes that if any of these formats are reported by the HAL
        // then the report is valid and should not be modified.
        if (forceUse == AUDIO_POLICY_FORCE_ENCODED_SURROUND_ALWAYS) {
            formats.add(AUDIO_FORMAT_E_AC3);
            formats.add(AUDIO_FORMAT_DTS);
            formats.add(AUDIO_FORMAT_DTS_HD);
            supportsOtherSurround = true;
        }

        // Add support for IEC61937 if any raw surround supported.
        // The HAL could do this but add it here, just in case.
        if ((supportsAC3 || supportsOtherSurround) && !supportsIEC61937) {
            formats.add(AUDIO_FORMAT_IEC61937);
            supportsIEC61937 = true;
        }
    }
}

// Modify the list of channel masks supported.
void AudioPolicyManager::filterSurroundChannelMasks(ChannelsVector *channelMasksPtr) {
    ChannelsVector &channelMasks = *channelMasksPtr;
    audio_policy_forced_cfg_t forceUse = mEngine->getForceUse(
            AUDIO_POLICY_FORCE_FOR_ENCODED_SURROUND);

    // If NEVER, then remove support for channelMasks > stereo.
    if (forceUse == AUDIO_POLICY_FORCE_ENCODED_SURROUND_NEVER) {
        for (size_t maskIndex = 0; maskIndex < channelMasks.size(); ) {
            audio_channel_mask_t channelMask = channelMasks[maskIndex];
            if (channelMask & ~AUDIO_CHANNEL_OUT_STEREO) {
                ALOGI("%s: force NEVER, so remove channelMask 0x%08x", __FUNCTION__, channelMask);
                channelMasks.removeAt(maskIndex);
            } else {
                maskIndex++;
            }
        }
    // If ALWAYS, then make sure we at least support 5.1
    } else if (forceUse == AUDIO_POLICY_FORCE_ENCODED_SURROUND_ALWAYS) {
        bool supports5dot1 = false;
        // Are there any channel masks that can be considered "surround"?
        for (audio_channel_mask_t channelMask : channelMasks) {
            if ((channelMask & AUDIO_CHANNEL_OUT_5POINT1) == AUDIO_CHANNEL_OUT_5POINT1) {
                supports5dot1 = true;
                break;
            }
        }
        // If not then add 5.1 support.
        if (!supports5dot1) {
            channelMasks.add(AUDIO_CHANNEL_OUT_5POINT1);
            ALOGI("%s: force ALWAYS, so adding channelMask for 5.1 surround", __FUNCTION__);
        }
    }
}

void AudioPolicyManager::updateAudioProfiles(audio_devices_t device,
                                             audio_io_handle_t ioHandle,
                                             AudioProfileVector &profiles)
{
    String8 reply;

    // Format MUST be checked first to update the list of AudioProfile
    if (profiles.hasDynamicFormat()) {
        reply = mpClientInterface->getParameters(
                ioHandle, String8(AudioParameter::keyStreamSupportedFormats));
        ALOGV("%s: supported formats %s", __FUNCTION__, reply.string());
        AudioParameter repliedParameters(reply);
        if (repliedParameters.get(
                String8(AudioParameter::keyStreamSupportedFormats), reply) != NO_ERROR) {
            ALOGE("%s: failed to retrieve format, bailing out", __FUNCTION__);
            return;
        }
        FormatVector formats = formatsFromString(reply.string());
        if (device == AUDIO_DEVICE_OUT_HDMI) {
            filterSurroundFormats(&formats);
        }
        profiles.setFormats(formats);
    }

    for (audio_format_t format : profiles.getSupportedFormats()) {
        ChannelsVector channelMasks;
        SampleRateVector samplingRates;
        AudioParameter requestedParameters;
        requestedParameters.addInt(String8(AudioParameter::keyFormat), format);

        if (profiles.hasDynamicRateFor(format)) {
            reply = mpClientInterface->getParameters(
                    ioHandle,
                    requestedParameters.toString() + ";" +
                    AudioParameter::keyStreamSupportedSamplingRates);
            ALOGV("%s: supported sampling rates %s", __FUNCTION__, reply.string());
            AudioParameter repliedParameters(reply);
            if (repliedParameters.get(
                    String8(AudioParameter::keyStreamSupportedSamplingRates), reply) == NO_ERROR) {
                samplingRates = samplingRatesFromString(reply.string());
            }
        }
        if (profiles.hasDynamicChannelsFor(format)) {
            reply = mpClientInterface->getParameters(ioHandle,
                                                     requestedParameters.toString() + ";" +
                                                     AudioParameter::keyStreamSupportedChannels);
            ALOGV("%s: supported channel masks %s", __FUNCTION__, reply.string());
            AudioParameter repliedParameters(reply);
            if (repliedParameters.get(
                    String8(AudioParameter::keyStreamSupportedChannels), reply) == NO_ERROR) {
                channelMasks = channelMasksFromString(reply.string());
                if (device == AUDIO_DEVICE_OUT_HDMI) {
                    filterSurroundChannelMasks(&channelMasks);
                }
            }
        }
        profiles.addProfileFromHal(new AudioProfile(format, channelMasks, samplingRates));
    }
}

} // namespace android<|MERGE_RESOLUTION|>--- conflicted
+++ resolved
@@ -4557,20 +4557,14 @@
     // If we are not in call and no client is active on this input, this methods returns
     // AUDIO_DEVICE_NONE, causing the patch on the input stream to be released.
     audio_source_t source = inputDesc->getHighestPrioritySource(true /*activeOnly*/);
-<<<<<<< HEAD
     // Check for source AUDIO_SOURCE_VOICE_UPLINK when in call.
     // Device switch during in call record use case returns built-in mic
     // as new device which is not supported on primary input.
-    // Avoid this by retrieving device based on highest priority source.
-    if (isInCall() && !(source == AUDIO_SOURCE_VOICE_UPLINK)) {
-        device = getDeviceAndMixForInputSource(AUDIO_SOURCE_VOICE_COMMUNICATION);
-    } else if (source != AUDIO_SOURCE_DEFAULT) {
-=======
-    if (source == AUDIO_SOURCE_DEFAULT && isInCall()) {
+    // Avoid this by retrieving device based on highest priority source.	
+    if ((source == AUDIO_SOURCE_DEFAULT || source != AUDIO_SOURCE_VOICE_UPLINK) && isInCall()) {
         source = AUDIO_SOURCE_VOICE_COMMUNICATION;
     }
     if (source != AUDIO_SOURCE_DEFAULT) {
->>>>>>> 5bc0781d
         device = getDeviceAndMixForInputSource(source);
     }
 
@@ -5099,35 +5093,15 @@
                                              format,
                                              &format,       /*updatedFormat*/
                                              channelMask,
-<<<<<<< HEAD
-                                             &channelMask /*updatedChannelMask*/,
-                                             (audio_output_flags_t) flags,
-                                             true)) {
-
-                return profile;
-            }
-        }
-
-        for (const auto& profile : hwModule->getInputProfiles()) {
-            // profile->log();
-            if (profile->isCompatibleProfile(device, address, samplingRate,
-                                             &samplingRate /*updatedSamplingRate*/,
-                                             format,
-                                             &format /*updatedFormat*/,
-                                             channelMask,
-                                             &channelMask /*updatedChannelMask*/,
-                                             (audio_output_flags_t) flags,
-                                              false)) {
-
-=======
                                              &channelMask   /*updatedChannelMask*/,
                                              // FIXME ugly cast
                                              (audio_output_flags_t) flags,
-                                             true /*exactMatchRequiredForInputFlags*/)) {
->>>>>>> 5bc0781d
+                                             true /*exactMatchRequiredForInputFlags*/,
+                                             true)) {
+
                 return profile;
             }
-            if (firstInexact == nullptr && profile->isCompatibleProfile(device, address,
+			if (firstInexact == nullptr && profile->isCompatibleProfile(device, address,
                                              samplingRate,
                                              &updatedSamplingRate,
                                              format,
@@ -5136,11 +5110,14 @@
                                              &updatedChannelMask,
                                              // FIXME ugly cast
                                              (audio_output_flags_t) flags,
-                                             false /*exactMatchRequiredForInputFlags*/)) {
+                                             false /*exactMatchRequiredForInputFlags*/,
+                                             false)) {
                 firstInexact = profile;
             }
-
-        }
+        }
+
+
+
     }
     if (firstInexact != nullptr) {
         samplingRate = updatedSamplingRate;
