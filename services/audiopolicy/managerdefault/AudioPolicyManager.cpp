/*
 * Copyright (C) 2009 The Android Open Source Project
 *
 * Licensed under the Apache License, Version 2.0 (the "License");
 * you may not use this file except in compliance with the License.
 * You may obtain a copy of the License at
 *
 *      http://www.apache.org/licenses/LICENSE-2.0
 *
 * Unless required by applicable law or agreed to in writing, software
 * distributed under the License is distributed on an "AS IS" BASIS,
 * WITHOUT WARRANTIES OR CONDITIONS OF ANY KIND, either express or implied.
 * See the License for the specific language governing permissions and
 * limitations under the License.
 *
 * Changes from Qualcomm Innovation Center are provided under the following license:
 * Copyright (c) 2023 Qualcomm Innovation Center, Inc. All rights reserved.
 * SPDX-License-Identifier: BSD-3-Clause-Clear
 */

#include "utils/Errors.h"
#define LOG_TAG "APM_AudioPolicyManager"

// Need to keep the log statements even in production builds
// to enable VERBOSE logging dynamically.
// You can enable VERBOSE logging as follows:
// adb shell setprop log.tag.APM_AudioPolicyManager V
#define LOG_NDEBUG 0

//#define VERY_VERBOSE_LOGGING
#ifdef VERY_VERBOSE_LOGGING
#define ALOGVV ALOGV
#else
#define ALOGVV(a...) do { } while(0)
#endif

#include <algorithm>
#include <inttypes.h>
#include <map>
#include <math.h>
#include <set>
#include <type_traits>
#include <unordered_set>
#include <vector>

#include <Serializer.h>
#include <android/media/audio/common/AudioPort.h>
#include <com_android_media_audio.h>
#include <android_media_audiopolicy.h>
#include <com_android_media_audioserver.h>
#include <cutils/bitops.h>
#include <cutils/properties.h>
#include <media/AudioParameter.h>
#include <policy.h>
#include <private/android_filesystem_config.h>
#include <system/audio.h>
#include <system/audio_config.h>
#include <system/audio_effects/effect_hapticgenerator.h>
#include <utils/Log.h>

#include "AudioPolicyManager.h"
#include "TypeConverter.h"

namespace android {


namespace audio_flags = android::media::audiopolicy;

using android::media::audio::common::AudioDevice;
using android::media::audio::common::AudioDeviceAddress;
using android::media::audio::common::AudioPortDeviceExt;
using android::media::audio::common::AudioPortExt;
using content::AttributionSourceState;

//FIXME: workaround for truncated touch sounds
// to be removed when the problem is handled by system UI
#define TOUCH_SOUND_FIXED_DELAY_MS 100

// Largest difference in dB on earpiece in call between the voice volume and another
// media / notification / system volume.
constexpr float IN_CALL_EARPIECE_HEADROOM_DB = 3.f;

static const unsigned int DEFAULT_MUTE_LATENCY_FACTOR = 2;
static const unsigned int DEFAULT_ROUTING_LATENCY_MS = 50;

static constexpr unsigned int kWmaStandardFrequencies = 7;
static constexpr unsigned int kWmaStandardChannels = 2;
static constexpr unsigned int kWmaProMaxBitrate = 1536000;
static constexpr unsigned int kWmaLosslessMaxBitrate = 1152000;

static const uint32_t kWMASupportedSampleRates[kWmaStandardFrequencies] =
{
    8000, 11025, 16000, 22050, 32000, 44100, 48000
};

static const uint32_t kWMASupportedMinByteRates[kWmaStandardFrequencies][kWmaStandardChannels] =
{
    {128, 12000},
    {8016, 8016},
    {10000, 16000},
    {16016, 20008},
    {20000, 24000},
    {20008, 31960},
    {63000, 63000}
};

static const uint32_t kWMASupportedMaxByteRates[kWmaStandardFrequencies][kWmaStandardChannels] =
{
    {8000, 12000},
    {10168, 10168},
    {16000, 20000},
    {20008, 32048},
    {20000, 48000},
    {48024, 320032},
    {256008, 256008}
};

template <typename T>
bool operator== (const SortedVector<T> &left, const SortedVector<T> &right)
{
    if (left.size() != right.size()) {
        return false;
    }
    for (size_t index = 0; index < right.size(); index++) {
        if (left[index] != right[index]) {
            return false;
        }
    }
    return true;
}

template <typename T>
bool operator!= (const SortedVector<T> &left, const SortedVector<T> &right)
{
    return !(left == right);
}

// ----------------------------------------------------------------------------
// AudioPolicyInterface implementation
// ----------------------------------------------------------------------------

status_t AudioPolicyManager::setDeviceConnectionState(audio_policy_dev_state_t state,
        const android::media::audio::common::AudioPort& port, audio_format_t encodedFormat) {
    status_t status = setDeviceConnectionStateInt(state, port, encodedFormat);
    nextAudioPortGeneration();
    return status;
}

status_t AudioPolicyManager::setDeviceConnectionState(audio_devices_t device,
                                                      audio_policy_dev_state_t state,
                                                      const char* device_address,
                                                      const char* device_name,
                                                      audio_format_t encodedFormat) {
    media::AudioPortFw aidlPort;
    if (status_t status = deviceToAudioPort(device, device_address, device_name, &aidlPort);
        status == OK) {
        return setDeviceConnectionState(state, aidlPort.hal, encodedFormat);
    } else {
        ALOGE("Failed to convert to AudioPort Parcelable: %s", statusToString(status).c_str());
        return status;
    }
}

void AudioPolicyManager::broadcastDeviceConnectionState(const sp<DeviceDescriptor> &device,
                                                        media::DeviceConnectedState state)
{
    audio_port_v7 devicePort;
    device->toAudioPort(&devicePort);
    if (status_t status = mpClientInterface->setDeviceConnectedState(&devicePort, state);
            status != OK) {
        ALOGE("Error %d while setting connected state for device %s", state,
                device->getDeviceTypeAddr().toString(false).c_str());
    }
}

status_t AudioPolicyManager::setDeviceConnectionStateInt(
        audio_policy_dev_state_t state, const android::media::audio::common::AudioPort& port,
        audio_format_t encodedFormat) {
    if (port.ext.getTag() != AudioPortExt::device) {
        return BAD_VALUE;
    }
    audio_devices_t device_type;
    std::string device_address;
    if (status_t status = aidl2legacy_AudioDevice_audio_device(
                port.ext.get<AudioPortExt::device>().device, &device_type, &device_address);
        status != OK) {
        return status;
    };
    const char* device_name = port.name.c_str();
    // connect/disconnect only 1 device at a time
    if (!audio_is_output_device(device_type) && !audio_is_input_device(device_type))
        return BAD_VALUE;

    sp<DeviceDescriptor> device = mHwModules.getDeviceDescriptor(
            device_type, device_address.c_str(), device_name, encodedFormat,
            state == AUDIO_POLICY_DEVICE_STATE_AVAILABLE);
    if (device == nullptr) {
        return INVALID_OPERATION;
    }
    if (state == AUDIO_POLICY_DEVICE_STATE_AVAILABLE) {
        device->setExtraAudioDescriptors(port.extraAudioDescriptors);
    }
    return setDeviceConnectionStateInt(device, state);
}

status_t AudioPolicyManager::setDeviceConnectionStateInt(audio_devices_t deviceType,
                                                         audio_policy_dev_state_t state,
                                                         const char* device_address,
                                                         const char* device_name,
                                                         audio_format_t encodedFormat) {
    media::AudioPortFw aidlPort;
    if (status_t status = deviceToAudioPort(deviceType, device_address, device_name, &aidlPort);
        status == OK) {
        return setDeviceConnectionStateInt(state, aidlPort.hal, encodedFormat);
    } else {
        ALOGE("Failed to convert to AudioPort Parcelable: %s", statusToString(status).c_str());
        return status;
    }
}

status_t AudioPolicyManager::setDeviceConnectionStateInt(const sp<DeviceDescriptor> &device,
                                                         audio_policy_dev_state_t state)
{
    // handle output devices
    if (audio_is_output_device(device->type())) {
        SortedVector <audio_io_handle_t> outputs;

        ssize_t index = mAvailableOutputDevices.indexOf(device);

        // save a copy of the opened output descriptors before any output is opened or closed
        // by checkOutputsForDevice(). This will be needed by checkOutputForAllStrategies()
        mPreviousOutputs = mOutputs;

        bool wasLeUnicastActive = isLeUnicastActive();

        switch (state)
        {
        // handle output device connection
        case AUDIO_POLICY_DEVICE_STATE_AVAILABLE: {
            if (index >= 0) {
                ALOGW("%s() device already connected: %s", __func__, device->toString().c_str());
                return INVALID_OPERATION;
            }
            ALOGV("%s() connecting device %s format %x",
                    __func__, device->toString().c_str(), device->getEncodedFormat());

            // register new device as available
            if (mAvailableOutputDevices.add(device) < 0) {
                return NO_MEMORY;
            }

            // Before checking outputs, broadcast connect event to allow HAL to retrieve dynamic
            // parameters on newly connected devices (instead of opening the outputs...)
            broadcastDeviceConnectionState(device, media::DeviceConnectedState::CONNECTED);

            if (checkOutputsForDevice(device, state, outputs) != NO_ERROR) {
                mAvailableOutputDevices.remove(device);

                mHwModules.cleanUpForDevice(device);

                broadcastDeviceConnectionState(device, media::DeviceConnectedState::DISCONNECTED);
                return INVALID_OPERATION;
            }

            // Populate encapsulation information when a output device is connected.
            device->setEncapsulationInfoFromHal(mpClientInterface);

            // outputs should never be empty here
            ALOG_ASSERT(outputs.size() != 0, "setDeviceConnectionState():"
                    "checkOutputsForDevice() returned no outputs but status OK");
            ALOGV("%s() checkOutputsForDevice() returned %zu outputs", __func__, outputs.size());

            } break;
        // handle output device disconnection
        case AUDIO_POLICY_DEVICE_STATE_UNAVAILABLE: {
            if (index < 0) {
                ALOGW("%s() device not connected: %s", __func__, device->toString().c_str());
                return INVALID_OPERATION;
            }

            ALOGV("%s() disconnecting output device %s", __func__, device->toString().c_str());

            // Notify the HAL to prepare to disconnect device
            broadcastDeviceConnectionState(
                    device, media::DeviceConnectedState::PREPARE_TO_DISCONNECT);

            // remove device from available output devices
            mAvailableOutputDevices.remove(device);

            mOutputs.clearSessionRoutesForDevice(device);

            checkOutputsForDevice(device, state, outputs);

            // Send Disconnect to HALs
            broadcastDeviceConnectionState(device, media::DeviceConnectedState::DISCONNECTED);

            // Reset active device codec
            device->setEncodedFormat(AUDIO_FORMAT_DEFAULT);

            // remove device from mReportedFormatsMap cache
            mReportedFormatsMap.erase(device);

            // remove preferred mixer configurations
            mPreferredMixerAttrInfos.erase(device->getId());

            } break;

        default:
            ALOGE("%s() invalid state: %x", __func__, state);
            return BAD_VALUE;
        }

        chkDpConnAndAllowedForVoice(device->type(), state);
        // Propagate device availability to Engine
        setEngineDeviceConnectionState(device, state);

        // No need to evaluate playback routing when connecting a remote submix
        // output device used by a dynamic policy of type recorder as no
        // playback use case is affected.
        bool doCheckForDeviceAndOutputChanges = true;
        if (device->type() == AUDIO_DEVICE_OUT_REMOTE_SUBMIX && device->address() != "0") {
            for (audio_io_handle_t output : outputs) {
                sp<SwAudioOutputDescriptor> desc = mOutputs.valueFor(output);
                sp<AudioPolicyMix> policyMix = desc->mPolicyMix.promote();
                if (policyMix != nullptr
                        && policyMix->mMixType == MIX_TYPE_RECORDERS
                        && device->address() == policyMix->mDeviceAddress.c_str()) {
                    doCheckForDeviceAndOutputChanges = false;
                    break;
                }
            }
        }

        auto checkCloseOutputs = [&]() {
            // outputs must be closed after checkOutputForAllStrategies() is executed
            if (!outputs.isEmpty()) {
                for (audio_io_handle_t output : outputs) {
                    sp<SwAudioOutputDescriptor> desc = mOutputs.valueFor(output);
                    // close unused outputs after device disconnection or direct outputs that have
                    // been opened by checkOutputsForDevice() to query dynamic parameters
                    // "outputs" vector never contains duplicated outputs
                    if ((state == AUDIO_POLICY_DEVICE_STATE_UNAVAILABLE)
                            || (((desc->mFlags & AUDIO_OUTPUT_FLAG_DIRECT) != 0) &&
                                (desc->mDirectOpenCount == 0))
                            || (((desc->mFlags & AUDIO_OUTPUT_FLAG_SPATIALIZER) != 0) &&
                                !isOutputOnlyAvailableRouteToSomeDevice(desc))) {
                        clearAudioSourcesForOutput(output);
                        closeOutput(output);
                    }
                }
                // check A2DP again after closing A2DP output to reset mA2dpSuspended if needed
                return true;
            }
            return false;
        };

        if (doCheckForDeviceAndOutputChanges) {
            checkForDeviceAndOutputChanges(checkCloseOutputs);
        } else {
            checkCloseOutputs();
        }
        (void)updateCallRouting(false /*fromCache*/);
        const DeviceVector msdOutDevices = getMsdAudioOutDevices();
        const DeviceVector activeMediaDevices =
                mEngine->getActiveMediaDevices(mAvailableOutputDevices);
        std::map<audio_io_handle_t, DeviceVector> outputsToReopenWithDevices;
        for (size_t i = 0; i < mOutputs.size(); i++) {
            sp<SwAudioOutputDescriptor> desc = mOutputs.valueAt(i);
            if (desc->isActive() && ((mEngine->getPhoneState() != AUDIO_MODE_IN_CALL) ||
                (desc != mPrimaryOutput))) {
                DeviceVector newDevices = getNewOutputDevices(desc, true /*fromCache*/);
                // do not force device change on duplicated output because if device is 0, it will
                // also force a device 0 for the two outputs it is duplicated to which may override
                // a valid device selection on those outputs.
                bool force = (msdOutDevices.isEmpty() || msdOutDevices != desc->devices())
                        && !desc->isDuplicated()
                        && (!device_distinguishes_on_address(device->type())
                                // always force when disconnecting (a non-duplicated device)
                                || (state == AUDIO_POLICY_DEVICE_STATE_UNAVAILABLE));
                if (desc->mUsePreferredMixerAttributes && newDevices != desc->devices()) {
                    // If the device is using preferred mixer attributes, the output need to reopen
                    // with default configuration when the new selected devices are different from
                    // current routing devices
                    outputsToReopenWithDevices.emplace(mOutputs.keyAt(i), newDevices);
                    continue;
                }
                setOutputDevices(__func__, desc, newDevices, force, 0);
            }
            if (!desc->isDuplicated() && desc->mProfile->hasDynamicAudioProfile() &&
                    !activeMediaDevices.empty() && desc->devices() != activeMediaDevices &&
                    desc->supportsDevicesForPlayback(activeMediaDevices)) {
                // Reopen the output to query the dynamic profiles when there is not active
                // clients or all active clients will be rerouted. Otherwise, set the flag
                // `mPendingReopenToQueryProfiles` in the SwOutputDescriptor so that the output
                // can be reopened to query dynamic profiles when all clients are inactive.
                if (areAllActiveTracksRerouted(desc)) {
                    outputsToReopenWithDevices.emplace(mOutputs.keyAt(i), activeMediaDevices);
                } else {
                    desc->mPendingReopenToQueryProfiles = true;
                }
            }
            if (!desc->supportsDevicesForPlayback(activeMediaDevices)) {
                // Clear the flag that previously set for re-querying profiles.
                desc->mPendingReopenToQueryProfiles = false;
            }
        }
        reopenOutputsWithDevices(outputsToReopenWithDevices);

        if (state == AUDIO_POLICY_DEVICE_STATE_UNAVAILABLE) {
            cleanUpForDevice(device);
        }

        checkLeBroadcastRoutes(wasLeUnicastActive, nullptr, 0);

        mpClientInterface->onAudioPortListUpdate();
        return NO_ERROR;
    }  // end if is output device

    // handle input devices
    if (audio_is_input_device(device->type())) {
        ssize_t index = mAvailableInputDevices.indexOf(device);
        switch (state)
        {
        // handle input device connection
        case AUDIO_POLICY_DEVICE_STATE_AVAILABLE: {
            if (index >= 0) {
                ALOGW("%s() device already connected: %s", __func__, device->toString().c_str());
                return INVALID_OPERATION;
            }

            if (mAvailableInputDevices.add(device) < 0) {
                return NO_MEMORY;
            }

            // Before checking intputs, broadcast connect event to allow HAL to retrieve dynamic
            // parameters on newly connected devices (instead of opening the inputs...)
            broadcastDeviceConnectionState(device, media::DeviceConnectedState::CONNECTED);

            if (checkInputsForDevice(device, state) != NO_ERROR) {
                mAvailableInputDevices.remove(device);

                broadcastDeviceConnectionState(device, media::DeviceConnectedState::DISCONNECTED);

                mHwModules.cleanUpForDevice(device);

                return INVALID_OPERATION;
            }

        } break;

        // handle input device disconnection
        case AUDIO_POLICY_DEVICE_STATE_UNAVAILABLE: {
            if (index < 0) {
                ALOGW("%s() device not connected: %s", __func__, device->toString().c_str());
                return INVALID_OPERATION;
            }

            ALOGV("%s() disconnecting input device %s", __func__, device->toString().c_str());

            // Notify the HAL to prepare to disconnect device
            broadcastDeviceConnectionState(
                    device, media::DeviceConnectedState::PREPARE_TO_DISCONNECT);

            mAvailableInputDevices.remove(device);

            checkInputsForDevice(device, state);

            // Set Disconnect to HALs
            broadcastDeviceConnectionState(device, media::DeviceConnectedState::DISCONNECTED);

            // remove device from mReportedFormatsMap cache
            mReportedFormatsMap.erase(device);
        } break;

        default:
            ALOGE("%s() invalid state: %x", __func__, state);
            return BAD_VALUE;
        }

        // Propagate device availability to Engine
        setEngineDeviceConnectionState(device, state);

        checkCloseInputs();
        // As the input device list can impact the output device selection, update
        // getDeviceForStrategy() cache
        updateDevicesAndOutputs();

        (void)updateCallRouting(false /*fromCache*/);
        // Reconnect Audio Source
        for (const auto &strategy : mEngine->getOrderedProductStrategies()) {
            auto attributes = mEngine->getAllAttributesForProductStrategy(strategy).front();
            checkAudioSourceForAttributes(attributes);
        }
        if (state == AUDIO_POLICY_DEVICE_STATE_UNAVAILABLE) {
            cleanUpForDevice(device);
        }

        mpClientInterface->onAudioPortListUpdate();
        return NO_ERROR;
    } // end if is input device

    ALOGW("%s() invalid device: %s", __func__, device->toString().c_str());
    return BAD_VALUE;
}

status_t AudioPolicyManager::deviceToAudioPort(audio_devices_t device, const char* device_address,
                                               const char* device_name,
                                               media::AudioPortFw* aidlPort) {
    const auto devDescr = sp<DeviceDescriptorBase>::make(device, device_address);
    devDescr->setName(device_name);
    return devDescr->writeToParcelable(aidlPort);
}

void AudioPolicyManager::setEngineDeviceConnectionState(const sp<DeviceDescriptor> device,
                                      audio_policy_dev_state_t state) {

    // the Engine does not have to know about remote submix devices used by dynamic audio policies
    if (audio_is_remote_submix_device(device->type()) && device->address() != "0") {
        return;
    }
    mEngine->setDeviceConnectionState(device, state);
}


audio_policy_dev_state_t AudioPolicyManager::getDeviceConnectionState(audio_devices_t device,
                                                                      const char *device_address)
{
    sp<DeviceDescriptor> devDesc =
            mHwModules.getDeviceDescriptor(device, device_address, "", AUDIO_FORMAT_DEFAULT,
                                           false /* allowToCreate */,
                                           (strlen(device_address) != 0)/*matchAddress*/);

    if (devDesc == 0) {
        ALOGV("getDeviceConnectionState() undeclared device, type %08x, address: %s",
              device, device_address);
        return AUDIO_POLICY_DEVICE_STATE_UNAVAILABLE;
    }

    DeviceVector *deviceVector;

    if (audio_is_output_device(device)) {
        deviceVector = &mAvailableOutputDevices;
    } else if (audio_is_input_device(device)) {
        deviceVector = &mAvailableInputDevices;
    } else {
        ALOGW("%s() invalid device type %08x", __func__, device);
        return AUDIO_POLICY_DEVICE_STATE_UNAVAILABLE;
    }

    return (deviceVector->getDevice(
                device, String8(device_address), AUDIO_FORMAT_DEFAULT) != 0) ?
            AUDIO_POLICY_DEVICE_STATE_AVAILABLE : AUDIO_POLICY_DEVICE_STATE_UNAVAILABLE;
}

status_t AudioPolicyManager::handleDeviceConfigChange(audio_devices_t device,
                                                      const char *device_address,
                                                      const char *device_name,
                                                      audio_format_t encodedFormat)
{
    status_t status = NO_ERROR;
    String8 reply;
    int volIndex = 0;
    int isA2dpSuspended = 0;

    ALOGV("handleDeviceConfigChange(() device: 0x%X, address %s name %s encodedFormat: 0x%X",
          device, device_address, device_name, encodedFormat);

    // connect/disconnect only 1 device at a time
    if (!audio_is_output_device(device) && !audio_is_input_device(device)) return BAD_VALUE;

    // Check if the device is currently connected
    DeviceVector deviceList = mAvailableOutputDevices.getDevicesFromType(device);
    if (deviceList.empty()) {
        // Nothing to do: device is not connected
        return NO_ERROR;
    }
    sp<DeviceDescriptor> devDesc = deviceList.itemAt(0);


    //cache music stream volume on speaker and mute it to avoid leak on speaker
    status = getStreamVolumeIndex(AUDIO_STREAM_MUSIC, &volIndex, AUDIO_DEVICE_OUT_SPEAKER);
    if (status == NO_ERROR) {
        status = setStreamVolumeIndex(AUDIO_STREAM_MUSIC, 0, AUDIO_DEVICE_OUT_SPEAKER);
        ALOGD("MusicStream is muted on speaker, status%d and VolIndex is %d for unmute",
              status, volIndex);
    } else {
        /*Throw warning and reset error, streamVolumeIndex should not block
        a2dp device config change*/
        ALOGW("getStreamVolumeIndex failed status=%d",status);
        status = NO_ERROR;
    }

    auto musicStrategy = streamToStrategy(AUDIO_STREAM_MUSIC);

    // For offloaded A2DP, Hw modules may have the capability to
    // configure codecs.
    // Handle two specific cases by sending a set parameter to
    // configure A2DP codecs. No need to toggle device state.
    // Case 1: A2DP active device switches from primary to primary
    // module
    // Case 2: A2DP device config changes on primary module.
    if (device_has_encoding_capability(device) && hasPrimaryOutput()) {
        sp<HwModule> module = mHwModules.getModuleForDeviceType(device, encodedFormat);
        audio_module_handle_t primaryHandle = mPrimaryOutput->getModuleHandle();
        if (availablePrimaryOutputDevices().contains(devDesc) &&
           (module != 0 && module->getHandle() == primaryHandle)) {
            bool isA2dp = audio_is_a2dp_out_device(device);
            const String8 supportKey = isA2dp ? String8(AudioParameter::keyReconfigA2dpSupported)
                    : String8(AudioParameter::keyReconfigLeSupported);
            String8 reply = mpClientInterface->getParameters(AUDIO_IO_HANDLE_NONE, supportKey);
            AudioParameter repliedParameters(reply);
            int isReconfigSupported;
            repliedParameters.getInt(supportKey, isReconfigSupported);
            if (isReconfigSupported) {
                const String8 key = isA2dp ? String8(AudioParameter::keyReconfigA2dp)
                        : String8(AudioParameter::keyReconfigLe);
                AudioParameter param;
                param.add(key, String8("true"));
                mpClientInterface->setParameters(AUDIO_IO_HANDLE_NONE, param.toString());
                devDesc->setEncodedFormat(encodedFormat);
                goto exit;
            }
        }
    }
    for (size_t i = 0; i < mOutputs.size(); i++) {
       sp<SwAudioOutputDescriptor> desc = mOutputs.valueAt(i);
       // mute media strategies and delay device switch by the largest
       // This avoid sending the music tail into the earpiece or headset.
       setStrategyMute(musicStrategy, true, desc);
       setStrategyMute(musicStrategy, false, desc, MUTE_TIME_MS,
          mEngine->getOutputDevicesForAttributes(attributes_initializer(AUDIO_USAGE_MEDIA),
                                              nullptr, true /*fromCache*/).types());
    }

    // get the a2dpSuspended status for the device
    if (audio_is_a2dp_out_device(device)) {
        reply = mpClientInterface->getParameters(AUDIO_IO_HANDLE_NONE, String8("A2dpSuspended"));
        AudioParameter repliedParameters(reply);
        repliedParameters.getInt(String8("A2dpSuspended"), isA2dpSuspended);
    }

    // Toggle the device state: UNAVAILABLE -> AVAILABLE
    // This will force reading again the device configuration
    status = setDeviceConnectionState(device,
                                      AUDIO_POLICY_DEVICE_STATE_UNAVAILABLE,
                                      device_address, device_name,
                                      devDesc->getEncodedFormat());
    if (status != NO_ERROR) {
        ALOGW("handleDeviceConfigChange() error disabling connection state: %d",
              status);
        goto exit;
    }

    // if a2dp was in suspended state before disconnection, set A2dpSuspended=true.
    // this will be cached and applied during device connection
    if (isA2dpSuspended) {
        mpClientInterface->setParameters(AUDIO_IO_HANDLE_NONE, String8("A2dpSuspended=true"));
    }

    status = setDeviceConnectionState(device,
                                      AUDIO_POLICY_DEVICE_STATE_AVAILABLE,
                                      device_address, device_name, encodedFormat);
    if (status != NO_ERROR) {
        ALOGW("handleDeviceConfigChange() error enabling connection state: %d",
              status);
        goto exit;
    }

exit:
    //Restore speaker volume for music stream
    if (volIndex) {
        setStreamVolumeIndex(AUDIO_STREAM_MUSIC, volIndex, AUDIO_DEVICE_OUT_SPEAKER);
        ALOGD("MusicStreamVol is unmuted on speaker with Volume %d", volIndex);
    }
    return status;
}

status_t AudioPolicyManager::getHwOffloadFormatsSupportedForBluetoothMedia(
                                    audio_devices_t device, std::vector<audio_format_t> *formats)
{
    ALOGV("getHwOffloadFormatsSupportedForBluetoothMedia()");
    status_t status = NO_ERROR;
    std::unordered_set<audio_format_t> formatSet;
    sp<HwModule> primaryModule =
            mHwModules.getModuleFromName(AUDIO_HARDWARE_MODULE_ID_PRIMARY);
    if (primaryModule == nullptr) {
        ALOGE("%s() unable to get primary module", __func__);
        return NO_INIT;
    }

    DeviceTypeSet audioDeviceSet;

    switch(device) {
    case AUDIO_DEVICE_OUT_BLUETOOTH_A2DP:
        audioDeviceSet = getAudioDeviceOutAllA2dpSet();
        break;
    case AUDIO_DEVICE_OUT_BLE_HEADSET:
        audioDeviceSet = getAudioDeviceOutLeAudioUnicastSet();
        break;
    case AUDIO_DEVICE_OUT_BLE_BROADCAST:
        audioDeviceSet = getAudioDeviceOutLeAudioBroadcastSet();
        break;
    default:
        ALOGE("%s() device type 0x%08x not supported", __func__, device);
        return BAD_VALUE;
    }

    DeviceVector declaredDevices = primaryModule->getDeclaredDevices().getDevicesFromTypes(
            audioDeviceSet);
    for (const auto& device : declaredDevices) {
        formatSet.insert(device->encodedFormats().begin(), device->encodedFormats().end());
    }
    formats->assign(formatSet.begin(), formatSet.end());
    return status;
}

DeviceVector AudioPolicyManager::selectBestRxSinkDevicesForCall(bool fromCache)
{
    DeviceVector rxSinkdevices{};
    rxSinkdevices = mEngine->getOutputDevicesForAttributes(
                attributes_initializer(AUDIO_USAGE_VOICE_COMMUNICATION), nullptr, fromCache);
    if (!rxSinkdevices.isEmpty() && mAvailableOutputDevices.contains(rxSinkdevices.itemAt(0))) {
        auto rxSinkDevice = rxSinkdevices.itemAt(0);
        auto telephonyRxModule = mHwModules.getModuleForDeviceType(
                    AUDIO_DEVICE_IN_TELEPHONY_RX, AUDIO_FORMAT_DEFAULT);
        // retrieve Rx Source device descriptor
        sp<DeviceDescriptor> rxSourceDevice = mAvailableInputDevices.getDevice(
                    AUDIO_DEVICE_IN_TELEPHONY_RX, String8(), AUDIO_FORMAT_DEFAULT);

        // RX Telephony and Rx sink devices are declared by Primary Audio HAL
        if (isPrimaryModule(telephonyRxModule) && (telephonyRxModule->getHalVersionMajor() >= 3) &&
                telephonyRxModule->supportsPatch(rxSourceDevice, rxSinkDevice)) {
            ALOGW("%s() device %s using HW Bridge", __func__, rxSinkDevice->toString().c_str());
            return DeviceVector(rxSinkDevice);
        }
    }
    // Note that despite the fact that getNewOutputDevices() is called on the primary output,
    // the device returned is not necessarily reachable via this output
    // (filter later by setOutputDevices())
    return getNewOutputDevices(mPrimaryOutput, fromCache);
}

status_t AudioPolicyManager::updateCallRouting(bool fromCache, uint32_t delayMs, uint32_t *waitMs)
{
    if (mEngine->getPhoneState() == AUDIO_MODE_IN_CALL) {
        DeviceVector rxDevices = selectBestRxSinkDevicesForCall(fromCache);
        return updateCallRoutingInternal(rxDevices, delayMs, waitMs);
    }
    return INVALID_OPERATION;
}

status_t AudioPolicyManager::updateCallRoutingInternal(
        const DeviceVector &rxDevices, uint32_t delayMs, uint32_t *waitMs)
{
    bool createTxPatch = false;
    bool createRxPatch = false;
    uint32_t muteWaitMs = 0;
    if (hasPrimaryOutput() &&
            mPrimaryOutput->devices().onlyContainsDevicesWithType(AUDIO_DEVICE_OUT_STUB)) {
        return INVALID_OPERATION;
    }

    audio_attributes_t attr = { .source = AUDIO_SOURCE_VOICE_COMMUNICATION };
    auto txSourceDevice = mEngine->getInputDeviceForAttributes(attr);

    disconnectTelephonyAudioSource(mCallRxSourceClient);
    disconnectTelephonyAudioSource(mCallTxSourceClient);

    if (rxDevices.isEmpty()) {
        ALOGW("%s() no selected output device", __func__);
        return INVALID_OPERATION;
    }
    if (txSourceDevice == nullptr) {
        ALOGE("%s() selected input device not available", __func__);
        return INVALID_OPERATION;
    }

    ALOGV("%s device rxDevice %s txDevice %s", __func__,
          rxDevices.itemAt(0)->toString().c_str(), txSourceDevice->toString().c_str());

    auto telephonyRxModule =
        mHwModules.getModuleForDeviceType(AUDIO_DEVICE_IN_TELEPHONY_RX, AUDIO_FORMAT_DEFAULT);
    auto telephonyTxModule =
        mHwModules.getModuleForDeviceType(AUDIO_DEVICE_OUT_TELEPHONY_TX, AUDIO_FORMAT_DEFAULT);
    // retrieve Rx Source and Tx Sink device descriptors
    sp<DeviceDescriptor> rxSourceDevice =
        mAvailableInputDevices.getDevice(AUDIO_DEVICE_IN_TELEPHONY_RX,
                                         String8(),
                                         AUDIO_FORMAT_DEFAULT);
    sp<DeviceDescriptor> txSinkDevice =
        mAvailableOutputDevices.getDevice(AUDIO_DEVICE_OUT_TELEPHONY_TX,
                                          String8(),
                                          AUDIO_FORMAT_DEFAULT);

    // RX and TX Telephony device are declared by Primary Audio HAL
    if (isPrimaryModule(telephonyRxModule) && isPrimaryModule(telephonyTxModule) &&
            (telephonyRxModule->getHalVersionMajor() >= 3)) {
        if (rxSourceDevice == 0 || txSinkDevice == 0) {
            // RX / TX Telephony device(s) is(are) not currently available
            ALOGE("%s() no telephony Tx and/or RX device", __func__);
            return INVALID_OPERATION;
        }
        // createAudioPatchInternal now supports both HW / SW bridging
        createRxPatch = true;
        createTxPatch = true;
    } else {
        // If the RX device is on the primary HW module, then use legacy routing method for
        // voice calls via setOutputDevice() on primary output.
        // Otherwise, create two audio patches for TX and RX path.
        createRxPatch = !(availablePrimaryOutputDevices().contains(rxDevices.itemAt(0))) &&
                (rxSourceDevice != 0);
        // If the TX device is also on the primary HW module, setOutputDevice() will take care
        // of it due to legacy implementation. If not, create a patch.
        createTxPatch = !(availablePrimaryModuleInputDevices().contains(txSourceDevice)) &&
                (txSinkDevice != 0);
    }
    // Use legacy routing method for voice calls via setOutputDevice() on primary output.
    // Otherwise, create two audio patches for TX and RX path.
    if (!createRxPatch) {
        if (!hasPrimaryOutput()) {
            ALOGW("%s() no primary output available", __func__);
            return INVALID_OPERATION;
        }
        muteWaitMs = setOutputDevices(__func__, mPrimaryOutput, rxDevices, true, delayMs);
    } else { // create RX path audio patch
        connectTelephonyRxAudioSource();
        // If the TX device is on the primary HW module but RX device is
        // on other HW module, SinkMetaData of telephony input should handle it
        // assuming the device uses audio HAL V5.0 and above
    }
    if (createTxPatch) { // create TX path audio patch
        // terminate active capture if on the same HW module as the call TX source device
        // FIXME: would be better to refine to only inputs whose profile connects to the
        // call TX device but this information is not in the audio patch and logic here must be
        // symmetric to the one in startInput()
        for (const auto& activeDesc : mInputs.getActiveInputs()) {
            if (activeDesc->hasSameHwModuleAs(txSourceDevice)) {
                closeActiveClients(activeDesc);
            }
        }
        connectTelephonyTxAudioSource(txSourceDevice, txSinkDevice, delayMs);
    }
    if (waitMs != nullptr) {
        *waitMs = muteWaitMs;
    }
    return NO_ERROR;
}

bool AudioPolicyManager::isDeviceOfModule(
        const sp<DeviceDescriptor>& devDesc, const char *moduleId) const {
    sp<HwModule> module = mHwModules.getModuleFromName(moduleId);
    if (module != 0) {
        return mAvailableOutputDevices.getDevicesFromHwModule(module->getHandle())
                .indexOf(devDesc) != NAME_NOT_FOUND
                || mAvailableInputDevices.getDevicesFromHwModule(module->getHandle())
                .indexOf(devDesc) != NAME_NOT_FOUND;
    }
    return false;
}

void AudioPolicyManager::connectTelephonyRxAudioSource()
{
    disconnectTelephonyAudioSource(mCallRxSourceClient);
    const struct audio_port_config source = {
        .role = AUDIO_PORT_ROLE_SOURCE, .type = AUDIO_PORT_TYPE_DEVICE,
        .ext.device.type = AUDIO_DEVICE_IN_TELEPHONY_RX, .ext.device.address = ""
    };
    const auto aa = mEngine->getAttributesForStreamType(AUDIO_STREAM_VOICE_CALL);

    audio_port_handle_t portId = AUDIO_PORT_HANDLE_NONE;
    status_t status = startAudioSource(&source, &aa, &portId, 0 /*uid*/, true /*internal*/);
    ALOGE_IF(status != OK, "%s: failed to start audio source (%d)", __func__, status);
    mCallRxSourceClient = mAudioSources.valueFor(portId);
    ALOGE_IF(mCallRxSourceClient == nullptr,
             "%s failed to start Telephony Rx AudioSource", __func__);
}

void AudioPolicyManager::disconnectTelephonyAudioSource(sp<SourceClientDescriptor> &clientDesc)
{
    if (clientDesc == nullptr) {
        return;
    }
    ALOGW_IF(stopAudioSource(clientDesc->portId()) != NO_ERROR,
            "%s error stopping audio source", __func__);
    clientDesc.clear();
}

void AudioPolicyManager::connectTelephonyTxAudioSource(
        const sp<DeviceDescriptor> &srcDevice, const sp<DeviceDescriptor> &sinkDevice,
        uint32_t delayMs)
{
    disconnectTelephonyAudioSource(mCallTxSourceClient);
    if (srcDevice == nullptr || sinkDevice == nullptr) {
        ALOGW("%s could not create patch, invalid sink and/or source device(s)", __func__);
        return;
    }
    PatchBuilder patchBuilder;
    patchBuilder.addSource(srcDevice).addSink(sinkDevice);
    ALOGV("%s between source %s and sink %s", __func__,
            srcDevice->toString().c_str(), sinkDevice->toString().c_str());
    auto callTxSourceClientPortId = PolicyAudioPort::getNextUniqueId();
    const auto aa = mEngine->getAttributesForStreamType(AUDIO_STREAM_VOICE_CALL);

    struct audio_port_config source = {};
    srcDevice->toAudioPortConfig(&source);
    mCallTxSourceClient = new SourceClientDescriptor(
                callTxSourceClientPortId, mUidCached, aa, source, srcDevice, AUDIO_STREAM_PATCH,
                mCommunnicationStrategy, toVolumeSource(aa), true);
    mCallTxSourceClient->setPreferredDeviceId(sinkDevice->getId());

    audio_patch_handle_t patchHandle = AUDIO_PATCH_HANDLE_NONE;
    status_t status = connectAudioSourceToSink(
                mCallTxSourceClient, sinkDevice, patchBuilder.patch(), patchHandle, mUidCached,
                delayMs);
    ALOGE_IF(status != NO_ERROR, "%s() error %d creating TX audio patch", __func__, status);
    if (status == NO_ERROR) {
        mAudioSources.add(callTxSourceClientPortId, mCallTxSourceClient);
    }
}

void AudioPolicyManager::setPhoneState(audio_mode_t state)
{
    ALOGV("setPhoneState() state %d", state);
    // store previous phone state for management of sonification strategy below
    int oldState = mEngine->getPhoneState();
    bool wasLeUnicastActive = isLeUnicastActive();

    if (mEngine->setPhoneState(state) != NO_ERROR) {
        ALOGW("setPhoneState() invalid or same state %d", state);
        return;
    }
    /// Opens: can these line be executed after the switch of volume curves???
    if (isStateInCall(oldState)) {
        ALOGV("setPhoneState() in call state management: new state is %d", state);
        // force reevaluating accessibility routing when call stops
        invalidateStreams({AUDIO_STREAM_ACCESSIBILITY});
    }

    /**
     * Switching to or from incall state or switching between telephony and VoIP lead to force
     * routing command.
     */
    bool force = ((isStateInCall(oldState) != isStateInCall(state))
                  || (isStateInCall(state) && (state != oldState)));

    // check for device and output changes triggered by new phone state
    checkForDeviceAndOutputChanges();

    sp<SwAudioOutputDescriptor> outputDesc;
    bool voiceDSDConcurrency = property_get_bool("vendor.voice.dsd.playback.conc.disabled", true );
    if (voiceDSDConcurrency) {
        for (size_t i = 0; i < mOutputs.size(); i++) {
            outputDesc = mOutputs.valueAt(i);
            if (outputDesc != nullptr && outputDesc->mProfile != nullptr &&
                (outputDesc->mFlags & AUDIO_OUTPUT_FLAG_COMPRESS_OFFLOAD) &&
                (outputDesc->getFormat() == AUDIO_FORMAT_DSD)) {
                ALOGD("voice_conc:calling closeOutput on call mode for DSD COMPRESS output");
                closeOutput(mOutputs.keyAt(i));
                // call invalidate for music, so that DSD compress will fallback to deep-buffer.
                invalidateStreams({AUDIO_STREAM_MUSIC});
            }
        }
    }

    int delayMs = 0;
    if (isStateInCall(state)) {
        nsecs_t sysTime = systemTime();
        auto musicStrategy = streamToStrategy(AUDIO_STREAM_MUSIC);
        auto sonificationStrategy = streamToStrategy(AUDIO_STREAM_ALARM);
        for (size_t i = 0; i < mOutputs.size(); i++) {
            sp<SwAudioOutputDescriptor> desc = mOutputs.valueAt(i);
            // mute media and sonification strategies and delay device switch by the largest
            // latency of any output where either strategy is active.
            // This avoid sending the ring tone or music tail into the earpiece or headset.
            if ((desc->isStrategyActive(musicStrategy, SONIFICATION_HEADSET_MUSIC_DELAY, sysTime) ||
                 desc->isStrategyActive(sonificationStrategy, SONIFICATION_HEADSET_MUSIC_DELAY,
                                        sysTime)) &&
                    (delayMs < (int)desc->latency()*2)) {
                delayMs = desc->latency()*2;
            }
            setStrategyMute(musicStrategy, true, desc);
            setStrategyMute(musicStrategy, false, desc, MUTE_TIME_MS,
                mEngine->getOutputDevicesForAttributes(attributes_initializer(AUDIO_USAGE_MEDIA),
                                                       nullptr, true /*fromCache*/).types());
            setStrategyMute(sonificationStrategy, true, desc);
            setStrategyMute(sonificationStrategy, false, desc, MUTE_TIME_MS,
                mEngine->getOutputDevicesForAttributes(attributes_initializer(AUDIO_USAGE_ALARM),
                                                       nullptr, true /*fromCache*/).types());
        }
    }

    if (state == AUDIO_MODE_IN_CALL) {
        (void)updateCallRouting(false /*fromCache*/, delayMs);
    } else {
        if (oldState == AUDIO_MODE_IN_CALL) {
            disconnectTelephonyAudioSource(mCallRxSourceClient);
            disconnectTelephonyAudioSource(mCallTxSourceClient);
        }
        if (hasPrimaryOutput()) {
            DeviceVector rxDevices = getNewOutputDevices(mPrimaryOutput, false /*fromCache*/);
            // force routing command to audio hardware when ending call
            // even if no device change is needed
            if (isStateInCall(oldState) && rxDevices.isEmpty()) {
                rxDevices = mPrimaryOutput->devices();
            }
            setOutputDevices(__func__, mPrimaryOutput, rxDevices, force, 0);
        }
    }

    std::map<audio_io_handle_t, DeviceVector> outputsToReopen;
    // reevaluate routing on all outputs in case tracks have been started during the call
    for (size_t i = 0; i < mOutputs.size(); i++) {
        sp<SwAudioOutputDescriptor> desc = mOutputs.valueAt(i);
        DeviceVector newDevices = getNewOutputDevices(desc, true /*fromCache*/);
        if (state != AUDIO_MODE_IN_CALL || (desc != mPrimaryOutput && !isTelephonyRxOrTx(desc))) {
            bool forceRouting = !newDevices.isEmpty();
            if (desc->mUsePreferredMixerAttributes && newDevices != desc->devices()) {
                // If the device is using preferred mixer attributes, the output need to reopen
                // with default configuration when the new selected devices are different from
                // current routing devices.
                outputsToReopen.emplace(mOutputs.keyAt(i), newDevices);
                continue;
            }
            setOutputDevices(__func__, desc, newDevices, forceRouting, 0 /*delayMs*/, nullptr,
                             true /*requiresMuteCheck*/, !forceRouting /*requiresVolumeCheck*/);
        }
    }
    reopenOutputsWithDevices(outputsToReopen);

    checkLeBroadcastRoutes(wasLeUnicastActive, nullptr, delayMs);

    if (isStateInCall(state)) {
        ALOGV("setPhoneState() in call state management: new state is %d", state);
        // force reevaluating accessibility routing when call starts
        invalidateStreams({AUDIO_STREAM_ACCESSIBILITY});
    }

    // Flag that ringtone volume must be limited to music volume until we exit MODE_RINGTONE
    mLimitRingtoneVolume = (state == AUDIO_MODE_RINGTONE &&
                            isStreamActive(AUDIO_STREAM_MUSIC, SONIFICATION_HEADSET_MUSIC_DELAY));
}

audio_mode_t AudioPolicyManager::getPhoneState() {
    return mEngine->getPhoneState();
}

void AudioPolicyManager::setForceUse(audio_policy_force_use_t usage,
                                     audio_policy_forced_cfg_t config)
{
    ALOGV("setForceUse() usage %d, config %d, mPhoneState %d", usage, config, mEngine->getPhoneState());
    if (config == mEngine->getForceUse(usage)) {
        return;
    }

    if (mEngine->setForceUse(usage, config) != NO_ERROR) {
        ALOGW("setForceUse() could not set force cfg %d for usage %d", config, usage);
        return;
    }
    bool forceVolumeReeval = (usage == AUDIO_POLICY_FORCE_FOR_COMMUNICATION) ||
            (usage == AUDIO_POLICY_FORCE_FOR_DOCK) ||
            (usage == AUDIO_POLICY_FORCE_FOR_SYSTEM);

    // check for device and output changes triggered by new force usage
    checkForDeviceAndOutputChanges();

    // force client reconnection to reevaluate flag AUDIO_FLAG_AUDIBILITY_ENFORCED
    if (usage == AUDIO_POLICY_FORCE_FOR_SYSTEM) {
        invalidateStreams({AUDIO_STREAM_SYSTEM, AUDIO_STREAM_ENFORCED_AUDIBLE});
    }

    //FIXME: workaround for truncated touch sounds
    // to be removed when the problem is handled by system UI
    uint32_t delayMs = 0;
    if (usage == AUDIO_POLICY_FORCE_FOR_COMMUNICATION) {
        delayMs = TOUCH_SOUND_FIXED_DELAY_MS;
    }

    updateCallAndOutputRouting(forceVolumeReeval, delayMs);
    updateInputRouting();
}

void AudioPolicyManager::setSystemProperty(const char* property, const char* value)
{
    ALOGV("setSystemProperty() property %s, value %s", property, value);
}

// Find an MSD output profile compatible with the parameters passed.
// When "directOnly" is set, restrict search to profiles for direct outputs.
sp<IOProfile> AudioPolicyManager::getMsdProfileForOutput(
                                                   const DeviceVector& devices,
                                                   uint32_t samplingRate,
                                                   audio_format_t format,
                                                   audio_channel_mask_t channelMask,
                                                   audio_output_flags_t flags,
                                                   bool directOnly)
{
    flags = getRelevantFlags(flags, directOnly);

    sp<HwModule> msdModule = mHwModules.getModuleFromName(AUDIO_HARDWARE_MODULE_ID_MSD);
    if (msdModule != nullptr) {
        // for the msd module check if there are patches to the output devices
        if (msdHasPatchesToAllDevices(devices.toTypeAddrVector())) {
            HwModuleCollection modules;
            modules.add(msdModule);
            return searchCompatibleProfileHwModules(
                    modules, getMsdAudioOutDevices(), samplingRate, format, channelMask,
                    flags, directOnly);
        }
    }
    return nullptr;
}

// Find an output profile compatible with the parameters passed. When "directOnly" is set, restrict
// search to profiles for direct outputs.
sp<IOProfile> AudioPolicyManager::getProfileForOutput(
                                                   const DeviceVector& devices,
                                                   uint32_t samplingRate,
                                                   audio_format_t format,
                                                   audio_channel_mask_t channelMask,
                                                   audio_output_flags_t flags,
                                                   bool directOnly)
{
    flags = getRelevantFlags(flags, directOnly);

    return searchCompatibleProfileHwModules(
            mHwModules, devices, samplingRate, format, channelMask, flags, directOnly);
}

audio_output_flags_t AudioPolicyManager::getRelevantFlags (
                                            audio_output_flags_t flags, bool directOnly) {
    if (directOnly) {
         // only retain flags that will drive the direct output profile selection
         // if explicitly requested
         static const uint32_t kRelevantFlags =
                (AUDIO_OUTPUT_FLAG_HW_AV_SYNC | AUDIO_OUTPUT_FLAG_COMPRESS_OFFLOAD |
                AUDIO_OUTPUT_FLAG_VOIP_RX | AUDIO_OUTPUT_FLAG_MMAP_NOIRQ);
         flags = (audio_output_flags_t)((flags & kRelevantFlags) | AUDIO_OUTPUT_FLAG_DIRECT);
    }
    return flags;
}

sp<IOProfile> AudioPolicyManager::searchCompatibleProfileHwModules (
                                        const HwModuleCollection& hwModules,
                                        const DeviceVector& devices,
                                        uint32_t samplingRate,
                                        audio_format_t format,
                                        audio_channel_mask_t channelMask,
                                        audio_output_flags_t flags,
                                        bool directOnly) {
    sp<IOProfile> profile;
    for (const auto& hwModule : hwModules) {
        for (const auto& curProfile : hwModule->getOutputProfiles()) {
             if (curProfile->getCompatibilityScore(devices,
                     samplingRate, NULL /*updatedSamplingRate*/,
                     format, NULL /*updatedFormat*/,
                     channelMask, NULL /*updatedChannelMask*/,
                     flags) == IOProfile::NO_MATCH) {
                 continue;
             }
             // reject profiles not corresponding to a device currently available
             if (!mAvailableOutputDevices.containsAtLeastOne(curProfile->getSupportedDevices())) {
                 continue;
             }
             // reject profiles if connected device does not support codec
             if (!curProfile->devicesSupportEncodedFormats(devices.types())) {
                 continue;
             }
             if (!directOnly) {
                return curProfile;
             }

             // when searching for direct outputs, if several profiles are compatible, give priority
             // to one with offload capability
             if (profile != 0 &&
                 ((curProfile->getFlags() & AUDIO_OUTPUT_FLAG_COMPRESS_OFFLOAD) == 0)) {
                continue;
             }
             profile = curProfile;
             if ((profile->getFlags() & AUDIO_OUTPUT_FLAG_COMPRESS_OFFLOAD) != 0) {
                 break;
             }
        }
    }
    return profile;
}

sp<IOProfile> AudioPolicyManager::getSpatializerOutputProfile(
        const audio_config_t *config __unused, const AudioDeviceTypeAddrVector &devices) const
{
    for (const auto& hwModule : mHwModules) {
        for (const auto& curProfile : hwModule->getOutputProfiles()) {
            if (curProfile->getFlags() != AUDIO_OUTPUT_FLAG_SPATIALIZER) {
                continue;
            }
            if (!devices.empty()) {
                // reject profiles not corresponding to a device currently available
                DeviceVector supportedDevices = curProfile->getSupportedDevices();
                if (!mAvailableOutputDevices.containsAtLeastOne(supportedDevices)) {
                    continue;
                }
                if (supportedDevices.getDevicesFromDeviceTypeAddrVec(devices).size()
                        != devices.size()) {
                    continue;
                }
            }
            ALOGV("%s found profile %s", __func__, curProfile->getName().c_str());
            return curProfile;
        }
    }
    return nullptr;
}

audio_io_handle_t AudioPolicyManager::getOutput(audio_stream_type_t stream)
{
    DeviceVector devices = mEngine->getOutputDevicesForStream(stream, false /*fromCache*/);

    // Note that related method getOutputForAttr() uses getOutputForDevice() not selectOutput().
    // We use selectOutput() here since we don't have the desired AudioTrack sample rate,
    // format, flags, etc. This may result in some discrepancy for functions that utilize
    // getOutput() solely on audio_stream_type such as AudioSystem::getOutputFrameCount()
    // and AudioSystem::getOutputSamplingRate().

    SortedVector<audio_io_handle_t> outputs = getOutputsForDevices(devices, mOutputs);

    audio_io_handle_t output;
    if (stream == AUDIO_STREAM_MUSIC  &&
            property_get_bool("audio.deep_buffer.media", false /* default_value */)) {
        // use DEEP_BUFFER as default output for music stream type
         output = selectOutput(outputs, AUDIO_OUTPUT_FLAG_DEEP_BUFFER, AUDIO_FORMAT_INVALID);
    }
    else{
          output = selectOutput(outputs);
    }

    ALOGV("getOutput() stream %d selected devices %s, output %d", stream,
          devices.toString().c_str(), output);
    return output;
}

status_t AudioPolicyManager::getAudioAttributes(audio_attributes_t *dstAttr,
                                                const audio_attributes_t *srcAttr,
                                                audio_stream_type_t srcStream)
{
    if (srcAttr != NULL) {
        if (!isValidAttributes(srcAttr)) {
            ALOGE("%s invalid attributes: usage=%d content=%d flags=0x%x tags=[%s]",
                    __func__,
                    srcAttr->usage, srcAttr->content_type, srcAttr->flags,
                    srcAttr->tags);
            return BAD_VALUE;
        }
        *dstAttr = *srcAttr;
    } else {
        if (srcStream < AUDIO_STREAM_MIN || srcStream >= AUDIO_STREAM_PUBLIC_CNT) {
            ALOGE("%s:  invalid stream type", __func__);
            return BAD_VALUE;
        }
        *dstAttr = mEngine->getAttributesForStreamType(srcStream);
    }

    // Only honor audibility enforced when required. The client will be
    // forced to reconnect if the forced usage changes.
    if (mEngine->getForceUse(AUDIO_POLICY_FORCE_FOR_SYSTEM) != AUDIO_POLICY_FORCE_SYSTEM_ENFORCED) {
        dstAttr->flags = static_cast<audio_flags_mask_t>(
                dstAttr->flags & ~AUDIO_FLAG_AUDIBILITY_ENFORCED);
    }

    return NO_ERROR;
}

status_t AudioPolicyManager::getOutputForAttrInt(
        audio_attributes_t *resultAttr,
        audio_io_handle_t *output,
        audio_session_t session,
        const audio_attributes_t *attr,
        audio_stream_type_t *stream,
        uid_t uid,
        audio_config_t *config,
        audio_output_flags_t *flags,
        audio_port_handle_t *selectedDeviceId,
        bool *isRequestedDeviceForExclusiveUse,
        std::vector<sp<AudioPolicyMix>> *secondaryMixes,
        output_type_t *outputType,
        bool *isSpatialized,
        bool *isBitPerfect)
{
    DeviceVector outputDevices;
    const audio_port_handle_t requestedPortId = *selectedDeviceId;
    DeviceVector msdDevices = getMsdAudioOutDevices();
    const sp<DeviceDescriptor> requestedDevice =
        mAvailableOutputDevices.getDeviceFromId(requestedPortId);

    *outputType = API_OUTPUT_INVALID;
    *isSpatialized = false;

    status_t status = getAudioAttributes(resultAttr, attr, *stream);
    if (status != NO_ERROR) {
        return status;
    }
    if (auto it = mAllowedCapturePolicies.find(uid); it != end(mAllowedCapturePolicies)) {
        resultAttr->flags = static_cast<audio_flags_mask_t>(resultAttr->flags | it->second);
    }
    *stream = mEngine->getStreamTypeForAttributes(*resultAttr);

    ALOGV("%s() attributes=%s stream=%s session %d selectedDeviceId %d", __func__,
          toString(*resultAttr).c_str(), toString(*stream).c_str(), session, requestedPortId);

    bool usePrimaryOutputFromPolicyMixes = false;

    // The primary output is the explicit routing (eg. setPreferredDevice) if specified,
    //       otherwise, fallback to the dynamic policies, if none match, query the engine.
    // Secondary outputs are always found by dynamic policies as the engine do not support them
    sp<AudioPolicyMix> primaryMix;
    const audio_config_base_t clientConfig = {.sample_rate = config->sample_rate,
        .channel_mask = config->channel_mask,
        .format = config->format,
    };
    status = mPolicyMixes.getOutputForAttr(*resultAttr, clientConfig, uid, session, *flags,
                                           mAvailableOutputDevices, requestedDevice, primaryMix,
                                           secondaryMixes, usePrimaryOutputFromPolicyMixes);
    if (status != OK) {
        return status;
    }

    // FIXME: in case of RENDER policy, the output capabilities should be checked
    if ((secondaryMixes != nullptr && !secondaryMixes->empty())
            && !audio_is_linear_pcm(config->format)) {
        ALOGD("%s: rejecting request as secondary mixes only support pcm", __func__);
        return BAD_VALUE;
    }
    if (usePrimaryOutputFromPolicyMixes) {
        sp<DeviceDescriptor> policyMixDevice =
                mAvailableOutputDevices.getDevice(primaryMix->mDeviceType,
                                                  primaryMix->mDeviceAddress,
                                                  AUDIO_FORMAT_DEFAULT);
        sp<SwAudioOutputDescriptor> policyDesc = primaryMix->getOutput();
        bool tryDirectForFlags = policyDesc == nullptr ||
                (policyDesc->mFlags & AUDIO_OUTPUT_FLAG_DIRECT) ||
                (*flags & (AUDIO_OUTPUT_FLAG_HW_AV_SYNC | AUDIO_OUTPUT_FLAG_MMAP_NOIRQ));
        // if a direct output can be opened to deliver the track's multi-channel content to the
        // output rather than being downmixed by the primary output, then use this direct
        // output by by-passing the primary mix if possible, otherwise fall-through to primary
        // mix.
        bool tryDirectForChannelMask = policyDesc != nullptr
                    && (audio_channel_count_from_out_mask(policyDesc->getConfig().channel_mask) <
                        audio_channel_count_from_out_mask(config->channel_mask));
        if (policyMixDevice != nullptr && (tryDirectForFlags || tryDirectForChannelMask)) {
            audio_io_handle_t newOutput;
            status = openDirectOutput(
                    *stream, session, config,
                    (audio_output_flags_t)(*flags | AUDIO_OUTPUT_FLAG_DIRECT),
                    DeviceVector(policyMixDevice), &newOutput);
            if (status == NO_ERROR) {
                policyDesc = mOutputs.valueFor(newOutput);
                primaryMix->setOutput(policyDesc);
            } else if (tryDirectForFlags) {
                ALOGW("%s, failed open direct, status: %d", __func__, status);
                policyDesc = nullptr;
            } // otherwise use primary if available.
        }
        if (policyDesc != nullptr) {
            policyDesc->mPolicyMix = primaryMix;
            *output = policyDesc->mIoHandle;
            *selectedDeviceId = policyMixDevice != nullptr ? policyMixDevice->getId()
                                                           : AUDIO_PORT_HANDLE_NONE;
            if ((policyDesc->mFlags & AUDIO_OUTPUT_FLAG_DIRECT) != AUDIO_OUTPUT_FLAG_DIRECT) {
                // Remove direct flag as it is not on a direct output.
                *flags = (audio_output_flags_t) (*flags & ~AUDIO_OUTPUT_FLAG_DIRECT);
            }

            ALOGV("getOutputForAttr() returns output %d", *output);
            if (resultAttr->usage == AUDIO_USAGE_VIRTUAL_SOURCE) {
                *outputType = API_OUT_MIX_PLAYBACK;
            } else {
                *outputType = API_OUTPUT_LEGACY;
            }
            return NO_ERROR;
        } else {
            if (policyMixDevice != nullptr) {
                ALOGE("%s, try to use primary mix but no output found", __func__);
                return INVALID_OPERATION;
            }
            // Fallback to default engine selection as the selected primary mix device is not
            // available.
        }
    }
    // Virtual sources must always be dynamicaly or explicitly routed
    if (resultAttr->usage == AUDIO_USAGE_VIRTUAL_SOURCE) {
        ALOGW("getOutputForAttr() no policy mix found for usage AUDIO_USAGE_VIRTUAL_SOURCE");
        return BAD_VALUE;
    }
    // explicit routing managed by getDeviceForStrategy in APM is now handled by engine
    // in order to let the choice of the order to future vendor engine
    outputDevices = mEngine->getOutputDevicesForAttributes(*resultAttr, requestedDevice, false);

    if ((resultAttr->flags & AUDIO_FLAG_HW_AV_SYNC) != 0) {
        *flags = (audio_output_flags_t)(*flags | AUDIO_OUTPUT_FLAG_HW_AV_SYNC);
    }

    // Set incall music only if device was explicitly set, and fallback to the device which is
    // chosen by the engine if not.
    // FIXME: provide a more generic approach which is not device specific and move this back
    // to getOutputForDevice.
    // TODO: Remove check of AUDIO_STREAM_MUSIC once migration is completed on the app side.
    if (outputDevices.onlyContainsDevicesWithType(AUDIO_DEVICE_OUT_TELEPHONY_TX) &&
        (*stream == AUDIO_STREAM_MUSIC  || resultAttr->usage == AUDIO_USAGE_VOICE_COMMUNICATION) &&
        audio_is_linear_pcm(config->format) &&
        isCallAudioAccessible()) {
        if (requestedPortId != AUDIO_PORT_HANDLE_NONE) {
            *flags = (audio_output_flags_t)AUDIO_OUTPUT_FLAG_INCALL_MUSIC;
            *isRequestedDeviceForExclusiveUse = true;
        }
    }

    ALOGV("%s() device %s, sampling rate %d, format %#x, channel mask %#x, flags %#x stream %s",
          __func__, outputDevices.toString().c_str(), config->sample_rate, config->format,
          config->channel_mask, *flags, toString(*stream).c_str());

    *output = AUDIO_IO_HANDLE_NONE;
    if (!msdDevices.isEmpty()) {
        *output = getOutputForDevices(msdDevices, session, resultAttr, config, flags, isSpatialized);
        if (*output != AUDIO_IO_HANDLE_NONE && setMsdOutputPatches(&outputDevices) == NO_ERROR) {
            ALOGV("%s() Using MSD devices %s instead of devices %s",
                  __func__, msdDevices.toString().c_str(), outputDevices.toString().c_str());
        } else {
            *output = AUDIO_IO_HANDLE_NONE;
        }
    }
    if (*output == AUDIO_IO_HANDLE_NONE) {
        sp<PreferredMixerAttributesInfo> info = nullptr;
        if (outputDevices.size() == 1) {
            info = getPreferredMixerAttributesInfo(
                    outputDevices.itemAt(0)->getId(),
                    mEngine->getProductStrategyForAttributes(*resultAttr),
                    true /*activeBitPerfectPreferred*/);
            // Only use preferred mixer if the uid matches or the preferred mixer is bit-perfect
            // and it is currently active.
            if (info != nullptr && info->getUid() != uid &&
                ((info->getFlags() & AUDIO_OUTPUT_FLAG_BIT_PERFECT) == AUDIO_OUTPUT_FLAG_NONE ||
                        info->getActiveClientCount() == 0)) {
                info = nullptr;
            }
        }
        *output = getOutputForDevices(outputDevices, session, resultAttr, config,
                flags, isSpatialized, info, resultAttr->flags & AUDIO_FLAG_MUTE_HAPTIC);
        // The client will be active if the client is currently preferred mixer owner and the
        // requested configuration matches the preferred mixer configuration.
        *isBitPerfect = (info != nullptr
                && (info->getFlags() & AUDIO_OUTPUT_FLAG_BIT_PERFECT) != AUDIO_OUTPUT_FLAG_NONE
                && info->getUid() == uid
                && *output != AUDIO_IO_HANDLE_NONE
                // When bit-perfect output is selected for the preferred mixer attributes owner,
                // only need to consider the config matches.
                && mOutputs.valueFor(*output)->isConfigurationMatched(
                        clientConfig, AUDIO_OUTPUT_FLAG_NONE));
    }
    if (*output == AUDIO_IO_HANDLE_NONE) {
        AudioProfileVector profiles;
        status_t ret = getProfilesForDevices(outputDevices, profiles, *flags, false /*isInput*/);
        if (ret == NO_ERROR && !profiles.empty()) {
            const auto channels = profiles[0]->getChannels();
            if (!channels.empty() && (channels.find(config->channel_mask) == channels.end())) {
                config->channel_mask = *channels.begin();
            }
            const auto sampleRates = profiles[0]->getSampleRates();
            if (!sampleRates.empty() &&
                    (sampleRates.find(config->sample_rate) == sampleRates.end())) {
                config->sample_rate = *sampleRates.begin();
            }
            config->format = profiles[0]->getFormat();
        }
        return INVALID_OPERATION;
    }

    *selectedDeviceId = getFirstDeviceId(outputDevices);
    for (auto &outputDevice : outputDevices) {
        if (outputDevice->getId() == mConfig->getDefaultOutputDevice()->getId()) {
            *selectedDeviceId = outputDevice->getId();
            break;
        }
    }

    if (outputDevices.onlyContainsDevicesWithType(AUDIO_DEVICE_OUT_TELEPHONY_TX)) {
        *outputType = API_OUTPUT_TELEPHONY_TX;
    } else {
        *outputType = API_OUTPUT_LEGACY;
    }

    ALOGV("%s returns output %d selectedDeviceId %d", __func__, *output, *selectedDeviceId);

    return NO_ERROR;
}

void AudioPolicyManager::checkAndUpdateOffloadInfoForDirectTracks(
        const audio_attributes_t *attr,
        audio_stream_type_t *stream,
        audio_config_t *config,
        audio_output_flags_t *flags)
{
    audio_offload_info_t tOffloadInfo = AUDIO_INFO_INITIALIZER;
    // set offloadInfo for directTracks, If already not set.
    if (!memcmp(&config->offload_info, &tOffloadInfo, sizeof(audio_offload_info_t))) {
        bool trackDirectPCM = false;
        if (*flags == AUDIO_OUTPUT_FLAG_NONE)
            trackDirectPCM = property_get_bool("vendor.audio.offload.track.enable", true);
        if (*flags == AUDIO_OUTPUT_FLAG_DIRECT || trackDirectPCM) {
            ALOGV("Update offload config for direct track");
            config->offload_info.sample_rate  = config->sample_rate;
            config->offload_info.channel_mask = config->channel_mask;
            config->offload_info.format = config->format;
            config->offload_info.stream_type = *stream;
            config->offload_info.bit_width = audio_bytes_per_sample(config->format) * 8;
            config->offload_info.usage = attr != NULL ? attr->usage : config->offload_info.usage;
        }
    }
}

status_t AudioPolicyManager::getOutputForAttr(const audio_attributes_t *attr,
                                              audio_io_handle_t *output,
                                              audio_session_t session,
                                              audio_stream_type_t *stream,
                                              const AttributionSourceState& attributionSource,
                                              audio_config_t *config,
                                              audio_output_flags_t *flags,
                                              audio_port_handle_t *selectedDeviceId,
                                              audio_port_handle_t *portId,
                                              std::vector<audio_io_handle_t> *secondaryOutputs,
                                              output_type_t *outputType,
                                              bool *isSpatialized,
                                              bool *isBitPerfect)
{
    // The supplied portId must be AUDIO_PORT_HANDLE_NONE
    if (*portId != AUDIO_PORT_HANDLE_NONE) {
        return INVALID_OPERATION;
    }
    const uid_t uid = VALUE_OR_RETURN_STATUS(
        aidl2legacy_int32_t_uid_t(attributionSource.uid));
    const audio_port_handle_t requestedPortId = *selectedDeviceId;
    audio_attributes_t resultAttr;
    bool isRequestedDeviceForExclusiveUse = false;
    std::vector<sp<AudioPolicyMix>> secondaryMixes;
    const sp<DeviceDescriptor> requestedDevice =
      mAvailableOutputDevices.getDeviceFromId(requestedPortId);

    // Prevent from storing invalid requested device id in clients
    const audio_port_handle_t sanitizedRequestedPortId =
      requestedDevice != nullptr ? requestedPortId : AUDIO_PORT_HANDLE_NONE;
    *selectedDeviceId = sanitizedRequestedPortId;

    audio_config_t directConfig = *config;
    checkAndUpdateOffloadInfoForDirectTracks(attr, stream, &directConfig, flags);

    status_t status = getOutputForAttrInt(&resultAttr, output, session, attr, stream, uid,
            &directConfig, flags, selectedDeviceId, &isRequestedDeviceForExclusiveUse,
            secondaryOutputs != nullptr ? &secondaryMixes : nullptr, outputType, isSpatialized,
            isBitPerfect);
    if (status != NO_ERROR) {
        return status;
    }
    std::vector<wp<SwAudioOutputDescriptor>> weakSecondaryOutputDescs;
    if (secondaryOutputs != nullptr) {
        for (auto &secondaryMix : secondaryMixes) {
            sp<SwAudioOutputDescriptor> outputDesc = secondaryMix->getOutput();
            if (outputDesc != nullptr &&
                outputDesc->mIoHandle != AUDIO_IO_HANDLE_NONE) {
                secondaryOutputs->push_back(outputDesc->mIoHandle);
                weakSecondaryOutputDescs.push_back(outputDesc);
            }
        }
    }

    audio_config_base_t clientConfig = {.sample_rate = config->sample_rate,
        .channel_mask = config->channel_mask,
        .format = config->format,
    };
    *portId = PolicyAudioPort::getNextUniqueId();

    sp<SwAudioOutputDescriptor> outputDesc = mOutputs.valueFor(*output);
    sp<TrackClientDescriptor> clientDesc =
        new TrackClientDescriptor(*portId, uid, session, resultAttr, clientConfig,
                                  sanitizedRequestedPortId, *stream,
                                  mEngine->getProductStrategyForAttributes(resultAttr),
                                  toVolumeSource(resultAttr),
                                  *flags, isRequestedDeviceForExclusiveUse,
                                  std::move(weakSecondaryOutputDescs),
                                  outputDesc->mPolicyMix);
    outputDesc->addClient(clientDesc);

    ALOGV("%s() returns output %d requestedPortId %d selectedDeviceId %d for port ID %d", __func__,
          *output, requestedPortId, *selectedDeviceId, *portId);

    return NO_ERROR;
}

status_t AudioPolicyManager::openDirectOutput(audio_stream_type_t stream,
                                              audio_session_t session,
                                              const audio_config_t *config,
                                              audio_output_flags_t flags,
                                              const DeviceVector &devices,
                                              audio_io_handle_t *output) {

    *output = AUDIO_IO_HANDLE_NONE;

    // skip direct output selection if the request can obviously be attached to a mixed output
    // and not explicitly requested
    if (((flags & AUDIO_OUTPUT_FLAG_DIRECT) == 0) &&
            audio_is_linear_pcm(config->format) && config->sample_rate <= SAMPLE_RATE_HZ_MAX &&
            audio_channel_count_from_out_mask(config->channel_mask) <= 2) {
        return NAME_NOT_FOUND;
    }

    // Do not allow offloading or direct if one non offloadable effect is enabled or
    // MasterMono is enabled. This prevents creating an offloaded or direct track
    // and tearing it down immediately after start when audioflinger detects there
    // is an active non offloadable effect.
    // FIXME: We should check the audio session here but we do not have it in this context.
    // This may prevent offloading in rare situations where effects are left active by apps
    // in the background.
    sp<IOProfile> profile;
    if (((flags & (AUDIO_OUTPUT_FLAG_COMPRESS_OFFLOAD | AUDIO_OUTPUT_FLAG_DIRECT)) == 0) ||
            !(mEffects.isNonOffloadableEffectEnabled() || mMasterMono)) {
        profile = getProfileForOutput(
                devices, config->sample_rate, config->format, config->channel_mask,
                flags, true /* directOnly */);
    }

    if (profile == nullptr) {
        return NAME_NOT_FOUND;
    }
    if (!(flags & AUDIO_OUTPUT_FLAG_DIRECT) &&
         (profile->getFlags() & AUDIO_OUTPUT_FLAG_DIRECT)) {
        ALOGI("%s rejecting direct profile as was not requested ", __func__);
        profile = nullptr;
        return NAME_NOT_FOUND;
    }

    sp<SwAudioOutputDescriptor> outputDesc = nullptr;
    // check if direct output for pcm/track offload or compress offload already exist
    bool directSessionInUse = false;
    bool offloadSessionInUse = false;
    // exclusive outputs for MMAP and Offload are enforced by different session ids.
    if (!(property_get_bool("vendor.audio.offload.multiple.enabled", false) &&
          ((flags & AUDIO_OUTPUT_FLAG_DIRECT) != 0) &&
          (flags & AUDIO_OUTPUT_FLAG_MMAP_NOIRQ) == 0)) {
        for (size_t i = 0; i < mOutputs.size(); i++) {
            sp<SwAudioOutputDescriptor> desc = mOutputs.valueAt(i);
            if (!desc->isDuplicated() && (profile == desc->mProfile)) {
                 outputDesc = desc;
                // reuse direct output if currently open by the same client
                // and configured with same parameters
                if ((config->sample_rate == desc->getSamplingRate()) &&
                    (config->format == desc->getFormat()) &&
                    (config->channel_mask == desc->getChannelMask()) &&
                    (session == desc->mDirectClientSession)) {
                    desc->mDirectOpenCount++;
                    ALOGI("%s reusing direct output %d for session %d", __func__,
                        mOutputs.keyAt(i), session);
                    *output = mOutputs.keyAt(i);
                    return NO_ERROR;
                }
                if (desc->mFlags == AUDIO_OUTPUT_FLAG_DIRECT) {
                    directSessionInUse = true;
                    ALOGV("%s Direct PCM already in use", __func__);
                }
                if (desc->mFlags & AUDIO_OUTPUT_FLAG_COMPRESS_OFFLOAD) {
                    offloadSessionInUse = true;
                    ALOGV("%s Compress Offload already in use", __func__);
                }
            }
        }
        if (outputDesc != nullptr &&
            ((flags == AUDIO_OUTPUT_FLAG_DIRECT && directSessionInUse) ||
            ((flags & AUDIO_OUTPUT_FLAG_COMPRESS_OFFLOAD) && offloadSessionInUse))) {
            if (session != outputDesc->mDirectClientSession) {
                ALOGV("getOutput() do not reuse direct pcm output because current client (%d) "
                      "is not the same as requesting client (%d) for different output conf",
                outputDesc->mDirectClientSession, session);
                return NAME_NOT_FOUND;
            } else {
                ALOGV("%s close previous output on same client session %d ", __func__, session);
                closeOutput(outputDesc->mIoHandle);
            }
        }
    }
    if (!profile->canOpenNewIo()) {
        if (!com::android::media::audioserver::direct_track_reprioritization()) {
            return NAME_NOT_FOUND;
        } else if ((profile->getFlags() & AUDIO_OUTPUT_FLAG_MMAP_NOIRQ) != 0) {
            // MMAP gracefully handles lack of an exclusive track resource by mixing
            // above the audio framework. For AAudio to know that the limit is reached,
            // return an error.
            return NAME_NOT_FOUND;
        } else {
            // Close outputs on this profile, if available, to free resources for this request
            for (int i = 0; i < mOutputs.size() && !profile->canOpenNewIo(); i++) {
                const auto desc = mOutputs.valueAt(i);
                if (desc->mProfile == profile) {
                    closeOutput(desc->mIoHandle);
                }
            }
        }
    }

    // Unable to close streams to find free resources for this request
    if (!profile->canOpenNewIo()) {
        return NAME_NOT_FOUND;
    }

    outputDesc = sp<SwAudioOutputDescriptor>::make(profile, mpClientInterface);

    // An MSD patch may be using the only output stream that can service this request. Release
    // all MSD patches to prioritize this request over any active output on MSD.
    releaseMsdOutputPatches(devices);

    status_t status =
            outputDesc->open(config, nullptr /* mixerConfig */, devices, stream, flags, output);

    // only accept an output with the requested parameters
    if (status != NO_ERROR ||
        (config->sample_rate != 0 && config->sample_rate != outputDesc->getSamplingRate()) ||
        (config->format != AUDIO_FORMAT_DEFAULT && config->format != outputDesc->getFormat()) ||
        (config->channel_mask != 0 && config->channel_mask != outputDesc->getChannelMask())) {
        ALOGV("%s failed opening direct output: output %d sample rate %d %d,"
                "format %d %d, channel mask %04x %04x", __func__, *output, config->sample_rate,
                outputDesc->getSamplingRate(), config->format, outputDesc->getFormat(),
                config->channel_mask, outputDesc->getChannelMask());
        if (*output != AUDIO_IO_HANDLE_NONE) {
            outputDesc->close();
        }
        // fall back to mixer output if possible when the direct output could not be open
        if (audio_is_linear_pcm(config->format) &&
                config->sample_rate  <= SAMPLE_RATE_HZ_MAX) {
            return NAME_NOT_FOUND;
        }
        *output = AUDIO_IO_HANDLE_NONE;
        return BAD_VALUE;
    }
    outputDesc->mDirectOpenCount = 1;
    outputDesc->mDirectClientSession = session;

    addOutput(*output, outputDesc);
    mPreviousOutputs = mOutputs;
    ALOGV("%s returns new direct output %d", __func__, *output);
    mpClientInterface->onAudioPortListUpdate();
    return NO_ERROR;
}

audio_io_handle_t AudioPolicyManager::getOutputForDevices(
        const DeviceVector &devices,
        audio_session_t session,
        const audio_attributes_t *attr,
        const audio_config_t *config,
        audio_output_flags_t *flags,
        bool *isSpatialized,
        sp<PreferredMixerAttributesInfo> prefMixerConfigInfo,
        bool forceMutingHaptic)
{
    audio_io_handle_t output = AUDIO_IO_HANDLE_NONE;

    // Discard haptic channel mask when forcing muting haptic channels.
    audio_channel_mask_t channelMask = forceMutingHaptic
            ? static_cast<audio_channel_mask_t>(config->channel_mask & ~AUDIO_CHANNEL_HAPTIC_ALL)
            : config->channel_mask;


    String8 value;
    String8 reply =  mpClientInterface->getParameters(AUDIO_IO_HANDLE_NONE,
                                          String8("vr_audio_mode_on"));
    AudioParameter repliedParameter(reply);
    if (repliedParameter.get(String8("vr_audio_mode_on"), value) == NO_ERROR &&
        value.contains("true")) {
        ALOGI("%s VR mode is on, switch to primary output requested flags 0x%X",__func__, *flags);
        *flags = (audio_output_flags_t)(*flags &
                    (~(AUDIO_OUTPUT_FLAG_FAST|AUDIO_OUTPUT_FLAG_RAW)));
    }

    audio_stream_type_t stream = mEngine->getStreamTypeForAttributes(*attr);

    /*
    * WFD audio routes back to target speaker when starting a ringtone playback.
    * This is because primary output is reused for ringtone, so output device is
    * updated based on SONIFICATION strategy for both ringtone and music playback.
    * The same issue is not seen on remoted_submix HAL based WFD audio because
    * primary output is not reused and a new output is created for ringtone playback.
    * Issue is fixed by updating output flag to AUDIO_OUTPUT_FLAG_FAST when there is
    * a non-music stream playback on WFD, so primary output is not reused for ringtone.
    */
    if (property_get_bool("vendor.audio.afe.proxy.enabled", true /* default_value */)) {
        DeviceTypeSet availableOutputDeviceTypes = mAvailableOutputDevices.types();
        if ((deviceTypesToBitMask(availableOutputDeviceTypes) & AUDIO_DEVICE_OUT_PROXY)
              && (stream != AUDIO_STREAM_MUSIC)) {
            ALOGD("%s Use fast flags for stream %d requested Flags%x",__func__, stream, *flags);
            *flags = (*flags & AUDIO_OUTPUT_FLAG_DIRECT) ?
                        AUDIO_OUTPUT_FLAG_DIRECT : AUDIO_OUTPUT_FLAG_FAST;
        }
    }
    // open a direct output if required by specified parameters
    //force direct flag if offload flag is set: offloading implies a direct output stream
    // and all common behaviors are driven by checking only the direct flag
    // this should normally be set appropriately in the policy configuration file
    if ((*flags & AUDIO_OUTPUT_FLAG_COMPRESS_OFFLOAD) != 0) {
        *flags = (audio_output_flags_t)(*flags | AUDIO_OUTPUT_FLAG_DIRECT);
    }
    if ((*flags & AUDIO_OUTPUT_FLAG_HW_AV_SYNC) != 0) {
        *flags = (audio_output_flags_t)(*flags | AUDIO_OUTPUT_FLAG_DIRECT);
    }

    // Force direct flags for PCM data, this can help to maintain audio bitstream
    // quality by avoiding resampling/downmixing by using direct track when hal/DSP
    // support is available. DSP PP can be applied directly on track data instead of
    // mixed output. To some extent, it can help save some power.
    const bool trackDirectPCM =
            property_get_bool("vendor.audio.offload.track.enable", true /* default_value */);
    const bool offloadDisable =
            property_get_bool("audio.offload.disable", false /* default_value */);
    if (trackDirectPCM && !offloadDisable && stream == AUDIO_STREAM_MUSIC) {
       if ((*flags == AUDIO_OUTPUT_FLAG_NONE) &&
            (config->offload_info.usage == AUDIO_USAGE_MEDIA ||
             config->offload_info.usage == AUDIO_USAGE_GAME)) {
            ALOGV("Force direct flags to use pcm offload, original flags(0x%x)", *flags);
            *flags = AUDIO_OUTPUT_FLAG_DIRECT;
        }
    } else if (audio_is_linear_pcm(config->format) &&
            *flags == AUDIO_OUTPUT_FLAG_DIRECT) {
        ALOGV("%s Remove direct flags stream %d,orginal flags %0x", __func__, stream, *flags);
        *flags = AUDIO_OUTPUT_FLAG_NONE;
    }

    bool forceDeepBuffer = false;
    // only allow deep buffering for music stream type
    if (stream != AUDIO_STREAM_MUSIC) {
        *flags = (audio_output_flags_t)(*flags &~AUDIO_OUTPUT_FLAG_DEEP_BUFFER);
    } else if ((*flags == AUDIO_OUTPUT_FLAG_NONE || *flags == AUDIO_OUTPUT_FLAG_DIRECT ||
                (*flags & AUDIO_OUTPUT_FLAG_COMPRESS_OFFLOAD)) && !isInCall() &&
                property_get_bool("audio.deep_buffer.media", true /* default_value */)) {
        // use DEEP_BUFFER as default output for music stream type
        forceDeepBuffer = true;
    }
    if (stream == AUDIO_STREAM_TTS) {
        *flags = AUDIO_OUTPUT_FLAG_TTS;
    } else if ((stream == AUDIO_STREAM_VOICE_CALL &&
               audio_is_linear_pcm(config->format) &&
               (*flags & AUDIO_OUTPUT_FLAG_INCALL_MUSIC) == 0) &&
               (mEngine->getPhoneState() != AUDIO_MODE_IN_CALL)) {
        *flags = (audio_output_flags_t)(AUDIO_OUTPUT_FLAG_VOIP_RX |
                                       AUDIO_OUTPUT_FLAG_DIRECT);
        ALOGV("Set VoIP and Direct output flags for PCM format");
    }

    // Attach the Ultrasound flag for the AUDIO_CONTENT_TYPE_ULTRASOUND
    if (attr->content_type == AUDIO_CONTENT_TYPE_ULTRASOUND) {
        *flags = (audio_output_flags_t)(*flags | AUDIO_OUTPUT_FLAG_ULTRASOUND);
    }

    // Use the spatializer output if the content can be spatialized, no preferred mixer
    // was specified and offload or direct playback is not explicitly requested.
    *isSpatialized = false;
    if (mSpatializerOutput != nullptr
            && canBeSpatializedInt(attr, config, devices.toTypeAddrVector())
            && prefMixerConfigInfo == nullptr
            && ((*flags & (AUDIO_OUTPUT_FLAG_COMPRESS_OFFLOAD | AUDIO_OUTPUT_FLAG_DIRECT)) == 0)) {
        *isSpatialized = true;
        return mSpatializerOutput->mIoHandle;
    }

    audio_config_t directConfig = *config;
    directConfig.channel_mask = channelMask;
    status_t status = openDirectOutput(stream, session, &directConfig, *flags, devices, &output);
    if (status != NAME_NOT_FOUND) {
        return output;
    }

    // A request for HW A/V sync cannot fallback to a mixed output because time
    // stamps are embedded in audio data
    if ((*flags & (AUDIO_OUTPUT_FLAG_HW_AV_SYNC | AUDIO_OUTPUT_FLAG_MMAP_NOIRQ)) != 0) {
        return AUDIO_IO_HANDLE_NONE;
    }
    // A request for Tuner cannot fallback to a mixed output
    if ((directConfig.offload_info.content_id || directConfig.offload_info.sync_id)) {
        return AUDIO_IO_HANDLE_NONE;
    }

    // ignoring channel mask due to downmix capability in mixer

    // open a non direct output

    // for non direct outputs, only PCM is supported
    if (audio_is_linear_pcm(config->format)) {
        // get which output is suitable for the specified stream. The actual
        // routing change will happen when startOutput() will be called
        SortedVector<audio_io_handle_t> outputs = getOutputsForDevices(devices, mOutputs);
        if (prefMixerConfigInfo != nullptr) {
            for (audio_io_handle_t outputHandle : outputs) {
                sp<SwAudioOutputDescriptor> outputDesc = mOutputs.valueFor(outputHandle);
                if (outputDesc->mProfile == prefMixerConfigInfo->getProfile()) {
                    output = outputHandle;
                    break;
                }
            }
            if (output == AUDIO_IO_HANDLE_NONE) {
                // No output open with the preferred profile. Open a new one.
                audio_config_t config = AUDIO_CONFIG_INITIALIZER;
                config.channel_mask = prefMixerConfigInfo->getConfigBase().channel_mask;
                config.sample_rate = prefMixerConfigInfo->getConfigBase().sample_rate;
                config.format = prefMixerConfigInfo->getConfigBase().format;
                sp<SwAudioOutputDescriptor> preferredOutput = openOutputWithProfileAndDevice(
                        prefMixerConfigInfo->getProfile(), devices, nullptr /*mixerConfig*/,
                        &config, prefMixerConfigInfo->getFlags());
                if (preferredOutput == nullptr) {
                    ALOGE("%s failed to open output with preferred mixer config", __func__);
                } else {
                    output = preferredOutput->mIoHandle;
                }
            }
        } else {
            // at this stage we should ignore the DIRECT flag as no direct output could be found earlier
            *flags = (audio_output_flags_t)(*flags & ~AUDIO_OUTPUT_FLAG_DIRECT);
            *flags = forceDeepBuffer ? AUDIO_OUTPUT_FLAG_DEEP_BUFFER :
                    (*flags == AUDIO_OUTPUT_FLAG_NONE) ? AUDIO_OUTPUT_FLAG_PRIMARY : *flags;
            ALOGV("%s forced deep-buffer (%s) flags (%0x)", __func__,
                    forceDeepBuffer ? "yes": "no" , *flags);
            output = selectOutput(
                    outputs, *flags, config->format, channelMask, config->sample_rate, session);
        }
    }
    ALOGW_IF((output == 0), "getOutputForDevices() could not find output for stream %d, "
            "sampling rate %d, format %#x, channels %#x, flags %#x",
            stream, config->sample_rate, config->format, channelMask, *flags);

    return output;
}

sp<DeviceDescriptor> AudioPolicyManager::getMsdAudioInDevice() const {
    auto msdInDevices = mHwModules.getAvailableDevicesFromModuleName(AUDIO_HARDWARE_MODULE_ID_MSD,
                                                                     mAvailableInputDevices);
    return msdInDevices.isEmpty()? nullptr : msdInDevices.itemAt(0);
}

DeviceVector AudioPolicyManager::getMsdAudioOutDevices() const {
    return mHwModules.getAvailableDevicesFromModuleName(AUDIO_HARDWARE_MODULE_ID_MSD,
                                                        mAvailableOutputDevices);
}

const AudioPatchCollection AudioPolicyManager::getMsdOutputPatches() const {
    AudioPatchCollection msdPatches;
    sp<HwModule> msdModule = mHwModules.getModuleFromName(AUDIO_HARDWARE_MODULE_ID_MSD);
    if (msdModule != 0) {
        for (size_t i = 0; i < mAudioPatches.size(); ++i) {
            sp<AudioPatch> patch = mAudioPatches.valueAt(i);
            for (size_t j = 0; j < patch->mPatch.num_sources; ++j) {
                const struct audio_port_config *source = &patch->mPatch.sources[j];
                if (source->type == AUDIO_PORT_TYPE_DEVICE &&
                        source->ext.device.hw_module == msdModule->getHandle()) {
                    msdPatches.addAudioPatch(patch->getHandle(), patch);
                }
            }
        }
    }
    return msdPatches;
}

bool AudioPolicyManager::isMsdPatch(const audio_patch_handle_t &handle) const {
    ssize_t index = mAudioPatches.indexOfKey(handle);
    if (index < 0) {
        return false;
    }
    const sp<AudioPatch> patch = mAudioPatches.valueAt(index);
    sp<HwModule> msdModule = mHwModules.getModuleFromName(AUDIO_HARDWARE_MODULE_ID_MSD);
    if (msdModule == nullptr) {
        return false;
    }
    const struct audio_port_config *sink = &patch->mPatch.sinks[0];
    if (getMsdAudioOutDevices().contains(mAvailableOutputDevices.getDeviceFromId(sink->id))) {
        return true;
    }
    index = getMsdOutputPatches().indexOfKey(handle);
    if (index < 0) {
        return false;
    }
    return true;
}

status_t AudioPolicyManager::getMsdProfiles(bool hwAvSync,
                                            const InputProfileCollection &inputProfiles,
                                            const OutputProfileCollection &outputProfiles,
                                            const sp<DeviceDescriptor> &sourceDevice,
                                            const sp<DeviceDescriptor> &sinkDevice,
                                            AudioProfileVector& sourceProfiles,
                                            AudioProfileVector& sinkProfiles) const {
    if (inputProfiles.isEmpty()) {
        ALOGE("%s() no input profiles for source module", __func__);
        return NO_INIT;
    }
    if (outputProfiles.isEmpty()) {
        ALOGE("%s() no output profiles for sink module", __func__);
        return NO_INIT;
    }
    for (const auto &inProfile : inputProfiles) {
        if (hwAvSync == ((inProfile->getFlags() & AUDIO_INPUT_FLAG_HW_AV_SYNC) != 0) &&
                inProfile->supportsDevice(sourceDevice)) {
            appendAudioProfiles(sourceProfiles, inProfile->getAudioProfiles());
        }
    }
    for (const auto &outProfile : outputProfiles) {
        if (hwAvSync == ((outProfile->getFlags() & AUDIO_OUTPUT_FLAG_HW_AV_SYNC) != 0) &&
                outProfile->supportsDevice(sinkDevice)) {
            appendAudioProfiles(sinkProfiles, outProfile->getAudioProfiles());
        }
    }
    return NO_ERROR;
}

status_t AudioPolicyManager::getBestMsdConfig(bool hwAvSync,
        const AudioProfileVector &sourceProfiles, const AudioProfileVector &sinkProfiles,
        audio_port_config *sourceConfig, audio_port_config *sinkConfig) const
{
    // Compressed formats for MSD module, ordered from most preferred to least preferred.
    static const std::vector<audio_format_t> formatsOrder = {{
            AUDIO_FORMAT_IEC60958, AUDIO_FORMAT_MAT_2_1, AUDIO_FORMAT_MAT_2_0, AUDIO_FORMAT_E_AC3,
            AUDIO_FORMAT_AC3, AUDIO_FORMAT_PCM_FLOAT, AUDIO_FORMAT_PCM_32_BIT,
            AUDIO_FORMAT_PCM_8_24_BIT, AUDIO_FORMAT_PCM_24_BIT_PACKED, AUDIO_FORMAT_PCM_16_BIT }};
    static const std::vector<audio_channel_mask_t> channelMasksOrder = [](){
        // Channel position masks for MSD module, 3D > 2D > 1D ordering (most preferred to least
        // preferred).
        std::vector<audio_channel_mask_t> masks = {{
            AUDIO_CHANNEL_OUT_3POINT1POINT2, AUDIO_CHANNEL_OUT_3POINT0POINT2,
            AUDIO_CHANNEL_OUT_2POINT1POINT2, AUDIO_CHANNEL_OUT_2POINT0POINT2,
            AUDIO_CHANNEL_OUT_5POINT1, AUDIO_CHANNEL_OUT_STEREO }};
        // insert index masks (higher counts most preferred) as preferred over position masks
        for (int i = 1; i <= AUDIO_CHANNEL_COUNT_MAX; i++) {
            masks.insert(
                    masks.begin(), audio_channel_mask_for_index_assignment_from_count(i));
        }
        return masks;
    }();

    struct audio_config_base bestSinkConfig;
    status_t result = findBestMatchingOutputConfig(sourceProfiles, sinkProfiles, formatsOrder,
            channelMasksOrder, true /*preferHigherSamplingRates*/, bestSinkConfig);
    if (result != NO_ERROR) {
        ALOGD("%s() no matching config found for sink, hwAvSync: %d",
                __func__, hwAvSync);
        return result;
    }
    sinkConfig->sample_rate = bestSinkConfig.sample_rate;
    sinkConfig->channel_mask = bestSinkConfig.channel_mask;
    sinkConfig->format = bestSinkConfig.format;
    // For encoded streams force direct flag to prevent downstream mixing.
    sinkConfig->flags.output = static_cast<audio_output_flags_t>(
            sinkConfig->flags.output | AUDIO_OUTPUT_FLAG_DIRECT);
    if (audio_is_iec61937_compatible(sinkConfig->format)) {
        // For formats compatible with IEC61937 encapsulation, assume that
        // the input is IEC61937 framed (for proportional buffer sizing).
        // Add the AUDIO_OUTPUT_FLAG_IEC958_NONAUDIO flag so downstream HAL can distinguish between
        // raw and IEC61937 framed streams.
        sinkConfig->flags.output = static_cast<audio_output_flags_t>(
                sinkConfig->flags.output | AUDIO_OUTPUT_FLAG_IEC958_NONAUDIO);
    }
    sourceConfig->sample_rate = bestSinkConfig.sample_rate;
    // Specify exact channel mask to prevent guessing by bit count in PatchPanel.
    sourceConfig->channel_mask =
            audio_channel_mask_get_representation(bestSinkConfig.channel_mask)
            == AUDIO_CHANNEL_REPRESENTATION_INDEX ?
            bestSinkConfig.channel_mask : audio_channel_mask_out_to_in(bestSinkConfig.channel_mask);
    sourceConfig->format = bestSinkConfig.format;
    // Copy input stream directly without any processing (e.g. resampling).
    sourceConfig->flags.input = static_cast<audio_input_flags_t>(
            sourceConfig->flags.input | AUDIO_INPUT_FLAG_DIRECT);
    if (hwAvSync) {
        sinkConfig->flags.output = static_cast<audio_output_flags_t>(
                sinkConfig->flags.output | AUDIO_OUTPUT_FLAG_HW_AV_SYNC);
        sourceConfig->flags.input = static_cast<audio_input_flags_t>(
                sourceConfig->flags.input | AUDIO_INPUT_FLAG_HW_AV_SYNC);
    }
    const unsigned int config_mask = AUDIO_PORT_CONFIG_SAMPLE_RATE |
            AUDIO_PORT_CONFIG_CHANNEL_MASK | AUDIO_PORT_CONFIG_FORMAT | AUDIO_PORT_CONFIG_FLAGS;
    sinkConfig->config_mask |= config_mask;
    sourceConfig->config_mask |= config_mask;
    return NO_ERROR;
}

PatchBuilder AudioPolicyManager::buildMsdPatch(bool msdIsSource,
                                               const sp<DeviceDescriptor> &device) const
{
    PatchBuilder patchBuilder;
    sp<HwModule> msdModule = mHwModules.getModuleFromName(AUDIO_HARDWARE_MODULE_ID_MSD);
    ALOG_ASSERT(msdModule != nullptr, "MSD module not available");
    sp<HwModule> deviceModule = mHwModules.getModuleForDevice(device, AUDIO_FORMAT_DEFAULT);
    if (deviceModule == nullptr) {
        ALOGE("%s() unable to get module for %s", __func__, device->toString().c_str());
        return patchBuilder;
    }
    const InputProfileCollection inputProfiles = msdIsSource ?
            msdModule->getInputProfiles() : deviceModule->getInputProfiles();
    const OutputProfileCollection outputProfiles = msdIsSource ?
            deviceModule->getOutputProfiles() : msdModule->getOutputProfiles();

    const sp<DeviceDescriptor> sourceDevice = msdIsSource ? getMsdAudioInDevice() : device;
    const sp<DeviceDescriptor> sinkDevice = msdIsSource ?
            device : getMsdAudioOutDevices().itemAt(0);
    patchBuilder.addSource(sourceDevice).addSink(sinkDevice);

    audio_port_config sourceConfig = patchBuilder.patch()->sources[0];
    audio_port_config sinkConfig = patchBuilder.patch()->sinks[0];
    AudioProfileVector sourceProfiles;
    AudioProfileVector sinkProfiles;
    // TODO: Figure out whether MSD module has HW_AV_SYNC flag set in the AP config file.
    // For now, we just forcefully try with HwAvSync first.
    for (auto hwAvSync : { true, false }) {
        if (getMsdProfiles(hwAvSync, inputProfiles, outputProfiles, sourceDevice, sinkDevice,
                sourceProfiles, sinkProfiles) != NO_ERROR) {
            continue;
        }
        if (getBestMsdConfig(hwAvSync, sourceProfiles, sinkProfiles, &sourceConfig,
                &sinkConfig) == NO_ERROR) {
            // Found a matching config. Re-create PatchBuilder with this config.
            return (PatchBuilder()).addSource(sourceConfig).addSink(sinkConfig);
        }
    }
    ALOGV("%s() no matching config found. Fall through to default PCM patch"
            " supporting PCM format conversion.", __func__);
    return patchBuilder;
}

status_t AudioPolicyManager::setMsdOutputPatches(const DeviceVector *outputDevices) {
    DeviceVector devices;
    if (outputDevices != nullptr && outputDevices->size() > 0) {
        devices.add(*outputDevices);
    } else {
        // Use media strategy for unspecified output device. This should only
        // occur on checkForDeviceAndOutputChanges(). Device connection events may
        // therefore invalidate explicit routing requests.
        devices = mEngine->getOutputDevicesForAttributes(
                    attributes_initializer(AUDIO_USAGE_MEDIA), nullptr, false /*fromCache*/);
        LOG_ALWAYS_FATAL_IF(devices.isEmpty(), "no output device to set MSD patch");
    }
    std::vector<PatchBuilder> patchesToCreate;
    for (auto i = 0u; i < devices.size(); ++i) {
        ALOGV("%s() for device %s", __func__, devices[i]->toString().c_str());
        patchesToCreate.push_back(buildMsdPatch(true /*msdIsSource*/, devices[i]));
    }
    // Retain only the MSD patches associated with outputDevices request.
    // Tear down the others, and create new ones as needed.
    AudioPatchCollection patchesToRemove = getMsdOutputPatches();
    for (auto it = patchesToCreate.begin(); it != patchesToCreate.end(); ) {
        auto retainedPatch = false;
        for (auto i = 0u; i < patchesToRemove.size(); ++i) {
            if (audio_patches_are_equal(it->patch(), &patchesToRemove[i]->mPatch)) {
                patchesToRemove.removeItemsAt(i);
                retainedPatch = true;
                break;
            }
        }
        if (retainedPatch) {
            it = patchesToCreate.erase(it);
            continue;
        }
        ++it;
    }
    if (patchesToCreate.size() == 0 && patchesToRemove.size() == 0) {
        return NO_ERROR;
    }
    for (auto i = 0u; i < patchesToRemove.size(); ++i) {
        auto &currentPatch = patchesToRemove.valueAt(i);
        releaseAudioPatch(currentPatch->getHandle(), mUidCached);
    }
    status_t status = NO_ERROR;
    for (const auto &p : patchesToCreate) {
        auto currStatus = installPatch(__func__, -1 /*index*/, nullptr /*patchHandle*/,
                p.patch(), 0 /*delayMs*/, mUidCached, nullptr /*patchDescPtr*/);
        char message[256];
        snprintf(message, sizeof(message), "%s() %s: creating MSD patch from device:IN_BUS to "
            "device:%#x (format:%#x channels:%#x samplerate:%d)", __func__,
                currStatus == NO_ERROR ? "Success" : "Error",
                p.patch()->sinks[0].ext.device.type, p.patch()->sources[0].format,
                p.patch()->sources[0].channel_mask, p.patch()->sources[0].sample_rate);
        if (currStatus == NO_ERROR) {
            ALOGD("%s", message);
        } else {
            ALOGE("%s", message);
            if (status == NO_ERROR) {
                status = currStatus;
            }
        }
    }
    return status;
}

void AudioPolicyManager::releaseMsdOutputPatches(const DeviceVector& devices) {
    AudioPatchCollection msdPatches = getMsdOutputPatches();
    for (size_t i = 0; i < msdPatches.size(); i++) {
        const auto& patch = msdPatches[i];
        for (size_t j = 0; j < patch->mPatch.num_sinks; ++j) {
            const struct audio_port_config *sink = &patch->mPatch.sinks[j];
            if (sink->type == AUDIO_PORT_TYPE_DEVICE && devices.getDevice(sink->ext.device.type,
                    String8(sink->ext.device.address), AUDIO_FORMAT_DEFAULT) != nullptr) {
                releaseAudioPatch(patch->getHandle(), mUidCached);
                break;
            }
        }
    }
}

bool AudioPolicyManager::msdHasPatchesToAllDevices(const AudioDeviceTypeAddrVector& devices) {
    DeviceVector devicesToCheck =
            mConfig->getOutputDevices().getDevicesFromDeviceTypeAddrVec(devices);
    AudioPatchCollection msdPatches = getMsdOutputPatches();
    for (size_t i = 0; i < msdPatches.size(); i++) {
        const auto& patch = msdPatches[i];
        for (size_t j = 0; j < patch->mPatch.num_sinks; ++j) {
            const struct audio_port_config *sink = &patch->mPatch.sinks[j];
            if (sink->type == AUDIO_PORT_TYPE_DEVICE) {
                const auto& foundDevice = devicesToCheck.getDevice(
                    sink->ext.device.type, String8(sink->ext.device.address), AUDIO_FORMAT_DEFAULT);
                if (foundDevice != nullptr) {
                    devicesToCheck.remove(foundDevice);
                    if (devicesToCheck.isEmpty()) {
                        return true;
                    }
                }
            }
        }
    }
    return false;
}

audio_io_handle_t AudioPolicyManager::selectOutput(const SortedVector<audio_io_handle_t>& outputs,
                                                   audio_output_flags_t flags,
                                                   audio_format_t format,
                                                   audio_channel_mask_t channelMask,
                                                   uint32_t samplingRate,
                                                   audio_session_t sessionId)
{
    LOG_ALWAYS_FATAL_IF(!(format == AUDIO_FORMAT_INVALID || audio_is_linear_pcm(format)),
        "%s called with format %#x", __func__, format);

    // Return the output that haptic-generating attached to when 1) session id is specified,
    // 2) haptic-generating effect exists for given session id and 3) the output that
    // haptic-generating effect attached to is in given outputs.
    if (sessionId != AUDIO_SESSION_NONE) {
        audio_io_handle_t hapticGeneratingOutput = mEffects.getIoForSession(
                sessionId, FX_IID_HAPTICGENERATOR);
        if (outputs.indexOf(hapticGeneratingOutput) >= 0) {
            return hapticGeneratingOutput;
        }
    }

    // Flags disqualifying an output: the match must happen before calling selectOutput()
    static const audio_output_flags_t kExcludedFlags = (audio_output_flags_t)
        (AUDIO_OUTPUT_FLAG_HW_AV_SYNC | AUDIO_OUTPUT_FLAG_MMAP_NOIRQ | AUDIO_OUTPUT_FLAG_DIRECT);

    // Flags expressing a functional request: must be honored in priority over
    // other criteria
    static const audio_output_flags_t kFunctionalFlags = (audio_output_flags_t)
        (AUDIO_OUTPUT_FLAG_VOIP_RX | AUDIO_OUTPUT_FLAG_INCALL_MUSIC |
            AUDIO_OUTPUT_FLAG_TTS | AUDIO_OUTPUT_FLAG_DIRECT_PCM | AUDIO_OUTPUT_FLAG_ULTRASOUND |
            AUDIO_OUTPUT_FLAG_SPATIALIZER);
    // Flags expressing a performance request: have lower priority than serving
    // requested sampling rate or channel mask
    static const audio_output_flags_t kPerformanceFlags = (audio_output_flags_t)
        (AUDIO_OUTPUT_FLAG_FAST | AUDIO_OUTPUT_FLAG_DEEP_BUFFER |
            AUDIO_OUTPUT_FLAG_RAW | AUDIO_OUTPUT_FLAG_SYNC);

    const audio_output_flags_t functionalFlags =
        (audio_output_flags_t)(flags & kFunctionalFlags);
    const audio_output_flags_t performanceFlags =
        (audio_output_flags_t)(flags & kPerformanceFlags);

    audio_io_handle_t bestOutput = (outputs.size() == 0) ? AUDIO_IO_HANDLE_NONE : outputs[0];

    // select one output among several that provide a path to a particular device or set of
    // devices (the list was previously build by getOutputsForDevices()).
    // The priority is as follows:
    // 1: the output supporting haptic playback when requesting haptic playback
    // 2: the output with the highest number of requested functional flags
    //    with tiebreak preferring the minimum number of extra functional flags
    //    (see b/200293124, the incorrect selection of AUDIO_OUTPUT_FLAG_VOIP_RX).
    // 3: the output supporting the exact channel mask
    // 4: the output with a higher channel count than requested
    // 5: the output with the highest sampling rate if the requested sample rate is
    //    greater than default sampling rate
    // 6: the output with the highest number of requested performance flags
    // 7: the output with the bit depth the closest to the requested one
    // 8: the primary output
    // 9: the first output in the list

    // matching criteria values in priority order for best matching output so far
    std::vector<uint32_t> bestMatchCriteria(8, 0);

    const uint32_t channelCount = audio_channel_count_from_out_mask(channelMask);
    const uint32_t hapticChannelCount = audio_channel_count_from_out_mask(
        channelMask & AUDIO_CHANNEL_HAPTIC_ALL);

    for (audio_io_handle_t output : outputs) {
        sp<SwAudioOutputDescriptor> outputDesc = mOutputs.valueFor(output);
        // matching criteria values in priority order for current output
        std::vector<uint32_t> currentMatchCriteria(8, 0);

        if (outputDesc->isDuplicated()) {
            continue;
        }
        if ((kExcludedFlags & outputDesc->mFlags) != 0) {
            continue;
        }

        // If haptic channel is specified, use the haptic output if present.
        // When using haptic output, same audio format and sample rate are required.
        const uint32_t outputHapticChannelCount = audio_channel_count_from_out_mask(
            outputDesc->getChannelMask() & AUDIO_CHANNEL_HAPTIC_ALL);
        if ((hapticChannelCount == 0) != (outputHapticChannelCount == 0)) {
            continue;
        }
        if (outputHapticChannelCount >= hapticChannelCount
            && format == outputDesc->getFormat()
            && samplingRate == outputDesc->getSamplingRate()) {
                currentMatchCriteria[0] = outputHapticChannelCount;
        }

        // functional flags match
        const int matchingFunctionalFlags =
                __builtin_popcount(outputDesc->mFlags & functionalFlags);
        const int totalFunctionalFlags =
                __builtin_popcount(outputDesc->mFlags & kFunctionalFlags);
        // Prefer matching functional flags, but subtract unnecessary functional flags.
        currentMatchCriteria[1] = 100 * (matchingFunctionalFlags + 1) - totalFunctionalFlags;

        // channel mask and channel count match
        uint32_t outputChannelCount = audio_channel_count_from_out_mask(
                outputDesc->getChannelMask());
        if (channelMask != AUDIO_CHANNEL_NONE && channelCount > 2 &&
            channelCount <= outputChannelCount) {
            if ((audio_channel_mask_get_representation(channelMask) ==
                    audio_channel_mask_get_representation(outputDesc->getChannelMask())) &&
                    ((channelMask & outputDesc->getChannelMask()) == channelMask)) {
                currentMatchCriteria[2] = outputChannelCount;
            }
            currentMatchCriteria[3] = outputChannelCount;
        }

        // sampling rate match
        if (samplingRate > SAMPLE_RATE_HZ_DEFAULT) {
            currentMatchCriteria[4] = outputDesc->getSamplingRate();
        }

        // performance flags match
        currentMatchCriteria[5] = popcount(outputDesc->mFlags & performanceFlags);

        // format match
        if (format != AUDIO_FORMAT_INVALID) {
            currentMatchCriteria[6] =
                PolicyAudioPort::kFormatDistanceMax -
                PolicyAudioPort::formatDistance(format, outputDesc->getFormat());
        }

        // primary output match
        currentMatchCriteria[7] = outputDesc->mFlags & AUDIO_OUTPUT_FLAG_PRIMARY;

        // compare match criteria by priority then value
        if (std::lexicographical_compare(bestMatchCriteria.begin(), bestMatchCriteria.end(),
                currentMatchCriteria.begin(), currentMatchCriteria.end())) {
            bestMatchCriteria = currentMatchCriteria;
            bestOutput = output;

            std::stringstream result;
            std::copy(bestMatchCriteria.begin(), bestMatchCriteria.end(),
                std::ostream_iterator<int>(result, " "));
            ALOGV("%s new bestOutput %d criteria %s",
                __func__, bestOutput, result.str().c_str());
        }
    }

    return bestOutput;
}

status_t AudioPolicyManager::startOutput(audio_port_handle_t portId)
{
    ALOGV("%s portId %d", __FUNCTION__, portId);

    sp<SwAudioOutputDescriptor> outputDesc = mOutputs.getOutputForClient(portId);
    if (outputDesc == 0) {
        ALOGW("startOutput() no output for client %d", portId);
        return BAD_VALUE;
    }
    sp<TrackClientDescriptor> client = outputDesc->getClient(portId);

    ALOGV("startOutput() output %d, stream %d, session %d",
          outputDesc->mIoHandle, client->stream(), client->session());

    status_t status = outputDesc->start();
    if (status != NO_ERROR) {
        return status;
    }

    uint32_t delayMs;
    status = startSource(outputDesc, client, &delayMs);

    if (status != NO_ERROR) {
        outputDesc->stop();
        if (status == DEAD_OBJECT) {
            sp<SwAudioOutputDescriptor> desc =
                    reopenOutput(outputDesc, nullptr /*config*/, AUDIO_OUTPUT_FLAG_NONE, __func__);
            if (desc == nullptr) {
                // This is not common, it may indicate something wrong with the HAL.
                ALOGE("%s unable to open output with default config", __func__);
                return status;
            }
            desc->mUsePreferredMixerAttributes = true;
        }
        return status;
    }

    // If the client is the first one active on preferred mixer parameters, reopen the output
    // if the current mixer parameters doesn't match the preferred one.
    if (outputDesc->devices().size() == 1) {
        sp<PreferredMixerAttributesInfo> info = getPreferredMixerAttributesInfo(
                outputDesc->devices()[0]->getId(), client->strategy());
        if (info != nullptr && info->getUid() == client->uid()) {
            if (info->getActiveClientCount() == 0 && !outputDesc->isConfigurationMatched(
                    info->getConfigBase(), info->getFlags())) {
                stopSource(outputDesc, client);
                outputDesc->stop();
                audio_config_t config = AUDIO_CONFIG_INITIALIZER;
                config.channel_mask = info->getConfigBase().channel_mask;
                config.sample_rate = info->getConfigBase().sample_rate;
                config.format = info->getConfigBase().format;
                sp<SwAudioOutputDescriptor> desc =
                        reopenOutput(outputDesc, &config, info->getFlags(), __func__);
                if (desc == nullptr) {
                    return BAD_VALUE;
                }
                desc->mUsePreferredMixerAttributes = true;
                // Intentionally return error to let the client side resending request for
                // creating and starting.
                return DEAD_OBJECT;
            }
            info->increaseActiveClient();
            if (info->getActiveClientCount() == 1 &&
                (info->getFlags() & AUDIO_OUTPUT_FLAG_BIT_PERFECT) != AUDIO_OUTPUT_FLAG_NONE) {
                // If it is first bit-perfect client, reroute all clients that will be routed to
                // the bit-perfect sink so that it is guaranteed only bit-perfect stream is active.
                PortHandleVector clientsToInvalidate;
                for (size_t i = 0; i < mOutputs.size(); i++) {
                    if (mOutputs[i] == outputDesc ||
                        mOutputs[i]->devices().filter(outputDesc->devices()).isEmpty()) {
                        continue;
                    }
                    for (const auto& c : mOutputs[i]->getClientIterable()) {
                        clientsToInvalidate.push_back(c->portId());
                    }
                }
                if (!clientsToInvalidate.empty()) {
                    ALOGD("%s Invalidate clients due to first bit-perfect client started",
                          __func__);
                    mpClientInterface->invalidateTracks(clientsToInvalidate);
                }
            }
        }
    }

    if (client->hasPreferredDevice()) {
        // playback activity with preferred device impacts routing occurred, inform upper layers
        mpClientInterface->onRoutingUpdated();
    }
    if (delayMs != 0) {
        usleep(delayMs * 1000);
    }

    return status;
}

bool AudioPolicyManager::isLeUnicastActive() const {
    if (isInCall()) {
        return true;
    }
    return isAnyDeviceTypeActive(getAudioDeviceOutLeAudioUnicastSet());
}

bool AudioPolicyManager::isAnyDeviceTypeActive(const DeviceTypeSet& deviceTypes) const {
    if (mAvailableOutputDevices.getDevicesFromTypes(deviceTypes).isEmpty()) {
        return false;
    }
    bool active = mOutputs.isAnyDeviceTypeActive(deviceTypes);
    ALOGV("%s active %d", __func__, active);
    return active;
}

status_t AudioPolicyManager::startSource(const sp<SwAudioOutputDescriptor>& outputDesc,
                                         const sp<TrackClientDescriptor>& client,
                                         uint32_t *delayMs)
{
    // cannot start playback of STREAM_TTS if any other output is being used
    uint32_t beaconMuteLatency = 0;

    *delayMs = 0;
    audio_stream_type_t stream = client->stream();
    auto clientVolSrc = client->volumeSource();
    auto clientStrategy = client->strategy();
    auto clientAttr = client->attributes();
    if (stream == AUDIO_STREAM_TTS) {
        ALOGV("\t found BEACON stream");
        if (!mTtsOutputAvailable && mOutputs.isAnyOutputActive(
                                    toVolumeSource(AUDIO_STREAM_TTS, false) /*sourceToIgnore*/)) {
            return INVALID_OPERATION;
        } else {
            beaconMuteLatency = handleEventForBeacon(STARTING_BEACON);
        }
    } else {
        // some playback other than beacon starts
        beaconMuteLatency = handleEventForBeacon(STARTING_OUTPUT);
    }

    // force device change if the output is inactive and no audio patch is already present.
    // check active before incrementing usage count
    bool force = !outputDesc->isActive() && !outputDesc->isRouted();

    DeviceVector devices;
    sp<AudioPolicyMix> policyMix = outputDesc->mPolicyMix.promote();
    const char *address = NULL;
    if (policyMix != nullptr) {
        audio_devices_t newDeviceType;
        address = policyMix->mDeviceAddress.c_str();
        if ((policyMix->mRouteFlags & MIX_ROUTE_FLAG_LOOP_BACK) == MIX_ROUTE_FLAG_LOOP_BACK) {
            newDeviceType = AUDIO_DEVICE_OUT_REMOTE_SUBMIX;
        } else {
            newDeviceType = policyMix->mDeviceType;
        }
        sp device = mAvailableOutputDevices.getDevice(newDeviceType, String8(address),
                                                        AUDIO_FORMAT_DEFAULT);
        ALOG_ASSERT(device, "%s: no device found t=%u, a=%s", __func__, newDeviceType, address);
        devices.add(device);
    }

    // requiresMuteCheck is false when we can bypass mute strategy.
    // It covers a common case when there is no materially active audio
    // and muting would result in unnecessary delay and dropped audio.
    const uint32_t outputLatencyMs = outputDesc->latency();
    bool requiresMuteCheck = outputDesc->isActive(outputLatencyMs * 2);  // account for drain
    bool wasLeUnicastActive = isLeUnicastActive();

    // increment usage count for this stream on the requested output:
    // NOTE that the usage count is the same for duplicated output and hardware output which is
    // necessary for a correct control of hardware output routing by startOutput() and stopOutput()
    outputDesc->setClientActive(client, true);

    if (client->hasPreferredDevice(true)) {
        if (outputDesc->sameExclusivePreferredDevicesCount() > 0) {
            // Preferred device may be exclusive, use only if no other active clients on this output
            devices = DeviceVector(
                        mAvailableOutputDevices.getDeviceFromId(client->preferredDeviceId()));
        } else {
            devices = getNewOutputDevices(outputDesc, false /*fromCache*/);
        }
        if (devices != outputDesc->devices()) {
            checkStrategyRoute(clientStrategy, outputDesc->mIoHandle);
        }
    }

    if (followsSameRouting(clientAttr, attributes_initializer(AUDIO_USAGE_MEDIA))) {
        selectOutputForMusicEffects();
    }

    if (outputDesc->getActivityCount(clientVolSrc) == 1 || !devices.isEmpty()) {
        // starting an output being rerouted?
        if (devices.isEmpty()) {
            devices = getNewOutputDevices(outputDesc, false /*fromCache*/);
        }
        bool shouldWait =
            (followsSameRouting(clientAttr, attributes_initializer(AUDIO_USAGE_ALARM)) ||
             followsSameRouting(clientAttr, attributes_initializer(AUDIO_USAGE_NOTIFICATION)) ||
             (beaconMuteLatency > 0));
        uint32_t waitMs = beaconMuteLatency;
        for (size_t i = 0; i < mOutputs.size(); i++) {
            sp<SwAudioOutputDescriptor> desc = mOutputs.valueAt(i);
            if (desc != outputDesc) {
                // An output has a shared device if
                // - managed by the same hw module
                // - supports the currently selected device
                const bool sharedDevice = outputDesc->sharesHwModuleWith(desc)
                        && (!desc->filterSupportedDevices(devices).isEmpty());

                // force a device change if any other output is:
                // - managed by the same hw module
                // - supports currently selected device
                // - has a current device selection that differs from selected device.
                // - has an active audio patch
                // In this case, the audio HAL must receive the new device selection so that it can
                // change the device currently selected by the other output.
                if (sharedDevice &&
                        desc->devices() != devices &&
                        desc->getPatchHandle() != AUDIO_PATCH_HANDLE_NONE) {
                    force = true;
                }
                // wait for audio on other active outputs to be presented when starting
                // a notification so that audio focus effect can propagate, or that a mute/unmute
                // event occurred for beacon
                const uint32_t latencyMs = desc->latency();
                const bool isActive = desc->isActive(latencyMs * 2);  // account for drain

                if (shouldWait && isActive && (waitMs < latencyMs)) {
                    waitMs = latencyMs;
                }

                // Require mute check if another output is on a shared device
                // and currently active to have proper drain and avoid pops.
                // Note restoring AudioTracks onto this output needs to invoke
                // a volume ramp if there is no mute.
                requiresMuteCheck |= sharedDevice && isActive;
            }
        }

        if (outputDesc->mUsePreferredMixerAttributes && devices != outputDesc->devices()) {
            // If the output is open with preferred mixer attributes, but the routed device is
            // changed when calling this function, returning DEAD_OBJECT to indicate routing
            // changed.
            return DEAD_OBJECT;
        }
        const uint32_t muteWaitMs =
                setOutputDevices(__func__, outputDesc, devices, force, 0, nullptr,
                                 requiresMuteCheck);

        // apply volume rules for current stream and device if necessary
        auto &curves = getVolumeCurves(client->attributes());
        if (NO_ERROR != checkAndSetVolume(curves, client->volumeSource(),
                          curves.getVolumeIndex(outputDesc->devices().types()),
                          outputDesc,
                          outputDesc->devices().types(), 0 /*delay*/,
                          outputDesc->useHwGain() /*force*/)) {
            // request AudioService to reinitialize the volume curves asynchronously
            ALOGE("checkAndSetVolume failed, requesting volume range init");
            mpClientInterface->onVolumeRangeInitRequest();
        };

        // update the outputs if starting an output with a stream that can affect notification
        // routing
        handleNotificationRoutingForStream(stream);

        // force reevaluating accessibility routing when ringtone or alarm starts
        if (followsSameRouting(clientAttr, attributes_initializer(AUDIO_USAGE_ALARM))) {
            invalidateStreams({AUDIO_STREAM_ACCESSIBILITY});
        }

        if (waitMs > muteWaitMs) {
            *delayMs = waitMs - muteWaitMs;
        }

        // FIXME: A device change (muteWaitMs > 0) likely introduces a volume change.
        // A volume change enacted by APM with 0 delay is not synchronous, as it goes
        // via AudioCommandThread to AudioFlinger.  Hence it is possible that the volume
        // change occurs after the MixerThread starts and causes a stream volume
        // glitch.
        //
        // We do not introduce additional delay here.
    }

    if (stream == AUDIO_STREAM_ENFORCED_AUDIBLE &&
            mEngine->getForceUse(
                    AUDIO_POLICY_FORCE_FOR_SYSTEM) == AUDIO_POLICY_FORCE_SYSTEM_ENFORCED) {
        setStrategyMute(streamToStrategy(AUDIO_STREAM_ALARM), true, outputDesc);
    }

    // Automatically enable the remote submix input when output is started on a re routing mix
    // of type MIX_TYPE_RECORDERS
    if (isSingleDeviceType(devices.types(), &audio_is_remote_submix_device) &&
        policyMix != NULL && policyMix->mMixType == MIX_TYPE_RECORDERS) {
        setDeviceConnectionStateInt(AUDIO_DEVICE_IN_REMOTE_SUBMIX,
                                    AUDIO_POLICY_DEVICE_STATE_AVAILABLE,
                                    address,
                                    "remote-submix",
                                    AUDIO_FORMAT_DEFAULT);
    }

    checkLeBroadcastRoutes(wasLeUnicastActive, outputDesc, *delayMs);

    return NO_ERROR;
}

void AudioPolicyManager::checkLeBroadcastRoutes(bool wasUnicastActive,
        sp<SwAudioOutputDescriptor> ignoredOutput, uint32_t delayMs) {
    bool isUnicastActive = isLeUnicastActive();

    if (wasUnicastActive != isUnicastActive) {
        std::map<audio_io_handle_t, DeviceVector> outputsToReopen;
        //reroute all outputs routed to LE broadcast if LE unicast activy changed on any output
        for (size_t i = 0; i < mOutputs.size(); i++) {
            sp<SwAudioOutputDescriptor> desc = mOutputs.valueAt(i);
            if (desc != ignoredOutput && desc->isActive()
                    && ((isUnicastActive &&
                            !desc->devices().
                                    getDevicesFromType(AUDIO_DEVICE_OUT_BLE_BROADCAST).isEmpty())
                        || (wasUnicastActive &&
                            !desc->devices().getDevicesFromTypes(
                                    getAudioDeviceOutLeAudioUnicastSet()).isEmpty()))) {
                DeviceVector newDevices = getNewOutputDevices(desc, false /*fromCache*/);
                bool force = desc->devices() != newDevices;
                if (desc->mUsePreferredMixerAttributes && force) {
                    // If the device is using preferred mixer attributes, the output need to reopen
                    // with default configuration when the new selected devices are different from
                    // current routing devices.
                    outputsToReopen.emplace(mOutputs.keyAt(i), newDevices);
                    continue;
                }
                setOutputDevices(__func__, desc, newDevices, force, delayMs);
                // re-apply device specific volume if not done by setOutputDevice()
                if (!force) {
                    applyStreamVolumes(desc, newDevices.types(), delayMs);
                }
            }
        }
        reopenOutputsWithDevices(outputsToReopen);
    }
}

status_t AudioPolicyManager::stopOutput(audio_port_handle_t portId)
{
    ALOGV("%s portId %d", __FUNCTION__, portId);

    sp<SwAudioOutputDescriptor> outputDesc = mOutputs.getOutputForClient(portId);
    if (outputDesc == 0) {
        ALOGW("stopOutput() no output for client %d", portId);
        return BAD_VALUE;
    }
    sp<TrackClientDescriptor> client = outputDesc->getClient(portId);

    if (client->hasPreferredDevice(true)) {
        // playback activity with preferred device impacts routing occurred, inform upper layers
        mpClientInterface->onRoutingUpdated();
    }

    ALOGV("stopOutput() output %d, stream %d, session %d",
          outputDesc->mIoHandle, client->stream(), client->session());

    status_t status = stopSource(outputDesc, client);

    if (status == NO_ERROR ) {
        outputDesc->stop();
    } else {
        return status;
    }

    if (outputDesc->devices().size() == 1) {
        sp<PreferredMixerAttributesInfo> info = getPreferredMixerAttributesInfo(
                outputDesc->devices()[0]->getId(), client->strategy());
        if (info != nullptr && info->getUid() == client->uid()) {
            info->decreaseActiveClient();
            if (info->getActiveClientCount() == 0) {
                reopenOutput(outputDesc, nullptr /*config*/, AUDIO_OUTPUT_FLAG_NONE, __func__);
            }
        }
    }
    return status;
}

status_t AudioPolicyManager::stopSource(const sp<SwAudioOutputDescriptor>& outputDesc,
                                        const sp<TrackClientDescriptor>& client)
{
    // always handle stream stop, check which stream type is stopping
    audio_stream_type_t stream = client->stream();
    auto clientVolSrc = client->volumeSource();
    bool wasLeUnicastActive = isLeUnicastActive();

    handleEventForBeacon(stream == AUDIO_STREAM_TTS ? STOPPING_BEACON : STOPPING_OUTPUT);

    if (outputDesc->getActivityCount(clientVolSrc) > 0) {
        if (outputDesc->getActivityCount(clientVolSrc) == 1) {
            // Automatically disable the remote submix input when output is stopped on a
            // re routing mix of type MIX_TYPE_RECORDERS
            sp<AudioPolicyMix> policyMix = outputDesc->mPolicyMix.promote();
            if (isSingleDeviceType(
                    outputDesc->devices().types(), &audio_is_remote_submix_device) &&
                policyMix != nullptr &&
                policyMix->mMixType == MIX_TYPE_RECORDERS) {
                setDeviceConnectionStateInt(AUDIO_DEVICE_IN_REMOTE_SUBMIX,
                                            AUDIO_POLICY_DEVICE_STATE_UNAVAILABLE,
                                            policyMix->mDeviceAddress,
                                            "remote-submix", AUDIO_FORMAT_DEFAULT);
            }
        }
        bool forceDeviceUpdate = false;
        if (client->hasPreferredDevice(true) &&
                outputDesc->sameExclusivePreferredDevicesCount() < 2) {
            checkStrategyRoute(client->strategy(), AUDIO_IO_HANDLE_NONE);
            forceDeviceUpdate = true;
        }

        // decrement usage count of this stream on the output
        outputDesc->setClientActive(client, false);

        // store time at which the stream was stopped - see isStreamActive()
        if (outputDesc->getActivityCount(clientVolSrc) == 0 || forceDeviceUpdate) {
            outputDesc->setStopTime(client, systemTime());
            DeviceVector newDevices = getNewOutputDevices(outputDesc, false /*fromCache*/);

            // If the routing does not change, if an output is routed on a device using HwGain
            // (aka setAudioPortConfig) and there are still active clients following different
            // volume group(s), force reapply volume
            bool requiresVolumeCheck = outputDesc->getActivityCount(clientVolSrc) == 0 &&
                    outputDesc->useHwGain() && outputDesc->isAnyActive(VOLUME_SOURCE_NONE);

            // delay the device switch by twice the latency because stopOutput() is executed when
            // the track stop() command is received and at that time the audio track buffer can
            // still contain data that needs to be drained. The latency only covers the audio HAL
            // and kernel buffers. Also the latency does not always include additional delay in the
            // audio path (audio DSP, CODEC ...)
            setOutputDevices(__func__, outputDesc, newDevices, false, outputDesc->latency()*2,
                             nullptr, true /*requiresMuteCheck*/, requiresVolumeCheck);

            // force restoring the device selection on other active outputs if it differs from the
            // one being selected for this output
            std::map<audio_io_handle_t, DeviceVector> outputsToReopen;
            uint32_t delayMs = outputDesc->latency()*2;
            for (size_t i = 0; i < mOutputs.size(); i++) {
                sp<SwAudioOutputDescriptor> desc = mOutputs.valueAt(i);
                if (desc != outputDesc &&
                        desc->isActive() &&
                        outputDesc->sharesHwModuleWith(desc) &&
                        (newDevices != desc->devices())) {
                    DeviceVector newDevices2 = getNewOutputDevices(desc, false /*fromCache*/);
                    bool force = desc->devices() != newDevices2;

                    if (desc->mUsePreferredMixerAttributes && force) {
                        // If the device is using preferred mixer attributes, the output need to
                        // reopen with default configuration when the new selected devices are
                        // different from current routing devices.
                        outputsToReopen.emplace(mOutputs.keyAt(i), newDevices2);
                        continue;
                    }
                    setOutputDevices(__func__, desc, newDevices2, force, delayMs);

                    // re-apply device specific volume if not done by setOutputDevice()
                    if (!force) {
                        applyStreamVolumes(desc, newDevices2.types(), delayMs);
                    }
                }
            }
            reopenOutputsWithDevices(outputsToReopen);
            // update the outputs if stopping one with a stream that can affect notification routing
            handleNotificationRoutingForStream(stream);
        }

        if (stream == AUDIO_STREAM_ENFORCED_AUDIBLE &&
                mEngine->getForceUse(AUDIO_POLICY_FORCE_FOR_SYSTEM) == AUDIO_POLICY_FORCE_SYSTEM_ENFORCED) {
            setStrategyMute(streamToStrategy(AUDIO_STREAM_ALARM), false, outputDesc);
        }

        if (followsSameRouting(client->attributes(), attributes_initializer(AUDIO_USAGE_MEDIA))) {
            selectOutputForMusicEffects();
        }

        checkLeBroadcastRoutes(wasLeUnicastActive, outputDesc, outputDesc->latency()*2);

        return NO_ERROR;
    } else {
        ALOGW("stopOutput() refcount is already 0");
        return INVALID_OPERATION;
    }
}

bool AudioPolicyManager::releaseOutput(audio_port_handle_t portId)
{
    ALOGV("%s portId %d", __FUNCTION__, portId);

    sp<SwAudioOutputDescriptor> outputDesc = mOutputs.getOutputForClient(portId);
    if (outputDesc == 0) {
        // If an output descriptor is closed due to a device routing change,
        // then there are race conditions with releaseOutput from tracks
        // that may be destroyed (with no PlaybackThread) or a PlaybackThread
        // destroyed shortly thereafter.
        //
        // Here we just log a warning, instead of a fatal error.
        ALOGW("releaseOutput() no output for client %d", portId);
        return false;
    }

    ALOGV("releaseOutput() %d", outputDesc->mIoHandle);

    sp<TrackClientDescriptor> client = outputDesc->getClient(portId);
    if (outputDesc->isClientActive(client)) {
        ALOGW("releaseOutput() inactivates portId %d in good faith", portId);
        stopOutput(portId);
    }

    if (outputDesc->mFlags & AUDIO_OUTPUT_FLAG_DIRECT) {
        if (outputDesc->mDirectOpenCount <= 0) {
            ALOGW("releaseOutput() invalid open count %d for output %d",
                  outputDesc->mDirectOpenCount, outputDesc->mIoHandle);
            return false;
        }
        if (--outputDesc->mDirectOpenCount == 0) {
            closeOutput(outputDesc->mIoHandle);
            mpClientInterface->onAudioPortListUpdate();
        }
    }

    outputDesc->removeClient(portId);
    if (outputDesc->mPendingReopenToQueryProfiles && outputDesc->getClientCount() == 0) {
        // The output is pending reopened to query dynamic profiles and
        // there is no active clients
        closeOutput(outputDesc->mIoHandle);
        sp<SwAudioOutputDescriptor> newOutputDesc = openOutputWithProfileAndDevice(
                outputDesc->mProfile, mEngine->getActiveMediaDevices(mAvailableOutputDevices));
        if (newOutputDesc == nullptr) {
            ALOGE("%s failed to open output", __func__);
        }
        return true;
    }
    return false;
}

status_t AudioPolicyManager::getInputForAttr(const audio_attributes_t *attr,
                                             audio_io_handle_t *input,
                                             audio_unique_id_t riid,
                                             audio_session_t session,
                                             const AttributionSourceState& attributionSource,
                                             audio_config_base_t *config,
                                             audio_input_flags_t flags,
                                             audio_port_handle_t *selectedDeviceId,
                                             input_type_t *inputType,
                                             audio_port_handle_t *portId)
{
    ALOGV("%s() source %d, sampling rate %d, format %#x, channel mask %#x, session %d, "
          "flags %#x attributes=%s requested device ID %d",
          __func__, attr->source, config->sample_rate, config->format, config->channel_mask,
          session, flags, toString(*attr).c_str(), *selectedDeviceId);

    status_t status = NO_ERROR;
    audio_attributes_t attributes = *attr;
    sp<AudioPolicyMix> policyMix;
    sp<DeviceDescriptor> device;
    sp<AudioInputDescriptor> inputDesc;
    sp<AudioInputDescriptor> previousInputDesc;
    sp<RecordClientDescriptor> clientDesc;
    audio_port_handle_t requestedDeviceId = *selectedDeviceId;
    uid_t uid = VALUE_OR_RETURN_STATUS(aidl2legacy_int32_t_uid_t(attributionSource.uid));
    bool isSoundTrigger = attributes.source == AUDIO_SOURCE_HOTWORD &&
                                mSoundTriggerSessions.indexOfKey(session) >= 0;
    DeviceVector usbDevices;

    if (isSoundTrigger) {
        usbDevices = mAvailableInputDevices.getDevicesFromType(AUDIO_DEVICE_IN_USB_HEADSET);
        for (size_t i = 0; i < usbDevices.size(); i++) {
            mAvailableInputDevices.remove(usbDevices[i]);
        }
    }

    // The supplied portId must be AUDIO_PORT_HANDLE_NONE
    if (*portId != AUDIO_PORT_HANDLE_NONE) {
        return INVALID_OPERATION;
    }

    if (attr->source == AUDIO_SOURCE_DEFAULT) {
        attributes.source = AUDIO_SOURCE_MIC;
    }

    // Explicit routing?
    sp<DeviceDescriptor> explicitRoutingDevice =
            mAvailableInputDevices.getDeviceFromId(*selectedDeviceId);

    // special case for mmap capture: if an input IO handle is specified, we reuse this input if
    // possible
    if ((flags & AUDIO_INPUT_FLAG_MMAP_NOIRQ) == AUDIO_INPUT_FLAG_MMAP_NOIRQ &&
            *input != AUDIO_IO_HANDLE_NONE) {
        ssize_t index = mInputs.indexOfKey(*input);
        if (index < 0) {
            ALOGW("getInputForAttr() unknown MMAP input %d", *input);
            status = BAD_VALUE;
            goto error;
        }
        sp<AudioInputDescriptor> inputDesc = mInputs.valueAt(index);
        RecordClientVector clients = inputDesc->getClientsForSession(session);
        if (clients.size() == 0) {
            ALOGW("getInputForAttr() unknown session %d on input %d", session, *input);
            status = BAD_VALUE;
            goto error;
        }
        // For MMAP mode, the first call to getInputForAttr() is made on behalf of audioflinger.
        // The second call is for the first active client and sets the UID. Any further call
        // corresponds to a new client and is only permitted from the same UID.
        // If the first UID is silenced, allow a new UID connection and replace with new UID
        if (clients.size() > 1) {
            for (const auto& client : clients) {
                // The client map is ordered by key values (portId) and portIds are allocated
                // incrementaly. So the first client in this list is the one opened by audio flinger
                // when the mmap stream is created and should be ignored as it does not correspond
                // to an actual client
                if (client == *clients.cbegin()) {
                    continue;
                }
                if (uid != client->uid() && !client->isSilenced()) {
                    ALOGW("getInputForAttr() bad uid %d for client %d uid %d",
                          uid, client->portId(), client->uid());
                    status = INVALID_OPERATION;
                    goto error;
                }
            }
        }
        *inputType = API_INPUT_LEGACY;
        device = inputDesc->getDevice();

        ALOGV("%s reusing MMAP input %d for session %d", __FUNCTION__, *input, session);
        goto exit;
    }

    *input = AUDIO_IO_HANDLE_NONE;
    *inputType = API_INPUT_INVALID;

    if (attributes.source == AUDIO_SOURCE_REMOTE_SUBMIX &&
            extractAddressFromAudioAttributes(attributes).has_value()) {
        status = mPolicyMixes.getInputMixForAttr(attributes, &policyMix);
        if (status != NO_ERROR) {
            ALOGW("%s could not find input mix for attr %s",
                    __func__, toString(attributes).c_str());
            goto error;
        }
        device = mAvailableInputDevices.getDevice(AUDIO_DEVICE_IN_REMOTE_SUBMIX,
                                                  String8(attr->tags + strlen("addr=")),
                                                  AUDIO_FORMAT_DEFAULT);
        if (device == nullptr) {
            ALOGW("%s could not find in Remote Submix device for source %d, tags %s",
                    __func__, attributes.source, attributes.tags);
            status = BAD_VALUE;
            goto error;
        }

        if (is_mix_loopback_render(policyMix->mRouteFlags)) {
            *inputType = API_INPUT_MIX_PUBLIC_CAPTURE_PLAYBACK;
        } else {
            *inputType = API_INPUT_MIX_EXT_POLICY_REROUTE;
        }
    } else {
        if (explicitRoutingDevice != nullptr) {
            device = explicitRoutingDevice;
        } else {
            // Prevent from storing invalid requested device id in clients
            requestedDeviceId = AUDIO_PORT_HANDLE_NONE;
            device = mEngine->getInputDeviceForAttributes(attributes, uid, session, &policyMix);
            ALOGV_IF(device != nullptr, "%s found device type is 0x%X",
                __FUNCTION__, device->type());
        }
        if (device == nullptr) {
            ALOGW("getInputForAttr() could not find device for source %d", attributes.source);
            status = BAD_VALUE;
            goto error;
        }
        if (device->type() == AUDIO_DEVICE_IN_ECHO_REFERENCE) {
            *inputType = API_INPUT_MIX_CAPTURE;
        } else if (policyMix) {
            ALOG_ASSERT(policyMix->mMixType == MIX_TYPE_RECORDERS, "Invalid Mix Type");
            // there is an external policy, but this input is attached to a mix of recorders,
            // meaning it receives audio injected into the framework, so the recorder doesn't
            // know about it and is therefore considered "legacy"
            *inputType = API_INPUT_LEGACY;
        } else if (audio_is_remote_submix_device(device->type())) {
            *inputType = API_INPUT_MIX_CAPTURE;
        } else if (device->type() == AUDIO_DEVICE_IN_TELEPHONY_RX) {
            *inputType = API_INPUT_TELEPHONY_RX;
        } else {
            *inputType = API_INPUT_LEGACY;
        }

    }

    *input = getInputForDevice(device, session, attributes, config, flags, policyMix);
    if (*input == AUDIO_IO_HANDLE_NONE) {
        status = INVALID_OPERATION;
        AudioProfileVector profiles;
        status_t ret = getProfilesForDevices(
                DeviceVector(device), profiles, flags, true /*isInput*/);
        if (ret == NO_ERROR && !profiles.empty()) {
            const auto channels = profiles[0]->getChannels();
            if (!channels.empty() && (channels.find(config->channel_mask) == channels.end())) {
                config->channel_mask = *channels.begin();
            }
            const auto sampleRates = profiles[0]->getSampleRates();
            if (!sampleRates.empty() &&
                    (sampleRates.find(config->sample_rate) == sampleRates.end())) {
                config->sample_rate = *sampleRates.begin();
            }
            config->format = profiles[0]->getFormat();
        }
        goto error;
    }

exit:

    *selectedDeviceId = mAvailableInputDevices.contains(device) ?
                device->getId() : AUDIO_PORT_HANDLE_NONE;

    *portId = PolicyAudioPort::getNextUniqueId();

    clientDesc = new RecordClientDescriptor(*portId, riid, uid, session, attributes, *config,
                                            requestedDeviceId, attributes.source, flags,
                                            isSoundTrigger);
    inputDesc = mInputs.valueFor(*input);
    // Move (if found) effect for the client session to its input
    mEffects.moveEffectsForIo(session, *input, &mInputs, mpClientInterface);
    inputDesc->addClient(clientDesc);

    ALOGV("getInputForAttr() returns input %d type %d selectedDeviceId %d for port ID %d",
            *input, *inputType, *selectedDeviceId, *portId);

    status = NO_ERROR;

error:
    if (isSoundTrigger) {
        for (size_t i = 0; i < usbDevices.size(); i++) {
            mAvailableInputDevices.add(usbDevices[i]);
        }
    }
    return status;
}


audio_io_handle_t AudioPolicyManager::getInputForDevice(const sp<DeviceDescriptor> &device,
                                                        audio_session_t session,
                                                        const audio_attributes_t &attributes,
                                                        audio_config_base_t *config,
                                                        audio_input_flags_t flags,
                                                        const sp<AudioPolicyMix> &policyMix)
{
    audio_io_handle_t input = AUDIO_IO_HANDLE_NONE;
    audio_source_t halInputSource = attributes.source;
    bool isSoundTrigger = false;

    if (attributes.source == AUDIO_SOURCE_HOTWORD) {
        ssize_t index = mSoundTriggerSessions.indexOfKey(session);
        if (index >= 0) {
            input = mSoundTriggerSessions.valueFor(session);
            isSoundTrigger = true;
            flags = (audio_input_flags_t)(flags | AUDIO_INPUT_FLAG_HW_HOTWORD);
            ALOGV("SoundTrigger capture on session %d input %d", session, input);
        } else {
            halInputSource = AUDIO_SOURCE_VOICE_RECOGNITION;
        }
    } else if (attributes.source == AUDIO_SOURCE_VOICE_COMMUNICATION &&
               audio_is_linear_pcm(config->format)) {
        flags = (audio_input_flags_t)(flags | AUDIO_INPUT_FLAG_VOIP_TX);
    }

    if (attributes.source == AUDIO_SOURCE_ULTRASOUND) {
        flags = (audio_input_flags_t)(flags | AUDIO_INPUT_FLAG_ULTRASOUND);
    }

    // sampling rate and flags may be updated by getInputProfile
    uint32_t profileSamplingRate = (config->sample_rate == 0) ?
            SAMPLE_RATE_HZ_DEFAULT : config->sample_rate;
    audio_format_t profileFormat = config->format;
    audio_channel_mask_t profileChannelMask = config->channel_mask;
    audio_input_flags_t profileFlags = flags;
    // find a compatible input profile (not necessarily identical in parameters)
    sp<IOProfile> profile = getInputProfile(
            device, profileSamplingRate, profileFormat, profileChannelMask, profileFlags);
    if (profile == nullptr) {
        return input;
    }

    // Pick input sampling rate if not specified by client
    uint32_t samplingRate = config->sample_rate;
    if (samplingRate == 0) {
        samplingRate = profileSamplingRate;
    }

    if (profile->getModuleHandle() == 0) {
        ALOGE("getInputForAttr(): HW module %s not opened", profile->getModuleName());
        return input;
    }

    // Reuse an already opened input if a client with the same session ID already exists
    // on that input
    for (size_t i = 0; i < mInputs.size(); i++) {
        sp <AudioInputDescriptor> desc = mInputs.valueAt(i);
        if (desc->mProfile != profile) {
            continue;
        }
        RecordClientVector clients = desc->clientsList();
        for (const auto &client : clients) {
            if (session == client->session()) {
                return desc->mIoHandle;
            }
        }
    }

    if (!profile->canOpenNewIo()) {
        for (size_t i = 0; i < mInputs.size(); ) {
            sp<AudioInputDescriptor> desc = mInputs.valueAt(i);
            if (desc->mProfile != profile) {
                i++;
                continue;
            }
            // if sound trigger, reuse input if used by other sound trigger on same session
            // else
            //    reuse input if active client app is not in IDLE state
            //
            RecordClientVector clients = desc->clientsList();
            bool doClose = false;
            for (const auto& client : clients) {
                if (isSoundTrigger != client->isSoundTrigger()) {
                    continue;
                }
                if (client->isSoundTrigger()) {
                    if (session == client->session()) {
                        return desc->mIoHandle;
                    }
                    continue;
                }
                if (client->active() && client->appState() != APP_STATE_IDLE) {
                    return desc->mIoHandle;
                }
                doClose = true;
            }
            if (doClose) {
                closeInput(desc->mIoHandle);
            } else {
                i++;
            }
        }
    }

    sp<AudioInputDescriptor> inputDesc = new AudioInputDescriptor(profile, mpClientInterface);

    audio_config_t lConfig = AUDIO_CONFIG_INITIALIZER;
    lConfig.sample_rate = profileSamplingRate;
    lConfig.channel_mask = profileChannelMask;
    lConfig.format = profileFormat;

    status_t status = inputDesc->open(&lConfig, device, halInputSource, profileFlags, &input);

    // only accept input with the exact requested set of parameters
    if (status != NO_ERROR || input == AUDIO_IO_HANDLE_NONE ||
        (profileSamplingRate != lConfig.sample_rate) ||
        !audio_formats_match(profileFormat, lConfig.format) ||
        (profileChannelMask != lConfig.channel_mask)) {
        ALOGW("getInputForAttr() failed opening input: sampling rate %d"
              ", format %#x, channel mask %#x",
              profileSamplingRate, profileFormat, profileChannelMask);
        if (input != AUDIO_IO_HANDLE_NONE) {
            inputDesc->close();
        }
        return AUDIO_IO_HANDLE_NONE;
    }

    inputDesc->mPolicyMix = policyMix;

    addInput(input, inputDesc);
    mpClientInterface->onAudioPortListUpdate();

    return input;
}

status_t AudioPolicyManager::startInput(audio_port_handle_t portId)
{
    ALOGV("%s portId %d", __FUNCTION__, portId);

    sp<AudioInputDescriptor> inputDesc = mInputs.getInputForClient(portId);
    if (inputDesc == 0) {
        ALOGW("%s no input for client %d", __FUNCTION__, portId);
        return DEAD_OBJECT;
    }
    audio_io_handle_t input = inputDesc->mIoHandle;
    sp<RecordClientDescriptor> client = inputDesc->getClient(portId);
    if (client->active()) {
        ALOGW("%s input %d client %d already started", __FUNCTION__, input, client->portId());
        return INVALID_OPERATION;
    }

    audio_session_t session = client->session();

    ALOGV("%s input:%d, session:%d)", __FUNCTION__, input, session);

    Vector<sp<AudioInputDescriptor>> activeInputs = mInputs.getActiveInputs();

    status_t status = inputDesc->start();
    if (status != NO_ERROR) {
        return status;
    }

    // increment activity count before calling getNewInputDevice() below as only active sessions
    // are considered for device selection
    inputDesc->setClientActive(client, true);

    // indicate active capture to sound trigger service if starting capture from a mic on
    // primary HW module
    sp<DeviceDescriptor> device = getNewInputDevice(inputDesc);
    if (device != nullptr) {
        status = setInputDevice(input, device, true /* force */);
    } else {
        ALOGW("%s no new input device can be found for descriptor %d",
                __FUNCTION__, inputDesc->getId());
        status = BAD_VALUE;
    }

    if (status == NO_ERROR && inputDesc->activeCount() == 1) {
        sp<AudioPolicyMix> policyMix = inputDesc->mPolicyMix.promote();
        // if input maps to a dynamic policy with an activity listener, notify of state change
        if ((policyMix != nullptr)
                && ((policyMix->mCbFlags & AudioMix::kCbFlagNotifyActivity) != 0)) {
            mpClientInterface->onDynamicPolicyMixStateUpdate(policyMix->mDeviceAddress,
                    MIX_STATE_MIXING);
        }

        DeviceVector primaryInputDevices = availablePrimaryModuleInputDevices();
        if (primaryInputDevices.contains(device) &&
                mInputs.activeInputsCountOnDevices(primaryInputDevices) == 1) {
            mpClientInterface->setSoundTriggerCaptureState(true);
        }

        // automatically enable the remote submix output when input is started if not
        // used by a policy mix of type MIX_TYPE_RECORDERS
        // For remote submix (a virtual device), we open only one input per capture request.
        if (audio_is_remote_submix_device(inputDesc->getDeviceType())) {
            String8 address = String8("");
            if (policyMix == nullptr) {
                address = String8("0");
            } else if (policyMix->mMixType == MIX_TYPE_PLAYERS) {
                address = policyMix->mDeviceAddress;
            }
            if (address != "") {
                setDeviceConnectionStateInt(AUDIO_DEVICE_OUT_REMOTE_SUBMIX,
                        AUDIO_POLICY_DEVICE_STATE_AVAILABLE,
                        address, "remote-submix", AUDIO_FORMAT_DEFAULT);
            }
        }
    } else if (status != NO_ERROR) {
        // Restore client activity state.
        inputDesc->setClientActive(client, false);
        inputDesc->stop();
    }

    ALOGV("%s input %d source = %d status = %d exit",
            __FUNCTION__, input, client->source(), status);

    return status;
}

status_t AudioPolicyManager::stopInput(audio_port_handle_t portId)
{
    ALOGV("%s portId %d", __FUNCTION__, portId);

    sp<AudioInputDescriptor> inputDesc = mInputs.getInputForClient(portId);
    if (inputDesc == 0) {
        ALOGW("%s no input for client %d", __FUNCTION__, portId);
        return BAD_VALUE;
    }
    audio_io_handle_t input = inputDesc->mIoHandle;
    sp<RecordClientDescriptor> client = inputDesc->getClient(portId);
    if (!client->active()) {
        ALOGW("%s input %d client %d already stopped", __FUNCTION__, input, client->portId());
        return INVALID_OPERATION;
    }
    auto old_source = inputDesc->source();
    inputDesc->setClientActive(client, false);

    inputDesc->stop();
    if (inputDesc->isActive()) {
        auto current_source = inputDesc->source();
        setInputDevice(input, getNewInputDevice(inputDesc),
                old_source != current_source /* force */);
    } else {
        sp<AudioPolicyMix> policyMix = inputDesc->mPolicyMix.promote();
        // if input maps to a dynamic policy with an activity listener, notify of state change
        if ((policyMix != nullptr)
                && ((policyMix->mCbFlags & AudioMix::kCbFlagNotifyActivity) != 0)) {
            mpClientInterface->onDynamicPolicyMixStateUpdate(policyMix->mDeviceAddress,
                    MIX_STATE_IDLE);
        }

        // automatically disable the remote submix output when input is stopped if not
        // used by a policy mix of type MIX_TYPE_RECORDERS
        if (audio_is_remote_submix_device(inputDesc->getDeviceType())) {
            String8 address = String8("");
            if (policyMix == nullptr) {
                address = String8("0");
            } else if (policyMix->mMixType == MIX_TYPE_PLAYERS) {
                address = policyMix->mDeviceAddress;
            }
            if (address != "") {
                setDeviceConnectionStateInt(AUDIO_DEVICE_OUT_REMOTE_SUBMIX,
                                         AUDIO_POLICY_DEVICE_STATE_UNAVAILABLE,
                                         address, "remote-submix", AUDIO_FORMAT_DEFAULT);
            }
        }
        resetInputDevice(input);

        // indicate inactive capture to sound trigger service if stopping capture from a mic on
        // primary HW module
        DeviceVector primaryInputDevices = availablePrimaryModuleInputDevices();
        if (primaryInputDevices.contains(inputDesc->getDevice()) &&
                mInputs.activeInputsCountOnDevices(primaryInputDevices) == 0) {
            mpClientInterface->setSoundTriggerCaptureState(false);
        }
        inputDesc->clearPreemptedSessions();
    }
    return NO_ERROR;
}

void AudioPolicyManager::releaseInput(audio_port_handle_t portId)
{
    ALOGV("%s portId %d", __FUNCTION__, portId);

    sp<AudioInputDescriptor> inputDesc = mInputs.getInputForClient(portId);
    if (inputDesc == 0) {
        ALOGW("%s no input for client %d", __FUNCTION__, portId);
        return;
    }
    sp<RecordClientDescriptor> client = inputDesc->getClient(portId);
    audio_io_handle_t input = inputDesc->mIoHandle;

    ALOGV("%s %d", __FUNCTION__, input);

    inputDesc->removeClient(portId);
    mEffects.putOrphanEffects(client->session(), input, &mInputs, mpClientInterface);
    if (inputDesc->getClientCount() > 0) {
        ALOGV("%s(%d) %zu clients remaining", __func__, portId, inputDesc->getClientCount());
        return;
    }

    closeInput(input);
    mpClientInterface->onAudioPortListUpdate();
    ALOGV("%s exit", __FUNCTION__);
}

void AudioPolicyManager::closeActiveClients(const sp<AudioInputDescriptor>& input)
{
    RecordClientVector clients = input->clientsList(true);

    for (const auto& client : clients) {
        closeClient(client->portId());
    }
}

void AudioPolicyManager::closeClient(audio_port_handle_t portId)
{
    stopInput(portId);
    releaseInput(portId);
}

void AudioPolicyManager::checkCloseInputs() {
    // After connecting or disconnecting an input device, close input if:
    // - it has no client (was just opened to check profile)  OR
    // - none of its supported devices are connected anymore OR
    // - one of its clients cannot be routed to one of its supported
    // devices anymore. Otherwise update device selection
    std::vector<audio_io_handle_t> inputsToClose;
    for (size_t i = 0; i < mInputs.size(); i++) {
        const sp<AudioInputDescriptor> input = mInputs.valueAt(i);
        if (input->clientsList().size() == 0
                || !mAvailableInputDevices.containsAtLeastOne(input->supportedDevices())) {
            inputsToClose.push_back(mInputs.keyAt(i));
        } else {
            bool close = false;
            for (const auto& client : input->clientsList()) {
                sp<DeviceDescriptor> device =
                    mEngine->getInputDeviceForAttributes(client->attributes(), client->uid(),
                                                         client->session());
                if (!input->supportedDevices().contains(device)) {
                    close = true;
                    break;
                }
            }
            if (close) {
                inputsToClose.push_back(mInputs.keyAt(i));
            } else {
                setInputDevice(input->mIoHandle, getNewInputDevice(input));
            }
        }
    }

    for (const audio_io_handle_t handle : inputsToClose) {
        ALOGV("%s closing input %d", __func__, handle);
        closeInput(handle);
    }
}

void AudioPolicyManager::initStreamVolume(audio_stream_type_t stream, int indexMin, int indexMax)
{
    ALOGV("initStreamVolume() stream %d, min %d, max %d", stream , indexMin, indexMax);
    if (indexMin < 0 || indexMax < 0) {
        ALOGE("%s for stream %d: invalid min %d or max %d", __func__, stream , indexMin, indexMax);
        return;
    }
    getVolumeCurves(stream).initVolume(indexMin, indexMax);

    // initialize other private stream volumes which follow this one
    for (int curStream = 0; curStream < AUDIO_STREAM_FOR_POLICY_CNT; curStream++) {
        if (!streamsMatchForvolume(stream, (audio_stream_type_t)curStream)) {
            continue;
        }
        getVolumeCurves((audio_stream_type_t)curStream).initVolume(indexMin, indexMax);
    }
}

status_t AudioPolicyManager::setStreamVolumeIndex(audio_stream_type_t stream,
                                                  int index,
                                                  audio_devices_t device)
{
    auto attributes = mEngine->getAttributesForStreamType(stream);
    if (attributes == AUDIO_ATTRIBUTES_INITIALIZER) {
        ALOGW("%s: no group for stream %s, bailing out", __func__, toString(stream).c_str());
        return NO_ERROR;
    }
    ALOGV("%s: stream %s attributes=%s", __func__,
          toString(stream).c_str(), toString(attributes).c_str());
    return setVolumeIndexForAttributes(attributes, index, device);
}

status_t AudioPolicyManager::getStreamVolumeIndex(audio_stream_type_t stream,
                                                  int *index,
                                                  audio_devices_t device)
{
    // if device is AUDIO_DEVICE_OUT_DEFAULT_FOR_VOLUME, return volume for device selected for this
    // stream by the engine.
    DeviceTypeSet deviceTypes = {device};
    if (device == AUDIO_DEVICE_OUT_DEFAULT_FOR_VOLUME) {
        deviceTypes = mEngine->getOutputDevicesForStream(
                stream, true /*fromCache*/).types();
    }
    return getVolumeIndex(getVolumeCurves(stream), *index, deviceTypes);
}

status_t AudioPolicyManager::setVolumeIndexForAttributes(const audio_attributes_t &attributes,
                                                         int index,
                                                         audio_devices_t device)
{
    // Get Volume group matching the Audio Attributes
    auto group = mEngine->getVolumeGroupForAttributes(attributes);
    if (group == VOLUME_GROUP_NONE) {
        ALOGD("%s: no group matching with %s", __FUNCTION__, toString(attributes).c_str());
        return BAD_VALUE;
    }
    ALOGV("%s: group %d matching with %s index %d",
            __FUNCTION__, group, toString(attributes).c_str(), index);
    status_t status = NO_ERROR;
    IVolumeCurves &curves = getVolumeCurves(attributes);
    VolumeSource vs = toVolumeSource(group);
    // AUDIO_STREAM_BLUETOOTH_SCO is only used for volume control so we remap
    // to AUDIO_STREAM_VOICE_CALL to match with relevant playback activity
    VolumeSource activityVs = (vs == toVolumeSource(AUDIO_STREAM_BLUETOOTH_SCO, false)) ?
            toVolumeSource(AUDIO_STREAM_VOICE_CALL, false) : vs;
    product_strategy_t strategy = mEngine->getProductStrategyForAttributes(attributes);

    status = setVolumeCurveIndex(index, device, curves);
    if (status != NO_ERROR) {
        ALOGE("%s failed to set curve index for group %d device 0x%X", __func__, group, device);
        return status;
    }

    DeviceTypeSet curSrcDevices;
    auto curCurvAttrs = curves.getAttributes();
    if (!curCurvAttrs.empty() && curCurvAttrs.front() != defaultAttr) {
        auto attr = curCurvAttrs.front();
        curSrcDevices = mEngine->getOutputDevicesForAttributes(attr, nullptr, false).types();
    } else if (!curves.getStreamTypes().empty()) {
        auto stream = curves.getStreamTypes().front();
        curSrcDevices = mEngine->getOutputDevicesForStream(stream, false).types();
    } else {
        ALOGE("%s: Invalid src %d: no valid attributes nor stream",__func__, vs);
        return BAD_VALUE;
    }
    audio_devices_t curSrcDevice = Volume::getDeviceForVolume(curSrcDevices);
    resetDeviceTypes(curSrcDevices, curSrcDevice);

    // update volume on all outputs and streams matching the following:
    // - The requested stream (or a stream matching for volume control) is active on the output
    // - The device (or devices) selected by the engine for this stream includes
    // the requested device
    // - For non default requested device, currently selected device on the output is either the
    // requested device or one of the devices selected by the engine for this stream
    // - For default requested device (AUDIO_DEVICE_OUT_DEFAULT_FOR_VOLUME), apply volume only if
    // no specific device volume value exists for currently selected device.
    // - Only apply the volume if the requested device is the desired device for volume control.
    for (size_t i = 0; i < mOutputs.size(); i++) {
        sp<SwAudioOutputDescriptor> desc = mOutputs.valueAt(i);
        DeviceTypeSet curDevices = desc->devices().types();

        if (curDevices.erase(AUDIO_DEVICE_OUT_SPEAKER_SAFE)) {
            curDevices.insert(AUDIO_DEVICE_OUT_SPEAKER);
        }

        if (!(desc->isActive(activityVs) || isInCallOrScreening())) {
            continue;
        }
        if (device != AUDIO_DEVICE_OUT_DEFAULT_FOR_VOLUME &&
                curDevices.find(device) == curDevices.end()) {
            continue;
        }
        bool applyVolume = false;
        if (device != AUDIO_DEVICE_OUT_DEFAULT_FOR_VOLUME) {
            curSrcDevices.insert(device);
            applyVolume = (curSrcDevices.find(
                    Volume::getDeviceForVolume(curDevices)) != curSrcDevices.end())
                    && Volume::getDeviceForVolume(curSrcDevices) == device;
        } else {
            applyVolume = !curves.hasVolumeIndexForDevice(curSrcDevice);
        }
        if (!applyVolume) {
            continue; // next output
        }
        // Inter / intra volume group priority management: Loop on strategies arranged by priority
        // If a higher priority strategy is active, and the output is routed to a device with a
        // HW Gain management, do not change the volume
        if (desc->useHwGain()) {
            applyVolume = false;
            // If the volume source is active with higher priority source, ensure at least Sw Muted
            desc->setSwMute((index == 0), vs, curves.getStreamTypes(), curDevices, 0 /*delayMs*/);
            for (const auto &productStrategy : mEngine->getOrderedProductStrategies()) {
                auto activeClients = desc->clientsList(true /*activeOnly*/, productStrategy,
                                                       false /*preferredDevice*/);
                if (activeClients.empty()) {
                    continue;
                }
                bool isPreempted = false;
                bool isHigherPriority = productStrategy < strategy;
                for (const auto &client : activeClients) {
                    if (isHigherPriority && (client->volumeSource() != activityVs)) {
                        ALOGV("%s: Strategy=%d (\nrequester:\n"
                              " group %d, volumeGroup=%d attributes=%s)\n"
                              " higher priority source active:\n"
                              " volumeGroup=%d attributes=%s) \n"
                              " on output %zu, bailing out", __func__, productStrategy,
                              group, group, toString(attributes).c_str(),
                              client->volumeSource(), toString(client->attributes()).c_str(), i);
                        applyVolume = false;
                        isPreempted = true;
                        break;
                    }
                    // However, continue for loop to ensure no higher prio clients running on output
                    if (client->volumeSource() == activityVs) {
                        applyVolume = true;
                    }
                }
                if (isPreempted || applyVolume) {
                    break;
                }
            }
            if (!applyVolume) {
                continue; // next output
            }
        }
        //FIXME: workaround for truncated touch sounds
        // delayed volume change for system stream to be removed when the problem is
        // handled by system UI
        status_t volStatus = checkAndSetVolume(
                    curves, vs, index, desc, curDevices,
                    ((vs == toVolumeSource(AUDIO_STREAM_SYSTEM, false))?
                         TOUCH_SOUND_FIXED_DELAY_MS : 0));
        if (volStatus != NO_ERROR) {
            status = volStatus;
        }
    }

    // update voice volume if the an active call route exists
    if (mCallRxSourceClient != nullptr && mCallRxSourceClient->isConnected()
            && (curSrcDevices.find(
                Volume::getDeviceForVolume({mCallRxSourceClient->sinkDevice()->type()}))
                != curSrcDevices.end())) {
        bool isVoiceVolSrc;
        bool isBtScoVolSrc;
        if (isVolumeConsistentForCalls(vs, {mCallRxSourceClient->sinkDevice()->type()},
                isVoiceVolSrc, isBtScoVolSrc, __func__)
                && (isVoiceVolSrc || isBtScoVolSrc)) {
            setVoiceVolume(index, curves, isVoiceVolSrc, 0);
        }
    }

    mpClientInterface->onAudioVolumeGroupChanged(group, 0 /*flags*/);
    return status;
}

status_t AudioPolicyManager::setVolumeCurveIndex(int index,
                                                 audio_devices_t device,
                                                 IVolumeCurves &volumeCurves)
{
    // VOICE_CALL stream has minVolumeIndex > 0  but can be muted directly by an
    // app that has MODIFY_PHONE_STATE permission.
    bool hasVoice = hasVoiceStream(volumeCurves.getStreamTypes());
    if (((index < volumeCurves.getVolumeIndexMin()) && !(hasVoice && index == 0)) ||
            (index > volumeCurves.getVolumeIndexMax())) {
        ALOGD("%s: wrong index %d min=%d max=%d", __FUNCTION__, index,
              volumeCurves.getVolumeIndexMin(), volumeCurves.getVolumeIndexMax());
        return BAD_VALUE;
    }
    if (!audio_is_output_device(device)) {
        return BAD_VALUE;
    }

    // Force max volume if stream cannot be muted
    if (!volumeCurves.canBeMuted()) index = volumeCurves.getVolumeIndexMax();

    ALOGV("%s device %08x, index %d", __FUNCTION__ , device, index);
    volumeCurves.addCurrentVolumeIndex(device, index);
    return NO_ERROR;
}

status_t AudioPolicyManager::getVolumeIndexForAttributes(const audio_attributes_t &attr,
                                                         int &index,
                                                         audio_devices_t device)
{
    // if device is AUDIO_DEVICE_OUT_DEFAULT_FOR_VOLUME, return volume for device selected for this
    // stream by the engine.
    DeviceTypeSet deviceTypes = {device};
    if (device == AUDIO_DEVICE_OUT_DEFAULT_FOR_VOLUME) {
        deviceTypes = mEngine->getOutputDevicesForAttributes(
                attr, nullptr, true /*fromCache*/).types();
    }
    return getVolumeIndex(getVolumeCurves(attr), index, deviceTypes);
}

status_t AudioPolicyManager::getVolumeIndex(const IVolumeCurves &curves,
                                            int &index,
                                            const DeviceTypeSet& deviceTypes) const
{
    if (!isSingleDeviceType(deviceTypes, audio_is_output_device)) {
        return BAD_VALUE;
    }
    index = curves.getVolumeIndex(deviceTypes);
    ALOGV("%s: device %s index %d", __FUNCTION__, dumpDeviceTypes(deviceTypes).c_str(), index);
    return NO_ERROR;
}

status_t AudioPolicyManager::getMinVolumeIndexForAttributes(const audio_attributes_t &attr,
                                                            int &index)
{
    index = getVolumeCurves(attr).getVolumeIndexMin();
    return NO_ERROR;
}

status_t AudioPolicyManager::getMaxVolumeIndexForAttributes(const audio_attributes_t &attr,
                                                            int &index)
{
    index = getVolumeCurves(attr).getVolumeIndexMax();
    return NO_ERROR;
}

audio_io_handle_t AudioPolicyManager::selectOutputForMusicEffects()
{
    // select one output among several suitable for global effects.
    // The priority is as follows:
    // 1: An offloaded output. If the effect ends up not being offloadable,
    //    AudioFlinger will invalidate the track and the offloaded output
    //    will be closed causing the effect to be moved to a PCM output.
    // 2: Non offloaded Direct output
    // 3: A deep buffer output
    // 4: The primary output
    // 5: the first output in the list

    DeviceVector devices = mEngine->getOutputDevicesForAttributes(
                attributes_initializer(AUDIO_USAGE_MEDIA), nullptr, false /*fromCache*/);
    SortedVector<audio_io_handle_t> outputs = getOutputsForDevices(devices, mOutputs);

    if (outputs.size() == 0) {
        return AUDIO_IO_HANDLE_NONE;
    }

    audio_io_handle_t output = AUDIO_IO_HANDLE_NONE;
    bool activeOnly = true;

    while (output == AUDIO_IO_HANDLE_NONE) {
        audio_io_handle_t outputOffloaded = AUDIO_IO_HANDLE_NONE;
        audio_io_handle_t outputDirect = AUDIO_IO_HANDLE_NONE;
        audio_io_handle_t outputDeepBuffer = AUDIO_IO_HANDLE_NONE;
        audio_io_handle_t outputPrimary = AUDIO_IO_HANDLE_NONE;

        for (audio_io_handle_t output : outputs) {
            sp<SwAudioOutputDescriptor> desc = mOutputs.valueFor(output);
            if (activeOnly && !desc->isActive(toVolumeSource(AUDIO_STREAM_MUSIC))) {
                continue;
            }
            ALOGV("selectOutputForMusicEffects activeOnly %d output %d flags 0x%08x",
                  activeOnly, output, desc->mFlags);
            if ((desc->mFlags & AUDIO_OUTPUT_FLAG_COMPRESS_OFFLOAD) != 0) {
                outputOffloaded = output;
            }
            if ((desc->mFlags == AUDIO_OUTPUT_FLAG_DIRECT) != 0) {
                outputDirect = output;
            }
            if ((desc->mFlags & AUDIO_OUTPUT_FLAG_DEEP_BUFFER) != 0) {
                outputDeepBuffer = output;
            }
            if ((desc->mFlags & AUDIO_OUTPUT_FLAG_PRIMARY) != 0) {
                outputPrimary = output;
            }
        }
        if (outputOffloaded != AUDIO_IO_HANDLE_NONE) {
            output = outputOffloaded;
        } else if (outputDirect != AUDIO_IO_HANDLE_NONE) {
            output = outputDirect;
        }  else if (outputDeepBuffer != AUDIO_IO_HANDLE_NONE) {
            output = outputDeepBuffer;
        } else if (outputPrimary != AUDIO_IO_HANDLE_NONE) {
            output = outputPrimary;
        } else {
            output = outputs[0];
        }
        activeOnly = false;
    }

    if (output != mMusicEffectOutput) {
        mEffects.moveEffects(AUDIO_SESSION_OUTPUT_MIX, mMusicEffectOutput, output,
                mpClientInterface);
        mMusicEffectOutput = output;
    }

    ALOGV("selectOutputForMusicEffects selected output %d", output);
    return output;
}

audio_io_handle_t AudioPolicyManager::getOutputForEffect(const effect_descriptor_t *desc __unused)
{
    return selectOutputForMusicEffects();
}

status_t AudioPolicyManager::registerEffect(const effect_descriptor_t *desc,
                                audio_io_handle_t io,
                                product_strategy_t strategy,
                                int session,
                                int id)
{
    if (session != AUDIO_SESSION_DEVICE) {
        ssize_t index = mOutputs.indexOfKey(io);
        if (index < 0) {
            index = mInputs.indexOfKey(io);
            if (index < 0) {
                ALOGW("registerEffect() unknown io %d", io);
                return INVALID_OPERATION;
            }
        }
    }
    bool isMusicEffect = (session != AUDIO_SESSION_OUTPUT_STAGE)
                            && ((strategy == streamToStrategy(AUDIO_STREAM_MUSIC)
                                    || strategy == PRODUCT_STRATEGY_NONE));
    return mEffects.registerEffect(desc, io, session, id, isMusicEffect);
}

status_t AudioPolicyManager::unregisterEffect(int id)
{
    if (mEffects.getEffect(id) == nullptr) {
        return INVALID_OPERATION;
    }
    if (mEffects.isEffectEnabled(id)) {
        ALOGW("%s effect %d enabled", __FUNCTION__, id);
        setEffectEnabled(id, false);
    }
    return mEffects.unregisterEffect(id);
}

status_t AudioPolicyManager::setEffectEnabled(int id, bool enabled)
{
    sp<EffectDescriptor> effect = mEffects.getEffect(id);
    if (effect == nullptr) {
        return INVALID_OPERATION;
    }

    status_t status = mEffects.setEffectEnabled(id, enabled);
    if (status == NO_ERROR) {
        mInputs.trackEffectEnabled(effect, enabled);
    }
    return status;
}


status_t AudioPolicyManager::moveEffectsToIo(const std::vector<int>& ids, audio_io_handle_t io)
{
   mEffects.moveEffects(ids, io);
   return NO_ERROR;
}

bool AudioPolicyManager::isStreamActive(audio_stream_type_t stream, uint32_t inPastMs) const
{
    auto vs = toVolumeSource(stream, false);
    return vs != VOLUME_SOURCE_NONE ? mOutputs.isActive(vs, inPastMs) : false;
}

bool AudioPolicyManager::isStreamActiveRemotely(audio_stream_type_t stream, uint32_t inPastMs) const
{
    auto vs = toVolumeSource(stream, false);
    return vs != VOLUME_SOURCE_NONE ? mOutputs.isActiveRemotely(vs, inPastMs) : false;
}

bool AudioPolicyManager::isSourceActive(audio_source_t source) const
{
    for (size_t i = 0; i < mInputs.size(); i++) {
        const sp<AudioInputDescriptor>  inputDescriptor = mInputs.valueAt(i);
        if (inputDescriptor->isSourceActive(source)) {
            return true;
        }
    }
    return false;
}

// Register a list of custom mixes with their attributes and format.
// When a mix is registered, corresponding input and output profiles are
// added to the remote submix hw module. The profile contains only the
// parameters (sampling rate, format...) specified by the mix.
// The corresponding input remote submix device is also connected.
//
// When a remote submix device is connected, the address is checked to select the
// appropriate profile and the corresponding input or output stream is opened.
//
// When capture starts, getInputForAttr() will:
//  - 1 look for a mix matching the address passed in attribtutes tags if any
//  - 2 if none found, getDeviceForInputSource() will:
//     - 2.1 look for a mix matching the attributes source
//     - 2.2 if none found, default to device selection by policy rules
// At this time, the corresponding output remote submix device is also connected
// and active playback use cases can be transferred to this mix if needed when reconnecting
// after AudioTracks are invalidated
//
// When playback starts, getOutputForAttr() will:
//  - 1 look for a mix matching the address passed in attribtutes tags if any
//  - 2 if none found, look for a mix matching the attributes usage
//  - 3 if none found, default to device and output selection by policy rules.

status_t AudioPolicyManager::registerPolicyMixes(const Vector<AudioMix>& mixes)
{
    ALOGV("registerPolicyMixes() %zu mix(es)", mixes.size());
    status_t res = NO_ERROR;
    bool checkOutputs = false;
    sp<HwModule> rSubmixModule;
    // examine each mix's route type
    for (size_t i = 0; i < mixes.size(); i++) {
        AudioMix mix = mixes[i];
        // Only capture of playback is allowed in LOOP_BACK & RENDER mode
        if (is_mix_loopback_render(mix.mRouteFlags) && mix.mMixType != MIX_TYPE_PLAYERS) {
            ALOGE("Unsupported Policy Mix %zu of %zu: "
                  "Only capture of playback is allowed in LOOP_BACK & RENDER mode",
                   i, mixes.size());
            res = INVALID_OPERATION;
            break;
        }
        // LOOP_BACK and LOOP_BACK | RENDER have the same remote submix backend and are handled
        // in the same way.
        if ((mix.mRouteFlags & MIX_ROUTE_FLAG_LOOP_BACK) == MIX_ROUTE_FLAG_LOOP_BACK) {
            ALOGV("registerPolicyMixes() mix %zu of %zu is LOOP_BACK %d", i, mixes.size(),
                  mix.mRouteFlags);
            if (rSubmixModule == 0) {
                rSubmixModule = mHwModules.getModuleFromName(
                        AUDIO_HARDWARE_MODULE_ID_REMOTE_SUBMIX);
                if (rSubmixModule == 0) {
                    ALOGE("Unable to find audio module for submix, aborting mix %zu registration",
                            i);
                    res = INVALID_OPERATION;
                    break;
                }
            }

            String8 address = mix.mDeviceAddress;
            audio_devices_t deviceTypeToMakeAvailable;
            if (mix.mMixType == MIX_TYPE_PLAYERS) {
                mix.mDeviceType = AUDIO_DEVICE_OUT_REMOTE_SUBMIX;
                deviceTypeToMakeAvailable = AUDIO_DEVICE_IN_REMOTE_SUBMIX;
            } else {
                mix.mDeviceType = AUDIO_DEVICE_IN_REMOTE_SUBMIX;
                deviceTypeToMakeAvailable = AUDIO_DEVICE_OUT_REMOTE_SUBMIX;
            }

            if (mPolicyMixes.registerMix(mix, 0 /*output desc*/) != NO_ERROR) {
                ALOGE("Error registering mix %zu for address %s", i, address.c_str());
                res = INVALID_OPERATION;
                break;
            }
            audio_config_t outputConfig = mix.mFormat;
            audio_config_t inputConfig = mix.mFormat;
            // NOTE: audio flinger mixer does not support mono output: configure remote submix HAL
            // in stereo and let audio flinger do the channel conversion if needed.
            outputConfig.channel_mask = AUDIO_CHANNEL_OUT_STEREO;
            inputConfig.channel_mask = AUDIO_CHANNEL_IN_STEREO;
            rSubmixModule->addOutputProfile(address.c_str(), &outputConfig,
                    AUDIO_DEVICE_OUT_REMOTE_SUBMIX, address,
                    audio_is_linear_pcm(outputConfig.format)
                        ? AUDIO_OUTPUT_FLAG_NONE : AUDIO_OUTPUT_FLAG_DIRECT);
            rSubmixModule->addInputProfile(address.c_str(), &inputConfig,
                    AUDIO_DEVICE_IN_REMOTE_SUBMIX, address,
                    audio_is_linear_pcm(inputConfig.format)
                        ? AUDIO_INPUT_FLAG_NONE : AUDIO_INPUT_FLAG_DIRECT);

            if ((res = setDeviceConnectionStateInt(deviceTypeToMakeAvailable,
                    AUDIO_POLICY_DEVICE_STATE_AVAILABLE,
                    address.c_str(), "remote-submix", AUDIO_FORMAT_DEFAULT)) != NO_ERROR) {
                ALOGE("Failed to set remote submix device available, type %u, address %s",
                        mix.mDeviceType, address.c_str());
                break;
            }
        } else if ((mix.mRouteFlags & MIX_ROUTE_FLAG_RENDER) == MIX_ROUTE_FLAG_RENDER) {
            String8 address = mix.mDeviceAddress;
            audio_devices_t type = mix.mDeviceType;
            ALOGV(" registerPolicyMixes() mix %zu of %zu is RENDER, dev=0x%X addr=%s",
                    i, mixes.size(), type, address.c_str());

            sp<DeviceDescriptor> device = mHwModules.getDeviceDescriptor(
                    mix.mDeviceType, mix.mDeviceAddress,
                    String8(), AUDIO_FORMAT_DEFAULT);
            if (device == nullptr) {
                res = INVALID_OPERATION;
                break;
            }

            bool foundOutput = false;
            // First try to find an already opened output supporting the device
            for (size_t j = 0 ; j < mOutputs.size() && !foundOutput && res == NO_ERROR; j++) {
                sp<SwAudioOutputDescriptor> desc = mOutputs.valueAt(j);

                if (!desc->isDuplicated() && desc->supportedDevices().contains(device)) {
                    if (mPolicyMixes.registerMix(mix, desc) != NO_ERROR) {
                        ALOGE("Could not register mix RENDER,  dev=0x%X addr=%s", type,
                              address.c_str());
                        res = INVALID_OPERATION;
                    } else {
                        foundOutput = true;
                    }
                }
            }
            // If no output found, try to find a direct output profile supporting the device
            for (size_t i = 0; i < mHwModules.size() && !foundOutput && res == NO_ERROR; i++) {
                sp<HwModule> module = mHwModules[i];
                for (size_t j = 0;
                        j < module->getOutputProfiles().size() && !foundOutput && res == NO_ERROR;
                        j++) {
                    sp<IOProfile> profile = module->getOutputProfiles()[j];
                    if (profile->isDirectOutput() && profile->supportsDevice(device)) {
                        if (mPolicyMixes.registerMix(mix, nullptr) != NO_ERROR) {
                            ALOGE("Could not register mix RENDER,  dev=0x%X addr=%s", type,
                                  address.c_str());
                            res = INVALID_OPERATION;
                        } else {
                            foundOutput = true;
                        }
                    }
                }
            }
            if (res != NO_ERROR) {
                ALOGE(" Error registering mix %zu for device 0x%X addr %s",
                        i, type, address.c_str());
                res = INVALID_OPERATION;
                break;
            } else if (!foundOutput) {
                ALOGE(" Output not found for mix %zu for device 0x%X addr %s",
                        i, type, address.c_str());
                res = INVALID_OPERATION;
                break;
            } else {
                checkOutputs = true;
            }
        }
    }
    if (res != NO_ERROR) {
        unregisterPolicyMixes(mixes);
    } else if (checkOutputs) {
        checkForDeviceAndOutputChanges();
        updateCallAndOutputRouting();
    }
    return res;
}

status_t AudioPolicyManager::unregisterPolicyMixes(Vector<AudioMix> mixes)
{
    ALOGV("unregisterPolicyMixes() num mixes %zu", mixes.size());
    status_t res = NO_ERROR;
    bool checkOutputs = false;
    sp<HwModule> rSubmixModule;
    // examine each mix's route type
    for (const auto& mix : mixes) {
        if ((mix.mRouteFlags & MIX_ROUTE_FLAG_LOOP_BACK) == MIX_ROUTE_FLAG_LOOP_BACK) {

            if (rSubmixModule == 0) {
                rSubmixModule = mHwModules.getModuleFromName(
                        AUDIO_HARDWARE_MODULE_ID_REMOTE_SUBMIX);
                if (rSubmixModule == 0) {
                    res = INVALID_OPERATION;
                    continue;
                }
            }

            String8 address = mix.mDeviceAddress;

            if (mPolicyMixes.unregisterMix(mix) != NO_ERROR) {
                res = INVALID_OPERATION;
                continue;
            }

            for (auto device : {AUDIO_DEVICE_IN_REMOTE_SUBMIX, AUDIO_DEVICE_OUT_REMOTE_SUBMIX}) {
                if (getDeviceConnectionState(device, address.c_str()) ==
                        AUDIO_POLICY_DEVICE_STATE_AVAILABLE)  {
                    res = setDeviceConnectionStateInt(device, AUDIO_POLICY_DEVICE_STATE_UNAVAILABLE,
                                                      address.c_str(), "remote-submix",
                                                      AUDIO_FORMAT_DEFAULT);
                    if (res != OK) {
                        ALOGE("Error making RemoteSubmix device unavailable for mix "
                              "with type %d, address %s", device, address.c_str());
                    }
                }
            }
            rSubmixModule->removeOutputProfile(address.c_str());
            rSubmixModule->removeInputProfile(address.c_str());

        } else if ((mix.mRouteFlags & MIX_ROUTE_FLAG_RENDER) == MIX_ROUTE_FLAG_RENDER) {
            if (mPolicyMixes.unregisterMix(mix) != NO_ERROR) {
                res = INVALID_OPERATION;
                continue;
            } else {
                checkOutputs = true;
            }
        }
    }
    if (res == NO_ERROR && checkOutputs) {
        checkForDeviceAndOutputChanges();
        updateCallAndOutputRouting();
    }
    return res;
}

status_t AudioPolicyManager::getRegisteredPolicyMixes(std::vector<AudioMix>& _aidl_return) {
    if (!audio_flags::audio_mix_test_api()) {
        return INVALID_OPERATION;
    }

    _aidl_return.clear();
    _aidl_return.reserve(mPolicyMixes.size());
    for (const auto &policyMix: mPolicyMixes) {
        _aidl_return.emplace_back(policyMix->mCriteria, policyMix->mMixType,
                             policyMix->mFormat, policyMix->mRouteFlags, policyMix->mDeviceAddress,
                             policyMix->mCbFlags);
        _aidl_return.back().mDeviceType = policyMix->mDeviceType;
    }

    ALOGVV("%s() returning %zu registered mixes", __func__, _aidl_return->size());
    return OK;
}

status_t AudioPolicyManager::updatePolicyMix(
            const AudioMix& mix,
            const std::vector<AudioMixMatchCriterion>& updatedCriteria) {
    status_t res = mPolicyMixes.updateMix(mix, updatedCriteria);
    if (res == NO_ERROR) {
        checkForDeviceAndOutputChanges();
        updateCallAndOutputRouting();
    }
    return res;
}

void AudioPolicyManager::dumpManualSurroundFormats(String8 *dst) const
{
    size_t i = 0;
    constexpr size_t audioFormatPrefixLen = sizeof("AUDIO_FORMAT_");
    for (const auto& fmt : mManualSurroundFormats) {
        if (i++ != 0) dst->append(", ");
        std::string sfmt;
        FormatConverter::toString(fmt, sfmt);
        dst->append(sfmt.size() >= audioFormatPrefixLen ?
                sfmt.c_str() + audioFormatPrefixLen - 1 : sfmt.c_str());
    }
}

// Returns true if all devices types match the predicate and are supported by one HW module
bool  AudioPolicyManager::areAllDevicesSupported(
        const AudioDeviceTypeAddrVector& devices,
        std::function<bool(audio_devices_t)> predicate,
        const char *context,
        bool matchAddress) {
    for (size_t i = 0; i < devices.size(); i++) {
        sp<DeviceDescriptor> devDesc = mHwModules.getDeviceDescriptor(
                devices[i].mType, devices[i].getAddress(), String8(),
                AUDIO_FORMAT_DEFAULT, false /*allowToCreate*/, matchAddress);
        if (devDesc == nullptr || (predicate != nullptr && !predicate(devices[i].mType))) {
            ALOGE("%s: device type %#x address %s not supported or not match predicate",
                    context, devices[i].mType, devices[i].getAddress());
            return false;
        }
    }
    return true;
}

void AudioPolicyManager::changeOutputDevicesMuteState(
        const AudioDeviceTypeAddrVector& devices) {
    ALOGVV("%s() num devices %zu", __func__, devices.size());

    std::vector<sp<SwAudioOutputDescriptor>> outputs =
            getSoftwareOutputsForDevices(devices);

    for (size_t i = 0; i < outputs.size(); i++) {
        sp<SwAudioOutputDescriptor> outputDesc = outputs[i];
        DeviceVector prevDevices = outputDesc->devices();
        checkDeviceMuteStrategies(outputDesc, prevDevices, 0 /* delayMs */);
    }
}

std::vector<sp<SwAudioOutputDescriptor>> AudioPolicyManager::getSoftwareOutputsForDevices(
        const AudioDeviceTypeAddrVector& devices) const
{
    std::vector<sp<SwAudioOutputDescriptor>> outputs;
    DeviceVector deviceDescriptors;
    for (size_t j = 0; j < devices.size(); j++) {
        sp<DeviceDescriptor> desc = mHwModules.getDeviceDescriptor(
                devices[j].mType, devices[j].getAddress(), String8(), AUDIO_FORMAT_DEFAULT);
        if (desc == nullptr || !audio_is_output_device(devices[j].mType)) {
            ALOGE("%s: device type %#x address %s not supported or not an output device",
                __func__, devices[j].mType, devices[j].getAddress());
                    continue;
        }
        deviceDescriptors.add(desc);
    }
    for (size_t i = 0; i < mOutputs.size(); i++) {
        if (!mOutputs.valueAt(i)->supportsAtLeastOne(deviceDescriptors)) {
            continue;
        }
        outputs.push_back(mOutputs.valueAt(i));
    }
    return outputs;
}

status_t AudioPolicyManager::setUidDeviceAffinities(uid_t uid,
        const AudioDeviceTypeAddrVector& devices) {
    ALOGV("%s() uid=%d num devices %zu", __FUNCTION__, uid, devices.size());
    if (!areAllDevicesSupported(devices, audio_is_output_device, __func__)) {
        return BAD_VALUE;
    }
    status_t res =  mPolicyMixes.setUidDeviceAffinities(uid, devices);
    if (res != NO_ERROR) {
        ALOGE("%s() Could not set all device affinities for uid = %d", __FUNCTION__, uid);
        return res;
    }

    checkForDeviceAndOutputChanges();
    updateCallAndOutputRouting();

    return NO_ERROR;
}

status_t AudioPolicyManager::removeUidDeviceAffinities(uid_t uid) {
    ALOGV("%s() uid=%d", __FUNCTION__, uid);
    status_t res = mPolicyMixes.removeUidDeviceAffinities(uid);
    if (res != NO_ERROR) {
        ALOGE("%s() Could not remove all device affinities for uid = %d",
            __FUNCTION__, uid);
        return INVALID_OPERATION;
    }

    checkForDeviceAndOutputChanges();
    updateCallAndOutputRouting();

    return res;
}


status_t AudioPolicyManager::setDevicesRoleForStrategy(product_strategy_t strategy,
                                                       device_role_t role,
                                                       const AudioDeviceTypeAddrVector &devices) {
    ALOGV("%s() strategy=%d role=%d %s", __func__, strategy, role,
            dumpAudioDeviceTypeAddrVector(devices).c_str());

    if (!areAllDevicesSupported(devices, audio_is_output_device, __func__)) {
        return BAD_VALUE;
    }
    status_t status = mEngine->setDevicesRoleForStrategy(strategy, role, devices);
    if (status != NO_ERROR) {
        ALOGW("Engine could not set preferred devices %s for strategy %d role %d",
                dumpAudioDeviceTypeAddrVector(devices).c_str(), strategy, role);
        return status;
    }

    checkForDeviceAndOutputChanges();

    bool forceVolumeReeval = false;
    // FIXME: workaround for truncated touch sounds
    // to be removed when the problem is handled by system UI
    uint32_t delayMs = 0;
    if (strategy == mCommunnicationStrategy) {
        forceVolumeReeval = true;
        delayMs = TOUCH_SOUND_FIXED_DELAY_MS;
        updateInputRouting();
    }
    updateCallAndOutputRouting(forceVolumeReeval, delayMs);

    return NO_ERROR;
}

void AudioPolicyManager::updateCallAndOutputRouting(bool forceVolumeReeval, uint32_t delayMs,
    bool skipDelays)
{
    uint32_t waitMs = 0;
    bool wasLeUnicastActive = isLeUnicastActive();
    if (updateCallRouting(true /*fromCache*/, delayMs, &waitMs) == NO_ERROR) {
        // Only apply special touch sound delay once
        delayMs = 0;
    }
    std::map<audio_io_handle_t, DeviceVector> outputsToReopen;
    for (size_t i = 0; i < mOutputs.size(); i++) {
        sp<SwAudioOutputDescriptor> outputDesc = mOutputs.valueAt(i);
        DeviceVector newDevices = getNewOutputDevices(outputDesc, true /*fromCache*/);
        if ((mEngine->getPhoneState() != AUDIO_MODE_IN_CALL) ||
                (outputDesc != mPrimaryOutput && !isTelephonyRxOrTx(outputDesc))) {
            // As done in setDeviceConnectionState, we could also fix default device issue by
            // preventing the force re-routing in case of default dev that distinguishes on address.
            // Let's give back to engine full device choice decision however.
            bool forceRouting = !newDevices.isEmpty();
            if (outputDesc->mUsePreferredMixerAttributes && newDevices != outputDesc->devices()) {
                // If the device is using preferred mixer attributes, the output need to reopen
                // with default configuration when the new selected devices are different from
                // current routing devices.
                outputsToReopen.emplace(mOutputs.keyAt(i), newDevices);
                continue;
            }

            waitMs = setOutputDevices(__func__, outputDesc, newDevices, forceRouting, delayMs,
                                       nullptr, !skipDelays /*requiresMuteCheck*/,
                                      !forceRouting /*requiresVolumeCheck*/, skipDelays);
            // Only apply special touch sound delay once
            delayMs = 0;
        }
        if (forceVolumeReeval && !newDevices.isEmpty()) {
            applyStreamVolumes(outputDesc, newDevices.types(), waitMs, true);
        }
    }
    reopenOutputsWithDevices(outputsToReopen);
    checkLeBroadcastRoutes(wasLeUnicastActive, nullptr, delayMs);
}

void AudioPolicyManager::updateInputRouting() {
    for (const auto& activeDesc : mInputs.getActiveInputs()) {
        // Skip for hotword recording as the input device switch
        // is handled within sound trigger HAL
        if (activeDesc->isSoundTrigger() && activeDesc->source() == AUDIO_SOURCE_HOTWORD) {
            continue;
        }
        auto newDevice = getNewInputDevice(activeDesc);
        // Force new input selection if the new device can not be reached via current input
        if (activeDesc->mProfile->getSupportedDevices().contains(newDevice)) {
            setInputDevice(activeDesc->mIoHandle, newDevice);
        } else {
            closeInput(activeDesc->mIoHandle);
        }
    }
}

status_t
AudioPolicyManager::removeDevicesRoleForStrategy(product_strategy_t strategy,
                                                 device_role_t role,
                                                 const AudioDeviceTypeAddrVector &devices) {
    ALOGV("%s() strategy=%d role=%d %s", __func__, strategy, role,
            dumpAudioDeviceTypeAddrVector(devices).c_str());

    if (!areAllDevicesSupported(
            devices, audio_is_output_device, __func__, /*matchAddress*/false)) {
        return BAD_VALUE;
    }
    status_t status = mEngine->removeDevicesRoleForStrategy(strategy, role, devices);
    if (status != NO_ERROR) {
        ALOGW("Engine could not remove devices %s for strategy %d role %d",
                dumpAudioDeviceTypeAddrVector(devices).c_str(), strategy, role);
        return status;
    }

    checkForDeviceAndOutputChanges();

    bool forceVolumeReeval = false;
    // TODO(b/263479999): workaround for truncated touch sounds
    // to be removed when the problem is handled by system UI
    uint32_t delayMs = 0;
    if (strategy == mCommunnicationStrategy) {
        forceVolumeReeval = true;
        delayMs = TOUCH_SOUND_FIXED_DELAY_MS;
        updateInputRouting();
    }
    updateCallAndOutputRouting(forceVolumeReeval, delayMs);

    return NO_ERROR;
}

status_t AudioPolicyManager::clearDevicesRoleForStrategy(product_strategy_t strategy,
                                                         device_role_t role)
{
    ALOGV("%s() strategy=%d role=%d", __func__, strategy, role);

    status_t status = mEngine->clearDevicesRoleForStrategy(strategy, role);
    if (status != NO_ERROR) {
        ALOGW_IF(status != NAME_NOT_FOUND,
                "Engine could not remove device role for strategy %d status %d",
                strategy, status);
        return status;
    }

    checkForDeviceAndOutputChanges();

    bool forceVolumeReeval = false;
    // FIXME: workaround for truncated touch sounds
    // to be removed when the problem is handled by system UI
    uint32_t delayMs = 0;
    if (strategy == mCommunnicationStrategy) {
        forceVolumeReeval = true;
        delayMs = TOUCH_SOUND_FIXED_DELAY_MS;
        updateInputRouting();
    }
    updateCallAndOutputRouting(forceVolumeReeval, delayMs);

    return NO_ERROR;
}

status_t AudioPolicyManager::getDevicesForRoleAndStrategy(product_strategy_t strategy,
                                                          device_role_t role,
                                                          AudioDeviceTypeAddrVector &devices) {
    return mEngine->getDevicesForRoleAndStrategy(strategy, role, devices);
}

status_t AudioPolicyManager::setDevicesRoleForCapturePreset(
        audio_source_t audioSource, device_role_t role, const AudioDeviceTypeAddrVector &devices) {
    ALOGV("%s() audioSource=%d role=%d %s", __func__, audioSource, role,
            dumpAudioDeviceTypeAddrVector(devices).c_str());

    if (!areAllDevicesSupported(devices, audio_call_is_input_device, __func__)) {
        return BAD_VALUE;
    }
    status_t status = mEngine->setDevicesRoleForCapturePreset(audioSource, role, devices);
    ALOGW_IF(status != NO_ERROR,
            "Engine could not set preferred devices %s for audio source %d role %d",
            dumpAudioDeviceTypeAddrVector(devices).c_str(), audioSource, role);

    return status;
}

status_t AudioPolicyManager::addDevicesRoleForCapturePreset(
        audio_source_t audioSource, device_role_t role, const AudioDeviceTypeAddrVector &devices) {
    ALOGV("%s() audioSource=%d role=%d %s", __func__, audioSource, role,
            dumpAudioDeviceTypeAddrVector(devices).c_str());

    if (!areAllDevicesSupported(devices, audio_call_is_input_device, __func__)) {
        return BAD_VALUE;
    }
    status_t status = mEngine->addDevicesRoleForCapturePreset(audioSource, role, devices);
    ALOGW_IF(status != NO_ERROR,
            "Engine could not add preferred devices %s for audio source %d role %d",
            dumpAudioDeviceTypeAddrVector(devices).c_str(), audioSource, role);

    updateInputRouting();
    return status;
}

status_t AudioPolicyManager::removeDevicesRoleForCapturePreset(
        audio_source_t audioSource, device_role_t role, const AudioDeviceTypeAddrVector& devices)
{
    ALOGV("%s() audioSource=%d role=%d devices=%s", __func__, audioSource, role,
            dumpAudioDeviceTypeAddrVector(devices).c_str());

    if (!areAllDevicesSupported(
            devices, audio_call_is_input_device, __func__, /*matchAddress*/false)) {
        return BAD_VALUE;
    }

    status_t status = mEngine->removeDevicesRoleForCapturePreset(
            audioSource, role, devices);
    ALOGW_IF(status != NO_ERROR && status != NAME_NOT_FOUND,
            "Engine could not remove devices role (%d) for capture preset %d", role, audioSource);
    if (status == NO_ERROR) {
        updateInputRouting();
    }
    return status;
}

status_t AudioPolicyManager::clearDevicesRoleForCapturePreset(audio_source_t audioSource,
                                                              device_role_t role) {
    ALOGV("%s() audioSource=%d role=%d", __func__, audioSource, role);

    status_t status = mEngine->clearDevicesRoleForCapturePreset(audioSource, role);
    ALOGW_IF(status != NO_ERROR && status != NAME_NOT_FOUND,
            "Engine could not clear devices role (%d) for capture preset %d", role, audioSource);
    if (status == NO_ERROR) {
        updateInputRouting();
    }
    return status;
}

status_t AudioPolicyManager::getDevicesForRoleAndCapturePreset(
        audio_source_t audioSource, device_role_t role, AudioDeviceTypeAddrVector &devices) {
    return mEngine->getDevicesForRoleAndCapturePreset(audioSource, role, devices);
}

status_t AudioPolicyManager::setUserIdDeviceAffinities(int userId,
        const AudioDeviceTypeAddrVector& devices) {
    ALOGV("%s() userId=%d num devices %zu", __func__, userId, devices.size());
    if (!areAllDevicesSupported(devices, audio_is_output_device, __func__)) {
        return BAD_VALUE;
    }
    status_t status =  mPolicyMixes.setUserIdDeviceAffinities(userId, devices);
    if (status != NO_ERROR) {
        ALOGE("%s() could not set device affinity for userId %d",
            __FUNCTION__, userId);
        return status;
    }

    // reevaluate outputs for all devices
    checkForDeviceAndOutputChanges();
    changeOutputDevicesMuteState(devices);
    updateCallAndOutputRouting(false /* forceVolumeReeval */, 0 /* delayMs */,
        true /* skipDelays */);
    changeOutputDevicesMuteState(devices);

    return NO_ERROR;
}

status_t AudioPolicyManager::removeUserIdDeviceAffinities(int userId) {
    ALOGV("%s() userId=%d", __FUNCTION__, userId);
    AudioDeviceTypeAddrVector devices;
    mPolicyMixes.getDevicesForUserId(userId, devices);
    status_t status = mPolicyMixes.removeUserIdDeviceAffinities(userId);
    if (status != NO_ERROR) {
        ALOGE("%s() Could not remove all device affinities fo userId = %d",
            __FUNCTION__, userId);
        return status;
    }

    // reevaluate outputs for all devices
    checkForDeviceAndOutputChanges();
    changeOutputDevicesMuteState(devices);
    updateCallAndOutputRouting(false /* forceVolumeReeval */, 0 /* delayMs */,
        true /* skipDelays */);
    changeOutputDevicesMuteState(devices);

    return NO_ERROR;
}

void AudioPolicyManager::dump(String8 *dst) const
{
    dst->appendFormat("\nAudioPolicyManager Dump: %p\n", this);
    dst->appendFormat(" Primary Output I/O handle: %d\n",
             hasPrimaryOutput() ? mPrimaryOutput->mIoHandle : AUDIO_IO_HANDLE_NONE);
    std::string stateLiteral;
    AudioModeConverter::toString(mEngine->getPhoneState(), stateLiteral);
    dst->appendFormat(" Phone state: %s\n", stateLiteral.c_str());
    const char* forceUses[AUDIO_POLICY_FORCE_USE_CNT] = {
        "communications", "media", "record", "dock", "system",
        "HDMI system audio", "encoded surround output", "vibrate ringing" };
    for (audio_policy_force_use_t i = AUDIO_POLICY_FORCE_FOR_COMMUNICATION;
         i < AUDIO_POLICY_FORCE_USE_CNT; i = (audio_policy_force_use_t)((int)i + 1)) {
        audio_policy_forced_cfg_t forceUseValue = mEngine->getForceUse(i);
        dst->appendFormat(" Force use for %s: %d", forceUses[i], forceUseValue);
        if (i == AUDIO_POLICY_FORCE_FOR_ENCODED_SURROUND &&
                forceUseValue == AUDIO_POLICY_FORCE_ENCODED_SURROUND_MANUAL) {
            dst->append(" (MANUAL: ");
            dumpManualSurroundFormats(dst);
            dst->append(")");
        }
        dst->append("\n");
    }
    dst->appendFormat(" TTS output %savailable\n", mTtsOutputAvailable ? "" : "not ");
    dst->appendFormat(" Master mono: %s\n", mMasterMono ? "on" : "off");
    dst->appendFormat(" Communication Strategy id: %d\n", mCommunnicationStrategy);
    dst->appendFormat(" Config source: %s\n", mConfig->getSource().c_str());

    dst->append("\n");
    mAvailableOutputDevices.dump(dst, String8("Available output"), 1);
    dst->append("\n");
    mAvailableInputDevices.dump(dst, String8("Available input"), 1);
    mHwModules.dump(dst);
    mOutputs.dump(dst);
    mInputs.dump(dst);
    mEffects.dump(dst, 1);
    mAudioPatches.dump(dst);
    mPolicyMixes.dump(dst);
    mAudioSources.dump(dst);

    dst->appendFormat(" AllowedCapturePolicies:\n");
    for (auto& policy : mAllowedCapturePolicies) {
        dst->appendFormat("   - uid=%d flag_mask=%#x\n", policy.first, policy.second);
    }

    dst->appendFormat(" Preferred mixer audio configuration:\n");
    for (const auto it : mPreferredMixerAttrInfos) {
        dst->appendFormat("   - device port id: %d\n", it.first);
        for (const auto preferredMixerInfoIt : it.second) {
            dst->appendFormat("     - strategy: %d; ", preferredMixerInfoIt.first);
            preferredMixerInfoIt.second->dump(dst);
        }
    }

    dst->appendFormat("\nPolicy Engine dump:\n");
    mEngine->dump(dst);
}

status_t AudioPolicyManager::dump(int fd)
{
    String8 result;
    dump(&result);
    write(fd, result.c_str(), result.size());
    return NO_ERROR;
}

status_t AudioPolicyManager::setAllowedCapturePolicy(uid_t uid, audio_flags_mask_t capturePolicy)
{
    mAllowedCapturePolicies[uid] = capturePolicy;
    return NO_ERROR;
}

// This function checks for the parameters which can be offloaded.
// This can be enhanced depending on the capability of the DSP and policy
// of the system.
audio_offload_mode_t AudioPolicyManager::getOffloadSupport(const audio_offload_info_t& offloadInfo)
{
    ALOGV("%s: SR=%u, CM=0x%x, Format=0x%x, StreamType=%d,"
     " BitRate=%u, duration=%" PRId64 " us, has_video=%d",
     __func__, offloadInfo.sample_rate, offloadInfo.channel_mask,
     offloadInfo.format,
     offloadInfo.stream_type, offloadInfo.bit_rate, offloadInfo.duration_us,
     offloadInfo.has_video);

    if (!isOffloadPossible(offloadInfo)) {
        return AUDIO_OFFLOAD_NOT_SUPPORTED;
    }

    if (!isOffloadSupportedInternal(offloadInfo)) {
        return AUDIO_OFFLOAD_NOT_SUPPORTED;
    }
    // See if there is a profile to support this.
    // AUDIO_DEVICE_NONE
    sp<IOProfile> profile = getProfileForOutput(DeviceVector() /*ignore device */,
                                            offloadInfo.sample_rate,
                                            offloadInfo.format,
                                            offloadInfo.channel_mask,
                                            AUDIO_OUTPUT_FLAG_COMPRESS_OFFLOAD,
                                            true /* directOnly */);
    ALOGV("%s: profile %sfound%s", __func__, profile != nullptr ? "" : "NOT ",
            (profile != nullptr && (profile->getFlags() & AUDIO_OUTPUT_FLAG_GAPLESS_OFFLOAD) != 0)
            ? ", supports gapless" : "");
    if (profile == nullptr) {
        return AUDIO_OFFLOAD_NOT_SUPPORTED;
    }
    if ((profile->getFlags() & AUDIO_OUTPUT_FLAG_GAPLESS_OFFLOAD) != 0) {
        return AUDIO_OFFLOAD_GAPLESS_SUPPORTED;
    }
    return AUDIO_OFFLOAD_SUPPORTED;
}

bool AudioPolicyManager::isOffloadSupportedInternal(const audio_offload_info_t& offloadInfo)
{
    const bool audioExtensionFormatsEnabled =
            property_get_bool("vendor.audio.extn.formats", true /* default_value */);
    if (audioExtensionFormatsEnabled) {
        const audio_format_t audioFormat = audio_get_main_format(offloadInfo.format);
        if (property_get_bool("vendor.voice.dsd.playback.conc.disabled", true) &&
            isInCall() && (audioFormat == AUDIO_FORMAT_DSD)) {
            ALOGD("%s, Offload denied for DSD as in call", __func__);
            return false;
        }
        int channelCount = popcount(offloadInfo.channel_mask);
        if (channelCount > 2) {
            if (audioFormat == AUDIO_FORMAT_FLAC || audioFormat == AUDIO_FORMAT_AAC_ADTS ||
                audioFormat == AUDIO_FORMAT_AAC || audioFormat == AUDIO_FORMAT_VORBIS) {
                ALOGD("%s, Offload denied for format %0x, channels %d",
                        __func__, audioFormat, channelCount);
                return false;
            }
            if (offloadInfo.sample_rate > 48000 &&
                (audioFormat == AUDIO_FORMAT_ALAC || audioFormat == AUDIO_FORMAT_WMA ||
                audioFormat == AUDIO_FORMAT_WMA_PRO)) {
                ALOGD("%s, Offload denied for format %0x, channels %d, samplerate %d",
                        __func__, audioFormat, channelCount, offloadInfo.sample_rate);
                return false;
            }
        }
        // check against wma std bit rate restriction
        if (audioFormat == AUDIO_FORMAT_WMA) {
            int32_t srIndex = -1;
            for (int i = 0; i < kWmaStandardFrequencies; i++) {
                if (offloadInfo.sample_rate == kWMASupportedSampleRates[i]) {
                    srIndex = i;
                    break;
                }
            }
            if (srIndex < 0 || channelCount > 2 || channelCount <= 0) {
                ALOGD("%s,Offload denied for WMA, invalid sampleRate/channelCount", __func__);
                return false;
            }

            uint32_t minBitRate = kWMASupportedMinByteRates[srIndex][channelCount - 1];
            uint32_t maxBitRate = kWMASupportedMaxByteRates[srIndex][channelCount - 1];
            if ((offloadInfo.bit_rate > maxBitRate) || (offloadInfo.bit_rate < minBitRate)) {
                ALOGD("%s Offload denied for WMA unsupported bitRate %d, maxBitRate %d,"
                        "minBitRate%d", __func__, offloadInfo.bit_rate, maxBitRate, minBitRate);
                return false;
            }
        }

        // Safely choose the min bitrate as threshold and leave the restriction to NT decoder
        // as we can't distinguish wma pro and wma lossless here.
        if (audioFormat == AUDIO_FORMAT_WMA_PRO && (offloadInfo.bit_rate > kWmaProMaxBitrate ||
                offloadInfo.bit_rate > kWmaLosslessMaxBitrate)) {
            ALOGD("%s offload disabled for WMA_PRO/WMA_LOSSLESS bit rate exceeding", __func__);
            return false;
        }
    }
    return true;
}

bool AudioPolicyManager::isDirectOutputSupported(const audio_config_base_t& config,
                                                 const audio_attributes_t& attributes) {
    audio_output_flags_t output_flags = AUDIO_OUTPUT_FLAG_NONE;
    audio_flags_to_audio_output_flags(attributes.flags, &output_flags);
    DeviceVector outputDevices = mEngine->getOutputDevicesForAttributes(attributes);
    sp<IOProfile> profile = getProfileForOutput(outputDevices,
                                            config.sample_rate,
                                            config.format,
                                            config.channel_mask,
                                            output_flags,
                                            true /* directOnly */);
    ALOGV("%s() profile %sfound with name: %s, "
        "sample rate: %u, format: 0x%x, channel_mask: 0x%x, output flags: 0x%x",
        __FUNCTION__, profile != 0 ? "" : "NOT ",
        (profile != 0 ? profile->getTagName().c_str() : "null"),
        config.sample_rate, config.format, config.channel_mask, output_flags);

    // also try the MSD module if compatible profile not found
    if (profile == nullptr) {
        profile = getMsdProfileForOutput(outputDevices,
                                              config.sample_rate,
                                              config.format,
                                              config.channel_mask,
                                              output_flags,
                                              true /* directOnly */);
        ALOGV("%s() MSD profile %sfound with name: %s, "
            "sample rate: %u, format: 0x%x, channel_mask: 0x%x, output flags: 0x%x",
            __FUNCTION__, profile != 0 ? "" : "NOT ",
            (profile != 0 ? profile->getTagName().c_str() : "null"),
            config.sample_rate, config.format, config.channel_mask, output_flags);
    }
    return (profile != nullptr);
}

bool AudioPolicyManager::isOffloadPossible(const audio_offload_info_t &offloadInfo,
                                           bool durationIgnored) {
    if (mMasterMono) {
        return false; // no offloading if mono is set.
    }

    // Check if offload has been disabled
    if (property_get_bool("audio.offload.disable", false /* default_value */)) {
        ALOGV("%s: offload disabled by audio.offload.disable", __func__);
        return false;
    }

    // Check if stream type is music, then only allow offload as of now.
    if (offloadInfo.stream_type != AUDIO_STREAM_MUSIC)
    {
        ALOGV("%s: stream_type != MUSIC, returning false", __func__);
        return false;
    }

    //TODO: enable audio offloading with video when ready
    const bool allowOffloadWithVideo =
            property_get_bool("audio.offload.video", false /* default_value */);
    if (offloadInfo.has_video && !allowOffloadWithVideo) {
        ALOGV("%s: has_video == true, returning false", __func__);
        return false;
    }

    //If duration is less than minimum value defined in property, return false
    const int min_duration_secs = property_get_int32(
            "audio.offload.min.duration.secs", -1 /* default_value */);
    if (!durationIgnored) {
        if (min_duration_secs >= 0) {
            if (offloadInfo.duration_us < min_duration_secs * 1000000LL) {
                ALOGV("%s: Offload denied by duration < audio.offload.min.duration.secs(=%d)",
                      __func__, min_duration_secs);
                return false;
            }
        } else if (offloadInfo.duration_us < OFFLOAD_DEFAULT_MIN_DURATION_SECS * 1000000) {
            ALOGV("%s: Offload denied by duration < default min(=%u)",
                  __func__, OFFLOAD_DEFAULT_MIN_DURATION_SECS);
            return false;
        }
    }

    // Do not allow offloading if one non offloadable effect is enabled. This prevents from
    // creating an offloaded track and tearing it down immediately after start when audioflinger
    // detects there is an active non offloadable effect.
    // FIXME: We should check the audio session here but we do not have it in this context.
    // This may prevent offloading in rare situations where effects are left active by apps
    // in the background.
    if (mEffects.isNonOffloadableEffectEnabled()) {
        return false;
    }

    return true;
}

audio_direct_mode_t AudioPolicyManager::getDirectPlaybackSupport(const audio_attributes_t *attr,
                                                                 const audio_config_t *config) {
    audio_offload_info_t offloadInfo = AUDIO_INFO_INITIALIZER;
    offloadInfo.format = config->format;
    offloadInfo.sample_rate = config->sample_rate;
    offloadInfo.channel_mask = config->channel_mask;
    offloadInfo.stream_type = mEngine->getStreamTypeForAttributes(*attr);
    offloadInfo.has_video = false;
    offloadInfo.is_streaming = false;
    const bool offloadPossible = isOffloadPossible(offloadInfo, true /*durationIgnored*/);

    audio_direct_mode_t directMode = AUDIO_DIRECT_NOT_SUPPORTED;
    audio_output_flags_t flags = AUDIO_OUTPUT_FLAG_NONE;
    audio_flags_to_audio_output_flags(attr->flags, &flags);
    // only retain flags that will drive compressed offload or passthrough
    uint32_t relevantFlags = AUDIO_OUTPUT_FLAG_HW_AV_SYNC;
    if (offloadPossible) {
        relevantFlags |= AUDIO_OUTPUT_FLAG_COMPRESS_OFFLOAD;
    }
    flags = (audio_output_flags_t)((flags & relevantFlags) | AUDIO_OUTPUT_FLAG_DIRECT);

    DeviceVector engineOutputDevices = mEngine->getOutputDevicesForAttributes(*attr);
    for (const auto& hwModule : mHwModules) {
        DeviceVector outputDevices = engineOutputDevices;
        // the MSD module checks for different conditions and output devices
        if (strcmp(hwModule->getName(), AUDIO_HARDWARE_MODULE_ID_MSD) == 0) {
            if (!msdHasPatchesToAllDevices(engineOutputDevices.toTypeAddrVector())) {
                continue;
            }
            outputDevices = getMsdAudioOutDevices();
        }
        for (const auto& curProfile : hwModule->getOutputProfiles()) {
            if (curProfile->getCompatibilityScore(outputDevices,
                    config->sample_rate, nullptr /*updatedSamplingRate*/,
                    config->format, nullptr /*updatedFormat*/,
                    config->channel_mask, nullptr /*updatedChannelMask*/,
                    flags) == IOProfile::NO_MATCH) {
                continue;
            }
            // reject profiles not corresponding to a device currently available
            if (!mAvailableOutputDevices.containsAtLeastOne(curProfile->getSupportedDevices())) {
                continue;
            }
            if (offloadPossible && ((curProfile->getFlags() & AUDIO_OUTPUT_FLAG_COMPRESS_OFFLOAD)
                        != AUDIO_OUTPUT_FLAG_NONE)) {
                if ((directMode & AUDIO_DIRECT_OFFLOAD_GAPLESS_SUPPORTED)
                        != AUDIO_DIRECT_NOT_SUPPORTED) {
                    // Already reports offload gapless supported. No need to report offload support.
                    continue;
                }
                if ((curProfile->getFlags() & AUDIO_OUTPUT_FLAG_GAPLESS_OFFLOAD)
                        != AUDIO_OUTPUT_FLAG_NONE) {
                    // If offload gapless is reported, no need to report offload support.
                    directMode = (audio_direct_mode_t) ((directMode &
                            ~AUDIO_DIRECT_OFFLOAD_SUPPORTED) |
                            AUDIO_DIRECT_OFFLOAD_GAPLESS_SUPPORTED);
                } else {
                    directMode = (audio_direct_mode_t)(directMode | AUDIO_DIRECT_OFFLOAD_SUPPORTED);
                }
            } else {
                directMode = (audio_direct_mode_t) (directMode | AUDIO_DIRECT_BITSTREAM_SUPPORTED);
            }
        }
    }
    return directMode;
}

status_t AudioPolicyManager::getDirectProfilesForAttributes(const audio_attributes_t* attr,
                                                AudioProfileVector& audioProfilesVector) {
    if (mEffects.isNonOffloadableEffectEnabled()) {
        return OK;
    }
    DeviceVector devices;
    status_t status = getDevicesForAttributes(*attr, devices, false /* forVolume */);
    if (status != OK) {
        return status;
    }
    ALOGV("%s: found %zu output devices for attributes.", __func__, devices.size());
    if (devices.empty()) {
        return OK; // no output devices for the attributes
    }
    return getProfilesForDevices(devices, audioProfilesVector,
                                 AUDIO_OUTPUT_FLAG_DIRECT /*flags*/, false /*isInput*/);
}

status_t AudioPolicyManager::getSupportedMixerAttributes(
        audio_port_handle_t portId, std::vector<audio_mixer_attributes_t> &mixerAttrs) {
    ALOGV("%s, portId=%d", __func__, portId);
    sp<DeviceDescriptor> deviceDescriptor = mAvailableOutputDevices.getDeviceFromId(portId);
    if (deviceDescriptor == nullptr) {
        ALOGE("%s the requested device is currently unavailable", __func__);
        return BAD_VALUE;
    }
    if (!audio_is_usb_out_device(deviceDescriptor->type())) {
        ALOGE("%s the requested device(type=%#x) is not usb device", __func__,
              deviceDescriptor->type());
        return BAD_VALUE;
    }
    for (const auto& hwModule : mHwModules) {
        for (const auto& curProfile : hwModule->getOutputProfiles()) {
            if (curProfile->supportsDevice(deviceDescriptor)) {
                curProfile->toSupportedMixerAttributes(&mixerAttrs);
            }
        }
    }
    return NO_ERROR;
}

status_t AudioPolicyManager::setPreferredMixerAttributes(
        const audio_attributes_t *attr,
        audio_port_handle_t portId,
        uid_t uid,
        const audio_mixer_attributes_t *mixerAttributes) {
    ALOGV("%s, attr=%s, mixerAttributes={format=%#x, channelMask=%#x, samplingRate=%u, "
          "mixerBehavior=%d}, uid=%d, portId=%u",
          __func__, toString(*attr).c_str(), mixerAttributes->config.format,
          mixerAttributes->config.channel_mask, mixerAttributes->config.sample_rate,
          mixerAttributes->mixer_behavior, uid, portId);
    if (attr->usage != AUDIO_USAGE_MEDIA) {
        ALOGE("%s failed, only media is allowed, the given usage is %d", __func__, attr->usage);
        return BAD_VALUE;
    }
    sp<DeviceDescriptor> deviceDescriptor = mAvailableOutputDevices.getDeviceFromId(portId);
    if (deviceDescriptor == nullptr) {
        ALOGE("%s the requested device is currently unavailable", __func__);
        return BAD_VALUE;
    }
    if (!audio_is_usb_out_device(deviceDescriptor->type())) {
        ALOGE("%s(%d), type=%d, is not a usb output device",
              __func__, portId, deviceDescriptor->type());
        return BAD_VALUE;
    }

    audio_output_flags_t flags = AUDIO_OUTPUT_FLAG_NONE;
    audio_flags_to_audio_output_flags(attr->flags, &flags);
    flags = (audio_output_flags_t) (flags |
            audio_output_flags_from_mixer_behavior(mixerAttributes->mixer_behavior));
    sp<IOProfile> profile = nullptr;
    DeviceVector devices(deviceDescriptor);
    for (const auto& hwModule : mHwModules) {
        for (const auto& curProfile : hwModule->getOutputProfiles()) {
            if (curProfile->hasDynamicAudioProfile()
                    && curProfile->getCompatibilityScore(
                            devices,
                            mixerAttributes->config.sample_rate,
                            nullptr /*updatedSamplingRate*/,
                            mixerAttributes->config.format,
                            nullptr /*updatedFormat*/,
                            mixerAttributes->config.channel_mask,
                            nullptr /*updatedChannelMask*/,
                            flags,
                            false /*exactMatchRequiredForInputFlags*/)
                            != IOProfile::NO_MATCH) {
                profile = curProfile;
                break;
            }
        }
    }
    if (profile == nullptr) {
        ALOGE("%s, there is no compatible profile found", __func__);
        return BAD_VALUE;
    }

    sp<PreferredMixerAttributesInfo> mixerAttrInfo =
            sp<PreferredMixerAttributesInfo>::make(
                    uid, portId, profile, flags, *mixerAttributes);
    const product_strategy_t strategy = mEngine->getProductStrategyForAttributes(*attr);
    mPreferredMixerAttrInfos[portId][strategy] = mixerAttrInfo;

    // If 1) there is any client from the preferred mixer configuration owner that is currently
    // active and matches the strategy and 2) current output is on the preferred device and the
    // mixer configuration doesn't match the preferred one, reopen output with preferred mixer
    // configuration.
    std::vector<audio_io_handle_t> outputsToReopen;
    for (size_t i = 0; i < mOutputs.size(); i++) {
        const auto output = mOutputs.valueAt(i);
        if (output->mProfile == profile && output->devices().onlyContainsDevice(deviceDescriptor)) {
            if (output->isConfigurationMatched(mixerAttributes->config, flags)) {
                output->mUsePreferredMixerAttributes = true;
            } else {
                for (const auto &client: output->getActiveClients()) {
                    if (client->uid() == uid && client->strategy() == strategy) {
                        client->setIsInvalid();
                        outputsToReopen.push_back(output->mIoHandle);
                    }
                }
            }
        }
    }
    audio_config_t config = AUDIO_CONFIG_INITIALIZER;
    config.sample_rate = mixerAttributes->config.sample_rate;
    config.channel_mask = mixerAttributes->config.channel_mask;
    config.format = mixerAttributes->config.format;
    for (const auto output : outputsToReopen) {
        sp<SwAudioOutputDescriptor> desc =
                reopenOutput(mOutputs.valueFor(output), &config, flags, __func__);
        if (desc == nullptr) {
            ALOGE("%s, failed to reopen output with preferred mixer attributes", __func__);
            continue;
        }
        desc->mUsePreferredMixerAttributes = true;
    }

    return NO_ERROR;
}

sp<PreferredMixerAttributesInfo> AudioPolicyManager::getPreferredMixerAttributesInfo(
        audio_port_handle_t devicePortId,
        product_strategy_t strategy,
        bool activeBitPerfectPreferred) {
    auto it = mPreferredMixerAttrInfos.find(devicePortId);
    if (it == mPreferredMixerAttrInfos.end()) {
        return nullptr;
    }
    if (activeBitPerfectPreferred) {
        for (auto [strategy, info] : it->second) {
            if ((info->getFlags() & AUDIO_OUTPUT_FLAG_BIT_PERFECT) != AUDIO_OUTPUT_FLAG_NONE
                && info->getActiveClientCount() != 0) {
                return info;
            }
        }
    }
    auto strategyMatchedMixerAttrInfoIt = it->second.find(strategy);
    return strategyMatchedMixerAttrInfoIt == it->second.end()
            ? nullptr : strategyMatchedMixerAttrInfoIt->second;
}

status_t AudioPolicyManager::getPreferredMixerAttributes(
        const audio_attributes_t *attr,
        audio_port_handle_t portId,
        audio_mixer_attributes_t* mixerAttributes) {
    sp<PreferredMixerAttributesInfo> info = getPreferredMixerAttributesInfo(
            portId, mEngine->getProductStrategyForAttributes(*attr));
    if (info == nullptr) {
        return NAME_NOT_FOUND;
    }
    *mixerAttributes = info->getMixerAttributes();
    return NO_ERROR;
}

status_t AudioPolicyManager::clearPreferredMixerAttributes(const audio_attributes_t *attr,
                                                           audio_port_handle_t portId,
                                                           uid_t uid) {
    const product_strategy_t strategy = mEngine->getProductStrategyForAttributes(*attr);
    const auto preferredMixerAttrInfo = getPreferredMixerAttributesInfo(portId, strategy);
    if (preferredMixerAttrInfo == nullptr) {
        return NAME_NOT_FOUND;
    }
    if (preferredMixerAttrInfo->getUid() != uid) {
        ALOGE("%s, requested uid=%d, owned uid=%d",
              __func__, uid, preferredMixerAttrInfo->getUid());
        return PERMISSION_DENIED;
    }
    mPreferredMixerAttrInfos[portId].erase(strategy);
    if (mPreferredMixerAttrInfos[portId].empty()) {
        mPreferredMixerAttrInfos.erase(portId);
    }

    // Reconfig existing output
    std::vector<audio_io_handle_t> potentialOutputsToReopen;
    for (size_t i = 0; i < mOutputs.size(); i++) {
        if (mOutputs.valueAt(i)->mProfile == preferredMixerAttrInfo->getProfile()) {
            potentialOutputsToReopen.push_back(mOutputs.keyAt(i));
        }
    }
    for (const auto output : potentialOutputsToReopen) {
        sp<SwAudioOutputDescriptor> desc = mOutputs.valueFor(output);
        if (desc->isConfigurationMatched(preferredMixerAttrInfo->getConfigBase(),
                                         preferredMixerAttrInfo->getFlags())) {
            reopenOutput(desc, nullptr /*config*/, AUDIO_OUTPUT_FLAG_NONE, __func__);
        }
    }
    return NO_ERROR;
}

status_t AudioPolicyManager::listAudioPorts(audio_port_role_t role,
                                            audio_port_type_t type,
                                            unsigned int *num_ports,
                                            struct audio_port_v7 *ports,
                                            unsigned int *generation)
{
    if (num_ports == nullptr || (*num_ports != 0 && ports == nullptr) ||
            generation == nullptr) {
        return BAD_VALUE;
    }
    ALOGV("listAudioPorts() role %d type %d num_ports %d ports %p", role, type, *num_ports, ports);
    if (ports == nullptr) {
        *num_ports = 0;
    }

    size_t portsWritten = 0;
    size_t portsMax = *num_ports;
    *num_ports = 0;
    if (type == AUDIO_PORT_TYPE_NONE || type == AUDIO_PORT_TYPE_DEVICE) {
        // do not report devices with type AUDIO_DEVICE_IN_STUB or AUDIO_DEVICE_OUT_STUB
        // as they are used by stub HALs by convention
        if (role == AUDIO_PORT_ROLE_SINK || role == AUDIO_PORT_ROLE_NONE) {
            for (const auto& dev : mAvailableOutputDevices) {
                if (dev->type() == AUDIO_DEVICE_OUT_STUB) {
                    continue;
                }
                if (portsWritten < portsMax) {
                    dev->toAudioPort(&ports[portsWritten++]);
                }
                (*num_ports)++;
            }
        }
        if (role == AUDIO_PORT_ROLE_SOURCE || role == AUDIO_PORT_ROLE_NONE) {
            for (const auto& dev : mAvailableInputDevices) {
                if (dev->type() == AUDIO_DEVICE_IN_STUB) {
                    continue;
                }
                if (portsWritten < portsMax) {
                    dev->toAudioPort(&ports[portsWritten++]);
                }
                (*num_ports)++;
            }
        }
    }
    if (type == AUDIO_PORT_TYPE_NONE || type == AUDIO_PORT_TYPE_MIX) {
        if (role == AUDIO_PORT_ROLE_SINK || role == AUDIO_PORT_ROLE_NONE) {
            for (size_t i = 0; i < mInputs.size() && portsWritten < portsMax; i++) {
                mInputs[i]->toAudioPort(&ports[portsWritten++]);
            }
            *num_ports += mInputs.size();
        }
        if (role == AUDIO_PORT_ROLE_SOURCE || role == AUDIO_PORT_ROLE_NONE) {
            size_t numOutputs = 0;
            for (size_t i = 0; i < mOutputs.size(); i++) {
                if (!mOutputs[i]->isDuplicated()) {
                    numOutputs++;
                    if (portsWritten < portsMax) {
                        mOutputs[i]->toAudioPort(&ports[portsWritten++]);
                    }
                }
            }
            *num_ports += numOutputs;
        }
    }

    *generation = curAudioPortGeneration();
    ALOGV("listAudioPorts() got %zu ports needed %d", portsWritten, *num_ports);
    return NO_ERROR;
}

status_t AudioPolicyManager::listDeclaredDevicePorts(media::AudioPortRole role,
        std::vector<media::AudioPortFw>* _aidl_return) {
    auto pushPort = [&](const sp<DeviceDescriptor>& dev) -> status_t {
        audio_port_v7 port;
        dev->toAudioPort(&port);
        auto aidlPort = VALUE_OR_RETURN_STATUS(legacy2aidl_audio_port_v7_AudioPortFw(port));
        _aidl_return->push_back(std::move(aidlPort));
        return OK;
    };

    for (const auto& module : mHwModules) {
        for (const auto& dev : module->getDeclaredDevices()) {
            if (role == media::AudioPortRole::NONE ||
                    ((role == media::AudioPortRole::SOURCE)
                            == audio_is_input_device(dev->type()))) {
                RETURN_STATUS_IF_ERROR(pushPort(dev));
            }
        }
    }
    return OK;
}

status_t AudioPolicyManager::getAudioPort(struct audio_port_v7 *port)
{
    if (port == nullptr || port->id == AUDIO_PORT_HANDLE_NONE) {
        return BAD_VALUE;
    }
    sp<DeviceDescriptor> dev = mAvailableOutputDevices.getDeviceFromId(port->id);
    if (dev != 0) {
        dev->toAudioPort(port);
        return NO_ERROR;
    }
    dev = mAvailableInputDevices.getDeviceFromId(port->id);
    if (dev != 0) {
        dev->toAudioPort(port);
        return NO_ERROR;
    }
    sp<SwAudioOutputDescriptor> out = mOutputs.getOutputFromId(port->id);
    if (out != 0) {
        out->toAudioPort(port);
        return NO_ERROR;
    }
    sp<AudioInputDescriptor> in = mInputs.getInputFromId(port->id);
    if (in != 0) {
        in->toAudioPort(port);
        return NO_ERROR;
    }
    return BAD_VALUE;
}

status_t AudioPolicyManager::createAudioPatch(const struct audio_patch *patch,
                                              audio_patch_handle_t *handle,
                                              uid_t uid)
{
    ALOGV("%s", __func__);
    if (handle == NULL || patch == NULL) {
        return BAD_VALUE;
    }
    ALOGV("%s num sources %d num sinks %d", __func__, patch->num_sources, patch->num_sinks);
    if (!audio_patch_is_valid(patch)) {
        return BAD_VALUE;
    }
    // only one source per audio patch supported for now
    if (patch->num_sources > 1) {
        return INVALID_OPERATION;
    }
    if (patch->sources[0].role != AUDIO_PORT_ROLE_SOURCE) {
        return INVALID_OPERATION;
    }
    for (size_t i = 0; i < patch->num_sinks; i++) {
        if (patch->sinks[i].role != AUDIO_PORT_ROLE_SINK) {
            return INVALID_OPERATION;
        }
    }

    sp<DeviceDescriptor> srcDevice = mAvailableInputDevices.getDeviceFromId(patch->sources[0].id);
    sp<DeviceDescriptor> sinkDevice = mAvailableOutputDevices.getDeviceFromId(patch->sinks[0].id);
    if (srcDevice == nullptr || sinkDevice == nullptr) {
        ALOGW("%s could not create patch, invalid sink and/or source device(s)", __func__);
        return BAD_VALUE;
    }
    ALOGV("%s between source %s and sink %s", __func__,
            srcDevice->toString().c_str(), sinkDevice->toString().c_str());
    audio_port_handle_t portId = PolicyAudioPort::getNextUniqueId();
    // Default attributes, default volume priority, not to infer with non raw audio patches.
    audio_attributes_t attributes = attributes_initializer(AUDIO_USAGE_MEDIA);
    const struct audio_port_config *source = &patch->sources[0];
    sp<SourceClientDescriptor> sourceDesc =
            new SourceClientDescriptor(
                portId, uid, attributes, *source, srcDevice, AUDIO_STREAM_PATCH,
                mEngine->getProductStrategyForAttributes(attributes), toVolumeSource(attributes),
                true);
    sourceDesc->setPreferredDeviceId(sinkDevice->getId());

    status_t status =
            connectAudioSourceToSink(sourceDesc, sinkDevice, patch, *handle, uid, 0 /* delayMs */);

    if (status != NO_ERROR) {
        return INVALID_OPERATION;
    }
    mAudioSources.add(portId, sourceDesc);
    return NO_ERROR;
}

status_t AudioPolicyManager::connectAudioSourceToSink(
        const sp<SourceClientDescriptor>& sourceDesc, const sp<DeviceDescriptor> &sinkDevice,
        const struct audio_patch *patch,
        audio_patch_handle_t &handle,
        uid_t uid, uint32_t delayMs)
{
    status_t status = createAudioPatchInternal(patch, &handle, uid, delayMs, sourceDesc);
    if (status != NO_ERROR || mAudioPatches.indexOfKey(handle) < 0) {
        ALOGW("%s patch panel could not connect device patch, error %d", __func__, status);
        return INVALID_OPERATION;
    }
    sourceDesc->connect(handle, sinkDevice);
    if (isMsdPatch(handle)) {
        return NO_ERROR;
    }
    // SW Bridge? (@todo: HW bridge, keep track of HwOutput for device selection "reconsideration")
    sp<SwAudioOutputDescriptor> swOutput = sourceDesc->swOutput().promote();
    ALOG_ASSERT(swOutput != nullptr, "%s: a swOutput shall always be associated", __func__);
    if (swOutput->getClient(sourceDesc->portId()) != nullptr) {
        ALOGW("%s source portId has already been attached to outputDesc", __func__);
        goto FailurePatchAdded;
    }
    status = swOutput->start();
    if (status != NO_ERROR) {
        goto FailureSourceAdded;
    }
    swOutput->addClient(sourceDesc);
    status = startSource(swOutput, sourceDesc, &delayMs);
    if (status != NO_ERROR) {
        ALOGW("%s failed to start source, error %d", __FUNCTION__, status);
        goto FailureSourceActive;
    }
    if (delayMs != 0) {
        usleep(delayMs * 1000);
    }
    return NO_ERROR;

FailureSourceActive:
    swOutput->stop();
    releaseOutput(sourceDesc->portId());
FailureSourceAdded:
    sourceDesc->setSwOutput(nullptr);
FailurePatchAdded:
    releaseAudioPatchInternal(handle);
    return INVALID_OPERATION;
}

status_t AudioPolicyManager::createAudioPatchInternal(const struct audio_patch *patch,
                                                      audio_patch_handle_t *handle,
                                                      uid_t uid, uint32_t delayMs,
                                                      const sp<SourceClientDescriptor>& sourceDesc)
{
    ALOGV("%s num sources %d num sinks %d", __func__, patch->num_sources, patch->num_sinks);
    sp<AudioPatch> patchDesc;
    ssize_t index = mAudioPatches.indexOfKey(*handle);

    ALOGV("%s source id %d role %d type %d", __func__, patch->sources[0].id,
                                                       patch->sources[0].role,
                                                       patch->sources[0].type);
#if LOG_NDEBUG == 0
    for (size_t i = 0; i < patch->num_sinks; i++) {
        ALOGV("%s sink %zu: id %d role %d type %d", __func__ ,i, patch->sinks[i].id,
                                                                 patch->sinks[i].role,
                                                                 patch->sinks[i].type);
    }
#endif

    if (index >= 0) {
        patchDesc = mAudioPatches.valueAt(index);
        ALOGV("%s mUidCached %d patchDesc->mUid %d uid %d",
              __func__, mUidCached, patchDesc->getUid(), uid);
        if (patchDesc->getUid() != mUidCached && uid != patchDesc->getUid()) {
            return INVALID_OPERATION;
        }
    } else {
        *handle = AUDIO_PATCH_HANDLE_NONE;
    }

    if (patch->sources[0].type == AUDIO_PORT_TYPE_MIX) {
        sp<SwAudioOutputDescriptor> outputDesc = mOutputs.getOutputFromId(patch->sources[0].id);
        if (outputDesc == NULL) {
            ALOGV("%s output not found for id %d", __func__, patch->sources[0].id);
            return BAD_VALUE;
        }
        ALOG_ASSERT(!outputDesc->isDuplicated(),"duplicated output %d in source in ports",
                                                outputDesc->mIoHandle);
        if (patchDesc != 0) {
            if (patchDesc->mPatch.sources[0].id != patch->sources[0].id) {
                ALOGV("%s source id differs for patch current id %d new id %d",
                      __func__, patchDesc->mPatch.sources[0].id, patch->sources[0].id);
                return BAD_VALUE;
            }
        }
        DeviceVector devices;
        for (size_t i = 0; i < patch->num_sinks; i++) {
            // Only support mix to devices connection
            // TODO add support for mix to mix connection
            if (patch->sinks[i].type != AUDIO_PORT_TYPE_DEVICE) {
                ALOGV("%s source mix but sink is not a device", __func__);
                return INVALID_OPERATION;
            }
            sp<DeviceDescriptor> devDesc =
                    mAvailableOutputDevices.getDeviceFromId(patch->sinks[i].id);
            if (devDesc == 0) {
                ALOGV("%s out device not found for id %d", __func__, patch->sinks[i].id);
                return BAD_VALUE;
            }

            if (outputDesc->mProfile->getCompatibilityScore(
                    DeviceVector(devDesc),
                    patch->sources[0].sample_rate,
                    nullptr,  // updatedSamplingRate
                    patch->sources[0].format,
                    nullptr,  // updatedFormat
                    patch->sources[0].channel_mask,
                    nullptr,  // updatedChannelMask
                    AUDIO_OUTPUT_FLAG_NONE /*FIXME*/) == IOProfile::NO_MATCH) {
                ALOGV("%s profile not supported for device %08x", __func__, devDesc->type());
                return INVALID_OPERATION;
            }
            devices.add(devDesc);
        }
        if (devices.size() == 0) {
            return INVALID_OPERATION;
        }

        // TODO: reconfigure output format and channels here
        ALOGV("%s setting device %s on output %d",
              __func__, dumpDeviceTypes(devices.types()).c_str(), outputDesc->mIoHandle);
        setOutputDevices(__func__, outputDesc, devices, true, 0, handle);
        index = mAudioPatches.indexOfKey(*handle);
        if (index >= 0) {
            if (patchDesc != 0 && patchDesc != mAudioPatches.valueAt(index)) {
                ALOGW("%s setOutputDevice() did not reuse the patch provided", __func__);
            }
            patchDesc = mAudioPatches.valueAt(index);
            patchDesc->setUid(uid);
            ALOGV("%s success", __func__);
        } else {
            ALOGW("%s setOutputDevice() failed to create a patch", __func__);
            return INVALID_OPERATION;
        }
    } else if (patch->sources[0].type == AUDIO_PORT_TYPE_DEVICE) {
        if (patch->sinks[0].type == AUDIO_PORT_TYPE_MIX) {
            // input device to input mix connection
            // only one sink supported when connecting an input device to a mix
            if (patch->num_sinks > 1) {
                return INVALID_OPERATION;
            }
            sp<AudioInputDescriptor> inputDesc = mInputs.getInputFromId(patch->sinks[0].id);
            if (inputDesc == NULL) {
                return BAD_VALUE;
            }
            if (patchDesc != 0) {
                if (patchDesc->mPatch.sinks[0].id != patch->sinks[0].id) {
                    return BAD_VALUE;
                }
            }
            sp<DeviceDescriptor> device =
                    mAvailableInputDevices.getDeviceFromId(patch->sources[0].id);
            if (device == 0) {
                return BAD_VALUE;
            }

            if (inputDesc->mProfile->getCompatibilityScore(
                    DeviceVector(device),
                    patch->sinks[0].sample_rate,
                    nullptr, /*updatedSampleRate*/
                    patch->sinks[0].format,
                    nullptr, /*updatedFormat*/
                    patch->sinks[0].channel_mask,
                    nullptr, /*updatedChannelMask*/
                    // FIXME for the parameter type,
                    // and the NONE
                    (audio_output_flags_t)
                    AUDIO_INPUT_FLAG_NONE) == IOProfile::NO_MATCH) {
                return INVALID_OPERATION;
            }
            // TODO: reconfigure output format and channels here
            ALOGV("%s setting device %s on output %d", __func__,
                  device->toString().c_str(), inputDesc->mIoHandle);
            setInputDevice(inputDesc->mIoHandle, device, true, handle);
            index = mAudioPatches.indexOfKey(*handle);
            if (index >= 0) {
                if (patchDesc != 0 && patchDesc != mAudioPatches.valueAt(index)) {
                    ALOGW("%s setInputDevice() did not reuse the patch provided", __func__);
                }
                patchDesc = mAudioPatches.valueAt(index);
                patchDesc->setUid(uid);
                ALOGV("%s success", __func__);
            } else {
                ALOGW("%s setInputDevice() failed to create a patch", __func__);
                return INVALID_OPERATION;
            }
        } else if (patch->sinks[0].type == AUDIO_PORT_TYPE_DEVICE) {
            // device to device connection
            if (patchDesc != 0) {
                if (patchDesc->mPatch.sources[0].id != patch->sources[0].id) {
                    return BAD_VALUE;
                }
            }
            sp<DeviceDescriptor> srcDevice =
                    mAvailableInputDevices.getDeviceFromId(patch->sources[0].id);
            if (srcDevice == 0) {
                return BAD_VALUE;
            }

            //update source and sink with our own data as the data passed in the patch may
            // be incomplete.
            PatchBuilder patchBuilder;
            audio_port_config sourcePortConfig = {};

            // if first sink is to MSD, establish single MSD patch
            if (getMsdAudioOutDevices().contains(
                        mAvailableOutputDevices.getDeviceFromId(patch->sinks[0].id))) {
                ALOGV("%s patching to MSD", __FUNCTION__);
                patchBuilder = buildMsdPatch(false /*msdIsSource*/, srcDevice);
                goto installPatch;
            }

            srcDevice->toAudioPortConfig(&sourcePortConfig, &patch->sources[0]);
            patchBuilder.addSource(sourcePortConfig);

            for (size_t i = 0; i < patch->num_sinks; i++) {
                if (patch->sinks[i].type != AUDIO_PORT_TYPE_DEVICE) {
                    ALOGV("%s source device but one sink is not a device", __func__);
                    return INVALID_OPERATION;
                }
                sp<DeviceDescriptor> sinkDevice =
                        mAvailableOutputDevices.getDeviceFromId(patch->sinks[i].id);
                if (sinkDevice == 0) {
                    return BAD_VALUE;
                }
                audio_port_config sinkPortConfig = {};
                sinkDevice->toAudioPortConfig(&sinkPortConfig, &patch->sinks[i]);
                patchBuilder.addSink(sinkPortConfig);

                // Whatever Sw or Hw bridge, we do attach an SwOutput to an Audio Source for
                // volume management purpose (tracking activity)
                // In case of Hw bridge, it is a Work Around. The mixPort used is the one declared
                // in config XML to reach the sink so that is can be declared as available.
                audio_io_handle_t output = AUDIO_IO_HANDLE_NONE;
                sp<SwAudioOutputDescriptor> outputDesc;
                if (!sourceDesc->isInternal()) {
                    // take care of dynamic routing for SwOutput selection,
                    audio_attributes_t attributes = sourceDesc->attributes();
                    audio_stream_type_t stream = sourceDesc->stream();
                    audio_attributes_t resultAttr;
                    audio_config_t config = AUDIO_CONFIG_INITIALIZER;
                    config.sample_rate = sourceDesc->config().sample_rate;
                    audio_channel_mask_t sourceMask = sourceDesc->config().channel_mask;
                    config.channel_mask =
                            (audio_channel_mask_get_representation(sourceMask)
                                == AUDIO_CHANNEL_REPRESENTATION_INDEX) ? sourceMask
                                    : audio_channel_mask_in_to_out(sourceMask);
                    config.format = sourceDesc->config().format;
                    audio_output_flags_t flags = AUDIO_OUTPUT_FLAG_NONE;
                    audio_port_handle_t selectedDeviceId = AUDIO_PORT_HANDLE_NONE;
                    bool isRequestedDeviceForExclusiveUse = false;
                    output_type_t outputType;
                    bool isSpatialized;
                    bool isBitPerfect;
                    getOutputForAttrInt(&resultAttr, &output, AUDIO_SESSION_NONE, &attributes,
                                        &stream, sourceDesc->uid(), &config, &flags,
                                        &selectedDeviceId, &isRequestedDeviceForExclusiveUse,
                                        nullptr, &outputType, &isSpatialized, &isBitPerfect);
                    if (output == AUDIO_IO_HANDLE_NONE) {
                        ALOGV("%s no output for device %s",
                              __FUNCTION__, sinkDevice->toString().c_str());
                        return INVALID_OPERATION;
                    }
                    outputDesc = mOutputs.valueFor(output);
                    if (outputDesc->isDuplicated()) {
                        ALOGE("%s output is duplicated", __func__);
                        return INVALID_OPERATION;
                    }
                    bool closeOutput = outputDesc->mDirectOpenCount != 0;
                    sourceDesc->setSwOutput(outputDesc, closeOutput);
                } else {
                    // Same for "raw patches" aka created from createAudioPatch API
                    SortedVector<audio_io_handle_t> outputs =
                            getOutputsForDevices(DeviceVector(sinkDevice), mOutputs);
                    // if the sink device is reachable via an opened output stream, request to
                    // go via this output stream by adding a second source to the patch
                    // description
                    output = selectOutput(outputs);
                    if (output == AUDIO_IO_HANDLE_NONE) {
                        ALOGE("%s no output available for internal patch sink", __func__);
                        return INVALID_OPERATION;
                    }
                    outputDesc = mOutputs.valueFor(output);
                    if (outputDesc->isDuplicated()) {
                        ALOGV("%s output for device %s is duplicated",
                              __func__, sinkDevice->toString().c_str());
                        return INVALID_OPERATION;
                    }
                    sourceDesc->setSwOutput(outputDesc, /* closeOutput= */ false);
                }
                // create a software bridge in PatchPanel if:
                // - source and sink devices are on different HW modules OR
                // - audio HAL version is < 3.0
                // - audio HAL version is >= 3.0 but no route has been declared between devices
                // - called from startAudioSource (aka sourceDesc is not internal) and source device
                //   does not have a gain controller
                if (!srcDevice->hasSameHwModuleAs(sinkDevice) ||
                        (srcDevice->getModuleVersionMajor() < 3) ||
                        !srcDevice->getModule()->supportsPatch(srcDevice, sinkDevice) ||
                        (!sourceDesc->isInternal() &&
                         srcDevice->getAudioPort()->getGains().size() == 0)) {
                    // support only one sink device for now to simplify output selection logic
                    if (patch->num_sinks > 1) {
                        return INVALID_OPERATION;
                    }
                    sourceDesc->setUseSwBridge();
                    if (outputDesc != nullptr) {
                        audio_port_config srcMixPortConfig = {};
                        outputDesc->toAudioPortConfig(&srcMixPortConfig, nullptr);
                        // for volume control, we may need a valid stream
                        srcMixPortConfig.ext.mix.usecase.stream =
                            (!sourceDesc->isInternal() || isCallTxAudioSource(sourceDesc)) ?
                                    mEngine->getStreamTypeForAttributes(sourceDesc->attributes()) :
                                    AUDIO_STREAM_PATCH;
                        patchBuilder.addSource(srcMixPortConfig);
                    }
                }
            }
            // TODO: check from routing capabilities in config file and other conflicting patches

installPatch:
            status_t status = installPatch(
                        __func__, index, handle, patchBuilder.patch(), delayMs, uid, &patchDesc);
            if (status != NO_ERROR) {
                ALOGW("%s patch panel could not connect device patch, error %d", __func__, status);
                return INVALID_OPERATION;
            }
        } else {
            return BAD_VALUE;
        }
    } else {
        return BAD_VALUE;
    }
    return NO_ERROR;
}

status_t AudioPolicyManager::releaseAudioPatch(audio_patch_handle_t handle, uid_t uid)
{
    ALOGV("%s patch %d", __func__, handle);
    ssize_t index = mAudioPatches.indexOfKey(handle);

    if (index < 0) {
        return BAD_VALUE;
    }
    sp<AudioPatch> patchDesc = mAudioPatches.valueAt(index);
    ALOGV("%s() mUidCached %d patchDesc->mUid %d uid %d",
          __func__, mUidCached, patchDesc->getUid(), uid);
    if (patchDesc->getUid() != mUidCached && uid != patchDesc->getUid()) {
        return INVALID_OPERATION;
    }
    audio_port_handle_t portId = AUDIO_PORT_HANDLE_NONE;
    for (size_t i = 0; i < mAudioSources.size(); i++)  {
        sp<SourceClientDescriptor> sourceDesc = mAudioSources.valueAt(i);
        if (sourceDesc != nullptr && sourceDesc->getPatchHandle() == handle) {
            portId = sourceDesc->portId();
            break;
        }
    }
    return portId != AUDIO_PORT_HANDLE_NONE ?
                stopAudioSource(portId) : releaseAudioPatchInternal(handle);
}

status_t AudioPolicyManager::releaseAudioPatchInternal(audio_patch_handle_t handle,
                                                       uint32_t delayMs,
                                                       const sp<SourceClientDescriptor>& sourceDesc)
{
    ALOGV("%s patch %d", __func__, handle);
    if (mAudioPatches.indexOfKey(handle) < 0) {
        ALOGE("%s: no patch found with handle=%d", __func__, handle);
        return BAD_VALUE;
    }
    sp<AudioPatch> patchDesc = mAudioPatches.valueFor(handle);
    struct audio_patch *patch = &patchDesc->mPatch;
    patchDesc->setUid(mUidCached);
    if (patch->sources[0].type == AUDIO_PORT_TYPE_MIX) {
        sp<SwAudioOutputDescriptor> outputDesc = mOutputs.getOutputFromId(patch->sources[0].id);
        if (outputDesc == NULL) {
            ALOGV("%s output not found for id %d", __func__, patch->sources[0].id);
            return BAD_VALUE;
        }

        setOutputDevices(__func__, outputDesc,
                         getNewOutputDevices(outputDesc, true /*fromCache*/),
                         true,
                         0,
                         NULL);
    } else if (patch->sources[0].type == AUDIO_PORT_TYPE_DEVICE) {
        if (patch->sinks[0].type == AUDIO_PORT_TYPE_MIX) {
            sp<AudioInputDescriptor> inputDesc = mInputs.getInputFromId(patch->sinks[0].id);
            if (inputDesc == NULL) {
                ALOGV("%s input not found for id %d", __func__, patch->sinks[0].id);
                return BAD_VALUE;
            }
            setInputDevice(inputDesc->mIoHandle,
                           getNewInputDevice(inputDesc),
                           true,
                           NULL);
        } else if (patch->sinks[0].type == AUDIO_PORT_TYPE_DEVICE) {
            status_t status =
                    mpClientInterface->releaseAudioPatch(patchDesc->getAfHandle(), delayMs);
            ALOGV("%s patch panel returned %d patchHandle %d",
                  __func__, status, patchDesc->getAfHandle());
            removeAudioPatch(patchDesc->getHandle());
            nextAudioPortGeneration();
            mpClientInterface->onAudioPatchListUpdate();
            // SW or HW Bridge
            sp<SwAudioOutputDescriptor> outputDesc = nullptr;
            audio_patch_handle_t patchHandle = AUDIO_PATCH_HANDLE_NONE;
            if (patch->num_sources > 1 && patch->sources[1].type == AUDIO_PORT_TYPE_MIX) {
                outputDesc = mOutputs.getOutputFromId(patch->sources[1].id);
            } else if (patch->num_sources == 1 && sourceDesc != nullptr) {
                outputDesc = sourceDesc->swOutput().promote();
            }
            if (outputDesc == nullptr) {
                ALOGW("%s no output for id %d", __func__, patch->sources[0].id);
                // releaseOutput has already called closeOutput in case of direct output
                return NO_ERROR;
            }
            patchHandle = outputDesc->getPatchHandle();
            // While using a HwBridge, force reconsidering device only if not reusing an existing
            // output and no more activity on output (will force to close).
            const bool force = sourceDesc->canCloseOutput() && !outputDesc->isActive();
            // APM pattern is to have always outputs opened / patch realized for reachable devices.
            // Update device may result to NONE (empty), coupled with force, it releases the patch.
            // Reconsider device only for cases:
            //      1 / Active Output
            //      2 / Inactive Output previously hosting HwBridge
            //      3 / Inactive Output previously hosting SwBridge that can be closed.
            bool updateDevice = outputDesc->isActive() || !sourceDesc->useSwBridge() ||
                    sourceDesc->canCloseOutput();
            setOutputDevices(__func__, outputDesc,
                             updateDevice ? getNewOutputDevices(outputDesc, true /*fromCache*/) :
                                            outputDesc->devices(),
                             force,
                             0,
                             patchHandle == AUDIO_PATCH_HANDLE_NONE ? nullptr : &patchHandle);
        } else {
            return BAD_VALUE;
        }
    } else {
        return BAD_VALUE;
    }
    return NO_ERROR;
}

status_t AudioPolicyManager::listAudioPatches(unsigned int *num_patches,
                                              struct audio_patch *patches,
                                              unsigned int *generation)
{
    if (generation == NULL) {
        return BAD_VALUE;
    }
    *generation = curAudioPortGeneration();
    return mAudioPatches.listAudioPatches(num_patches, patches);
}

status_t AudioPolicyManager::setAudioPortConfig(const struct audio_port_config *config)
{
    ALOGV("setAudioPortConfig()");

    if (config == NULL) {
        return BAD_VALUE;
    }
    ALOGV("setAudioPortConfig() on port handle %d", config->id);
    // Only support gain configuration for now
    if (config->config_mask != AUDIO_PORT_CONFIG_GAIN) {
        return INVALID_OPERATION;
    }

    sp<AudioPortConfig> audioPortConfig;
    if (config->type == AUDIO_PORT_TYPE_MIX) {
        if (config->role == AUDIO_PORT_ROLE_SOURCE) {
            sp<SwAudioOutputDescriptor> outputDesc = mOutputs.getOutputFromId(config->id);
            if (outputDesc == NULL) {
                return BAD_VALUE;
            }
            ALOG_ASSERT(!outputDesc->isDuplicated(),
                        "setAudioPortConfig() called on duplicated output %d",
                        outputDesc->mIoHandle);
            audioPortConfig = outputDesc;
        } else if (config->role == AUDIO_PORT_ROLE_SINK) {
            sp<AudioInputDescriptor> inputDesc = mInputs.getInputFromId(config->id);
            if (inputDesc == NULL) {
                return BAD_VALUE;
            }
            audioPortConfig = inputDesc;
        } else {
            return BAD_VALUE;
        }
    } else if (config->type == AUDIO_PORT_TYPE_DEVICE) {
        sp<DeviceDescriptor> deviceDesc;
        if (config->role == AUDIO_PORT_ROLE_SOURCE) {
            deviceDesc = mAvailableInputDevices.getDeviceFromId(config->id);
        } else if (config->role == AUDIO_PORT_ROLE_SINK) {
            deviceDesc = mAvailableOutputDevices.getDeviceFromId(config->id);
        } else {
            return BAD_VALUE;
        }
        if (deviceDesc == NULL) {
            return BAD_VALUE;
        }
        audioPortConfig = deviceDesc;
    } else {
        return BAD_VALUE;
    }

    struct audio_port_config backupConfig = {};
    status_t status = audioPortConfig->applyAudioPortConfig(config, &backupConfig);
    if (status == NO_ERROR) {
        struct audio_port_config newConfig = {};
        audioPortConfig->toAudioPortConfig(&newConfig, config);
        status = mpClientInterface->setAudioPortConfig(&newConfig, 0);
    }
    if (status != NO_ERROR) {
        audioPortConfig->applyAudioPortConfig(&backupConfig);
    }

    return status;
}

void AudioPolicyManager::releaseResourcesForUid(uid_t uid)
{
    clearAudioSources(uid);
    clearAudioPatches(uid);
    clearSessionRoutes(uid);
}

void AudioPolicyManager::clearAudioPatches(uid_t uid)
{
    for (ssize_t i = (ssize_t)mAudioPatches.size() - 1; i >= 0; i--)  {
        sp<AudioPatch> patchDesc = mAudioPatches.valueAt(i);
        if (patchDesc->getUid() == uid) {
            releaseAudioPatch(mAudioPatches.keyAt(i), uid);
        }
    }
}

void AudioPolicyManager::checkStrategyRoute(product_strategy_t ps, audio_io_handle_t ouptutToSkip)
{
    // Take the first attributes following the product strategy as it is used to retrieve the routed
    // device. All attributes wihin a strategy follows the same "routing strategy"
    auto attributes = mEngine->getAllAttributesForProductStrategy(ps).front();
    DeviceVector devices = mEngine->getOutputDevicesForAttributes(attributes, nullptr, false);
    SortedVector<audio_io_handle_t> outputs = getOutputsForDevices(devices, mOutputs);
    std::map<audio_io_handle_t, DeviceVector> outputsToReopen;
    for (size_t j = 0; j < mOutputs.size(); j++) {
        if (mOutputs.keyAt(j) == ouptutToSkip) {
            continue;
        }
        sp<SwAudioOutputDescriptor> outputDesc = mOutputs.valueAt(j);
        if (!outputDesc->isStrategyActive(ps)) {
            continue;
        }
        // If the default device for this strategy is on another output mix,
        // invalidate all tracks in this strategy to force re connection.
        // Otherwise select new device on the output mix.
        if (outputs.indexOf(mOutputs.keyAt(j)) < 0) {
            invalidateStreams(mEngine->getStreamTypesForProductStrategy(ps));
        } else {
            DeviceVector newDevices = getNewOutputDevices(outputDesc, false /*fromCache*/);
            if (outputDesc->mUsePreferredMixerAttributes && outputDesc->devices() != newDevices) {
                // If the device is using preferred mixer attributes, the output need to reopen
                // with default configuration when the new selected devices are different from
                // current routing devices.
                outputsToReopen.emplace(mOutputs.keyAt(j), newDevices);
                continue;
            }
            setOutputDevices(__func__, outputDesc, newDevices, false);
        }
    }
    reopenOutputsWithDevices(outputsToReopen);
}

void AudioPolicyManager::clearSessionRoutes(uid_t uid)
{
    // remove output routes associated with this uid
    std::vector<product_strategy_t> affectedStrategies;
    for (size_t i = 0; i < mOutputs.size(); i++) {
        sp<AudioOutputDescriptor> outputDesc = mOutputs.valueAt(i);
        for (const auto& client : outputDesc->getClientIterable()) {
            if (client->hasPreferredDevice() && client->uid() == uid) {
                client->setPreferredDeviceId(AUDIO_PORT_HANDLE_NONE);
                auto clientStrategy = client->strategy();
                if (std::find(begin(affectedStrategies), end(affectedStrategies), clientStrategy) !=
                        end(affectedStrategies)) {
                    continue;
                }
                affectedStrategies.push_back(client->strategy());
            }
        }
    }
    // reroute outputs if necessary
    for (const auto& strategy : affectedStrategies) {
        checkStrategyRoute(strategy, AUDIO_IO_HANDLE_NONE);
    }

    // remove input routes associated with this uid
    SortedVector<audio_source_t> affectedSources;
    for (size_t i = 0; i < mInputs.size(); i++) {
        sp<AudioInputDescriptor> inputDesc = mInputs.valueAt(i);
        for (const auto& client : inputDesc->getClientIterable()) {
            if (client->hasPreferredDevice() && client->uid() == uid) {
                client->setPreferredDeviceId(AUDIO_PORT_HANDLE_NONE);
                affectedSources.add(client->source());
            }
        }
    }
    // reroute inputs if necessary
    SortedVector<audio_io_handle_t> inputsToClose;
    for (size_t i = 0; i < mInputs.size(); i++) {
        sp<AudioInputDescriptor> inputDesc = mInputs.valueAt(i);
        if (affectedSources.indexOf(inputDesc->source()) >= 0) {
            inputsToClose.add(inputDesc->mIoHandle);
        }
    }
    for (const auto& input : inputsToClose) {
        closeInput(input);
    }
}

void AudioPolicyManager::clearAudioSources(uid_t uid)
{
    for (ssize_t i = (ssize_t)mAudioSources.size() - 1; i >= 0; i--)  {
        sp<SourceClientDescriptor> sourceDesc = mAudioSources.valueAt(i);
        if (sourceDesc->uid() == uid) {
            stopAudioSource(mAudioSources.keyAt(i));
        }
    }
}

status_t AudioPolicyManager::acquireSoundTriggerSession(audio_session_t *session,
                                       audio_io_handle_t *ioHandle,
                                       audio_devices_t *device)
{
    *session = (audio_session_t)mpClientInterface->newAudioUniqueId(AUDIO_UNIQUE_ID_USE_SESSION);
    *ioHandle = (audio_io_handle_t)mpClientInterface->newAudioUniqueId(AUDIO_UNIQUE_ID_USE_INPUT);
    audio_attributes_t attr = { .source = AUDIO_SOURCE_HOTWORD };
    sp<DeviceDescriptor> deviceDesc = mEngine->getInputDeviceForAttributes(attr);
    if (deviceDesc == nullptr) {
        return INVALID_OPERATION;
    }
    *device = deviceDesc->type();

    return mSoundTriggerSessions.acquireSession(*session, *ioHandle);
}

status_t AudioPolicyManager::startAudioSource(const struct audio_port_config *source,
                                              const audio_attributes_t *attributes,
                                              audio_port_handle_t *portId,
                                              uid_t uid, bool internal)
{
    ALOGV("%s", __FUNCTION__);
    *portId = AUDIO_PORT_HANDLE_NONE;

    if (source == NULL || attributes == NULL || portId == NULL) {
        ALOGW("%s invalid argument: source %p attributes %p handle %p",
              __FUNCTION__, source, attributes, portId);
        return BAD_VALUE;
    }

    if (source->role != AUDIO_PORT_ROLE_SOURCE ||
            source->type != AUDIO_PORT_TYPE_DEVICE) {
        ALOGW("%s INVALID_OPERATION source->role %d source->type %d",
              __FUNCTION__, source->role, source->type);
        return INVALID_OPERATION;
    }

    sp<DeviceDescriptor> srcDevice =
            mAvailableInputDevices.getDevice(source->ext.device.type,
                                             String8(source->ext.device.address),
                                             AUDIO_FORMAT_DEFAULT);
    if (srcDevice == 0) {
        ALOGW("%s source->ext.device.type %08x not found", __FUNCTION__, source->ext.device.type);
        return BAD_VALUE;
    }

    *portId = PolicyAudioPort::getNextUniqueId();

    sp<SourceClientDescriptor> sourceDesc =
        new SourceClientDescriptor(*portId, uid, *attributes, *source, srcDevice,
                                   mEngine->getStreamTypeForAttributes(*attributes),
                                   mEngine->getProductStrategyForAttributes(*attributes),
                                   toVolumeSource(*attributes), internal);

    status_t status = connectAudioSource(sourceDesc);
    if (status == NO_ERROR) {
        mAudioSources.add(*portId, sourceDesc);
    }
    return status;
}

status_t AudioPolicyManager::connectAudioSource(const sp<SourceClientDescriptor>& sourceDesc)
{
    ALOGV("%s handle %d", __FUNCTION__, sourceDesc->portId());

    // make sure we only have one patch per source.
    disconnectAudioSource(sourceDesc);

    audio_attributes_t attributes = sourceDesc->attributes();
    // May the device (dynamic) have been disconnected/reconnected, id has changed.
    sp<DeviceDescriptor> srcDevice = mAvailableInputDevices.getDevice(
                sourceDesc->srcDevice()->type(),
                String8(sourceDesc->srcDevice()->address().c_str()),
                AUDIO_FORMAT_DEFAULT);
    DeviceVector sinkDevices =
            mEngine->getOutputDevicesForAttributes(attributes, nullptr, false /*fromCache*/);
    ALOG_ASSERT(!sinkDevices.isEmpty(), "connectAudioSource(): no device found for attributes");
    sp<DeviceDescriptor> sinkDevice = sinkDevices.itemAt(0);
    if (!mAvailableOutputDevices.contains(sinkDevice)) {
        ALOGE("%s Device %s not available", __func__, sinkDevice->toString().c_str());
        return INVALID_OPERATION;
    }
    PatchBuilder patchBuilder;
    patchBuilder.addSink(sinkDevice).addSource(srcDevice);
    audio_patch_handle_t handle = AUDIO_PATCH_HANDLE_NONE;

    return connectAudioSourceToSink(
                sourceDesc, sinkDevice, patchBuilder.patch(), handle, mUidCached, 0 /*delayMs*/);
}

status_t AudioPolicyManager::stopAudioSource(audio_port_handle_t portId)
{
    sp<SourceClientDescriptor> sourceDesc = mAudioSources.valueFor(portId);
    ALOGV("%s port ID %d", __FUNCTION__, portId);
    if (sourceDesc == 0) {
        ALOGW("%s unknown source for port ID %d", __FUNCTION__, portId);
        return BAD_VALUE;
    }
    status_t status = disconnectAudioSource(sourceDesc);

    mAudioSources.removeItem(portId);
    return status;
}

status_t AudioPolicyManager::setMasterMono(bool mono)
{
    if (mMasterMono == mono) {
        return NO_ERROR;
    }
    mMasterMono = mono;
    // if enabling mono we close all offloaded devices, which will invalidate the
    // corresponding AudioTrack. The AudioTrack client/MediaPlayer is responsible
    // for recreating the new AudioTrack as non-offloaded PCM.
    //
    // If disabling mono, we leave all tracks as is: we don't know which clients
    // and tracks are able to be recreated as offloaded. The next "song" should
    // play back offloaded.
    if (mMasterMono) {
        Vector<audio_io_handle_t> offloaded;
        for (size_t i = 0; i < mOutputs.size(); ++i) {
            sp<SwAudioOutputDescriptor> desc = mOutputs.valueAt(i);
            if (desc->mFlags & AUDIO_OUTPUT_FLAG_COMPRESS_OFFLOAD ||
                desc->mFlags == AUDIO_OUTPUT_FLAG_DIRECT) {
                offloaded.push(desc->mIoHandle);
            }
        }
        for (const auto& handle : offloaded) {
            closeOutput(handle);
        }
    }
    // update master mono for all remaining outputs
    for (size_t i = 0; i < mOutputs.size(); ++i) {
        updateMono(mOutputs.keyAt(i));
    }
    return NO_ERROR;
}

status_t AudioPolicyManager::getMasterMono(bool *mono)
{
    *mono = mMasterMono;
    return NO_ERROR;
}

float AudioPolicyManager::getStreamVolumeDB(
        audio_stream_type_t stream, int index, audio_devices_t device)
{
    return computeVolume(getVolumeCurves(stream), toVolumeSource(stream), index, {device});
}

status_t AudioPolicyManager::getSurroundFormats(unsigned int *numSurroundFormats,
                                                audio_format_t *surroundFormats,
                                                bool *surroundFormatsEnabled)
{
    if (numSurroundFormats == nullptr || (*numSurroundFormats != 0 &&
            (surroundFormats == nullptr || surroundFormatsEnabled == nullptr))) {
        return BAD_VALUE;
    }
    ALOGV("%s() numSurroundFormats %d surroundFormats %p surroundFormatsEnabled %p",
            __func__, *numSurroundFormats, surroundFormats, surroundFormatsEnabled);

    size_t formatsWritten = 0;
    size_t formatsMax = *numSurroundFormats;

    *numSurroundFormats = mConfig->getSurroundFormats().size();
    audio_policy_forced_cfg_t forceUse = mEngine->getForceUse(
            AUDIO_POLICY_FORCE_FOR_ENCODED_SURROUND);
    for (const auto& format: mConfig->getSurroundFormats()) {
        if (formatsWritten < formatsMax) {
            surroundFormats[formatsWritten] = format.first;
            bool formatEnabled = true;
            switch (forceUse) {
                case AUDIO_POLICY_FORCE_ENCODED_SURROUND_MANUAL:
                    formatEnabled = mManualSurroundFormats.count(format.first) != 0;
                    break;
                case AUDIO_POLICY_FORCE_ENCODED_SURROUND_NEVER:
                    formatEnabled = false;
                    break;
                default: // AUTO or ALWAYS => true
                    break;
            }
            surroundFormatsEnabled[formatsWritten++] = formatEnabled;
        }
    }
    return NO_ERROR;
}

status_t AudioPolicyManager::getReportedSurroundFormats(unsigned int *numSurroundFormats,
                                                        audio_format_t *surroundFormats) {
    if (numSurroundFormats == nullptr || (*numSurroundFormats != 0 && surroundFormats == nullptr)) {
        return BAD_VALUE;
    }
    ALOGV("%s() numSurroundFormats %d surroundFormats %p",
            __func__, *numSurroundFormats, surroundFormats);

    size_t formatsWritten = 0;
    size_t formatsMax = *numSurroundFormats;
    std::unordered_set<audio_format_t> formats; // Uses primary surround formats only

    // Return formats from all device profiles that have already been resolved by
    // checkOutputsForDevice().
    for (size_t i = 0; i < mAvailableOutputDevices.size(); i++) {
        sp<DeviceDescriptor> device = mAvailableOutputDevices[i];
        audio_devices_t deviceType = device->type();
        // Enabling/disabling formats are applied to only HDMI devices. So, this function
        // returns formats reported by HDMI devices.
        if (deviceType != AUDIO_DEVICE_OUT_HDMI) {
            continue;
        }
        // Formats reported by sink devices
        std::unordered_set<audio_format_t> formatset;
        if (auto it = mReportedFormatsMap.find(device); it != mReportedFormatsMap.end()) {
            formatset.insert(it->second.begin(), it->second.end());
        }

        // Formats hard-coded in the in policy configuration file (if any).
        FormatVector encodedFormats = device->encodedFormats();
        formatset.insert(encodedFormats.begin(), encodedFormats.end());
        // Filter the formats which are supported by the vendor hardware.
        for (auto it = formatset.begin(); it != formatset.end(); ++it) {
            if (mConfig->getSurroundFormats().count(*it) != 0) {
                formats.insert(*it);
            } else {
                for (const auto& pair : mConfig->getSurroundFormats()) {
                    if (pair.second.count(*it) != 0) {
                        formats.insert(pair.first);
                        break;
                    }
                }
            }
        }
    }
    *numSurroundFormats = formats.size();
    for (const auto& format: formats) {
        if (formatsWritten < formatsMax) {
            surroundFormats[formatsWritten++] = format;
        }
    }
    return NO_ERROR;
}

status_t AudioPolicyManager::setSurroundFormatEnabled(audio_format_t audioFormat, bool enabled)
{
    ALOGV("%s() format 0x%X enabled %d", __func__, audioFormat, enabled);
    const auto& formatIter = mConfig->getSurroundFormats().find(audioFormat);
    if (formatIter == mConfig->getSurroundFormats().end()) {
        ALOGW("%s() format 0x%X is not a known surround format", __func__, audioFormat);
        return BAD_VALUE;
    }

    if (mEngine->getForceUse(AUDIO_POLICY_FORCE_FOR_ENCODED_SURROUND) !=
            AUDIO_POLICY_FORCE_ENCODED_SURROUND_MANUAL) {
        ALOGW("%s() not in manual mode for surround sound format selection", __func__);
        return INVALID_OPERATION;
    }

    if ((mManualSurroundFormats.count(audioFormat) != 0) == enabled) {
        return NO_ERROR;
    }

    std::unordered_set<audio_format_t> surroundFormatsBackup(mManualSurroundFormats);
    if (enabled) {
        mManualSurroundFormats.insert(audioFormat);
        for (const auto& subFormat : formatIter->second) {
            mManualSurroundFormats.insert(subFormat);
        }
    } else {
        mManualSurroundFormats.erase(audioFormat);
        for (const auto& subFormat : formatIter->second) {
            mManualSurroundFormats.erase(subFormat);
        }
    }

    sp<SwAudioOutputDescriptor> outputDesc;
    bool profileUpdated = false;
    DeviceVector hdmiOutputDevices = mAvailableOutputDevices.getDevicesFromType(
        AUDIO_DEVICE_OUT_HDMI);
    for (size_t i = 0; i < hdmiOutputDevices.size(); i++) {
        // Simulate reconnection to update enabled surround sound formats.
        String8 address = String8(hdmiOutputDevices[i]->address().c_str());
        std::string name = hdmiOutputDevices[i]->getName();
        status_t status = setDeviceConnectionStateInt(AUDIO_DEVICE_OUT_HDMI,
                                                      AUDIO_POLICY_DEVICE_STATE_UNAVAILABLE,
                                                      address.c_str(),
                                                      name.c_str(),
                                                      AUDIO_FORMAT_DEFAULT);
        if (status != NO_ERROR) {
            continue;
        }
        status = setDeviceConnectionStateInt(AUDIO_DEVICE_OUT_HDMI,
                                             AUDIO_POLICY_DEVICE_STATE_AVAILABLE,
                                             address.c_str(),
                                             name.c_str(),
                                             AUDIO_FORMAT_DEFAULT);
        profileUpdated |= (status == NO_ERROR);
    }
    // FIXME: Why doing this for input HDMI devices if we don't augment their reported formats?
    DeviceVector hdmiInputDevices = mAvailableInputDevices.getDevicesFromType(
                AUDIO_DEVICE_IN_HDMI);
    for (size_t i = 0; i < hdmiInputDevices.size(); i++) {
        // Simulate reconnection to update enabled surround sound formats.
        String8 address = String8(hdmiInputDevices[i]->address().c_str());
        std::string name = hdmiInputDevices[i]->getName();
        status_t status = setDeviceConnectionStateInt(AUDIO_DEVICE_IN_HDMI,
                                                      AUDIO_POLICY_DEVICE_STATE_UNAVAILABLE,
                                                      address.c_str(),
                                                      name.c_str(),
                                                      AUDIO_FORMAT_DEFAULT);
        if (status != NO_ERROR) {
            continue;
        }
        status = setDeviceConnectionStateInt(AUDIO_DEVICE_IN_HDMI,
                                             AUDIO_POLICY_DEVICE_STATE_AVAILABLE,
                                             address.c_str(),
                                             name.c_str(),
                                             AUDIO_FORMAT_DEFAULT);
        profileUpdated |= (status == NO_ERROR);
    }

    if (!profileUpdated) {
        ALOGW("%s() no audio profiles updated, undoing surround formats change", __func__);
        mManualSurroundFormats = std::move(surroundFormatsBackup);
    }

    return profileUpdated ? NO_ERROR : INVALID_OPERATION;
}

void AudioPolicyManager::setAppState(audio_port_handle_t portId, app_state_t state)
{
    ALOGV("%s(portId:%d, state:%d)", __func__, portId, state);
    for (size_t i = 0; i < mInputs.size(); i++) {
        mInputs.valueAt(i)->setAppState(portId, state);
    }
}

bool AudioPolicyManager::isHapticPlaybackSupported()
{
    for (const auto& hwModule : mHwModules) {
        const OutputProfileCollection &outputProfiles = hwModule->getOutputProfiles();
        for (const auto &outProfile : outputProfiles) {
            struct audio_port audioPort;
            outProfile->toAudioPort(&audioPort);
            for (size_t i = 0; i < audioPort.num_channel_masks; i++) {
                if (audioPort.channel_masks[i] & AUDIO_CHANNEL_HAPTIC_ALL) {
                    return true;
                }
            }
        }
    }
    return false;
}

bool AudioPolicyManager::isUltrasoundSupported()
{
    bool hasUltrasoundOutput = false;
    bool hasUltrasoundInput = false;
    for (const auto& hwModule : mHwModules) {
        const OutputProfileCollection &outputProfiles = hwModule->getOutputProfiles();
        if (!hasUltrasoundOutput) {
            for (const auto &outProfile : outputProfiles) {
                if (outProfile->getFlags() & AUDIO_OUTPUT_FLAG_ULTRASOUND) {
                    hasUltrasoundOutput = true;
                    break;
                }
            }
        }

        const InputProfileCollection &inputProfiles = hwModule->getInputProfiles();
        if (!hasUltrasoundInput) {
            for (const auto &inputProfile : inputProfiles) {
                if (inputProfile->getFlags() & AUDIO_INPUT_FLAG_ULTRASOUND) {
                    hasUltrasoundInput = true;
                    break;
                }
            }
        }

        if (hasUltrasoundOutput && hasUltrasoundInput)
            return true;
    }
    return false;
}

bool AudioPolicyManager::isHotwordStreamSupported(bool lookbackAudio)
{
    const auto mask = AUDIO_INPUT_FLAG_HOTWORD_TAP |
        (lookbackAudio ? AUDIO_INPUT_FLAG_HW_LOOKBACK : 0);
    for (const auto& hwModule : mHwModules) {
        const InputProfileCollection &inputProfiles = hwModule->getInputProfiles();
        for (const auto &inputProfile : inputProfiles) {
            if ((inputProfile->getFlags() & mask) == mask) {
                return true;
            }
        }
    }
    return false;
}

bool AudioPolicyManager::isCallScreenModeSupported()
{
    return mConfig->isCallScreenModeSupported();
}


status_t AudioPolicyManager::disconnectAudioSource(const sp<SourceClientDescriptor>& sourceDesc)
{
    ALOGV("%s port Id %d", __FUNCTION__, sourceDesc->portId());
    if (!sourceDesc->isConnected()) {
        ALOGV("%s port Id %d already disconnected", __FUNCTION__, sourceDesc->portId());
        return NO_ERROR;
    }
    sp<SwAudioOutputDescriptor> swOutput = sourceDesc->swOutput().promote();
    if (swOutput != 0) {
        status_t status = stopSource(swOutput, sourceDesc);
        if (status == NO_ERROR) {
            swOutput->stop();
        }
        if (releaseOutput(sourceDesc->portId())) {
            // The output descriptor is reopened to query dynamic profiles. In that case, there is
            // no need to release audio patch here but just return NO_ERROR.
            return NO_ERROR;
        }
    } else {
        sp<HwAudioOutputDescriptor> hwOutputDesc = sourceDesc->hwOutput().promote();
        if (hwOutputDesc != 0) {
          //   close Hwoutput and remove from mHwOutputs
        } else {
            ALOGW("%s source has neither SW nor HW output", __FUNCTION__);
        }
    }
    status_t status = releaseAudioPatchInternal(sourceDesc->getPatchHandle(), 0, sourceDesc);
    sourceDesc->disconnect();
    return status;
}

sp<SourceClientDescriptor> AudioPolicyManager::getSourceForAttributesOnOutput(
        audio_io_handle_t output, const audio_attributes_t &attr)
{
    sp<SourceClientDescriptor> source;
    for (size_t i = 0; i < mAudioSources.size(); i++)  {
        sp<SourceClientDescriptor> sourceDesc = mAudioSources.valueAt(i);
        sp<SwAudioOutputDescriptor> outputDesc = sourceDesc->swOutput().promote();
        if (followsSameRouting(attr, sourceDesc->attributes()) &&
                               outputDesc != 0 && outputDesc->mIoHandle == output) {
            source = sourceDesc;
            break;
        }
    }
    return source;
}

bool AudioPolicyManager::canBeSpatializedInt(const audio_attributes_t *attr,
                                      const audio_config_t *config,
                                      const AudioDeviceTypeAddrVector &devices)  const
{
    // The caller can have the audio attributes criteria ignored by either passing a null ptr or
    // the AUDIO_ATTRIBUTES_INITIALIZER value.
    // If attributes are specified, current policy is to only allow spatialization for media
    // and game usages.
    if (attr != nullptr && *attr != AUDIO_ATTRIBUTES_INITIALIZER) {
        if (attr->usage != AUDIO_USAGE_MEDIA && attr->usage != AUDIO_USAGE_GAME) {
            return false;
        }
        if ((attr->flags & (AUDIO_FLAG_CONTENT_SPATIALIZED | AUDIO_FLAG_NEVER_SPATIALIZE)) != 0) {
            return false;
        }
    }

    // The caller can have the audio config criteria ignored by either passing a null ptr or
    // the AUDIO_CONFIG_INITIALIZER value.
    // If an audio config is specified, current policy is to only allow spatialization for
    // some positional channel masks and PCM format and for stereo if low latency performance
    // mode is not requested.

    if (config != nullptr && *config != AUDIO_CONFIG_INITIALIZER) {
        static const bool stereo_spatialization_enabled =
                property_get_bool("ro.audio.stereo_spatialization_enabled", false);
        const bool channel_mask_spatialized =
                (stereo_spatialization_enabled && com_android_media_audio_stereo_spatialization())
                ? audio_channel_mask_contains_stereo(config->channel_mask)
                : audio_is_channel_mask_spatialized(config->channel_mask);
        if (!channel_mask_spatialized) {
            return false;
        }
        if (!audio_is_linear_pcm(config->format)) {
            return false;
        }
        if (config->channel_mask == AUDIO_CHANNEL_OUT_STEREO
                && ((attr->flags & AUDIO_FLAG_LOW_LATENCY) != 0)) {
            return false;
        }
    }

    sp<IOProfile> profile =
            getSpatializerOutputProfile(config, devices);
    if (profile == nullptr) {
        return false;
    }

    return true;
}

void AudioPolicyManager::checkVirtualizerClientRoutes() {
    std::set<audio_stream_type_t> streamsToInvalidate;
    for (size_t i = 0; i < mOutputs.size(); i++) {
        const sp<SwAudioOutputDescriptor>& desc = mOutputs[i];
        for (const sp<TrackClientDescriptor>& client : desc->getClientIterable()) {
            audio_attributes_t attr = client->attributes();
            DeviceVector devices = mEngine->getOutputDevicesForAttributes(attr, nullptr, false);
            AudioDeviceTypeAddrVector devicesTypeAddress = devices.toTypeAddrVector();
            audio_config_base_t clientConfig = client->config();
            audio_config_t config = audio_config_initializer(&clientConfig);
            if (desc != mSpatializerOutput
                    && canBeSpatializedInt(&attr, &config, devicesTypeAddress)) {
                streamsToInvalidate.insert(client->stream());
            }
        }
    }

    invalidateStreams(StreamTypeVector(streamsToInvalidate.begin(), streamsToInvalidate.end()));
}


bool AudioPolicyManager::isOutputOnlyAvailableRouteToSomeDevice(
        const sp<SwAudioOutputDescriptor>& outputDesc) {
    if (outputDesc->isDuplicated()) {
        return false;
    }
    DeviceVector devices = outputDesc->supportedDevices();
    for (size_t i = 0; i < mOutputs.size(); i++) {
        sp<SwAudioOutputDescriptor> desc = mOutputs.valueAt(i);
        if (desc == outputDesc || desc->isDuplicated()) {
            continue;
        }
        DeviceVector sharedDevices = desc->filterSupportedDevices(devices);
        if (!sharedDevices.isEmpty()
                && (desc->devicesSupportEncodedFormats(sharedDevices.types())
                    == outputDesc->devicesSupportEncodedFormats(sharedDevices.types()))) {
            return false;
        }
    }
    return true;
}


status_t AudioPolicyManager::getSpatializerOutput(const audio_config_base_t *mixerConfig,
                                                        const audio_attributes_t *attr,
                                                        audio_io_handle_t *output) {
    *output = AUDIO_IO_HANDLE_NONE;

    DeviceVector devices = mEngine->getOutputDevicesForAttributes(*attr, nullptr, false);
    AudioDeviceTypeAddrVector devicesTypeAddress = devices.toTypeAddrVector();
    audio_config_t *configPtr = nullptr;
    audio_config_t config;
    if (mixerConfig != nullptr) {
        config = audio_config_initializer(mixerConfig);
        configPtr = &config;
    }
    if (!canBeSpatializedInt(attr, configPtr, devicesTypeAddress)) {
        ALOGV("%s provided attributes or mixer config cannot be spatialized", __func__);
        return BAD_VALUE;
    }

    sp<IOProfile> profile =
            getSpatializerOutputProfile(configPtr, devicesTypeAddress);
    if (profile == nullptr) {
        ALOGV("%s no suitable output profile for provided attributes or mixer config", __func__);
        return BAD_VALUE;
    }

    std::vector<sp<SwAudioOutputDescriptor>> spatializerOutputs;
    for (size_t i = 0; i < mOutputs.size(); i++) {
        sp<SwAudioOutputDescriptor> desc = mOutputs.valueAt(i);
        if (!desc->isDuplicated()
                && (desc->mFlags & AUDIO_OUTPUT_FLAG_SPATIALIZER) != 0) {
            spatializerOutputs.push_back(desc);
            ALOGV("%s adding opened spatializer Output %d", __func__, desc->mIoHandle);
        }
    }
    mSpatializerOutput.clear();
    bool outputsChanged = false;
    for (const auto& desc : spatializerOutputs) {
        if (desc->mProfile == profile
                && (configPtr == nullptr
                   || configPtr->channel_mask == desc->mMixerChannelMask)) {
            mSpatializerOutput = desc;
            ALOGV("%s reusing current spatializer output %d", __func__, desc->mIoHandle);
        } else {
            ALOGV("%s closing spatializerOutput output %d to match channel mask %#x"
                    " and devices %s", __func__, desc->mIoHandle,
                    configPtr != nullptr ? configPtr->channel_mask : 0,
                    devices.toString().c_str());
            closeOutput(desc->mIoHandle);
            outputsChanged = true;
        }
    }

    if (mSpatializerOutput == nullptr) {
        sp<SwAudioOutputDescriptor> desc =
                openOutputWithProfileAndDevice(profile, devices, mixerConfig);
        if (desc != nullptr) {
            mSpatializerOutput = desc;
            outputsChanged = true;
        }
    }

    checkVirtualizerClientRoutes();

    if (outputsChanged) {
        mPreviousOutputs = mOutputs;
        mpClientInterface->onAudioPortListUpdate();
    }

    if (mSpatializerOutput == nullptr) {
        ALOGV("%s could not open spatializer output with requested config", __func__);
        return BAD_VALUE;
    }
    *output = mSpatializerOutput->mIoHandle;
    ALOGV("%s returning new spatializer output %d", __func__, *output);
    return OK;
}

status_t AudioPolicyManager::releaseSpatializerOutput(audio_io_handle_t output) {
    if (mSpatializerOutput == nullptr) {
        return INVALID_OPERATION;
    }
    if (mSpatializerOutput->mIoHandle != output) {
        return BAD_VALUE;
    }

    if (!isOutputOnlyAvailableRouteToSomeDevice(mSpatializerOutput)) {
        ALOGV("%s closing spatializer output %d", __func__, mSpatializerOutput->mIoHandle);
        closeOutput(mSpatializerOutput->mIoHandle);
        //from now on mSpatializerOutput is null
        checkVirtualizerClientRoutes();
    }

    return NO_ERROR;
}

// ----------------------------------------------------------------------------
// AudioPolicyManager
// ----------------------------------------------------------------------------
uint32_t AudioPolicyManager::nextAudioPortGeneration()
{
    return mAudioPortGeneration++;
}

AudioPolicyManager::AudioPolicyManager(const sp<const AudioPolicyConfig>& config,
                                       EngineInstance&& engine,
                                       AudioPolicyClientInterface *clientInterface)
    :
    mUidCached(AID_AUDIOSERVER), // no need to call getuid(), there's only one of us running.
    mConfig(config),
    mEngine(std::move(engine)),
    mpClientInterface(clientInterface),
    mLimitRingtoneVolume(false), mLastVoiceVolume(-1.0f),
    mA2dpSuspended(false),
    mAudioPortGeneration(1),
    mBeaconMuteRefCount(0),
    mBeaconPlayingRefCount(0),
    mBeaconMuted(false),
    mTtsOutputAvailable(false),
    mMasterMono(false),
    mMusicEffectOutput(AUDIO_IO_HANDLE_NONE)
{
}

status_t AudioPolicyManager::initialize() {
    if (mEngine == nullptr) {
        return NO_INIT;
    }
    mEngine->setObserver(this);
    status_t status = mEngine->initCheck();
    if (status != NO_ERROR) {
        LOG_FATAL("Policy engine not initialized(err=%d)", status);
        return status;
    }

    // The actual device selection cache will be updated when calling `updateDevicesAndOutputs`
    // at the end of this function.
    mEngine->initializeDeviceSelectionCache();
    mCommunnicationStrategy = mEngine->getProductStrategyForAttributes(
        mEngine->getAttributesForStreamType(AUDIO_STREAM_VOICE_CALL));

    // after parsing the config, mConfig contain all known devices;
    // open all output streams needed to access attached devices
    onNewAudioModulesAvailableInt(nullptr /*newDevices*/);

    // make sure default device is reachable
    if (const auto defaultOutputDevice = mConfig->getDefaultOutputDevice();
            defaultOutputDevice == nullptr ||
            !mAvailableOutputDevices.contains(defaultOutputDevice)) {
        ALOGE_IF(defaultOutputDevice != nullptr, "Default device %s is unreachable",
                 defaultOutputDevice->toString().c_str());
        status = NO_INIT;
    }
    ALOGW_IF(mPrimaryOutput == nullptr, "The policy configuration does not declare a primary output");

    // Silence ALOGV statements
    property_set("log.tag." LOG_TAG, "D");

    updateDevicesAndOutputs();
    return status;
}

AudioPolicyManager::~AudioPolicyManager()
{
   for (size_t i = 0; i < mOutputs.size(); i++) {
        mOutputs.valueAt(i)->close();
   }
   for (size_t i = 0; i < mInputs.size(); i++) {
        mInputs.valueAt(i)->close();
   }
   mAvailableOutputDevices.clear();
   mAvailableInputDevices.clear();
   mOutputs.clear();
   mInputs.clear();
   mHwModules.clear();
   mManualSurroundFormats.clear();
   mConfig.clear();
}

status_t AudioPolicyManager::initCheck()
{
    return hasPrimaryOutput() ? NO_ERROR : NO_INIT;
}

// ---

void AudioPolicyManager::onNewAudioModulesAvailable()
{
    DeviceVector newDevices;
    onNewAudioModulesAvailableInt(&newDevices);
    if (!newDevices.empty()) {
        nextAudioPortGeneration();
        mpClientInterface->onAudioPortListUpdate();
    }
}

void AudioPolicyManager::onNewAudioModulesAvailableInt(DeviceVector *newDevices)
{
    for (const auto& hwModule : mConfig->getHwModules()) {
        if (std::find(mHwModules.begin(), mHwModules.end(), hwModule) != mHwModules.end()) {
            continue;
        }
        if (hwModule->getHandle() == AUDIO_MODULE_HANDLE_NONE) {
            if (audio_module_handle_t handle = mpClientInterface->loadHwModule(hwModule->getName());
                    handle != AUDIO_MODULE_HANDLE_NONE) {
                hwModule->setHandle(handle);
            } else {
                ALOGW("could not load HW module %s", hwModule->getName());
                continue;
            }
        }
        mHwModules.push_back(hwModule);
        // open all output streams needed to access attached devices.
        // direct outputs are closed immediately after checking the availability of attached devices
        // This also validates mAvailableOutputDevices list
        for (const auto& outProfile : hwModule->getOutputProfiles()) {
            if (!outProfile->canOpenNewIo()) {
                ALOGE("Invalid Output profile max open count %u for profile %s",
                      outProfile->maxOpenCount, outProfile->getTagName().c_str());
                continue;
            }
            if (!outProfile->hasSupportedDevices()) {
                ALOGW("Output profile contains no device on module %s", hwModule->getName());
                continue;
            }
            if ((outProfile->getFlags() & AUDIO_OUTPUT_FLAG_TTS) != 0 ||
                (outProfile->getFlags() & AUDIO_OUTPUT_FLAG_ULTRASOUND) != 0) {
                mTtsOutputAvailable = true;
            }

            const DeviceVector &supportedDevices = outProfile->getSupportedDevices();
            DeviceVector availProfileDevices = supportedDevices.filter(mConfig->getOutputDevices());
            sp<DeviceDescriptor> supportedDevice = 0;
            if (supportedDevices.contains(mConfig->getDefaultOutputDevice())) {
                supportedDevice = mConfig->getDefaultOutputDevice();
            } else {
                // choose first device present in profile's SupportedDevices also part of
                // mAvailableOutputDevices.
                if (availProfileDevices.isEmpty()) {
                    continue;
                }
                supportedDevice = availProfileDevices.itemAt(0);
            }
            if (!mConfig->getOutputDevices().contains(supportedDevice)) {
                continue;
            }
            sp<SwAudioOutputDescriptor> outputDesc = new SwAudioOutputDescriptor(outProfile,
                                                                                 mpClientInterface);
            audio_io_handle_t output = AUDIO_IO_HANDLE_NONE;
            status_t status = outputDesc->open(nullptr /* halConfig */, nullptr /* mixerConfig */,
                                               DeviceVector(supportedDevice),
                                               AUDIO_STREAM_DEFAULT,
                                               AUDIO_OUTPUT_FLAG_NONE, &output);
            if (status != NO_ERROR) {
                ALOGW("Cannot open output stream for devices %s on hw module %s",
                      supportedDevice->toString().c_str(), hwModule->getName());
                continue;
            }
            for (const auto &device : availProfileDevices) {
                // give a valid ID to an attached device once confirmed it is reachable
                if (!device->isAttached()) {
                    device->attach(hwModule);
                    mAvailableOutputDevices.add(device);
                    device->setEncapsulationInfoFromHal(mpClientInterface);
                    if (newDevices) newDevices->add(device);
                    setEngineDeviceConnectionState(device, AUDIO_POLICY_DEVICE_STATE_AVAILABLE);
                }
            }
            if (mPrimaryOutput == nullptr &&
                    outProfile->getFlags() & AUDIO_OUTPUT_FLAG_PRIMARY) {
                mPrimaryOutput = outputDesc;
                mPrimaryModuleHandle = mPrimaryOutput->getModuleHandle();
            }
            if ((outProfile->getFlags() & AUDIO_OUTPUT_FLAG_DIRECT) != 0) {
                outputDesc->close();
            } else {
                addOutput(output, outputDesc);
                setOutputDevices(__func__, outputDesc,
                                 DeviceVector(supportedDevice),
                                 true,
                                 0,
                                 NULL);
            }
        }
        // open input streams needed to access attached devices to validate
        // mAvailableInputDevices list
        for (const auto& inProfile : hwModule->getInputProfiles()) {
            if (!inProfile->canOpenNewIo()) {
                ALOGE("Invalid Input profile max open count %u for profile %s",
                      inProfile->maxOpenCount, inProfile->getTagName().c_str());
                continue;
            }
            if (!inProfile->hasSupportedDevices()) {
                ALOGW("Input profile contains no device on module %s", hwModule->getName());
                continue;
            }
            // chose first device present in profile's SupportedDevices also part of
            // available input devices
            const DeviceVector &supportedDevices = inProfile->getSupportedDevices();
            DeviceVector availProfileDevices = supportedDevices.filter(mConfig->getInputDevices());
            if (availProfileDevices.isEmpty()) {
                ALOGV("%s: Input device list is empty! for profile %s",
                    __func__, inProfile->getTagName().c_str());
                continue;
            }
            sp<AudioInputDescriptor> inputDesc =
                    new AudioInputDescriptor(inProfile, mpClientInterface);

            audio_io_handle_t input = AUDIO_IO_HANDLE_NONE;
            status_t status = inputDesc->open(nullptr,
                                              availProfileDevices.itemAt(0),
                                              AUDIO_SOURCE_MIC,
                                              AUDIO_INPUT_FLAG_NONE,
                                              &input);
            if (status != NO_ERROR) {
                ALOGW("Cannot open input stream for device %s on hw module %s",
                      availProfileDevices.toString().c_str(),
                      hwModule->getName());
                continue;
            }
            for (const auto &device : availProfileDevices) {
                // give a valid ID to an attached device once confirmed it is reachable
                if (!device->isAttached()) {
                    device->attach(hwModule);
                    device->importAudioPortAndPickAudioProfile(inProfile, true);
                    mAvailableInputDevices.add(device);
                    if (newDevices) newDevices->add(device);
                    setEngineDeviceConnectionState(device, AUDIO_POLICY_DEVICE_STATE_AVAILABLE);
                }
            }
            inputDesc->close();
        }
    }

    // Check if spatializer outputs can be closed until used.
    // mOutputs vector never contains duplicated outputs at this point.
    std::vector<audio_io_handle_t> outputsClosed;
    for (size_t i = 0; i < mOutputs.size(); i++) {
        sp<SwAudioOutputDescriptor> desc = mOutputs.valueAt(i);
        if ((desc->mFlags & AUDIO_OUTPUT_FLAG_SPATIALIZER) != 0
                && !isOutputOnlyAvailableRouteToSomeDevice(desc)) {
            outputsClosed.push_back(desc->mIoHandle);
            desc->close();
        }
    }
    for (auto output : outputsClosed) {
        removeOutput(output);
    }
}

void AudioPolicyManager::addOutput(audio_io_handle_t output,
                                   const sp<SwAudioOutputDescriptor>& outputDesc)
{
    mOutputs.add(output, outputDesc);
    applyStreamVolumes(outputDesc, DeviceTypeSet(), 0 /* delayMs */, true /* force */);
    updateMono(output); // update mono status when adding to output list
    selectOutputForMusicEffects();
    nextAudioPortGeneration();
}

void AudioPolicyManager::removeOutput(audio_io_handle_t output)
{
    if (mPrimaryOutput != 0 && mPrimaryOutput == mOutputs.valueFor(output)) {
        ALOGV("%s: removing primary output", __func__);
        mPrimaryOutput = nullptr;
    }
    mOutputs.removeItem(output);
    selectOutputForMusicEffects();
}

void AudioPolicyManager::addInput(audio_io_handle_t input,
                                  const sp<AudioInputDescriptor>& inputDesc)
{
    mInputs.add(input, inputDesc);
    nextAudioPortGeneration();
}

status_t AudioPolicyManager::checkOutputsForDevice(const sp<DeviceDescriptor>& device,
                                                   audio_policy_dev_state_t state,
                                                   SortedVector<audio_io_handle_t>& outputs)
{
    audio_devices_t deviceType = device->type();
    const String8 &address = String8(device->address().c_str());
    sp<SwAudioOutputDescriptor> desc;

    if (audio_device_is_digital(deviceType)) {
        // erase all current sample rates, formats and channel masks
        device->clearAudioProfiles();
    }

    if (state == AUDIO_POLICY_DEVICE_STATE_AVAILABLE) {
        // first call getAudioPort to get the supported attributes from the HAL
        struct audio_port_v7 port = {};
        device->toAudioPort(&port);
        status_t status = mpClientInterface->getAudioPort(&port);
        if (status == NO_ERROR) {
            device->importAudioPort(port);
        }

        // then list already open outputs that can be routed to this device
        for (size_t i = 0; i < mOutputs.size(); i++) {
            desc = mOutputs.valueAt(i);
            if (!desc->isDuplicated() && desc->supportsDevice(device)
                    && desc->devicesSupportEncodedFormats({deviceType})) {
                ALOGV("checkOutputsForDevice(): adding opened output %d on device %s",
                      mOutputs.keyAt(i), device->toString().c_str());
                outputs.add(mOutputs.keyAt(i));
            }
        }
        // then look for output profiles that can be routed to this device
        SortedVector< sp<IOProfile> > profiles;
        for (const auto& hwModule : mHwModules) {
            for (size_t j = 0; j < hwModule->getOutputProfiles().size(); j++) {
                sp<IOProfile> profile = hwModule->getOutputProfiles()[j];
                if (profile->supportsDevice(device)) {
                    profiles.add(profile);
                    ALOGV("checkOutputsForDevice(): adding profile %zu from module %s",
                          j, hwModule->getName());
                }
            }
        }

        ALOGV("  found %zu profiles, %zu outputs", profiles.size(), outputs.size());

        if (profiles.isEmpty() && outputs.isEmpty()) {
            ALOGW("checkOutputsForDevice(): No output available for device %04x", deviceType);
            return BAD_VALUE;
        }

        // open outputs for matching profiles if needed. Direct outputs are also opened to
        // query for dynamic parameters and will be closed later by setDeviceConnectionState()
        for (ssize_t profile_index = 0; profile_index < (ssize_t)profiles.size(); profile_index++) {
            sp<IOProfile> profile = profiles[profile_index];

            // nothing to do if one output is already opened for this profile
            size_t j;
            for (j = 0; j < outputs.size(); j++) {
                desc = mOutputs.valueFor(outputs.itemAt(j));
                if (!desc->isDuplicated() && desc->mProfile == profile) {
                    // matching profile: save the sample rates, format and channel masks supported
                    // by the profile in our device descriptor
                    if (audio_device_is_digital(deviceType)) {
                        device->importAudioPortAndPickAudioProfile(profile);
                    }
                    break;
                }
            }
            if (j != outputs.size()) {
                continue;
            }

            if (!profile->canOpenNewIo()) {
                ALOGW("Max Output number %u already opened for this profile %s",
                      profile->maxOpenCount, profile->getTagName().c_str());
                continue;
            }

            ALOGV("opening output for device %08x with params %s profile %p name %s",
                  deviceType, address.c_str(), profile.get(), profile->getName().c_str());
            desc = openOutputWithProfileAndDevice(profile, DeviceVector(device));
            audio_io_handle_t output = desc == nullptr ? AUDIO_IO_HANDLE_NONE : desc->mIoHandle;
            if (output == AUDIO_IO_HANDLE_NONE) {
                ALOGW("checkOutputsForDevice() could not open output for device %x", deviceType);
                profiles.removeAt(profile_index);
                profile_index--;
            } else {
                outputs.add(output);
                // Load digital format info only for digital devices
                if (audio_device_is_digital(deviceType)) {
                    // TODO: when getAudioPort is ready, it may not be needed to import the audio
                    // port but just pick audio profile
                    device->importAudioPortAndPickAudioProfile(profile);
                }

                if (device_distinguishes_on_address(deviceType)) {
                    ALOGV("checkOutputsForDevice(): setOutputDevices %s",
                            device->toString().c_str());
                    setOutputDevices(__func__, desc, DeviceVector(device), true/*force*/,
                                      0/*delay*/, NULL/*patch handle*/);
                }
                ALOGV("checkOutputsForDevice(): adding output %d", output);
            }
        }

        if (profiles.isEmpty()) {
            ALOGW("checkOutputsForDevice(): No output available for device %04x", deviceType);
            return BAD_VALUE;
        }
    } else { // Disconnect
        // check if one opened output is not needed any more after disconnecting one device
        for (size_t i = 0; i < mOutputs.size(); i++) {
            desc = mOutputs.valueAt(i);
            if (!desc->isDuplicated()) {
                // exact match on device
                if (device_distinguishes_on_address(deviceType) && desc->supportsDevice(device)
                        && desc->containsSingleDeviceSupportingEncodedFormats(device)) {
                    outputs.add(mOutputs.keyAt(i));
                } else if (!mAvailableOutputDevices.containsAtLeastOne(desc->supportedDevices())) {
                    ALOGV("checkOutputsForDevice(): disconnecting adding output %d",
                            mOutputs.keyAt(i));
                    outputs.add(mOutputs.keyAt(i));
                }
            }
        }
        // Clear any profiles associated with the disconnected device.
        for (const auto& hwModule : mHwModules) {
            for (size_t j = 0; j < hwModule->getOutputProfiles().size(); j++) {
                sp<IOProfile> profile = hwModule->getOutputProfiles()[j];
                if (!profile->supportsDevice(device)) {
                    continue;
                }
                ALOGV("checkOutputsForDevice(): "
                        "clearing direct output profile %zu on module %s",
                        j, hwModule->getName());
                profile->clearAudioProfiles();
                if (!profile->hasDynamicAudioProfile()) {
                    continue;
                }
                // When a device is disconnected, if there is an IOProfile that contains dynamic
                // profiles and supports the disconnected device, call getAudioPort to repopulate
                // the capabilities of the devices that is supported by the IOProfile.
                for (const auto& supportedDevice : profile->getSupportedDevices()) {
                    if (supportedDevice == device ||
                            !mAvailableOutputDevices.contains(supportedDevice)) {
                        continue;
                    }
                    struct audio_port_v7 port;
                    supportedDevice->toAudioPort(&port);
                    status_t status = mpClientInterface->getAudioPort(&port);
                    if (status == NO_ERROR) {
                        supportedDevice->importAudioPort(port);
                    }
                }
            }
        }
    }
    return NO_ERROR;
}

status_t AudioPolicyManager::checkInputsForDevice(const sp<DeviceDescriptor>& device,
                                                  audio_policy_dev_state_t state)
{
    sp<AudioInputDescriptor> desc;

    if (audio_device_is_digital(device->type())) {
        // erase all current sample rates, formats and channel masks
        device->clearAudioProfiles();
    }

    if (state == AUDIO_POLICY_DEVICE_STATE_AVAILABLE) {
        // first call getAudioPort to get the supported attributes from the HAL
        struct audio_port_v7 port = {};
        device->toAudioPort(&port);
        status_t status = mpClientInterface->getAudioPort(&port);
        if (status == NO_ERROR) {
            device->importAudioPort(port);
        }

        // look for input profiles that can be routed to this device
        SortedVector< sp<IOProfile> > profiles;
        for (const auto& hwModule : mHwModules) {
            for (size_t profile_index = 0;
                 profile_index < hwModule->getInputProfiles().size();
                 profile_index++) {
                sp<IOProfile> profile = hwModule->getInputProfiles()[profile_index];

                if (profile->supportsDevice(device)) {
                    profiles.add(profile);
                    ALOGV("checkInputsForDevice(): adding profile %zu from module %s",
                          profile_index, hwModule->getName());
                }
            }
        }

        if (profiles.isEmpty()) {
            ALOGW("%s: No input profile available for device %s",
                __func__, device->toString().c_str());
            return BAD_VALUE;
        }

        // open inputs for matching profiles if needed. Direct inputs are also opened to
        // query for dynamic parameters and will be closed later by setDeviceConnectionState()
        for (ssize_t profile_index = 0; profile_index < (ssize_t)profiles.size(); profile_index++) {

            sp<IOProfile> profile = profiles[profile_index];

            // nothing to do if one input is already opened for this profile
            size_t input_index;
            for (input_index = 0; input_index < mInputs.size(); input_index++) {
                desc = mInputs.valueAt(input_index);
                if (desc->mProfile == profile) {
                    if (audio_device_is_digital(device->type())) {
                        device->importAudioPortAndPickAudioProfile(profile);
                    }
                    break;
                }
            }
            if (input_index != mInputs.size()) {
                continue;
            }

            if (!profile->canOpenNewIo()) {
                ALOGW("Max Input number %u already opened for this profile %s",
                      profile->maxOpenCount, profile->getTagName().c_str());
                continue;
            }

            desc = new AudioInputDescriptor(profile, mpClientInterface);
            audio_io_handle_t input = AUDIO_IO_HANDLE_NONE;
            status = desc->open(nullptr, device, AUDIO_SOURCE_MIC, AUDIO_INPUT_FLAG_NONE, &input);

            if (status == NO_ERROR) {
                const String8& address = String8(device->address().c_str());
                if (!address.empty()) {
                    char *param = audio_device_address_to_parameter(device->type(), address);
                    mpClientInterface->setParameters(input, String8(param));
                    free(param);
                }
                updateAudioProfiles(device, input, profile);
                if (!profile->hasValidAudioProfile()) {
                    ALOGW("checkInputsForDevice() direct input missing param");
                    desc->close();
                    input = AUDIO_IO_HANDLE_NONE;
                }

                if (input != AUDIO_IO_HANDLE_NONE) {
                    addInput(input, desc);
                }
            } // endif input != 0

            if (input == AUDIO_IO_HANDLE_NONE) {
                ALOGW("%s could not open input for device %s", __func__,
                       device->toString().c_str());
                profiles.removeAt(profile_index);
                profile_index--;
            } else {
                if (audio_device_is_digital(device->type())) {
                    device->importAudioPortAndPickAudioProfile(profile);
                }
                ALOGV("checkInputsForDevice(): adding input %d", input);
            }
        } // end scan profiles

        if (profiles.isEmpty()) {
            ALOGW("%s: No input available for device %s", __func__,  device->toString().c_str());
            return BAD_VALUE;
        }
    } else {
        // Disconnect
        // Clear any profiles associated with the disconnected device.
        for (const auto& hwModule : mHwModules) {
            for (size_t profile_index = 0;
                 profile_index < hwModule->getInputProfiles().size();
                 profile_index++) {
                sp<IOProfile> profile = hwModule->getInputProfiles()[profile_index];
                if (profile->supportsDevice(device)) {
                    ALOGV("checkInputsForDevice(): clearing direct input profile %zu on module %s",
                            profile_index, hwModule->getName());
                    profile->clearAudioProfiles();
                }
            }
        }
    } // end disconnect

    return NO_ERROR;
}


void AudioPolicyManager::closeOutput(audio_io_handle_t output)
{
    ALOGV("closeOutput(%d)", output);

    sp<SwAudioOutputDescriptor> closingOutput = mOutputs.valueFor(output);
    if (closingOutput == NULL) {
        ALOGW("closeOutput() unknown output %d", output);
        return;
    }
    const bool closingOutputWasActive = closingOutput->isActive();
    mPolicyMixes.closeOutput(closingOutput, mOutputs);

    // look for duplicated outputs connected to the output being removed.
    for (size_t i = 0; i < mOutputs.size(); i++) {
        sp<SwAudioOutputDescriptor> dupOutput = mOutputs.valueAt(i);
        if (dupOutput->isDuplicated() &&
                (dupOutput->mOutput1 == closingOutput || dupOutput->mOutput2 == closingOutput)) {
            sp<SwAudioOutputDescriptor> remainingOutput =
                dupOutput->mOutput1 == closingOutput ? dupOutput->mOutput2 : dupOutput->mOutput1;
            // As all active tracks on duplicated output will be deleted,
            // and as they were also referenced on the other output, the reference
            // count for their stream type must be adjusted accordingly on
            // the other output.
            const bool wasActive = remainingOutput->isActive();
            // Note: no-op on the closing output where all clients has already been set inactive
            dupOutput->setAllClientsInactive();
            // stop() will be a no op if the output is still active but is needed in case all
            // active streams refcounts where cleared above
            if (wasActive) {
                remainingOutput->stop();
            }
            audio_io_handle_t duplicatedOutput = mOutputs.keyAt(i);
            ALOGV("closeOutput() closing also duplicated output %d", duplicatedOutput);

            mpClientInterface->closeOutput(duplicatedOutput);
            removeOutput(duplicatedOutput);
        }
    }

    nextAudioPortGeneration();

    ssize_t index = mAudioPatches.indexOfKey(closingOutput->getPatchHandle());
    if (index >= 0) {
        sp<AudioPatch> patchDesc = mAudioPatches.valueAt(index);
        (void) /*status_t status*/ mpClientInterface->releaseAudioPatch(
                    patchDesc->getAfHandle(), 0);
        mAudioPatches.removeItemsAt(index);
        mpClientInterface->onAudioPatchListUpdate();
    }

    if (closingOutputWasActive) {
        closingOutput->stop();
    }
    closingOutput->close();
    if ((closingOutput->getFlags().output & AUDIO_OUTPUT_FLAG_BIT_PERFECT)
            == AUDIO_OUTPUT_FLAG_BIT_PERFECT) {
        for (const auto device : closingOutput->devices()) {
            device->setPreferredConfig(nullptr);
        }
    }

    removeOutput(output);
    mPreviousOutputs = mOutputs;
    if (closingOutput == mSpatializerOutput) {
        mSpatializerOutput.clear();
    }

    // MSD patches may have been released to support a non-MSD direct output. Reset MSD patch if
    // no direct outputs are open.
    if (!getMsdAudioOutDevices().isEmpty()) {
        bool directOutputOpen = false;
        for (size_t i = 0; i < mOutputs.size(); i++) {
            if (mOutputs[i]->mFlags & AUDIO_OUTPUT_FLAG_DIRECT) {
                directOutputOpen = true;
                break;
            }
        }
        if (!directOutputOpen) {
            ALOGV("no direct outputs open, reset MSD patches");
            // TODO: The MSD patches to be established here may differ to current MSD patches due to
            // how output devices for patching are resolved. Avoid by caching and reusing the
            // arguments to mEngine->getOutputDevicesForAttributes() when resolving which output
            // devices to patch to. This may be complicated by the fact that devices may become
            // unavailable.
            setMsdOutputPatches();
        }
    }
}

void AudioPolicyManager::closeInput(audio_io_handle_t input)
{
    ALOGV("closeInput(%d)", input);

    sp<AudioInputDescriptor> inputDesc = mInputs.valueFor(input);
    if (inputDesc == NULL) {
        ALOGW("closeInput() unknown input %d", input);
        return;
    }

    nextAudioPortGeneration();

    sp<DeviceDescriptor> device = inputDesc->getDevice();
    ssize_t index = mAudioPatches.indexOfKey(inputDesc->getPatchHandle());
    if (index >= 0) {
        sp<AudioPatch> patchDesc = mAudioPatches.valueAt(index);
        (void) /*status_t status*/ mpClientInterface->releaseAudioPatch(
                    patchDesc->getAfHandle(), 0);
        mAudioPatches.removeItemsAt(index);
        mpClientInterface->onAudioPatchListUpdate();
    }

    mEffects.putOrphanEffectsForIo(input);
    inputDesc->close();
    mInputs.removeItem(input);

    DeviceVector primaryInputDevices = availablePrimaryModuleInputDevices();
    if (primaryInputDevices.contains(device) &&
            mInputs.activeInputsCountOnDevices(primaryInputDevices) == 0) {
        mpClientInterface->setSoundTriggerCaptureState(false);
    }
}

SortedVector<audio_io_handle_t> AudioPolicyManager::getOutputsForDevices(
            const DeviceVector &devices,
            const SwAudioOutputCollection& openOutputs)
{
    SortedVector<audio_io_handle_t> outputs;

    ALOGVV("%s() devices %s", __func__, devices.toString().c_str());
    for (size_t i = 0; i < openOutputs.size(); i++) {
        ALOGVV("output %zu isDuplicated=%d device=%s",
                i, openOutputs.valueAt(i)->isDuplicated(),
                openOutputs.valueAt(i)->supportedDevices().toString().c_str());
        if (openOutputs.valueAt(i)->supportsAllDevices(devices)
                && openOutputs.valueAt(i)->devicesSupportEncodedFormats(devices.types())) {
            ALOGVV("%s() found output %d", __func__, openOutputs.keyAt(i));
            outputs.add(openOutputs.keyAt(i));
        }
    }
    return outputs;
}

void AudioPolicyManager::checkForDeviceAndOutputChanges(std::function<bool()> onOutputsChecked)
{
    // checkA2dpSuspend must run before checkOutputForAllStrategies so that A2DP
    // output is suspended before any tracks are moved to it
    checkA2dpSuspend();
    checkOutputForAllStrategies();
    checkSecondaryOutputs();
    if (onOutputsChecked != nullptr && onOutputsChecked()) checkA2dpSuspend();
    updateDevicesAndOutputs();
    if (mHwModules.getModuleFromName(AUDIO_HARDWARE_MODULE_ID_MSD) != 0) {
        // TODO: The MSD patches to be established here may differ to current MSD patches due to how
        // output devices for patching are resolved. Nevertheless, AudioTracks affected by device
        // configuration changes will ultimately be rerouted correctly. We can still avoid
        // unnecessary rerouting by caching and reusing the arguments to
        // mEngine->getOutputDevicesForAttributes() when resolving which output devices to patch to.
        // This may be complicated by the fact that devices may become unavailable.
        setMsdOutputPatches();
    }
    // an event that changed routing likely occurred, inform upper layers
    mpClientInterface->onRoutingUpdated();
}

bool AudioPolicyManager::followsSameRouting(const audio_attributes_t &lAttr,
                                            const audio_attributes_t &rAttr) const
{
    return mEngine->getProductStrategyForAttributes(lAttr) ==
            mEngine->getProductStrategyForAttributes(rAttr);
}

void AudioPolicyManager::checkAudioSourceForAttributes(const audio_attributes_t &attr)
{
    for (size_t i = 0; i < mAudioSources.size(); i++)  {
        sp<SourceClientDescriptor> sourceDesc = mAudioSources.valueAt(i);
        if (sourceDesc != nullptr && followsSameRouting(attr, sourceDesc->attributes())
                && sourceDesc->getPatchHandle() == AUDIO_PATCH_HANDLE_NONE
                && !isCallRxAudioSource(sourceDesc) && !sourceDesc->isInternal()) {
            connectAudioSource(sourceDesc);
        }
    }
}

void AudioPolicyManager::clearAudioSourcesForOutput(audio_io_handle_t output)
{
    for (size_t i = 0; i < mAudioSources.size(); i++)  {
        sp<SourceClientDescriptor> sourceDesc = mAudioSources.valueAt(i);
        if (sourceDesc != nullptr && sourceDesc->swOutput().promote() != nullptr
                && sourceDesc->swOutput().promote()->mIoHandle == output) {
            disconnectAudioSource(sourceDesc);
        }
    }
}

const unsigned int muteLatencyFactor = property_get_int32(
            "audio.sys.mute.latency.factor", DEFAULT_MUTE_LATENCY_FACTOR);

const unsigned int routingLatency = property_get_int32(
            "audio.sys.routing.latency", DEFAULT_ROUTING_LATENCY_MS);

bool AudioPolicyManager::isInvalidationOfMusicStreamNeeded(const audio_attributes_t &attr)
{
    if (followsSameRouting(attr, attributes_initializer(AUDIO_USAGE_MEDIA))) {
        for (size_t i = 0; i < mOutputs.size(); i++) {
            sp<SwAudioOutputDescriptor> newOutputDesc = mOutputs.valueAt(i);
            if (newOutputDesc->getFormat() == AUDIO_FORMAT_DSD)
                return false;
        }
    }
    return true;
}
void AudioPolicyManager::checkOutputForAttributes(const audio_attributes_t &attr)
{
    if (!isInvalidationOfMusicStreamNeeded(attr))
        return;
    auto psId = mEngine->getProductStrategyForAttributes(attr);

    DeviceVector oldDevices = mEngine->getOutputDevicesForAttributes(attr, 0, true /*fromCache*/);
    DeviceVector newDevices = mEngine->getOutputDevicesForAttributes(attr, 0, false /*fromCache*/);

    SortedVector<audio_io_handle_t> srcOutputs = getOutputsForDevices(oldDevices, mPreviousOutputs);
    SortedVector<audio_io_handle_t> dstOutputs = getOutputsForDevices(newDevices, mOutputs);

    uint32_t maxLatency = 0;
    bool unneededUsePrimaryOutputFromPolicyMixes = false;
    std::vector<sp<SwAudioOutputDescriptor>> invalidatedOutputs;
    // take into account dynamic audio policies related changes: if a client is now associated
    // to a different policy mix than at creation time, invalidate corresponding stream
    for (size_t i = 0; i < mPreviousOutputs.size(); i++) {
        const sp<SwAudioOutputDescriptor>& desc = mPreviousOutputs.valueAt(i);
        if (desc->isDuplicated()) {
            continue;
        }
        for (const sp<TrackClientDescriptor>& client : desc->getClientIterable()) {
            if (mEngine->getProductStrategyForAttributes(client->attributes()) != psId) {
                continue;
            }
            sp<AudioPolicyMix> primaryMix;
            status_t status = mPolicyMixes.getOutputForAttr(client->attributes(), client->config(),
                    client->uid(), client->session(), client->flags(), mAvailableOutputDevices,
                    nullptr /* requestedDevice */, primaryMix, nullptr /* secondaryMixes */,
                    unneededUsePrimaryOutputFromPolicyMixes);
            if (status != OK) {
                continue;
            }
            if (client->getPrimaryMix() != primaryMix || client->hasLostPrimaryMix()) {
                if (desc->isStrategyActive(psId) && maxLatency < desc->latency()) {
                    maxLatency = desc->latency();
                }
                invalidatedOutputs.push_back(desc);
            }
        }
    }

    if (srcOutputs != dstOutputs || !invalidatedOutputs.empty()) {
        // get maximum latency of all source outputs to determine the minimum mute time guaranteeing
        // audio from invalidated tracks will be rendered when unmuting
        for (audio_io_handle_t srcOut : srcOutputs) {
            sp<SwAudioOutputDescriptor> desc = mPreviousOutputs.valueFor(srcOut);
            if (desc == nullptr) continue;

            if (desc->isStrategyActive(psId) && maxLatency < desc->latency()) {
                maxLatency = desc->latency();
            }

            bool invalidate = false;
            for (auto client : desc->clientsList(false /*activeOnly*/)) {
                if (desc->isDuplicated() || !desc->mProfile->isDirectOutput()) {
                    // a client on a non direct outputs has necessarily a linear PCM format
                    // so we can call selectOutput() safely
                    const audio_io_handle_t newOutput = selectOutput(dstOutputs,
                                                                     client->flags(),
                                                                     client->config().format,
                                                                     client->config().channel_mask,
                                                                     client->config().sample_rate,
                                                                     client->session());
                    if (newOutput != srcOut) {
                        invalidate = true;
                        break;
                    }
                } else {
                    sp<IOProfile> profile = getProfileForOutput(newDevices,
                                   client->config().sample_rate,
                                   client->config().format,
                                   client->config().channel_mask,
                                   client->flags(),
                                   true /* directOnly */);
                    if (profile != desc->mProfile) {
                        invalidate = true;
                        break;
                    }
                }
            }
            // mute strategy while moving tracks from one output to another
            if (invalidate) {
                invalidatedOutputs.push_back(desc);
                if (desc->isStrategyActive(psId)) {
                    setStrategyMute(psId, true, desc);
                    setStrategyMute(psId, false, desc,
                                    (maxLatency * muteLatencyFactor) + routingLatency,
                                    newDevices.types());
                }
            }
            sp<SourceClientDescriptor> source = getSourceForAttributesOnOutput(srcOut, attr);
            if (source != nullptr && !isCallRxAudioSource(source) && !source->isInternal()) {
                connectAudioSource(source);
            }
        }

        ALOGV_IF(!(srcOutputs.isEmpty() || dstOutputs.isEmpty()),
              "%s: strategy %d, moving from output %s to output %s", __func__, psId,
              std::to_string(srcOutputs[0]).c_str(),
              std::to_string(dstOutputs[0]).c_str());

        // Move effects associated to this stream from previous output to new output
        if (followsSameRouting(attr, attributes_initializer(AUDIO_USAGE_MEDIA))) {
            selectOutputForMusicEffects();
        }
        // Move tracks associated to this stream (and linked) from previous output to new output
        if (!invalidatedOutputs.empty()) {
            invalidateStreams(mEngine->getStreamTypesForProductStrategy(psId));
            for (sp<SwAudioOutputDescriptor> desc : invalidatedOutputs) {
                desc->setTracksInvalidatedStatusByStrategy(psId);
            }
        }
    }
}

void AudioPolicyManager::checkOutputForAllStrategies()
{
    for (const auto &strategy : mEngine->getOrderedProductStrategies()) {
        auto attributes = mEngine->getAllAttributesForProductStrategy(strategy).front();
        checkOutputForAttributes(attributes);
        checkAudioSourceForAttributes(attributes);
    }
}

void AudioPolicyManager::checkSecondaryOutputs() {
    PortHandleVector clientsToInvalidate;
    TrackSecondaryOutputsMap trackSecondaryOutputs;
    bool unneededUsePrimaryOutputFromPolicyMixes = false;
    for (size_t i = 0; i < mOutputs.size(); i++) {
        const sp<SwAudioOutputDescriptor>& outputDescriptor = mOutputs[i];
        for (const sp<TrackClientDescriptor>& client : outputDescriptor->getClientIterable()) {
            sp<AudioPolicyMix> primaryMix;
            std::vector<sp<AudioPolicyMix>> secondaryMixes;
            status_t status = mPolicyMixes.getOutputForAttr(client->attributes(), client->config(),
                    client->uid(), client->session(), client->flags(), mAvailableOutputDevices,
                    nullptr /* requestedDevice */, primaryMix, &secondaryMixes,
                    unneededUsePrimaryOutputFromPolicyMixes);
            std::vector<sp<SwAudioOutputDescriptor>> secondaryDescs;
            for (auto &secondaryMix : secondaryMixes) {
                sp<SwAudioOutputDescriptor> outputDesc = secondaryMix->getOutput();
                if (outputDesc != nullptr &&
                    outputDesc->mIoHandle != AUDIO_IO_HANDLE_NONE) {
                    secondaryDescs.push_back(outputDesc);
                }
            }

            if (status != OK &&
                (client->flags() & AUDIO_OUTPUT_FLAG_MMAP_NOIRQ) == AUDIO_OUTPUT_FLAG_NONE) {
                // When it failed to query secondary output, only invalidate the client that is not
                // MMAP. The reason is that MMAP stream will not support secondary output.
                clientsToInvalidate.push_back(client->portId());
            } else if (!std::equal(
                    client->getSecondaryOutputs().begin(),
                    client->getSecondaryOutputs().end(),
                    secondaryDescs.begin(), secondaryDescs.end())) {
                if (!audio_is_linear_pcm(client->config().format)) {
                    // If the format is not PCM, the tracks should be invalidated to get correct
                    // behavior when the secondary output is changed.
                    clientsToInvalidate.push_back(client->portId());
                } else {
                    std::vector<wp<SwAudioOutputDescriptor>> weakSecondaryDescs;
                    std::vector<audio_io_handle_t> secondaryOutputIds;
                    for (const auto &secondaryDesc: secondaryDescs) {
                        secondaryOutputIds.push_back(secondaryDesc->mIoHandle);
                        weakSecondaryDescs.push_back(secondaryDesc);
                    }
                    trackSecondaryOutputs.emplace(client->portId(), secondaryOutputIds);
                    client->setSecondaryOutputs(std::move(weakSecondaryDescs));
                }
            }
        }
    }
    if (!trackSecondaryOutputs.empty()) {
        mpClientInterface->updateSecondaryOutputs(trackSecondaryOutputs);
    }
    if (!clientsToInvalidate.empty()) {
        ALOGD("%s Invalidate clients due to fail getting output for attr", __func__);
        mpClientInterface->invalidateTracks(clientsToInvalidate);
    }
}

bool AudioPolicyManager::isScoRequestedForComm() const {
    AudioDeviceTypeAddrVector devices;
    mEngine->getDevicesForRoleAndStrategy(mCommunnicationStrategy, DEVICE_ROLE_PREFERRED, devices);
    for (const auto &device : devices) {
        if (audio_is_bluetooth_out_sco_device(device.mType)) {
            return true;
        }
    }
    return false;
}

bool AudioPolicyManager::isHearingAidUsedForComm() const {
    DeviceVector devices = mEngine->getOutputDevicesForStream(AUDIO_STREAM_VOICE_CALL,
                                                       true /*fromCache*/);
    for (const auto &device : devices) {
        if (device->type() == AUDIO_DEVICE_OUT_HEARING_AID) {
            return true;
        }
    }
    return false;
}


void AudioPolicyManager::checkA2dpSuspend()
{
    audio_io_handle_t a2dpOutput = mOutputs.getA2dpOutput();

    if (a2dpOutput == 0 || mOutputs.isA2dpOffloadedOnPrimary()) {
        mA2dpSuspended = false;
        return;
    }

    bool isScoConnected =
            (mAvailableInputDevices.types().count(AUDIO_DEVICE_IN_BLUETOOTH_SCO_HEADSET) != 0 ||
             !Intersection(mAvailableOutputDevices.types(), getAudioDeviceOutAllScoSet()).empty());
    bool isScoRequested = isScoRequestedForComm();

    // if suspended, restore A2DP output if:
    //      (A2DP output is present and not on primary output) &&
    //      ((SCO device is NOT connected) ||
    //       ((SCO is not requested) &&
    //        (phone state is NOT in call) && (phone state is NOT ringing)))
    //
    // if not suspended, suspend A2DP output if:
    //      (A2DP output is present and not on primary output) &&
    //      (SCO device is connected) &&
    //       ((SCO is requested) ||
    //       ((phone state is in call) || (phone state is ringing)))
    //
    if (mA2dpSuspended) {
        if (!isScoConnected ||
             (!isScoRequested &&
              (mEngine->getPhoneState() != AUDIO_MODE_IN_CALL) &&
              (mEngine->getPhoneState() != AUDIO_MODE_RINGTONE))) {
                mpClientInterface->restoreOutput(a2dpOutput);
            mA2dpSuspended = false;
        }
    } else {
        if (isScoConnected &&
             (isScoRequested ||
              (mEngine->getPhoneState() == AUDIO_MODE_IN_CALL) ||
              (mEngine->getPhoneState() == AUDIO_MODE_RINGTONE))) {
                mpClientInterface->suspendOutput(a2dpOutput);
            mA2dpSuspended = true;
        }
    }
}

DeviceVector AudioPolicyManager::getNewOutputDevices(const sp<SwAudioOutputDescriptor>& outputDesc,
                                                     bool fromCache)
{
    if (outputDesc == nullptr) {
        return DeviceVector{};
    }

    ssize_t index = mAudioPatches.indexOfKey(outputDesc->getPatchHandle());
    if (index >= 0) {
        sp<AudioPatch> patchDesc = mAudioPatches.valueAt(index);
        if (patchDesc->getUid() != mUidCached) {
            ALOGV("%s device %s forced by patch %d", __func__,
                  outputDesc->devices().toString().c_str(), outputDesc->getPatchHandle());
            return  outputDesc->devices();
        }
    }

    // Do not retrieve engine device for outputs through MSD
    // TODO: support explicit routing requests by resetting MSD patch to engine device.
    if (outputDesc->devices() == getMsdAudioOutDevices()) {
        return outputDesc->devices();
    }

    // Honor explicit routing requests only if no client using default routing is active on this
    // input: a specific app can not force routing for other apps by setting a preferred device.
    bool active; // unused
    sp<DeviceDescriptor> device =
        findPreferredDevice(outputDesc, PRODUCT_STRATEGY_NONE, active, mAvailableOutputDevices);
    if (device != nullptr) {
        return DeviceVector(device);
    }

    // Legacy Engine cannot take care of bus devices and mix, so we need to handle the conflict
    // of setForceUse / Default Bus device here
    device = mPolicyMixes.getDeviceAndMixForOutput(outputDesc, mAvailableOutputDevices);
    if (device != nullptr) {
        return DeviceVector(device);
    }

    DeviceVector devices;
    for (const auto &productStrategy : mEngine->getOrderedProductStrategies()) {
        StreamTypeVector streams = mEngine->getStreamTypesForProductStrategy(productStrategy);
        auto attr = mEngine->getAllAttributesForProductStrategy(productStrategy).front();
        auto hasStreamActive = [&](auto stream) {
            return hasStream(streams, stream) && isStreamActive(stream, 0);
        };

        auto doGetOutputDevicesForVoice = [&]() {
            return hasVoiceStream(streams) && (outputDesc == mPrimaryOutput ||
                outputDesc->isActive(toVolumeSource(AUDIO_STREAM_VOICE_CALL, false))) &&
                (isInCall() ||
                 mOutputs.isStrategyActiveOnSameModule(productStrategy, outputDesc)) &&
                !isStreamActive(AUDIO_STREAM_ENFORCED_AUDIBLE, 0);
        };

        // With low-latency playing on speaker, music on WFD, when the first low-latency
        // output is stopped, getNewOutputDevices checks for a product strategy
        // from the list, as STRATEGY_SONIFICATION comes prior to STRATEGY_MEDIA.
        // If an ALARM or ENFORCED_AUDIBLE stream is supported by the product strategy,
        // devices are returned for STRATEGY_SONIFICATION without checking whether the
        // stream is associated to the output descriptor.
        if (doGetOutputDevicesForVoice() || outputDesc->isStrategyActive(productStrategy) ||
               ((hasStreamActive(AUDIO_STREAM_ALARM) ||
                hasStreamActive(AUDIO_STREAM_ENFORCED_AUDIBLE)) &&
                (outputDesc->isActive(toVolumeSource(AUDIO_STREAM_VOICE_CALL)) ||
                 outputDesc == mPrimaryOutput) &&
                mOutputs.isStrategyActiveOnSameModule(productStrategy, outputDesc))) {
            // Retrieval of devices for voice DL is done on primary output profile, cannot
            // check the route (would force modifying configuration file for this profile)
            devices = mEngine->getOutputDevicesForAttributes(attr, nullptr, fromCache);
            break;
        }
    }
    ALOGV("%s selected devices %s", __func__, devices.toString().c_str());
    return devices;
}

sp<DeviceDescriptor> AudioPolicyManager::getNewInputDevice(
        const sp<AudioInputDescriptor>& inputDesc)
{
    sp<DeviceDescriptor> device;

    ssize_t index = mAudioPatches.indexOfKey(inputDesc->getPatchHandle());
    if (index >= 0) {
        sp<AudioPatch> patchDesc = mAudioPatches.valueAt(index);
        if (patchDesc->getUid() != mUidCached) {
            ALOGV("getNewInputDevice() device %s forced by patch %d",
                  inputDesc->getDevice()->toString().c_str(), inputDesc->getPatchHandle());
            return inputDesc->getDevice();
        }
    }

    // Honor explicit routing requests only if no client using default routing is active on this
    // input: a specific app can not force routing for other apps by setting a preferred device.
    bool active;
    device = findPreferredDevice(inputDesc, AUDIO_SOURCE_DEFAULT, active, mAvailableInputDevices);
    if (device != nullptr) {
        return device;
    }

    // If we are not in call and no client is active on this input, this methods returns
    // a null sp<>, causing the patch on the input stream to be released.
    audio_attributes_t attributes;
    uid_t uid;
    audio_session_t session;
    sp<RecordClientDescriptor> topClient = inputDesc->getHighestPriorityClient();
    if (topClient != nullptr) {
        attributes = topClient->attributes();
        uid = topClient->uid();
        session = topClient->session();
    } else {
        attributes = { .source = AUDIO_SOURCE_DEFAULT };
        uid = 0;
        session = AUDIO_SESSION_NONE;
    }

    if (attributes.source == AUDIO_SOURCE_DEFAULT && isInCall()) {
        attributes.source = AUDIO_SOURCE_VOICE_COMMUNICATION;
    }
    if (attributes.source != AUDIO_SOURCE_DEFAULT) {
        device = mEngine->getInputDeviceForAttributes(attributes, uid, session);
    }

    return device;
}

bool AudioPolicyManager::streamsMatchForvolume(audio_stream_type_t stream1,
                                               audio_stream_type_t stream2) {
    return (stream1 == stream2);
}

status_t AudioPolicyManager::getDevicesForAttributes(
        const audio_attributes_t &attr, AudioDeviceTypeAddrVector *devices, bool forVolume) {
    if (devices == nullptr) {
        return BAD_VALUE;
    }

    DeviceVector curDevices;
    if (status_t status = getDevicesForAttributes(attr, curDevices, forVolume); status != OK) {
        return status;
    }
    for (const auto& device : curDevices) {
        devices->push_back(device->getDeviceTypeAddr());
    }
    return NO_ERROR;
}

void AudioPolicyManager::handleNotificationRoutingForStream(audio_stream_type_t stream) {
    switch(stream) {
    case AUDIO_STREAM_MUSIC:
        checkOutputForAttributes(attributes_initializer(AUDIO_USAGE_NOTIFICATION));
        updateDevicesAndOutputs();
        break;
    default:
        break;
    }
}

uint32_t AudioPolicyManager::handleEventForBeacon(int event) {

    // skip beacon mute management if a dedicated TTS output is available
    if (mTtsOutputAvailable) {
        return 0;
    }

    switch(event) {
    case STARTING_OUTPUT:
        mBeaconMuteRefCount++;
        break;
    case STOPPING_OUTPUT:
        if (mBeaconMuteRefCount > 0) {
            mBeaconMuteRefCount--;
        }
        break;
    case STARTING_BEACON:
        mBeaconPlayingRefCount++;
        break;
    case STOPPING_BEACON:
        if (mBeaconPlayingRefCount > 0) {
            mBeaconPlayingRefCount--;
        }
        break;
    }

    if (mBeaconMuteRefCount > 0) {
        // any playback causes beacon to be muted
        return setBeaconMute(true);
    } else {
        // no other playback: unmute when beacon starts playing, mute when it stops
        return setBeaconMute(mBeaconPlayingRefCount == 0);
    }
}

uint32_t AudioPolicyManager::setBeaconMute(bool mute) {
    ALOGV("setBeaconMute(%d) mBeaconMuteRefCount=%d mBeaconPlayingRefCount=%d",
            mute, mBeaconMuteRefCount, mBeaconPlayingRefCount);
    // keep track of muted state to avoid repeating mute/unmute operations
    if (mBeaconMuted != mute) {
        // mute/unmute AUDIO_STREAM_TTS on all outputs
        ALOGV("\t muting %d", mute);
        uint32_t maxLatency = 0;
        auto ttsVolumeSource = toVolumeSource(AUDIO_STREAM_TTS, false);
        if (ttsVolumeSource == VOLUME_SOURCE_NONE) {
            ALOGV("\t no tts volume source available");
            return 0;
        }
        for (size_t i = 0; i < mOutputs.size(); i++) {
            sp<SwAudioOutputDescriptor> desc = mOutputs.valueAt(i);
            setVolumeSourceMute(ttsVolumeSource, mute/*on*/, desc, 0 /*delay*/, DeviceTypeSet());
            const uint32_t latency = desc->latency() * 2;
            if (desc->isActive(latency * 2) && latency > maxLatency) {
                maxLatency = latency;
            }
        }
        mBeaconMuted = mute;
        return maxLatency;
    }
    return 0;
}

void AudioPolicyManager::updateDevicesAndOutputs()
{
    mEngine->updateDeviceSelectionCache();
    mPreviousOutputs = mOutputs;
}

uint32_t AudioPolicyManager::checkDeviceMuteStrategies(const sp<AudioOutputDescriptor>& outputDesc,
                                                       const DeviceVector &prevDevices,
                                                       uint32_t delayMs)
{
    // mute/unmute strategies using an incompatible device combination
    // if muting, wait for the audio in pcm buffer to be drained before proceeding
    // if unmuting, unmute only after the specified delay
    if (outputDesc->isDuplicated()) {
        return 0;
    }

    uint32_t muteWaitMs = 0;
    DeviceVector devices = outputDesc->devices();
    bool shouldMute = outputDesc->isActive() && (devices.size() >= 2);

    auto productStrategies = mEngine->getOrderedProductStrategies();
    for (const auto &productStrategy : productStrategies) {
        auto attributes = mEngine->getAllAttributesForProductStrategy(productStrategy).front();
        DeviceVector curDevices =
                mEngine->getOutputDevicesForAttributes(attributes, nullptr, false/*fromCache*/);
        curDevices = curDevices.filter(outputDesc->supportedDevices());
        bool mute = shouldMute && curDevices.containsAtLeastOne(devices) && curDevices != devices;
        bool doMute = false;

        if (mute && !outputDesc->isStrategyMutedByDevice(productStrategy)) {
            doMute = true;
            outputDesc->setStrategyMutedByDevice(productStrategy, true);
        } else if (!mute && outputDesc->isStrategyMutedByDevice(productStrategy)) {
            doMute = true;
            outputDesc->setStrategyMutedByDevice(productStrategy, false);
        }
        if (doMute) {
            for (size_t j = 0; j < mOutputs.size(); j++) {
                sp<AudioOutputDescriptor> desc = mOutputs.valueAt(j);
                // skip output if it does not share any device with current output
                if (!desc->supportedDevices().containsAtLeastOne(outputDesc->supportedDevices())) {
                    continue;
                }
                ALOGVV("%s() output %s %s (curDevice %s)", __func__, desc->info().c_str(),
                      mute ? "muting" : "unmuting", curDevices.toString().c_str());
                setStrategyMute(productStrategy, mute, desc, mute ? 0 : delayMs);
                if (desc->isStrategyActive(productStrategy)) {
                    if (mute) {
                        // FIXME: should not need to double latency if volume could be applied
                        // immediately by the audioflinger mixer. We must account for the delay
                        // between now and the next time the audioflinger thread for this output
                        // will process a buffer (which corresponds to one buffer size,
                        // usually 1/2 or 1/4 of the latency).
                        if (muteWaitMs < desc->latency() * 2) {
                            muteWaitMs = desc->latency() * 2;
                        }
                    }
                }
            }
        }
    }

    // temporary mute output if device selection changes to avoid volume bursts due to
    // different per device volumes
    if (outputDesc->isActive() && (devices != prevDevices)) {
        uint32_t tempMuteWaitMs = outputDesc->latency() * muteLatencyFactor;

        if (muteWaitMs < tempMuteWaitMs) {
            muteWaitMs = tempMuteWaitMs;
        }

        // If recommended duration is defined, replace temporary mute duration to avoid
        // truncated notifications at beginning, which depends on duration of changing path in HAL.
        // Otherwise, temporary mute duration is conservatively set to 4 times the reported latency.
        uint32_t tempRecommendedMuteDuration = outputDesc->getRecommendedMuteDurationMs();
        uint32_t tempMuteDurationMs = tempRecommendedMuteDuration > 0 ?
                tempRecommendedMuteDuration : (outputDesc->latency() * muteLatencyFactor)
                + routingLatency;
        if (outputDesc->isDirectOutput() && tempRecommendedMuteDuration > 0)
            muteWaitMs = tempMuteDurationMs;

        for (const auto &activeVs : outputDesc->getActiveVolumeSources()) {
            // make sure that we do not start the temporary mute period too early in case of
            // delayed device change
            setVolumeSourceMute(activeVs, true, outputDesc, delayMs);
            setVolumeSourceMute(activeVs, false, outputDesc, delayMs + tempMuteDurationMs,
                                devices.types());
        }
    }

    // wait for the PCM output buffers to empty before proceeding with the rest of the command
    if (muteWaitMs > delayMs) {
        muteWaitMs -= delayMs;
        ALOGV("%s() muteWaitMs = %d", __func__, muteWaitMs);
        usleep(muteWaitMs * 1000);
        return muteWaitMs;
    }
    return 0;
}

uint32_t AudioPolicyManager::setOutputDevices(const char *caller,
                                              const sp<SwAudioOutputDescriptor>& outputDesc,
                                              const DeviceVector &devices,
                                              bool force,
                                              int delayMs,
                                              audio_patch_handle_t *patchHandle,
                                              bool requiresMuteCheck, bool requiresVolumeCheck,
                                              bool skipMuteDelay)
{
    // TODO(b/262404095): Consider if the output need to be reopened.
    std::string logPrefix = std::string("caller ") + caller + outputDesc->info();
    ALOGV("%s %s device %s delayMs %d", __func__, logPrefix.c_str(),
          devices.toString().c_str(), delayMs);
    uint32_t muteWaitMs;

    if (outputDesc->isDuplicated()) {
        muteWaitMs = setOutputDevices(__func__, outputDesc->subOutput1(), devices, force, delayMs,
                nullptr /* patchHandle */, requiresMuteCheck, skipMuteDelay);
        muteWaitMs += setOutputDevices(__func__, outputDesc->subOutput2(), devices, force, delayMs,
                nullptr /* patchHandle */, requiresMuteCheck, skipMuteDelay);
        return muteWaitMs;
    }

    // filter devices according to output selected
    DeviceVector filteredDevices = outputDesc->filterSupportedDevices(devices);
    DeviceVector prevDevices = outputDesc->devices();
    DeviceVector availPrevDevices = mAvailableOutputDevices.filter(prevDevices);

    ALOGV("%s %s prevDevice %s", __func__, logPrefix.c_str(),
          prevDevices.toString().c_str());

    if (!filteredDevices.isEmpty()) {
        outputDesc->setDevices(filteredDevices);
    }

    // if the outputs are not materially active, there is no need to mute.
    if (requiresMuteCheck) {
        muteWaitMs = checkDeviceMuteStrategies(outputDesc, prevDevices, delayMs);
    } else {
        ALOGV("%s: %s suppressing checkDeviceMuteStrategies", __func__,
              logPrefix.c_str());
        muteWaitMs = 0;
    }

    bool outputRouted = outputDesc->isRouted();

    // no need to proceed if new device is not AUDIO_DEVICE_NONE and not supported by current
    // output profile or if new device is not supported AND previous device(s) is(are) still
    // available (otherwise reset device must be done on the output)
    if (!devices.isEmpty() && filteredDevices.isEmpty() && !availPrevDevices.empty()) {
        ALOGV("%s: %s unsupported device %s for output", __func__, logPrefix.c_str(),
              devices.toString().c_str());
        // restore previous device after evaluating strategy mute state
        outputDesc->setDevices(prevDevices);
        return muteWaitMs;
    }

    // Do not change the routing if:
    //      the requested device is AUDIO_DEVICE_NONE
    //      OR the requested device is the same as current device
    //  AND force is not specified
    //  AND the output is connected by a valid audio patch.
    // Doing this check here allows the caller to call setOutputDevices() without conditions
    if ((filteredDevices.isEmpty() || filteredDevices == prevDevices) && !force && outputRouted) {
        ALOGV("%s %s setting same device %s or null device, force=%d, patch handle=%d",
              __func__, logPrefix.c_str(), filteredDevices.toString().c_str(), force,
              outputDesc->getPatchHandle());
        if (requiresVolumeCheck && !filteredDevices.isEmpty()) {
            ALOGV("%s %s setting same device on routed output, force apply volumes",
                  __func__, logPrefix.c_str());
            applyStreamVolumes(outputDesc, filteredDevices.types(), delayMs, true /*force*/);
        }
        return muteWaitMs;
    }

    ALOGV("%s %s changing device to %s", __func__, logPrefix.c_str(),
          filteredDevices.toString().c_str());

    // do the routing
    if (filteredDevices.isEmpty() || mAvailableOutputDevices.filter(filteredDevices).empty()) {
        resetOutputDevice(outputDesc, delayMs, NULL);
    } else {
        PatchBuilder patchBuilder;
        patchBuilder.addSource(outputDesc);
        ALOG_ASSERT(filteredDevices.size() <= AUDIO_PATCH_PORTS_MAX, "Too many sink ports");
        for (const auto &filteredDevice : filteredDevices) {
            patchBuilder.addSink(filteredDevice);
        }

        // Add half reported latency to delayMs when muteWaitMs is null in order
        // to avoid disordered sequence of muting volume and changing devices.
        int actualDelayMs = !skipMuteDelay && muteWaitMs == 0
                ? (delayMs + (outputDesc->latency() / 2)) : delayMs;
        installPatch(__func__, patchHandle, outputDesc.get(), patchBuilder.patch(), actualDelayMs);
    }

    // Since the mute is skip, also skip the apply stream volume as that will be applied externally
    if (!skipMuteDelay) {
        // update stream volumes according to new device
        applyStreamVolumes(outputDesc, filteredDevices.types(), delayMs);
    }

    return muteWaitMs;
}

status_t AudioPolicyManager::resetOutputDevice(const sp<AudioOutputDescriptor>& outputDesc,
                                               int delayMs,
                                               audio_patch_handle_t *patchHandle)
{
    ssize_t index;
    if (patchHandle == nullptr && !outputDesc->isRouted()) {
        return INVALID_OPERATION;
    }
    if (patchHandle) {
        index = mAudioPatches.indexOfKey(*patchHandle);
    } else {
        index = mAudioPatches.indexOfKey(outputDesc->getPatchHandle());
    }
    if (index < 0) {
        return INVALID_OPERATION;
    }
    sp< AudioPatch> patchDesc = mAudioPatches.valueAt(index);
    status_t status = mpClientInterface->releaseAudioPatch(patchDesc->getAfHandle(), delayMs);
    ALOGV("resetOutputDevice() releaseAudioPatch returned %d", status);
    outputDesc->setPatchHandle(AUDIO_PATCH_HANDLE_NONE);
    removeAudioPatch(patchDesc->getHandle());
    nextAudioPortGeneration();
    mpClientInterface->onAudioPatchListUpdate();
    return status;
}

status_t AudioPolicyManager::setInputDevice(audio_io_handle_t input,
                                            const sp<DeviceDescriptor> &device,
                                            bool force,
                                            audio_patch_handle_t *patchHandle)
{
    status_t status = NO_ERROR;

    sp<AudioInputDescriptor> inputDesc = mInputs.valueFor(input);
    if ((device != nullptr) && ((device != inputDesc->getDevice()) || force)) {
        inputDesc->setDevice(device);

        if (mAvailableInputDevices.contains(device)) {
            PatchBuilder patchBuilder;
            patchBuilder.addSink(inputDesc,
            // AUDIO_SOURCE_HOTWORD is for internal use only:
            // handled as AUDIO_SOURCE_VOICE_RECOGNITION by the audio HAL
                    [inputDesc](const PatchBuilder::mix_usecase_t& usecase) {
                        auto result = usecase;
                        if (result.source == AUDIO_SOURCE_HOTWORD && !inputDesc->isSoundTrigger()) {
                            result.source = AUDIO_SOURCE_VOICE_RECOGNITION;
                        }
                        return result; }).
            //only one input device for now
                    addSource(device);
            status = installPatch(__func__, patchHandle, inputDesc.get(), patchBuilder.patch(), 0);
        }
    }
    return status;
}

status_t AudioPolicyManager::resetInputDevice(audio_io_handle_t input,
                                              audio_patch_handle_t *patchHandle)
{
    sp<AudioInputDescriptor> inputDesc = mInputs.valueFor(input);
    ssize_t index;
    if (patchHandle) {
        index = mAudioPatches.indexOfKey(*patchHandle);
    } else {
        index = mAudioPatches.indexOfKey(inputDesc->getPatchHandle());
    }
    if (index < 0) {
        return INVALID_OPERATION;
    }
    sp< AudioPatch> patchDesc = mAudioPatches.valueAt(index);
    status_t status = mpClientInterface->releaseAudioPatch(patchDesc->getAfHandle(), 0);
    ALOGV("resetInputDevice() releaseAudioPatch returned %d", status);
    inputDesc->setPatchHandle(AUDIO_PATCH_HANDLE_NONE);
    removeAudioPatch(patchDesc->getHandle());
    nextAudioPortGeneration();
    mpClientInterface->onAudioPatchListUpdate();
    return status;
}

sp<IOProfile> AudioPolicyManager::getInputProfile(const sp<DeviceDescriptor> &device,
                                                  uint32_t& samplingRate,
                                                  audio_format_t& format,
                                                  audio_channel_mask_t& channelMask,
                                                  audio_input_flags_t flags)
{
    // Choose an input profile based on the requested capture parameters: select the first available
    // profile supporting all requested parameters.
    // The flags can be ignored if it doesn't contain a much match flag.

    using underlying_input_flag_t = std::underlying_type_t<audio_input_flags_t>;
    const underlying_input_flag_t mustMatchFlag = AUDIO_INPUT_FLAG_MMAP_NOIRQ |
                         AUDIO_INPUT_FLAG_HOTWORD_TAP | AUDIO_INPUT_FLAG_HW_LOOKBACK;

    const underlying_input_flag_t oriFlags = flags;

    for (;;) {
        sp<IOProfile> firstInexact = nullptr;
        uint32_t updatedSamplingRate = 0;
        audio_format_t updatedFormat = AUDIO_FORMAT_INVALID;
        audio_channel_mask_t updatedChannelMask = AUDIO_CHANNEL_INVALID;
        for (const auto& hwModule : mHwModules) {
            for (const auto& profile : hwModule->getInputProfiles()) {
                // profile->log();
                //updatedFormat = format;
<<<<<<< HEAD
                // Choose the input profile based on this priority:
                // 1. exact match with both channel mask and format
                // 2. exact match with channel mask and best match with format
                // 3. exact match with format and best match with channel mask
                // 4. best match with both channel mask and format
                if (profile->isCompatibleProfile(DeviceVector(device), samplingRate,
                                                &samplingRate  /*updatedSamplingRate*/,
                                                format,
                                                &format,       /*updatedFormat*/
                                                channelMask,
                                                &channelMask   /*updatedChannelMask*/,
                                                // FIXME ugly cast
                                                (audio_output_flags_t) flags,
                                                true /*exactMatchRequiredForInputFlags*/,
                                                true,
                                                true)) {

                    return profile;
                }
                if (firstInexact == nullptr && profile->isCompatibleProfile(DeviceVector(device),
                                                samplingRate,
                                                &updatedSamplingRate,
                                                format,
                                                &updatedFormat,
                                                channelMask,
                                                &updatedChannelMask,
                                                // FIXME ugly cast
                                                (audio_output_flags_t) flags,
                                                false /*exactMatchRequiredForInputFlags*/,
                                                false,
                                                true)) {
                    firstInexact = profile;
                }
                if (firstInexact == nullptr && profile->isCompatibleProfile(DeviceVector(device),
                                                samplingRate,
                                                &updatedSamplingRate,
                                                format,
                                                &updatedFormat,
                                                channelMask,
                                                &updatedChannelMask,
                                                // FIXME ugly cast
                                                (audio_output_flags_t) flags,
                                                false /*exactMatchRequiredForInputFlags*/,
                                                true,
                                                false)) {
                    firstInexact = profile;
                }
                if (firstInexact == nullptr && profile->isCompatibleProfile(DeviceVector(device),
                                                samplingRate,
                                                &updatedSamplingRate,
                                                format,
                                                &updatedFormat,
                                                channelMask,
                                                &updatedChannelMask,
                                                // FIXME ugly cast
                                                (audio_output_flags_t) flags,
                                                false /*exactMatchRequiredForInputFlags*/,
                                                false,
                                                false)) {
=======
                if (profile->getCompatibilityScore(
                        DeviceVector(device),
                        samplingRate,
                        &updatedSamplingRate,
                        format,
                        &updatedFormat,
                        channelMask,
                        &updatedChannelMask,
                        // FIXME ugly cast
                        (audio_output_flags_t) flags,
                        true /*exactMatchRequiredForInputFlags*/) == IOProfile::EXACT_MATCH) {
                    samplingRate = updatedSamplingRate;
                    format = updatedFormat;
                    channelMask = updatedChannelMask;
                    return profile;
                }
                if (firstInexact == nullptr
                        && profile->getCompatibilityScore(
                                DeviceVector(device),
                                samplingRate,
                                &updatedSamplingRate,
                                format,
                                &updatedFormat,
                                channelMask,
                                &updatedChannelMask,
                                // FIXME ugly cast
                                (audio_output_flags_t) flags,
                                false /*exactMatchRequiredForInputFlags*/)
                                != IOProfile::NO_MATCH) {
>>>>>>> 1166ff41
                    firstInexact = profile;
                }
            }
        }

        if (firstInexact != nullptr) {
            samplingRate = updatedSamplingRate;
            format = updatedFormat;
            channelMask = updatedChannelMask;
            return firstInexact;
        } else if (flags & AUDIO_INPUT_FLAG_RAW) {
            flags = (audio_input_flags_t) (flags & ~AUDIO_INPUT_FLAG_RAW); // retry
        } else if ((flags & mustMatchFlag) == AUDIO_INPUT_FLAG_NONE &&
                flags != AUDIO_INPUT_FLAG_NONE && audio_is_linear_pcm(format)) {
            flags = AUDIO_INPUT_FLAG_NONE;
        } else { // fail
            ALOGW("%s could not find profile for device %s, sampling rate %u, format %#x, "
                  "channel mask 0x%X, flags %#x", __func__, device->toString().c_str(),
                  samplingRate, format, channelMask, oriFlags);
            break;
        }
    }

    return nullptr;
}

float AudioPolicyManager::computeVolume(IVolumeCurves &curves,
                                        VolumeSource volumeSource,
                                        int index,
                                        const DeviceTypeSet& deviceTypes)
{
    float volumeDb = curves.volIndexToDb(Volume::getDeviceCategory(deviceTypes), index);

    // handle the case of accessibility active while a ringtone is playing: if the ringtone is much
    // louder than the accessibility prompt, the prompt cannot be heard, thus masking the touch
    // exploration of the dialer UI. In this situation, bring the accessibility volume closer to
    // the ringtone volume
    const auto callVolumeSrc = toVolumeSource(AUDIO_STREAM_VOICE_CALL, false);
    const auto ringVolumeSrc = toVolumeSource(AUDIO_STREAM_RING, false);
    const auto musicVolumeSrc = toVolumeSource(AUDIO_STREAM_MUSIC, false);
    const auto alarmVolumeSrc = toVolumeSource(AUDIO_STREAM_ALARM, false);
    const auto a11yVolumeSrc = toVolumeSource(AUDIO_STREAM_ACCESSIBILITY, false);
    // Verify that the current volume source is not the ringer volume to prevent recursively
    // calling to compute volume. This could happen in cases where a11y and ringer sounds belong
    // to the same volume group.
    if (volumeSource != ringVolumeSrc && volumeSource == a11yVolumeSrc
            && (AUDIO_MODE_RINGTONE == mEngine->getPhoneState()) &&
            mOutputs.isActive(ringVolumeSrc, 0)) {
        auto &ringCurves = getVolumeCurves(AUDIO_STREAM_RING);
        const float ringVolumeDb = computeVolume(ringCurves, ringVolumeSrc, index, deviceTypes);
        return ringVolumeDb - 4 > volumeDb ? ringVolumeDb - 4 : volumeDb;
    }

    // in-call: always cap volume by voice volume + some low headroom
    if ((volumeSource != callVolumeSrc && (isInCall() ||
                                           mOutputs.isActiveLocally(callVolumeSrc))) &&
            (volumeSource == toVolumeSource(AUDIO_STREAM_SYSTEM, false) ||
             volumeSource == ringVolumeSrc || volumeSource == musicVolumeSrc ||
             volumeSource == alarmVolumeSrc ||
             volumeSource == toVolumeSource(AUDIO_STREAM_NOTIFICATION, false) ||
             volumeSource == toVolumeSource(AUDIO_STREAM_ENFORCED_AUDIBLE, false) ||
             volumeSource == toVolumeSource(AUDIO_STREAM_DTMF, false) ||
             volumeSource == a11yVolumeSrc)) {
        auto &voiceCurves = getVolumeCurves(callVolumeSrc);
        int voiceVolumeIndex = voiceCurves.getVolumeIndex(deviceTypes);
        const float maxVoiceVolDb =
                computeVolume(voiceCurves, callVolumeSrc, voiceVolumeIndex, deviceTypes)
                + IN_CALL_EARPIECE_HEADROOM_DB;
        // FIXME: Workaround for call screening applications until a proper audio mode is defined
        // to support this scenario : Exempt the RING stream from the audio cap if the audio was
        // programmatically muted.
        // VOICE_CALL stream has minVolumeIndex > 0 : Users cannot set the volume of voice calls to
        // 0. We don't want to cap volume when the system has programmatically muted the voice call
        // stream. See setVolumeCurveIndex() for more information.
        bool exemptFromCapping =
                ((volumeSource == ringVolumeSrc) || (volumeSource == a11yVolumeSrc))
                && (voiceVolumeIndex == 0);
        ALOGV_IF(exemptFromCapping, "%s volume source %d at vol=%f not capped", __func__,
                 volumeSource, volumeDb);
        if ((volumeDb > maxVoiceVolDb) && !exemptFromCapping) {
            ALOGV("%s volume source %d at vol=%f overriden by volume group %d at vol=%f", __func__,
                  volumeSource, volumeDb, callVolumeSrc, maxVoiceVolDb);
            volumeDb = maxVoiceVolDb;
        }
    }
    // if a headset is connected, apply the following rules to ring tones and notifications
    // to avoid sound level bursts in user's ears:
    // - always attenuate notifications volume by 6dB
    // - attenuate ring tones volume by 6dB unless music is not playing and
    // speaker is part of the select devices
    // - if music is playing, always limit the volume to current music volume,
    // with a minimum threshold at -36dB so that notification is always perceived.
    if (!Intersection(deviceTypes,
            {AUDIO_DEVICE_OUT_BLUETOOTH_A2DP, AUDIO_DEVICE_OUT_BLUETOOTH_A2DP_HEADPHONES,
             AUDIO_DEVICE_OUT_WIRED_HEADSET, AUDIO_DEVICE_OUT_WIRED_HEADPHONE,
             AUDIO_DEVICE_OUT_USB_HEADSET, AUDIO_DEVICE_OUT_HEARING_AID,
             AUDIO_DEVICE_OUT_BLE_HEADSET}).empty() &&
            ((volumeSource == alarmVolumeSrc ||
              volumeSource == ringVolumeSrc) ||
             (volumeSource == toVolumeSource(AUDIO_STREAM_NOTIFICATION, false)) ||
             (volumeSource == toVolumeSource(AUDIO_STREAM_SYSTEM, false)) ||
             ((volumeSource == toVolumeSource(AUDIO_STREAM_ENFORCED_AUDIBLE, false)) &&
              (mEngine->getForceUse(AUDIO_POLICY_FORCE_FOR_SYSTEM) == AUDIO_POLICY_FORCE_NONE))) &&
            curves.canBeMuted()) {

        // when the phone is ringing we must consider that music could have been paused just before
        // by the music application and behave as if music was active if the last music track was
        // just stopped
        // Verify that the current volume source is not the music volume to prevent recursively
        // calling to compute volume. This could happen in cases where music and
        // (alarm, ring, notification, system, etc.) sounds belong to the same volume group.
        if (volumeSource != musicVolumeSrc &&
            (isStreamActive(AUDIO_STREAM_MUSIC, SONIFICATION_HEADSET_MUSIC_DELAY)
                || mLimitRingtoneVolume)) {
            volumeDb += SONIFICATION_HEADSET_VOLUME_FACTOR_DB;
            DeviceTypeSet musicDevice =
                    mEngine->getOutputDevicesForAttributes(attributes_initializer(AUDIO_USAGE_MEDIA),
                                                           nullptr, true /*fromCache*/).types();
            auto &musicCurves = getVolumeCurves(AUDIO_STREAM_MUSIC);
            float musicVolDb = computeVolume(musicCurves,
                                             musicVolumeSrc,
                                             musicCurves.getVolumeIndex(musicDevice),
                                             musicDevice);
            float minVolDb = (musicVolDb > SONIFICATION_HEADSET_VOLUME_MIN_DB) ?
                        musicVolDb : SONIFICATION_HEADSET_VOLUME_MIN_DB;
            if (volumeDb > minVolDb) {
                volumeDb = minVolDb;
                ALOGV("computeVolume limiting volume to %f musicVol %f", minVolDb, musicVolDb);
            }
            if (Volume::getDeviceForVolume(deviceTypes) != AUDIO_DEVICE_OUT_SPEAKER
                    &&  !Intersection(deviceTypes, {AUDIO_DEVICE_OUT_BLUETOOTH_A2DP,
                        AUDIO_DEVICE_OUT_BLUETOOTH_A2DP_HEADPHONES}).empty()) {
                // on A2DP, also ensure notification volume is not too low compared to media when
                // intended to be played
                if ((volumeDb > -96.0f) &&
                        (musicVolDb - SONIFICATION_A2DP_MAX_MEDIA_DIFF_DB > volumeDb)) {
                    ALOGV("%s increasing volume for volume source=%d device=%s from %f to %f",
                          __func__, volumeSource, dumpDeviceTypes(deviceTypes).c_str(), volumeDb,
                          musicVolDb - SONIFICATION_A2DP_MAX_MEDIA_DIFF_DB);
                    volumeDb = musicVolDb - SONIFICATION_A2DP_MAX_MEDIA_DIFF_DB;
                }
            }
        } else if ((Volume::getDeviceForVolume(deviceTypes) != AUDIO_DEVICE_OUT_SPEAKER) ||
                   (!(volumeSource == alarmVolumeSrc || volumeSource == ringVolumeSrc))) {
            volumeDb += SONIFICATION_HEADSET_VOLUME_FACTOR_DB;
        }
    }

    return volumeDb;
}

int AudioPolicyManager::rescaleVolumeIndex(int srcIndex,
                                           VolumeSource fromVolumeSource,
                                           VolumeSource toVolumeSource)
{
    if (fromVolumeSource == toVolumeSource) {
        return srcIndex;
    }
    auto &srcCurves = getVolumeCurves(fromVolumeSource);
    auto &dstCurves = getVolumeCurves(toVolumeSource);
    float minSrc = (float)srcCurves.getVolumeIndexMin();
    float maxSrc = (float)srcCurves.getVolumeIndexMax();
    float minDst = (float)dstCurves.getVolumeIndexMin();
    float maxDst = (float)dstCurves.getVolumeIndexMax();

    // preserve mute request or correct range
    if (srcIndex < minSrc) {
        if (srcIndex == 0) {
            return 0;
        }
        srcIndex = minSrc;
    } else if (srcIndex > maxSrc) {
        srcIndex = maxSrc;
    }
    return (int)(minDst + ((srcIndex - minSrc) * (maxDst - minDst)) / (maxSrc - minSrc));
}

status_t AudioPolicyManager::checkAndSetVolume(IVolumeCurves &curves,
                                               VolumeSource volumeSource,
                                               int index,
                                               const sp<AudioOutputDescriptor>& outputDesc,
                                               DeviceTypeSet deviceTypes,
                                               int delayMs,
                                               bool force)
{
    // do not change actual attributes volume if the attributes is muted
    if (outputDesc->isMuted(volumeSource)) {
        ALOGVV("%s: volume source %d muted count %d active=%d", __func__, volumeSource,
               outputDesc->getMuteCount(volumeSource), outputDesc->isActive(volumeSource));
        return NO_ERROR;
    }

    bool isVoiceVolSrc;
    bool isBtScoVolSrc;
    if (!isVolumeConsistentForCalls(
            volumeSource, deviceTypes, isVoiceVolSrc, isBtScoVolSrc, __func__)) {
        // Do not return an error here as AudioService will always set both voice call
        // and Bluetooth SCO volumes due to stream aliasing.
        return NO_ERROR;
    }

    if (deviceTypes.empty()) {
        deviceTypes = outputDesc->devices().types();
        index = curves.getVolumeIndex(deviceTypes);
        ALOGD("%s if deviceTypes is change from none to device %s, need get index %d",
                __func__, dumpDeviceTypes(deviceTypes).c_str(), index);
    }

    if (curves.getVolumeIndexMin() < 0 || curves.getVolumeIndexMax() < 0) {
        ALOGE("invalid volume index range");
        return BAD_VALUE;
    }

    float volumeDb = computeVolume(curves, volumeSource, index, deviceTypes);
    if (outputDesc->isFixedVolume(deviceTypes) ||
            // Force VoIP volume to max for bluetooth SCO device except if muted
            (index != 0 && (isVoiceVolSrc || isBtScoVolSrc) &&
                    isSingleDeviceType(deviceTypes, audio_is_bluetooth_out_sco_device))) {
        volumeDb = 0.0f;
    }
    const bool muted = (index == 0) && (volumeDb != 0.0f);
    outputDesc->setVolume(volumeDb, muted, volumeSource, curves.getStreamTypes(),
            deviceTypes, delayMs, force, isVoiceVolSrc);

    if (outputDesc == mPrimaryOutput && (isVoiceVolSrc || isBtScoVolSrc)) {
        setVoiceVolume(index, curves, isVoiceVolSrc, delayMs);
    }
    return NO_ERROR;
}

void AudioPolicyManager::setVoiceVolume(
        int index, IVolumeCurves &curves, bool isVoiceVolSrc, int delayMs) {
    float voiceVolume;
    // Force voice volume to max or mute for Bluetooth SCO as other attenuations are managed
    // by the headset
    if (isVoiceVolSrc) {
        voiceVolume = (float)index/(float)curves.getVolumeIndexMax();
    } else {
        voiceVolume = index == 0 ? 0.0 : 1.0;
    }
    if (voiceVolume != mLastVoiceVolume) {
        mpClientInterface->setVoiceVolume(voiceVolume, delayMs);
        mLastVoiceVolume = voiceVolume;
    }
}

bool AudioPolicyManager::isVolumeConsistentForCalls(VolumeSource volumeSource,
                                                   const DeviceTypeSet& deviceTypes,
                                                   bool& isVoiceVolSrc,
                                                   bool& isBtScoVolSrc,
                                                   const char* caller) {
    const VolumeSource callVolSrc = toVolumeSource(AUDIO_STREAM_VOICE_CALL, false);
    const VolumeSource btScoVolSrc = toVolumeSource(AUDIO_STREAM_BLUETOOTH_SCO, false);
    const bool isScoRequested = isScoRequestedForComm();
    const bool isHAUsed = isHearingAidUsedForComm();

    isVoiceVolSrc = (volumeSource != VOLUME_SOURCE_NONE) && (callVolSrc == volumeSource);
    isBtScoVolSrc = (volumeSource != VOLUME_SOURCE_NONE) && (btScoVolSrc == volumeSource);

    if ((callVolSrc != btScoVolSrc) &&
            ((isVoiceVolSrc && isScoRequested) ||
             (isBtScoVolSrc && !(isScoRequested || isHAUsed))) &&
            !isSingleDeviceType(deviceTypes, AUDIO_DEVICE_OUT_TELEPHONY_TX)) {
        ALOGV("%s cannot set volume group %d volume when is%srequested for comm", caller,
             volumeSource, isScoRequested ? " " : " not ");
        return false;
    }
    return true;
}

void AudioPolicyManager::applyStreamVolumes(const sp<AudioOutputDescriptor>& outputDesc,
                                            const DeviceTypeSet& deviceTypes,
                                            int delayMs,
                                            bool force)
{
    ALOGVV("applyStreamVolumes() for device %s", dumpDeviceTypes(deviceTypes).c_str());
    for (const auto &volumeGroup : mEngine->getVolumeGroups()) {
        auto &curves = getVolumeCurves(toVolumeSource(volumeGroup));
        checkAndSetVolume(curves, toVolumeSource(volumeGroup),
                          curves.getVolumeIndex(deviceTypes),
                          outputDesc, deviceTypes, delayMs, force);
    }
}

void AudioPolicyManager::setStrategyMute(product_strategy_t strategy,
                                         bool on,
                                         const sp<AudioOutputDescriptor>& outputDesc,
                                         int delayMs,
                                         DeviceTypeSet deviceTypes)
{
    std::vector<VolumeSource> sourcesToMute;
    for (auto attributes: mEngine->getAllAttributesForProductStrategy(strategy)) {
        ALOGVV("%s() attributes %s, mute %d, output ID %d", __func__,
               toString(attributes).c_str(), on, outputDesc->getId());
        VolumeSource source = toVolumeSource(attributes, false);
        if ((source != VOLUME_SOURCE_NONE) &&
                (std::find(begin(sourcesToMute), end(sourcesToMute), source)
                        == end(sourcesToMute))) {
            sourcesToMute.push_back(source);
        }
    }
    for (auto source : sourcesToMute) {
        setVolumeSourceMute(source, on, outputDesc, delayMs, deviceTypes);
    }

}

void AudioPolicyManager::setVolumeSourceMute(VolumeSource volumeSource,
                                             bool on,
                                             const sp<AudioOutputDescriptor>& outputDesc,
                                             int delayMs,
                                             DeviceTypeSet deviceTypes)
{
    if (deviceTypes.empty()) {
        deviceTypes = outputDesc->devices().types();
    }
    auto &curves = getVolumeCurves(volumeSource);
    if (on) {
        if (!outputDesc->isMuted(volumeSource)) {
            if (curves.canBeMuted() &&
                    (volumeSource != toVolumeSource(AUDIO_STREAM_ENFORCED_AUDIBLE, false) ||
                     (mEngine->getForceUse(AUDIO_POLICY_FORCE_FOR_SYSTEM) ==
                      AUDIO_POLICY_FORCE_NONE))) {
                checkAndSetVolume(curves, volumeSource, 0, outputDesc, deviceTypes, delayMs);
            }
        }
        // increment mMuteCount after calling checkAndSetVolume() so that volume change is not
        // ignored
        outputDesc->incMuteCount(volumeSource);
    } else {
        if (!outputDesc->isMuted(volumeSource)) {
            ALOGV("%s unmuting non muted attributes!", __func__);
            return;
        }
        if (outputDesc->decMuteCount(volumeSource) == 0) {
            checkAndSetVolume(curves, volumeSource,
                              curves.getVolumeIndex(deviceTypes),
                              outputDesc,
                              deviceTypes,
                              delayMs);
        }
    }
}

bool AudioPolicyManager::isValidAttributes(const audio_attributes_t *paa)
{
    // has flags that map to a stream type?
    if ((paa->flags & (AUDIO_FLAG_AUDIBILITY_ENFORCED | AUDIO_FLAG_SCO | AUDIO_FLAG_BEACON)) != 0) {
        return true;
    }

    // has known usage?
    switch (paa->usage) {
    case AUDIO_USAGE_UNKNOWN:
    case AUDIO_USAGE_MEDIA:
    case AUDIO_USAGE_VOICE_COMMUNICATION:
    case AUDIO_USAGE_VOICE_COMMUNICATION_SIGNALLING:
    case AUDIO_USAGE_ALARM:
    case AUDIO_USAGE_NOTIFICATION:
    case AUDIO_USAGE_NOTIFICATION_TELEPHONY_RINGTONE:
    case AUDIO_USAGE_NOTIFICATION_COMMUNICATION_REQUEST:
    case AUDIO_USAGE_NOTIFICATION_COMMUNICATION_INSTANT:
    case AUDIO_USAGE_NOTIFICATION_COMMUNICATION_DELAYED:
    case AUDIO_USAGE_NOTIFICATION_EVENT:
    case AUDIO_USAGE_ASSISTANCE_ACCESSIBILITY:
    case AUDIO_USAGE_ASSISTANCE_NAVIGATION_GUIDANCE:
    case AUDIO_USAGE_ASSISTANCE_SONIFICATION:
    case AUDIO_USAGE_GAME:
    case AUDIO_USAGE_VIRTUAL_SOURCE:
    case AUDIO_USAGE_ASSISTANT:
    case AUDIO_USAGE_CALL_ASSISTANT:
    case AUDIO_USAGE_EMERGENCY:
    case AUDIO_USAGE_SAFETY:
    case AUDIO_USAGE_VEHICLE_STATUS:
    case AUDIO_USAGE_ANNOUNCEMENT:
        break;
    default:
        return false;
    }
    return true;
}

audio_policy_forced_cfg_t AudioPolicyManager::getForceUse(audio_policy_force_use_t usage)
{
    return mEngine->getForceUse(usage);
}

bool AudioPolicyManager::isInCall() const {
    return isStateInCall(mEngine->getPhoneState());
}

bool AudioPolicyManager::isStateInCall(int state) const {
    return is_state_in_call(state);
}

bool AudioPolicyManager::isCallAudioAccessible() const {
    audio_mode_t mode = mEngine->getPhoneState();
    return (mode == AUDIO_MODE_IN_CALL)
            || (mode == AUDIO_MODE_CALL_SCREEN)
            || (mode == AUDIO_MODE_CALL_REDIRECT);
}

bool AudioPolicyManager::isInCallOrScreening() const {
    audio_mode_t mode = mEngine->getPhoneState();
    return isStateInCall(mode) || mode == AUDIO_MODE_CALL_SCREEN;
}

void AudioPolicyManager::cleanUpForDevice(const sp<DeviceDescriptor>& deviceDesc)
{
    for (ssize_t i = (ssize_t)mAudioSources.size() - 1; i >= 0; i--)  {
        sp<SourceClientDescriptor> sourceDesc = mAudioSources.valueAt(i);
        if (sourceDesc->isConnected() && (sourceDesc->srcDevice()->equals(deviceDesc) ||
                                          sourceDesc->sinkDevice()->equals(deviceDesc))
                && !isCallRxAudioSource(sourceDesc)) {
            disconnectAudioSource(sourceDesc);
        }
    }

    for (ssize_t i = (ssize_t)mAudioPatches.size() - 1; i >= 0; i--)  {
        sp<AudioPatch> patchDesc = mAudioPatches.valueAt(i);
        bool release = false;
        for (size_t j = 0; j < patchDesc->mPatch.num_sources && !release; j++)  {
            const struct audio_port_config *source = &patchDesc->mPatch.sources[j];
            if (source->type == AUDIO_PORT_TYPE_DEVICE &&
                    source->ext.device.type == deviceDesc->type()) {
                release = true;
            }
        }
        const char *address = deviceDesc->address().c_str();
        for (size_t j = 0; j < patchDesc->mPatch.num_sinks && !release; j++)  {
            const struct audio_port_config *sink = &patchDesc->mPatch.sinks[j];
            if (sink->type == AUDIO_PORT_TYPE_DEVICE &&
                    sink->ext.device.type == deviceDesc->type() &&
                    (strnlen(address, AUDIO_DEVICE_MAX_ADDRESS_LEN) == 0
                     || strncmp(sink->ext.device.address, address,
                                 AUDIO_DEVICE_MAX_ADDRESS_LEN) == 0)) {
                release = true;
            }
        }
        if (release) {
            ALOGV("%s releasing patch %u", __FUNCTION__, patchDesc->getHandle());
            releaseAudioPatch(patchDesc->getHandle(), patchDesc->getUid());
        }
    }

    mInputs.clearSessionRoutesForDevice(deviceDesc);

    mHwModules.cleanUpForDevice(deviceDesc);
}

void AudioPolicyManager::modifySurroundFormats(
        const sp<DeviceDescriptor>& devDesc, FormatVector *formatsPtr) {
    std::unordered_set<audio_format_t> enforcedSurround(
            devDesc->encodedFormats().begin(), devDesc->encodedFormats().end());
    std::unordered_set<audio_format_t> allSurround;  // A flat set of all known surround formats
    for (const auto& pair : mConfig->getSurroundFormats()) {
        allSurround.insert(pair.first);
        for (const auto& subformat : pair.second) allSurround.insert(subformat);
    }

    audio_policy_forced_cfg_t forceUse = mEngine->getForceUse(
            AUDIO_POLICY_FORCE_FOR_ENCODED_SURROUND);
    ALOGD("%s: forced use = %d", __FUNCTION__, forceUse);
    // This is the resulting set of formats depending on the surround mode:
    //   'all surround' = allSurround
    //   'enforced surround' = enforcedSurround [may include IEC69137 which isn't raw surround fmt]
    //   'non-surround' = not in 'all surround' and not in 'enforced surround'
    //   'manual surround' = mManualSurroundFormats
    // AUTO:   formats v 'enforced surround'
    // ALWAYS: formats v 'all surround' v 'enforced surround'
    // NEVER:  formats ^ 'non-surround'
    // MANUAL: formats ^ ('non-surround' v 'manual surround' v (IEC69137 ^ 'enforced surround'))

    std::unordered_set<audio_format_t> formatSet;
    if (forceUse == AUDIO_POLICY_FORCE_ENCODED_SURROUND_MANUAL
            || forceUse == AUDIO_POLICY_FORCE_ENCODED_SURROUND_NEVER) {
        // formatSet is (formats ^ 'non-surround')
        for (auto formatIter = formatsPtr->begin(); formatIter != formatsPtr->end(); ++formatIter) {
            if (allSurround.count(*formatIter) == 0 && enforcedSurround.count(*formatIter) == 0) {
                formatSet.insert(*formatIter);
            }
        }
    } else {
        formatSet.insert(formatsPtr->begin(), formatsPtr->end());
    }
    formatsPtr->clear();  // Re-filled from the formatSet at the end.

    if (forceUse == AUDIO_POLICY_FORCE_ENCODED_SURROUND_MANUAL) {
        formatSet.insert(mManualSurroundFormats.begin(), mManualSurroundFormats.end());
        // Enable IEC61937 when in MANUAL mode if it's enforced for this device.
        if (enforcedSurround.count(AUDIO_FORMAT_IEC61937) != 0) {
            formatSet.insert(AUDIO_FORMAT_IEC61937);
        }
    } else if (forceUse != AUDIO_POLICY_FORCE_ENCODED_SURROUND_NEVER) { // AUTO or ALWAYS
        if (forceUse == AUDIO_POLICY_FORCE_ENCODED_SURROUND_ALWAYS) {
            formatSet.insert(allSurround.begin(), allSurround.end());
        }
        formatSet.insert(enforcedSurround.begin(), enforcedSurround.end());
    }
    for (const auto& format : formatSet) {
        formatsPtr->push_back(format);
    }
}

void AudioPolicyManager::modifySurroundChannelMasks(ChannelMaskSet *channelMasksPtr) {
    ChannelMaskSet &channelMasks = *channelMasksPtr;
    audio_policy_forced_cfg_t forceUse = mEngine->getForceUse(
            AUDIO_POLICY_FORCE_FOR_ENCODED_SURROUND);

    // If NEVER, then remove support for channelMasks > stereo.
    if (forceUse == AUDIO_POLICY_FORCE_ENCODED_SURROUND_NEVER) {
        for (auto it = channelMasks.begin(); it != channelMasks.end();) {
            audio_channel_mask_t channelMask = *it;
            if (channelMask & ~AUDIO_CHANNEL_OUT_STEREO) {
                ALOGV("%s: force NEVER, so remove channelMask 0x%08x", __FUNCTION__, channelMask);
                it = channelMasks.erase(it);
            } else {
                ++it;
            }
        }
    // If ALWAYS or MANUAL, then make sure we at least support 5.1
    } else if (forceUse == AUDIO_POLICY_FORCE_ENCODED_SURROUND_ALWAYS
            || forceUse == AUDIO_POLICY_FORCE_ENCODED_SURROUND_MANUAL) {
        bool supports5dot1 = false;
        // Are there any channel masks that can be considered "surround"?
        for (audio_channel_mask_t channelMask : channelMasks) {
            if ((channelMask & AUDIO_CHANNEL_OUT_5POINT1) == AUDIO_CHANNEL_OUT_5POINT1) {
                supports5dot1 = true;
                break;
            }
        }
        // If not then add 5.1 support.
        if (!supports5dot1) {
            channelMasks.insert(AUDIO_CHANNEL_OUT_5POINT1);
            ALOGV("%s: force MANUAL or ALWAYS, so adding channelMask for 5.1 surround", __func__);
        }
    }
}

void AudioPolicyManager::updateAudioProfiles(const sp<DeviceDescriptor>& devDesc,
                                             audio_io_handle_t ioHandle,
                                             const sp<IOProfile>& profile) {
    if (!profile->hasDynamicAudioProfile()) {
        return;
    }

    audio_port_v7 devicePort;
    devDesc->toAudioPort(&devicePort);

    audio_port_v7 mixPort;
    profile->toAudioPort(&mixPort);
    mixPort.ext.mix.handle = ioHandle;

    status_t status = mpClientInterface->getAudioMixPort(&devicePort, &mixPort);
    if (status != NO_ERROR) {
        ALOGE("%s failed to query the attributes of the mix port", __func__);
        return;
    }

    std::set<audio_format_t> supportedFormats;
    for (size_t i = 0; i < mixPort.num_audio_profiles; ++i) {
        supportedFormats.insert(mixPort.audio_profiles[i].format);
    }
    FormatVector formats(supportedFormats.begin(), supportedFormats.end());
    mReportedFormatsMap[devDesc] = formats;

    if (devDesc->type() == AUDIO_DEVICE_OUT_HDMI ||
        isDeviceOfModule(devDesc,AUDIO_HARDWARE_MODULE_ID_MSD)) {
        modifySurroundFormats(devDesc, &formats);
        size_t modifiedNumProfiles = 0;
        for (size_t i = 0; i < mixPort.num_audio_profiles; ++i) {
            if (std::find(formats.begin(), formats.end(), mixPort.audio_profiles[i].format) ==
                formats.end()) {
                // Skip the format that is not present after modifying surround formats.
                continue;
            }
            memcpy(&mixPort.audio_profiles[modifiedNumProfiles], &mixPort.audio_profiles[i],
                   sizeof(struct audio_profile));
            ChannelMaskSet channels(mixPort.audio_profiles[modifiedNumProfiles].channel_masks,
                    mixPort.audio_profiles[modifiedNumProfiles].channel_masks +
                            mixPort.audio_profiles[modifiedNumProfiles].num_channel_masks);
            modifySurroundChannelMasks(&channels);
            std::copy(channels.begin(), channels.end(),
                      std::begin(mixPort.audio_profiles[modifiedNumProfiles].channel_masks));
            mixPort.audio_profiles[modifiedNumProfiles++].num_channel_masks = channels.size();
        }
        mixPort.num_audio_profiles = modifiedNumProfiles;
    }
    profile->importAudioPort(mixPort);
}

status_t AudioPolicyManager::installPatch(const char *caller,
                                          audio_patch_handle_t *patchHandle,
                                          AudioIODescriptorInterface *ioDescriptor,
                                          const struct audio_patch *patch,
                                          int delayMs)
{
    ssize_t index = mAudioPatches.indexOfKey(
            patchHandle && *patchHandle != AUDIO_PATCH_HANDLE_NONE ?
            *patchHandle : ioDescriptor->getPatchHandle());
    sp<AudioPatch> patchDesc;
    status_t status = installPatch(
            caller, index, patchHandle, patch, delayMs, mUidCached, &patchDesc);
    if (status == NO_ERROR) {
        ioDescriptor->setPatchHandle(patchDesc->getHandle());
    }
    return status;
}

status_t AudioPolicyManager::installPatch(const char *caller,
                                          ssize_t index,
                                          audio_patch_handle_t *patchHandle,
                                          const struct audio_patch *patch,
                                          int delayMs,
                                          uid_t uid,
                                          sp<AudioPatch> *patchDescPtr)
{
    sp<AudioPatch> patchDesc;
    audio_patch_handle_t afPatchHandle = AUDIO_PATCH_HANDLE_NONE;
    if (index >= 0) {
        patchDesc = mAudioPatches.valueAt(index);
        afPatchHandle = patchDesc->getAfHandle();
    }

    status_t status = mpClientInterface->createAudioPatch(patch, &afPatchHandle, delayMs);
    ALOGV("%s() AF::createAudioPatch returned %d patchHandle %d num_sources %d num_sinks %d",
            caller, status, afPatchHandle, patch->num_sources, patch->num_sinks);
    if (status == NO_ERROR) {
        if (index < 0) {
            patchDesc = new AudioPatch(patch, uid);
            addAudioPatch(patchDesc->getHandle(), patchDesc);
        } else {
            patchDesc->mPatch = *patch;
        }
        patchDesc->setAfHandle(afPatchHandle);
        if (patchHandle) {
            *patchHandle = patchDesc->getHandle();
        }
        nextAudioPortGeneration();
        mpClientInterface->onAudioPatchListUpdate();
    }
    if (patchDescPtr) *patchDescPtr = patchDesc;
    return status;
}

bool AudioPolicyManager::areAllActiveTracksRerouted(const sp<SwAudioOutputDescriptor>& output)
{
    const TrackClientVector activeClients = output->getActiveClients();
    if (activeClients.empty()) {
        return true;
    }
    ssize_t index = mAudioPatches.indexOfKey(output->getPatchHandle());
    if (index < 0) {
        ALOGE("%s, no audio patch found while there are active clients on output %d",
                __func__, output->getId());
        return false;
    }
    sp<AudioPatch> patchDesc = mAudioPatches.valueAt(index);
    DeviceVector routedDevices;
    for (int i = 0; i < patchDesc->mPatch.num_sinks; ++i) {
        sp<DeviceDescriptor> device = mAvailableOutputDevices.getDeviceFromId(
                patchDesc->mPatch.sinks[i].id);
        if (device == nullptr) {
            ALOGE("%s, no audio device found with id(%d)",
                    __func__, patchDesc->mPatch.sinks[i].id);
            return false;
        }
        routedDevices.add(device);
    }
    for (const auto& client : activeClients) {
        if (client->isInvalid()) {
            // No need to take care about invalidated clients.
            continue;
        }
        sp<DeviceDescriptor> preferredDevice =
                mAvailableOutputDevices.getDeviceFromId(client->preferredDeviceId());
        if (mEngine->getOutputDevicesForAttributes(
                client->attributes(), preferredDevice, false) == routedDevices) {
            return false;
        }
    }
    return true;
}

sp<SwAudioOutputDescriptor> AudioPolicyManager::openOutputWithProfileAndDevice(
        const sp<IOProfile>& profile, const DeviceVector& devices,
        const audio_config_base_t *mixerConfig, const audio_config_t *halConfig,
        audio_output_flags_t flags)
{
    for (const auto& device : devices) {
        // TODO: This should be checking if the profile supports the device combo.
        if (!profile->supportsDevice(device)) {
            ALOGE("%s profile(%s) doesn't support device %#x", __func__, profile->getName().c_str(),
                  device->type());
            return nullptr;
        }
    }
    sp<SwAudioOutputDescriptor> desc = new SwAudioOutputDescriptor(profile, mpClientInterface);
    audio_io_handle_t output = AUDIO_IO_HANDLE_NONE;
    status_t status = desc->open(halConfig, mixerConfig, devices,
            AUDIO_STREAM_DEFAULT, flags, &output);
    if (status != NO_ERROR) {
        ALOGE("%s failed to open output %d", __func__, status);
        return nullptr;
    }
    if ((flags & AUDIO_OUTPUT_FLAG_BIT_PERFECT) == AUDIO_OUTPUT_FLAG_BIT_PERFECT) {
        auto portConfig = desc->getConfig();
        for (const auto& device : devices) {
            device->setPreferredConfig(&portConfig);
        }
    }

    // Here is where the out_set_parameters() for card & device gets called
    sp<DeviceDescriptor> device = devices.getDeviceForOpening();
    const audio_devices_t deviceType = device->type();
    const String8 &address = String8(device->address().c_str());
    if (!address.empty()) {
        char *param = audio_device_address_to_parameter(deviceType, address.c_str());
        mpClientInterface->setParameters(output, String8(param));
        free(param);
    }
    updateAudioProfiles(device, output, profile);
    if (!profile->hasValidAudioProfile()) {
        ALOGW("%s() missing param", __func__);
        desc->close();
        return nullptr;
    } else if (profile->hasDynamicAudioProfile() && halConfig == nullptr) {
        // Reopen the output with the best audio profile picked by APM when the profile supports
        // dynamic audio profile and the hal config is not specified.
        desc->close();
        output = AUDIO_IO_HANDLE_NONE;
        audio_config_t config = AUDIO_CONFIG_INITIALIZER;
        profile->pickAudioProfile(
                config.sample_rate, config.channel_mask, config.format);
        config.offload_info.sample_rate = config.sample_rate;
        config.offload_info.channel_mask = config.channel_mask;
        config.offload_info.format = config.format;

        status = desc->open(&config, mixerConfig, devices, AUDIO_STREAM_DEFAULT, flags, &output);
        if (status != NO_ERROR) {
            return nullptr;
        }
    }

    addOutput(output, desc);

    sp<DeviceDescriptor> speaker = mAvailableOutputDevices.getDevice(
            AUDIO_DEVICE_OUT_SPEAKER, String8(""), AUDIO_FORMAT_DEFAULT);

    if (audio_is_remote_submix_device(deviceType) && address != "0") {
        sp<AudioPolicyMix> policyMix;
        if (mPolicyMixes.getAudioPolicyMix(deviceType, address, policyMix) == NO_ERROR) {
            policyMix->setOutput(desc);
            desc->mPolicyMix = policyMix;
        } else {
            ALOGW("checkOutputsForDevice() cannot find policy for address %s",
                    address.c_str());
        }

    } else if (hasPrimaryOutput() && speaker != nullptr
            && mPrimaryOutput->supportsDevice(speaker) && !desc->supportsDevice(speaker)
            && ((desc->mFlags & AUDIO_OUTPUT_FLAG_DIRECT) == 0)) {
        // no duplicated output for:
        // - direct outputs
        // - outputs used by dynamic policy mixes
        // - outputs that supports SPEAKER while the primary output does not.
        audio_io_handle_t duplicatedOutput = AUDIO_IO_HANDLE_NONE;

        //TODO: configure audio effect output stage here

        // open a duplicating output thread for the new output and the primary output
        sp<SwAudioOutputDescriptor> dupOutputDesc =
                new SwAudioOutputDescriptor(nullptr, mpClientInterface);
        status = dupOutputDesc->openDuplicating(mPrimaryOutput, desc, &duplicatedOutput);
        if (status == NO_ERROR) {
            // add duplicated output descriptor
            addOutput(duplicatedOutput, dupOutputDesc);
        } else {
            ALOGW("checkOutputsForDevice() could not open dup output for %d and %d",
                  mPrimaryOutput->mIoHandle, output);
            desc->close();
            removeOutput(output);
            nextAudioPortGeneration();
            return nullptr;
        }
    }
    if (mPrimaryOutput == nullptr && profile->getFlags() & AUDIO_OUTPUT_FLAG_PRIMARY) {
        ALOGV("%s(): re-assigning mPrimaryOutput", __func__);
        mPrimaryOutput = desc;
        mPrimaryModuleHandle = mPrimaryOutput->getModuleHandle();
    }
    return desc;
}

status_t AudioPolicyManager::getDevicesForAttributes(
        const audio_attributes_t &attr, DeviceVector &devices, bool forVolume) {
    // Devices are determined in the following precedence:
    //
    // 1) Devices associated with a dynamic policy matching the attributes.  This is often
    //    a remote submix from MIX_ROUTE_FLAG_LOOP_BACK.
    //
    // If no such dynamic policy then
    // 2) Devices containing an active client using setPreferredDevice
    //    with same strategy as the attributes.
    //    (from the default Engine::getOutputDevicesForAttributes() implementation).
    //
    // If no corresponding active client with setPreferredDevice then
    // 3) Devices associated with the strategy determined by the attributes
    //    (from the default Engine::getOutputDevicesForAttributes() implementation).
    //
    // See related getOutputForAttrInt().

    // check dynamic policies but only for primary descriptors (secondary not used for audible
    // audio routing, only used for duplication for playback capture)
    sp<AudioPolicyMix> policyMix;
    bool unneededUsePrimaryOutputFromPolicyMixes = false;
    status_t status = mPolicyMixes.getOutputForAttr(attr, AUDIO_CONFIG_BASE_INITIALIZER,
            0 /*uid unknown here*/, AUDIO_SESSION_NONE, AUDIO_OUTPUT_FLAG_NONE,
            mAvailableOutputDevices, nullptr /* requestedDevice */, policyMix,
            nullptr /* secondaryMixes */, unneededUsePrimaryOutputFromPolicyMixes);
    if (status != OK) {
        return status;
    }

    if (policyMix != nullptr && policyMix->getOutput() != nullptr &&
            // For volume control, skip LOOPBACK mixes which use AUDIO_DEVICE_OUT_REMOTE_SUBMIX
            // as they are unaffected by device/stream volume
            // (per SwAudioOutputDescriptor::isFixedVolume()).
            (!forVolume || policyMix->mDeviceType != AUDIO_DEVICE_OUT_REMOTE_SUBMIX)
            ) {
        sp<DeviceDescriptor> deviceDesc = mAvailableOutputDevices.getDevice(
                policyMix->mDeviceType, policyMix->mDeviceAddress, AUDIO_FORMAT_DEFAULT);
        devices.add(deviceDesc);
    } else {
        // The default Engine::getOutputDevicesForAttributes() uses findPreferredDevice()
        // which selects setPreferredDevice if active.  This means forVolume call
        // will take an active setPreferredDevice, if such exists.

        devices = mEngine->getOutputDevicesForAttributes(
                attr, nullptr /* preferredDevice */, false /* fromCache */);
    }

    if (forVolume) {
        // We alias the device AUDIO_DEVICE_OUT_SPEAKER_SAFE to AUDIO_DEVICE_OUT_SPEAKER
        // for single volume control in AudioService (such relationship should exist if
        // SPEAKER_SAFE is present).
        //
        // (This is unrelated to a different device grouping as Volume::getDeviceCategory)
        DeviceVector speakerSafeDevices =
                devices.getDevicesFromType(AUDIO_DEVICE_OUT_SPEAKER_SAFE);
        if (!speakerSafeDevices.isEmpty()) {
            devices.merge(mAvailableOutputDevices.getDevicesFromType(AUDIO_DEVICE_OUT_SPEAKER));
            devices.remove(speakerSafeDevices);
        }
    }

    return NO_ERROR;
}

status_t AudioPolicyManager::getProfilesForDevices(const DeviceVector& devices,
                                                   AudioProfileVector& audioProfiles,
                                                   uint32_t flags,
                                                   bool isInput) {
    for (const auto& hwModule : mHwModules) {
        // the MSD module checks for different conditions
        if (strcmp(hwModule->getName(), AUDIO_HARDWARE_MODULE_ID_MSD) == 0) {
            continue;
        }
        IOProfileCollection ioProfiles = isInput ? hwModule->getInputProfiles()
                                                 : hwModule->getOutputProfiles();
        for (const auto& profile : ioProfiles) {
            if (!profile->areAllDevicesSupported(devices) ||
                    !profile->isCompatibleProfileForFlags(
                            flags, false /*exactMatchRequiredForInputFlags*/)) {
                continue;
            }
            audioProfiles.addAllValidProfiles(profile->asAudioPort()->getAudioProfiles());
        }
    }

    if (!isInput) {
        // add the direct profiles from MSD if present and has audio patches to all the output(s)
        const auto &msdModule = mHwModules.getModuleFromName(AUDIO_HARDWARE_MODULE_ID_MSD);
        if (msdModule != nullptr) {
            if (msdHasPatchesToAllDevices(devices.toTypeAddrVector())) {
                ALOGV("%s: MSD audio patches set to all output devices.", __func__);
                for (const auto &profile: msdModule->getOutputProfiles()) {
                    if (!profile->asAudioPort()->isDirectOutput()) {
                        continue;
                    }
                    audioProfiles.addAllValidProfiles(profile->asAudioPort()->getAudioProfiles());
                }
            } else {
                ALOGV("%s: MSD audio patches NOT set to all output devices.", __func__);
            }
        }
    }

    return NO_ERROR;
}

sp<SwAudioOutputDescriptor> AudioPolicyManager::reopenOutput(sp<SwAudioOutputDescriptor> outputDesc,
                                                             const audio_config_t *config,
                                                             audio_output_flags_t flags,
                                                             const char* caller) {
    closeOutput(outputDesc->mIoHandle);
    sp<SwAudioOutputDescriptor> preferredOutput = openOutputWithProfileAndDevice(
            outputDesc->mProfile, outputDesc->devices(), nullptr /*mixerConfig*/, config, flags);
    if (preferredOutput == nullptr) {
        ALOGE("%s failed to reopen output device=%d, caller=%s",
              __func__, outputDesc->devices()[0]->getId(), caller);
    }
    return preferredOutput;
}

void AudioPolicyManager::reopenOutputsWithDevices(
        const std::map<audio_io_handle_t, DeviceVector> &outputsToReopen) {
    for (const auto& [output, devices] : outputsToReopen) {
        sp<SwAudioOutputDescriptor> desc = mOutputs.valueFor(output);
        closeOutput(output);
        openOutputWithProfileAndDevice(desc->mProfile, devices);
    }
}

void AudioPolicyManager::chkDpConnAndAllowedForVoice(audio_devices_t device,
                                                     audio_policy_dev_state_t state)
{
    if (device == AUDIO_DEVICE_OUT_AUX_DIGITAL) {
        bool allowed = false;
        bool connect = (state == AUDIO_POLICY_DEVICE_STATE_AVAILABLE);
        if (connect) {
            String8 value;
            String8 reply = mpClientInterface->getParameters(AUDIO_IO_HANDLE_NONE,
                                                                String8("dp_for_voice"));
            AudioParameter repliedParameters = AudioParameter(reply);
            if (repliedParameters.get(String8("dp_for_voice"), value) == NO_ERROR) {
                allowed = value.contains("true");
            }
        }
        mEngine->setDpConnAndAllowedForVoice(connect & allowed);
    }
}

PortHandleVector AudioPolicyManager::getClientsForStream(
        audio_stream_type_t streamType) const {
    PortHandleVector clients;
    for (size_t i = 0; i < mOutputs.size(); ++i) {
        PortHandleVector clientsForStream = mOutputs.valueAt(i)->getClientsForStream(streamType);
        clients.insert(clients.end(), clientsForStream.begin(), clientsForStream.end());
    }
    return clients;
}

void AudioPolicyManager::invalidateStreams(StreamTypeVector streams) const {
    PortHandleVector clients;
    for (auto stream : streams) {
        PortHandleVector clientsForStream = getClientsForStream(stream);
        clients.insert(clients.end(), clientsForStream.begin(), clientsForStream.end());
    }
    mpClientInterface->invalidateTracks(clients);
}

} // namespace android<|MERGE_RESOLUTION|>--- conflicted
+++ resolved
@@ -8068,67 +8068,11 @@
             for (const auto& profile : hwModule->getInputProfiles()) {
                 // profile->log();
                 //updatedFormat = format;
-<<<<<<< HEAD
                 // Choose the input profile based on this priority:
                 // 1. exact match with both channel mask and format
                 // 2. exact match with channel mask and best match with format
                 // 3. exact match with format and best match with channel mask
                 // 4. best match with both channel mask and format
-                if (profile->isCompatibleProfile(DeviceVector(device), samplingRate,
-                                                &samplingRate  /*updatedSamplingRate*/,
-                                                format,
-                                                &format,       /*updatedFormat*/
-                                                channelMask,
-                                                &channelMask   /*updatedChannelMask*/,
-                                                // FIXME ugly cast
-                                                (audio_output_flags_t) flags,
-                                                true /*exactMatchRequiredForInputFlags*/,
-                                                true,
-                                                true)) {
-
-                    return profile;
-                }
-                if (firstInexact == nullptr && profile->isCompatibleProfile(DeviceVector(device),
-                                                samplingRate,
-                                                &updatedSamplingRate,
-                                                format,
-                                                &updatedFormat,
-                                                channelMask,
-                                                &updatedChannelMask,
-                                                // FIXME ugly cast
-                                                (audio_output_flags_t) flags,
-                                                false /*exactMatchRequiredForInputFlags*/,
-                                                false,
-                                                true)) {
-                    firstInexact = profile;
-                }
-                if (firstInexact == nullptr && profile->isCompatibleProfile(DeviceVector(device),
-                                                samplingRate,
-                                                &updatedSamplingRate,
-                                                format,
-                                                &updatedFormat,
-                                                channelMask,
-                                                &updatedChannelMask,
-                                                // FIXME ugly cast
-                                                (audio_output_flags_t) flags,
-                                                false /*exactMatchRequiredForInputFlags*/,
-                                                true,
-                                                false)) {
-                    firstInexact = profile;
-                }
-                if (firstInexact == nullptr && profile->isCompatibleProfile(DeviceVector(device),
-                                                samplingRate,
-                                                &updatedSamplingRate,
-                                                format,
-                                                &updatedFormat,
-                                                channelMask,
-                                                &updatedChannelMask,
-                                                // FIXME ugly cast
-                                                (audio_output_flags_t) flags,
-                                                false /*exactMatchRequiredForInputFlags*/,
-                                                false,
-                                                false)) {
-=======
                 if (profile->getCompatibilityScore(
                         DeviceVector(device),
                         samplingRate,
@@ -8139,7 +8083,9 @@
                         &updatedChannelMask,
                         // FIXME ugly cast
                         (audio_output_flags_t) flags,
-                        true /*exactMatchRequiredForInputFlags*/) == IOProfile::EXACT_MATCH) {
+                        true /*exactMatchRequiredForInputFlags*/,
+                        true,
+                        true) == IOProfile::EXACT_MATCH) {
                     samplingRate = updatedSamplingRate;
                     format = updatedFormat;
                     channelMask = updatedChannelMask;
@@ -8156,9 +8102,41 @@
                                 &updatedChannelMask,
                                 // FIXME ugly cast
                                 (audio_output_flags_t) flags,
-                                false /*exactMatchRequiredForInputFlags*/)
-                                != IOProfile::NO_MATCH) {
->>>>>>> 1166ff41
+                                false /*exactMatchRequiredForInputFlags*/,
+                                false,
+                                true) != IOProfile::NO_MATCH) {
+                    firstInexact = profile;
+                }
+                if (firstInexact == nullptr
+                        && profile->getCompatibilityScore(
+                                DeviceVector(device),
+                                samplingRate,
+                                &updatedSamplingRate,
+                                format,
+                                &updatedFormat,
+                                channelMask,
+                                &updatedChannelMask,
+                                // FIXME ugly cast
+                                (audio_output_flags_t) flags,
+                                false /*exactMatchRequiredForInputFlags*/,
+                                true,
+                                false) != IOProfile::NO_MATCH) {
+                    firstInexact = profile;
+                }
+                if (firstInexact == nullptr
+                        && profile->getCompatibilityScore(
+                                DeviceVector(device),
+                                samplingRate,
+                                &updatedSamplingRate,
+                                format,
+                                &updatedFormat,
+                                channelMask,
+                                &updatedChannelMask,
+                                // FIXME ugly cast
+                                (audio_output_flags_t) flags,
+                                false /*exactMatchRequiredForInputFlags*/,
+                                false,
+                                false) != IOProfile::NO_MATCH) {
                     firstInexact = profile;
                 }
             }
