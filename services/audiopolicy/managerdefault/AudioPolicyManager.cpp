/*
 * Copyright (C) 2009 The Android Open Source Project
 *
 * Licensed under the Apache License, Version 2.0 (the "License");
 * you may not use this file except in compliance with the License.
 * You may obtain a copy of the License at
 *
 *      http://www.apache.org/licenses/LICENSE-2.0
 *
 * Unless required by applicable law or agreed to in writing, software
 * distributed under the License is distributed on an "AS IS" BASIS,
 * WITHOUT WARRANTIES OR CONDITIONS OF ANY KIND, either express or implied.
 * See the License for the specific language governing permissions and
 * limitations under the License.
 */

#define LOG_TAG "APM_AudioPolicyManager"

// Need to keep the log statements even in production builds
// to enable VERBOSE logging dynamically.
// You can enable VERBOSE logging as follows:
// adb shell setprop log.tag.APM_AudioPolicyManager V
#define LOG_NDEBUG 0

//#define VERY_VERBOSE_LOGGING
#ifdef VERY_VERBOSE_LOGGING
#define ALOGVV ALOGV
#else
#define ALOGVV(a...) do { } while(0)
#endif

#include <algorithm>
#include <inttypes.h>
#include <map>
#include <math.h>
#include <set>
#include <unordered_set>
#include <vector>

#include <Serializer.h>
#include <android/media/audio/common/AudioPort.h>
#include <cutils/bitops.h>
#include <cutils/properties.h>
#include <media/AudioParameter.h>
#include <policy.h>
#include <private/android_filesystem_config.h>
#include <system/audio.h>
#include <system/audio_config.h>
#include <system/audio_effects/effect_hapticgenerator.h>
#include <utils/Log.h>

#include "AudioPolicyManager.h"
#include "TypeConverter.h"

namespace android {

using android::media::audio::common::AudioDevice;
using android::media::audio::common::AudioDeviceAddress;
using android::media::audio::common::AudioPortDeviceExt;
using android::media::audio::common::AudioPortExt;
using content::AttributionSourceState;

//FIXME: workaround for truncated touch sounds
// to be removed when the problem is handled by system UI
#define TOUCH_SOUND_FIXED_DELAY_MS 100

// Largest difference in dB on earpiece in call between the voice volume and another
// media / notification / system volume.
constexpr float IN_CALL_EARPIECE_HEADROOM_DB = 3.f;

<<<<<<< HEAD
static const unsigned int DEFAULT_MUTE_LATENCY_FACTOR = 2;
static const unsigned int DEFAULT_ROUTING_LATENCY_MS = 50;

// Compressed formats for MSD module, ordered from most preferred to least preferred.
static const std::vector<audio_format_t> msdCompressedFormatsOrder = {{
        AUDIO_FORMAT_IEC60958, AUDIO_FORMAT_MAT_2_1, AUDIO_FORMAT_MAT_2_0, AUDIO_FORMAT_E_AC3,
        AUDIO_FORMAT_AC3, AUDIO_FORMAT_PCM_16_BIT }};
// Channel masks for MSD module, 3D > 2D > 1D ordering (most preferred to least preferred).
static const std::vector<audio_channel_mask_t> msdSurroundChannelMasksOrder = {{
        AUDIO_CHANNEL_OUT_3POINT1POINT2, AUDIO_CHANNEL_OUT_3POINT0POINT2,
        AUDIO_CHANNEL_OUT_2POINT1POINT2, AUDIO_CHANNEL_OUT_2POINT0POINT2,
        AUDIO_CHANNEL_OUT_5POINT1, AUDIO_CHANNEL_OUT_STEREO }};

static constexpr unsigned int kWmaStandardFrequencies = 7;
static constexpr unsigned int kWmaStandardChannels = 2;
static constexpr unsigned int kWmaProMaxBitrate = 1536000;
static constexpr unsigned int kWmaLosslessMaxBitrate = 1152000;

static const uint32_t kWMASupportedSampleRates[kWmaStandardFrequencies] =
{
    8000, 11025, 16000, 22050, 32000, 44100, 48000
};

static const uint32_t kWMASupportedMinByteRates[kWmaStandardFrequencies][kWmaStandardChannels] =
{
    {128, 12000},
    {8016, 8016},
    {10000, 16000},
    {16016, 20008},
    {20000, 24000},
    {20008, 31960},
    {63000, 63000}
};

static const uint32_t kWMASupportedMaxByteRates[kWmaStandardFrequencies][kWmaStandardChannels] =
{
    {8000, 12000},
    {10168, 10168},
    {16000, 20000},
    {20008, 32048},
    {20000, 48000},
    {48024, 320032},
    {256008, 256008}
};

=======
>>>>>>> ecf467ee
template <typename T>
bool operator== (const SortedVector<T> &left, const SortedVector<T> &right)
{
    if (left.size() != right.size()) {
        return false;
    }
    for (size_t index = 0; index < right.size(); index++) {
        if (left[index] != right[index]) {
            return false;
        }
    }
    return true;
}

template <typename T>
bool operator!= (const SortedVector<T> &left, const SortedVector<T> &right)
{
    return !(left == right);
}

// ----------------------------------------------------------------------------
// AudioPolicyInterface implementation
// ----------------------------------------------------------------------------

status_t AudioPolicyManager::setDeviceConnectionState(audio_policy_dev_state_t state,
        const android::media::audio::common::AudioPort& port, audio_format_t encodedFormat) {
    status_t status = setDeviceConnectionStateInt(state, port, encodedFormat);
    nextAudioPortGeneration();
    return status;
}

status_t AudioPolicyManager::setDeviceConnectionState(audio_devices_t device,
                                                      audio_policy_dev_state_t state,
                                                      const char* device_address,
                                                      const char* device_name,
                                                      audio_format_t encodedFormat) {
    media::AudioPortFw aidlPort;
    if (status_t status = deviceToAudioPort(device, device_address, device_name, &aidlPort);
        status == OK) {
        return setDeviceConnectionState(state, aidlPort.hal, encodedFormat);
    } else {
        ALOGE("Failed to convert to AudioPort Parcelable: %s", statusToString(status).c_str());
        return status;
    }
}

void AudioPolicyManager::broadcastDeviceConnectionState(const sp<DeviceDescriptor> &device,
                                                        audio_policy_dev_state_t state)
{
    audio_port_v7 devicePort;
    device->toAudioPort(&devicePort);
    if (status_t status = mpClientInterface->setDeviceConnectedState(
                    &devicePort, state == AUDIO_POLICY_DEVICE_STATE_AVAILABLE);
            status != OK) {
        ALOGE("Error %d while setting connected state for device %s", status,
                device->getDeviceTypeAddr().toString(false).c_str());
    }
}

status_t AudioPolicyManager::setDeviceConnectionStateInt(
        audio_policy_dev_state_t state, const android::media::audio::common::AudioPort& port,
        audio_format_t encodedFormat) {
    if (port.ext.getTag() != AudioPortExt::device) {
        return BAD_VALUE;
    }
    audio_devices_t device_type;
    std::string device_address;
    if (status_t status = aidl2legacy_AudioDevice_audio_device(
                port.ext.get<AudioPortExt::device>().device, &device_type, &device_address);
        status != OK) {
        return status;
    };
    const char* device_name = port.name.c_str();
    // connect/disconnect only 1 device at a time
    if (!audio_is_output_device(device_type) && !audio_is_input_device(device_type))
        return BAD_VALUE;

    sp<DeviceDescriptor> device = mHwModules.getDeviceDescriptor(
            device_type, device_address.c_str(), device_name, encodedFormat,
            state == AUDIO_POLICY_DEVICE_STATE_AVAILABLE);
    if (device == nullptr) {
        return INVALID_OPERATION;
    }
    if (state == AUDIO_POLICY_DEVICE_STATE_AVAILABLE) {
        device->setExtraAudioDescriptors(port.extraAudioDescriptors);
    }
    return setDeviceConnectionStateInt(device, state);
}

status_t AudioPolicyManager::setDeviceConnectionStateInt(audio_devices_t deviceType,
                                                         audio_policy_dev_state_t state,
                                                         const char* device_address,
                                                         const char* device_name,
                                                         audio_format_t encodedFormat) {
    media::AudioPortFw aidlPort;
    if (status_t status = deviceToAudioPort(deviceType, device_address, device_name, &aidlPort);
        status == OK) {
        return setDeviceConnectionStateInt(state, aidlPort.hal, encodedFormat);
    } else {
        ALOGE("Failed to convert to AudioPort Parcelable: %s", statusToString(status).c_str());
        return status;
    }
}

status_t AudioPolicyManager::setDeviceConnectionStateInt(const sp<DeviceDescriptor> &device,
                                                         audio_policy_dev_state_t state)
{
    // handle output devices
    if (audio_is_output_device(device->type())) {
        SortedVector <audio_io_handle_t> outputs;

        ssize_t index = mAvailableOutputDevices.indexOf(device);

        // save a copy of the opened output descriptors before any output is opened or closed
        // by checkOutputsForDevice(). This will be needed by checkOutputForAllStrategies()
        mPreviousOutputs = mOutputs;

        bool wasLeUnicastActive = isLeUnicastActive();

        switch (state)
        {
        // handle output device connection
        case AUDIO_POLICY_DEVICE_STATE_AVAILABLE: {
            if (index >= 0) {
                ALOGW("%s() device already connected: %s", __func__, device->toString().c_str());
                return INVALID_OPERATION;
            }
            ALOGV("%s() connecting device %s format %x",
                    __func__, device->toString().c_str(), device->getEncodedFormat());

            // register new device as available
            if (mAvailableOutputDevices.add(device) < 0) {
                return NO_MEMORY;
            }

            // Before checking outputs, broadcast connect event to allow HAL to retrieve dynamic
            // parameters on newly connected devices (instead of opening the outputs...)
            broadcastDeviceConnectionState(device, state);

            if (checkOutputsForDevice(device, state, outputs) != NO_ERROR) {
                mAvailableOutputDevices.remove(device);

                mHwModules.cleanUpForDevice(device);

                broadcastDeviceConnectionState(device, AUDIO_POLICY_DEVICE_STATE_UNAVAILABLE);
                return INVALID_OPERATION;
            }

            // Populate encapsulation information when a output device is connected.
            device->setEncapsulationInfoFromHal(mpClientInterface);

            // outputs should never be empty here
            ALOG_ASSERT(outputs.size() != 0, "setDeviceConnectionState():"
                    "checkOutputsForDevice() returned no outputs but status OK");
            ALOGV("%s() checkOutputsForDevice() returned %zu outputs", __func__, outputs.size());

            } break;
        // handle output device disconnection
        case AUDIO_POLICY_DEVICE_STATE_UNAVAILABLE: {
            if (index < 0) {
                ALOGW("%s() device not connected: %s", __func__, device->toString().c_str());
                return INVALID_OPERATION;
            }

            ALOGV("%s() disconnecting output device %s", __func__, device->toString().c_str());

            // Send Disconnect to HALs
            broadcastDeviceConnectionState(device, state);

            // remove device from available output devices
            mAvailableOutputDevices.remove(device);

            mOutputs.clearSessionRoutesForDevice(device);

            checkOutputsForDevice(device, state, outputs);

            // Reset active device codec
            device->setEncodedFormat(AUDIO_FORMAT_DEFAULT);

            // remove device from mReportedFormatsMap cache
            mReportedFormatsMap.erase(device);

            // remove preferred mixer configurations
            mPreferredMixerAttrInfos.erase(device->getId());

            } break;

        default:
            ALOGE("%s() invalid state: %x", __func__, state);
            return BAD_VALUE;
        }

        chkDpConnAndAllowedForVoice(device->type(), state);
        // Propagate device availability to Engine
        setEngineDeviceConnectionState(device, state);

        // No need to evaluate playback routing when connecting a remote submix
        // output device used by a dynamic policy of type recorder as no
        // playback use case is affected.
        bool doCheckForDeviceAndOutputChanges = true;
        if (device->type() == AUDIO_DEVICE_OUT_REMOTE_SUBMIX && device->address() != "0") {
            for (audio_io_handle_t output : outputs) {
                sp<SwAudioOutputDescriptor> desc = mOutputs.valueFor(output);
                sp<AudioPolicyMix> policyMix = desc->mPolicyMix.promote();
                if (policyMix != nullptr
                        && policyMix->mMixType == MIX_TYPE_RECORDERS
                        && device->address() == policyMix->mDeviceAddress.string()) {
                    doCheckForDeviceAndOutputChanges = false;
                    break;
                }
            }
        }

        auto checkCloseOutputs = [&]() {
            // outputs must be closed after checkOutputForAllStrategies() is executed
            if (!outputs.isEmpty()) {
                for (audio_io_handle_t output : outputs) {
                    sp<SwAudioOutputDescriptor> desc = mOutputs.valueFor(output);
                    // close unused outputs after device disconnection or direct outputs that have
                    // been opened by checkOutputsForDevice() to query dynamic parameters
                    // "outputs" vector never contains duplicated outputs
                    if ((state == AUDIO_POLICY_DEVICE_STATE_UNAVAILABLE)
                            || (((desc->mFlags & AUDIO_OUTPUT_FLAG_DIRECT) != 0) &&
                                (desc->mDirectOpenCount == 0))
                            || (((desc->mFlags & AUDIO_OUTPUT_FLAG_SPATIALIZER) != 0) &&
                                !isOutputOnlyAvailableRouteToSomeDevice(desc))) {
                        clearAudioSourcesForOutput(output);
                        closeOutput(output);
                    }
                }
                // check A2DP again after closing A2DP output to reset mA2dpSuspended if needed
                return true;
            }
            return false;
        };

        if (doCheckForDeviceAndOutputChanges) {
            checkForDeviceAndOutputChanges(checkCloseOutputs);
        } else {
            checkCloseOutputs();
        }
        (void)updateCallRouting(false /*fromCache*/);
        const DeviceVector msdOutDevices = getMsdAudioOutDevices();
        const DeviceVector activeMediaDevices =
                mEngine->getActiveMediaDevices(mAvailableOutputDevices);
        std::map<audio_io_handle_t, DeviceVector> outputsToReopenWithDevices;
        for (size_t i = 0; i < mOutputs.size(); i++) {
            sp<SwAudioOutputDescriptor> desc = mOutputs.valueAt(i);
            if (desc->isActive() && ((mEngine->getPhoneState() != AUDIO_MODE_IN_CALL) ||
                (desc != mPrimaryOutput))) {
                DeviceVector newDevices = getNewOutputDevices(desc, true /*fromCache*/);
                // do not force device change on duplicated output because if device is 0, it will
                // also force a device 0 for the two outputs it is duplicated to which may override
                // a valid device selection on those outputs.
                bool force = (msdOutDevices.isEmpty() || msdOutDevices != desc->devices())
                        && !desc->isDuplicated()
                        && (!device_distinguishes_on_address(device->type())
                                // always force when disconnecting (a non-duplicated device)
                                || (state == AUDIO_POLICY_DEVICE_STATE_UNAVAILABLE));
                if (desc->mUsePreferredMixerAttributes && newDevices != desc->devices()) {
                    // If the device is using preferred mixer attributes, the output need to reopen
                    // with default configuration when the new selected devices are different from
                    // current routing devices
                    outputsToReopenWithDevices.emplace(mOutputs.keyAt(i), newDevices);
                    continue;
                }
                setOutputDevices(desc, newDevices, force, 0);
            }
            if (!desc->isDuplicated() && desc->mProfile->hasDynamicAudioProfile() &&
                    !activeMediaDevices.empty() && desc->devices() != activeMediaDevices &&
                    desc->supportsDevicesForPlayback(activeMediaDevices)) {
                // Reopen the output to query the dynamic profiles when there is not active
                // clients or all active clients will be rerouted. Otherwise, set the flag
                // `mPendingReopenToQueryProfiles` in the SwOutputDescriptor so that the output
                // can be reopened to query dynamic profiles when all clients are inactive.
                if (areAllActiveTracksRerouted(desc)) {
                    outputsToReopenWithDevices.emplace(mOutputs.keyAt(i), activeMediaDevices);
                } else {
                    desc->mPendingReopenToQueryProfiles = true;
                }
            }
            if (!desc->supportsDevicesForPlayback(activeMediaDevices)) {
                // Clear the flag that previously set for re-querying profiles.
                desc->mPendingReopenToQueryProfiles = false;
            }
        }
        reopenOutputsWithDevices(outputsToReopenWithDevices);

        if (state == AUDIO_POLICY_DEVICE_STATE_UNAVAILABLE) {
            cleanUpForDevice(device);
        }

        checkLeBroadcastRoutes(wasLeUnicastActive, nullptr, 0);

        mpClientInterface->onAudioPortListUpdate();
        return NO_ERROR;
    }  // end if is output device

    // handle input devices
    if (audio_is_input_device(device->type())) {
        ssize_t index = mAvailableInputDevices.indexOf(device);
        switch (state)
        {
        // handle input device connection
        case AUDIO_POLICY_DEVICE_STATE_AVAILABLE: {
            if (index >= 0) {
                ALOGW("%s() device already connected: %s", __func__, device->toString().c_str());
                return INVALID_OPERATION;
            }

            if (mAvailableInputDevices.add(device) < 0) {
                return NO_MEMORY;
            }

            // Before checking intputs, broadcast connect event to allow HAL to retrieve dynamic
            // parameters on newly connected devices (instead of opening the inputs...)
            broadcastDeviceConnectionState(device, state);

            if (checkInputsForDevice(device, state) != NO_ERROR) {
                mAvailableInputDevices.remove(device);

                broadcastDeviceConnectionState(device, AUDIO_POLICY_DEVICE_STATE_UNAVAILABLE);

                mHwModules.cleanUpForDevice(device);

                return INVALID_OPERATION;
            }

        } break;

        // handle input device disconnection
        case AUDIO_POLICY_DEVICE_STATE_UNAVAILABLE: {
            if (index < 0) {
                ALOGW("%s() device not connected: %s", __func__, device->toString().c_str());
                return INVALID_OPERATION;
            }

            ALOGV("%s() disconnecting input device %s", __func__, device->toString().c_str());

            // Set Disconnect to HALs
            broadcastDeviceConnectionState(device, state);

            mAvailableInputDevices.remove(device);

            checkInputsForDevice(device, state);

            // remove device from mReportedFormatsMap cache
            mReportedFormatsMap.erase(device);
        } break;

        default:
            ALOGE("%s() invalid state: %x", __func__, state);
            return BAD_VALUE;
        }

        // Propagate device availability to Engine
        setEngineDeviceConnectionState(device, state);

        checkCloseInputs();
        // As the input device list can impact the output device selection, update
        // getDeviceForStrategy() cache
        updateDevicesAndOutputs();

        (void)updateCallRouting(false /*fromCache*/);
        // Reconnect Audio Source
        for (const auto &strategy : mEngine->getOrderedProductStrategies()) {
            auto attributes = mEngine->getAllAttributesForProductStrategy(strategy).front();
            checkAudioSourceForAttributes(attributes);
        }
        if (state == AUDIO_POLICY_DEVICE_STATE_UNAVAILABLE) {
            cleanUpForDevice(device);
        }

        mpClientInterface->onAudioPortListUpdate();
        return NO_ERROR;
    } // end if is input device

    ALOGW("%s() invalid device: %s", __func__, device->toString().c_str());
    return BAD_VALUE;
}

status_t AudioPolicyManager::deviceToAudioPort(audio_devices_t device, const char* device_address,
                                               const char* device_name,
                                               media::AudioPortFw* aidlPort) {
    DeviceDescriptorBase devDescr(device, device_address);
    devDescr.setName(device_name);
    return devDescr.writeToParcelable(aidlPort);
}

void AudioPolicyManager::setEngineDeviceConnectionState(const sp<DeviceDescriptor> device,
                                      audio_policy_dev_state_t state) {

    // the Engine does not have to know about remote submix devices used by dynamic audio policies
    if (audio_is_remote_submix_device(device->type()) && device->address() != "0") {
        return;
    }
    mEngine->setDeviceConnectionState(device, state);
}


audio_policy_dev_state_t AudioPolicyManager::getDeviceConnectionState(audio_devices_t device,
                                                                      const char *device_address)
{
    sp<DeviceDescriptor> devDesc =
            mHwModules.getDeviceDescriptor(device, device_address, "", AUDIO_FORMAT_DEFAULT,
                                           false /* allowToCreate */,
                                           (strlen(device_address) != 0)/*matchAddress*/);

    if (devDesc == 0) {
        ALOGV("getDeviceConnectionState() undeclared device, type %08x, address: %s",
              device, device_address);
        return AUDIO_POLICY_DEVICE_STATE_UNAVAILABLE;
    }

    DeviceVector *deviceVector;

    if (audio_is_output_device(device)) {
        deviceVector = &mAvailableOutputDevices;
    } else if (audio_is_input_device(device)) {
        deviceVector = &mAvailableInputDevices;
    } else {
        ALOGW("%s() invalid device type %08x", __func__, device);
        return AUDIO_POLICY_DEVICE_STATE_UNAVAILABLE;
    }

    return (deviceVector->getDevice(
                device, String8(device_address), AUDIO_FORMAT_DEFAULT) != 0) ?
            AUDIO_POLICY_DEVICE_STATE_AVAILABLE : AUDIO_POLICY_DEVICE_STATE_UNAVAILABLE;
}

status_t AudioPolicyManager::handleDeviceConfigChange(audio_devices_t device,
                                                      const char *device_address,
                                                      const char *device_name,
                                                      audio_format_t encodedFormat)
{
    status_t status = NO_ERROR;
    String8 reply;
    AudioParameter param;
    int isReconfigA2dpSupported = 0;
    int volIndex = 0;

    ALOGV("handleDeviceConfigChange(() device: 0x%X, address %s name %s encodedFormat: 0x%X",
          device, device_address, device_name, encodedFormat);

    // connect/disconnect only 1 device at a time
    if (!audio_is_output_device(device) && !audio_is_input_device(device)) return BAD_VALUE;

    // Check if the device is currently connected
    DeviceVector deviceList = mAvailableOutputDevices.getDevicesFromType(device);
    if (deviceList.empty()) {
        // Nothing to do: device is not connected
        return NO_ERROR;
    }
    sp<DeviceDescriptor> devDesc = deviceList.itemAt(0);


    //cache music stream volume on speaker and mute it to avoid leak on speaker
    status = getStreamVolumeIndex(AUDIO_STREAM_MUSIC, &volIndex, AUDIO_DEVICE_OUT_SPEAKER);
    if (status == NO_ERROR) {
        status = setStreamVolumeIndex(AUDIO_STREAM_MUSIC, 0, AUDIO_DEVICE_OUT_SPEAKER);
        ALOGD("MusicStream is muted on speaker, status%d and VolIndex is %d for unmute",
              status, volIndex);
    } else {
        /*Throw warning and reset error, streamVolumeIndex should not block
        a2dp device config change*/
        ALOGW("getStreamVolumeIndex failed status=%d",status);
        status = NO_ERROR;
    }

    auto musicStrategy = streamToStrategy(AUDIO_STREAM_MUSIC);

    // For offloaded A2DP, Hw modules may have the capability to
    // configure codecs.
    // Handle two specific cases by sending a set parameter to
    // configure A2DP codecs. No need to toggle device state.
    // Case 1: A2DP active device switches from primary to primary
    // module
    // Case 2: A2DP device config changes on primary module.
    if (audio_is_a2dp_out_device(device) && hasPrimaryOutput()) {
        sp<HwModule> module = mHwModules.getModuleForDeviceType(device, encodedFormat);
        audio_module_handle_t primaryHandle = mPrimaryOutput->getModuleHandle();
        if (availablePrimaryOutputDevices().contains(devDesc) &&
           (module != 0 && module->getHandle() == primaryHandle)) {
            reply = mpClientInterface->getParameters(
                        AUDIO_IO_HANDLE_NONE,
                        String8(AudioParameter::keyReconfigA2dpSupported));
            AudioParameter repliedParameters(reply);
            repliedParameters.getInt(
                    String8(AudioParameter::keyReconfigA2dpSupported), isReconfigA2dpSupported);
            if (isReconfigA2dpSupported) {
                const String8 key(AudioParameter::keyReconfigA2dp);
                param.add(key, String8("true"));
                mpClientInterface->setParameters(AUDIO_IO_HANDLE_NONE, param.toString());
                devDesc->setEncodedFormat(encodedFormat);
                goto exit;
            }
        }
    }
    for (size_t i = 0; i < mOutputs.size(); i++) {
       sp<SwAudioOutputDescriptor> desc = mOutputs.valueAt(i);
       // mute media strategies and delay device switch by the largest
       // This avoid sending the music tail into the earpiece or headset.
       setStrategyMute(musicStrategy, true, desc);
       setStrategyMute(musicStrategy, false, desc, MUTE_TIME_MS,
          mEngine->getOutputDevicesForAttributes(attributes_initializer(AUDIO_USAGE_MEDIA),
                                              nullptr, true /*fromCache*/).types());
    }
    // Toggle the device state: UNAVAILABLE -> AVAILABLE
    // This will force reading again the device configuration
    status = setDeviceConnectionState(device,
                                      AUDIO_POLICY_DEVICE_STATE_UNAVAILABLE,
                                      device_address, device_name,
                                      devDesc->getEncodedFormat());
    if (status != NO_ERROR) {
        ALOGW("handleDeviceConfigChange() error disabling connection state: %d",
              status);
        goto exit;
    }

    status = setDeviceConnectionState(device,
                                      AUDIO_POLICY_DEVICE_STATE_AVAILABLE,
                                      device_address, device_name, encodedFormat);
    if (status != NO_ERROR) {
        ALOGW("handleDeviceConfigChange() error enabling connection state: %d",
              status);
        goto exit;
    }

exit:
    //Restore speaker volume for music stream
    if (volIndex) {
        setStreamVolumeIndex(AUDIO_STREAM_MUSIC, volIndex, AUDIO_DEVICE_OUT_SPEAKER);
        ALOGD("MusicStreamVol is unmuted on speaker with Volume %d", volIndex);
    }
    return status;
}

status_t AudioPolicyManager::getHwOffloadFormatsSupportedForBluetoothMedia(
                                    audio_devices_t device, std::vector<audio_format_t> *formats)
{
    ALOGV("getHwOffloadFormatsSupportedForBluetoothMedia()");
    status_t status = NO_ERROR;
    std::unordered_set<audio_format_t> formatSet;
    sp<HwModule> primaryModule =
            mHwModules.getModuleFromName(AUDIO_HARDWARE_MODULE_ID_PRIMARY);
    if (primaryModule == nullptr) {
        ALOGE("%s() unable to get primary module", __func__);
        return NO_INIT;
    }

    DeviceTypeSet audioDeviceSet;

    switch(device) {
    case AUDIO_DEVICE_OUT_BLUETOOTH_A2DP:
        audioDeviceSet = getAudioDeviceOutAllA2dpSet();
        break;
    case AUDIO_DEVICE_OUT_BLE_HEADSET:
        audioDeviceSet = getAudioDeviceOutAllBleSet();
        break;
    default:
        ALOGE("%s() device type 0x%08x not supported", __func__, device);
        return BAD_VALUE;
    }

    DeviceVector declaredDevices = primaryModule->getDeclaredDevices().getDevicesFromTypes(
            audioDeviceSet);
    for (const auto& device : declaredDevices) {
        formatSet.insert(device->encodedFormats().begin(), device->encodedFormats().end());
    }
    formats->assign(formatSet.begin(), formatSet.end());
    return status;
}

DeviceVector AudioPolicyManager::selectBestRxSinkDevicesForCall(bool fromCache)
{
    DeviceVector rxSinkdevices{};
    rxSinkdevices = mEngine->getOutputDevicesForAttributes(
                attributes_initializer(AUDIO_USAGE_VOICE_COMMUNICATION), nullptr, fromCache);
    if (!rxSinkdevices.isEmpty() && mAvailableOutputDevices.contains(rxSinkdevices.itemAt(0))) {
        auto rxSinkDevice = rxSinkdevices.itemAt(0);
        auto telephonyRxModule = mHwModules.getModuleForDeviceType(
                    AUDIO_DEVICE_IN_TELEPHONY_RX, AUDIO_FORMAT_DEFAULT);
        // retrieve Rx Source device descriptor
        sp<DeviceDescriptor> rxSourceDevice = mAvailableInputDevices.getDevice(
                    AUDIO_DEVICE_IN_TELEPHONY_RX, String8(), AUDIO_FORMAT_DEFAULT);

        // RX Telephony and Rx sink devices are declared by Primary Audio HAL
        if (isPrimaryModule(telephonyRxModule) && (telephonyRxModule->getHalVersionMajor() >= 3) &&
                telephonyRxModule->supportsPatch(rxSourceDevice, rxSinkDevice)) {
            ALOGW("%s() device %s using HW Bridge", __func__, rxSinkDevice->toString().c_str());
            return DeviceVector(rxSinkDevice);
        }
    }
    // Note that despite the fact that getNewOutputDevices() is called on the primary output,
    // the device returned is not necessarily reachable via this output
    // (filter later by setOutputDevices())
    return getNewOutputDevices(mPrimaryOutput, fromCache);
}

status_t AudioPolicyManager::updateCallRouting(bool fromCache, uint32_t delayMs, uint32_t *waitMs)
{
    if (mEngine->getPhoneState() == AUDIO_MODE_IN_CALL && hasPrimaryOutput()) {
        DeviceVector rxDevices = selectBestRxSinkDevicesForCall(fromCache);
        return updateCallRoutingInternal(rxDevices, delayMs, waitMs);
    }
    return INVALID_OPERATION;
}

status_t AudioPolicyManager::updateCallRoutingInternal(
        const DeviceVector &rxDevices, uint32_t delayMs, uint32_t *waitMs)
{
    bool createTxPatch = false;
    bool createRxPatch = false;
    uint32_t muteWaitMs = 0;
    if(!hasPrimaryOutput() ||
            mPrimaryOutput->devices().onlyContainsDevicesWithType(AUDIO_DEVICE_OUT_STUB)) {
        return INVALID_OPERATION;
    }
    ALOG_ASSERT(!rxDevices.isEmpty(), "%s() no selected output device", __func__);

    audio_attributes_t attr = { .source = AUDIO_SOURCE_VOICE_COMMUNICATION };
    auto txSourceDevice = mEngine->getInputDeviceForAttributes(attr);
    ALOG_ASSERT(txSourceDevice != 0, "%s() input selected device not available", __func__);

    ALOGV("%s device rxDevice %s txDevice %s", __func__,
          rxDevices.itemAt(0)->toString().c_str(), txSourceDevice->toString().c_str());

    disconnectTelephonyAudioSource(mCallRxSourceClient);
    disconnectTelephonyAudioSource(mCallTxSourceClient);

    auto telephonyRxModule =
        mHwModules.getModuleForDeviceType(AUDIO_DEVICE_IN_TELEPHONY_RX, AUDIO_FORMAT_DEFAULT);
    auto telephonyTxModule =
        mHwModules.getModuleForDeviceType(AUDIO_DEVICE_OUT_TELEPHONY_TX, AUDIO_FORMAT_DEFAULT);
    // retrieve Rx Source and Tx Sink device descriptors
    sp<DeviceDescriptor> rxSourceDevice =
        mAvailableInputDevices.getDevice(AUDIO_DEVICE_IN_TELEPHONY_RX,
                                         String8(),
                                         AUDIO_FORMAT_DEFAULT);
    sp<DeviceDescriptor> txSinkDevice =
        mAvailableOutputDevices.getDevice(AUDIO_DEVICE_OUT_TELEPHONY_TX,
                                          String8(),
                                          AUDIO_FORMAT_DEFAULT);

    // RX and TX Telephony device are declared by Primary Audio HAL
    if (isPrimaryModule(telephonyRxModule) && isPrimaryModule(telephonyTxModule) &&
            (telephonyRxModule->getHalVersionMajor() >= 3)) {
        if (rxSourceDevice == 0 || txSinkDevice == 0) {
            // RX / TX Telephony device(s) is(are) not currently available
            ALOGE("%s() no telephony Tx and/or RX device", __func__);
            return INVALID_OPERATION;
        }
        // createAudioPatchInternal now supports both HW / SW bridging
        createRxPatch = true;
        createTxPatch = true;
    } else {
        // If the RX device is on the primary HW module, then use legacy routing method for
        // voice calls via setOutputDevice() on primary output.
        // Otherwise, create two audio patches for TX and RX path.
        createRxPatch = !(availablePrimaryOutputDevices().contains(rxDevices.itemAt(0))) &&
                (rxSourceDevice != 0);
        // If the TX device is also on the primary HW module, setOutputDevice() will take care
        // of it due to legacy implementation. If not, create a patch.
        createTxPatch = !(availablePrimaryModuleInputDevices().contains(txSourceDevice)) &&
                (txSinkDevice != 0);
    }
    // Use legacy routing method for voice calls via setOutputDevice() on primary output.
    // Otherwise, create two audio patches for TX and RX path.
    if (!createRxPatch) {
        muteWaitMs = setOutputDevices(mPrimaryOutput, rxDevices, true, delayMs);
    } else { // create RX path audio patch
        connectTelephonyRxAudioSource();
        // If the TX device is on the primary HW module but RX device is
        // on other HW module, SinkMetaData of telephony input should handle it
        // assuming the device uses audio HAL V5.0 and above
    }
    if (createTxPatch) { // create TX path audio patch
        // terminate active capture if on the same HW module as the call TX source device
        // FIXME: would be better to refine to only inputs whose profile connects to the
        // call TX device but this information is not in the audio patch and logic here must be
        // symmetric to the one in startInput()
        for (const auto& activeDesc : mInputs.getActiveInputs()) {
            if (activeDesc->hasSameHwModuleAs(txSourceDevice)) {
                closeActiveClients(activeDesc);
            }
        }
        connectTelephonyTxAudioSource(txSourceDevice, txSinkDevice, delayMs);
    }
    if (waitMs != nullptr) {
        *waitMs = muteWaitMs;
    }
    return NO_ERROR;
}

bool AudioPolicyManager::isDeviceOfModule(
        const sp<DeviceDescriptor>& devDesc, const char *moduleId) const {
    sp<HwModule> module = mHwModules.getModuleFromName(moduleId);
    if (module != 0) {
        return mAvailableOutputDevices.getDevicesFromHwModule(module->getHandle())
                .indexOf(devDesc) != NAME_NOT_FOUND
                || mAvailableInputDevices.getDevicesFromHwModule(module->getHandle())
                .indexOf(devDesc) != NAME_NOT_FOUND;
    }
    return false;
}

void AudioPolicyManager::connectTelephonyRxAudioSource()
{
    disconnectTelephonyAudioSource(mCallRxSourceClient);
    const struct audio_port_config source = {
        .role = AUDIO_PORT_ROLE_SOURCE, .type = AUDIO_PORT_TYPE_DEVICE,
        .ext.device.type = AUDIO_DEVICE_IN_TELEPHONY_RX, .ext.device.address = ""
    };
    const auto aa = mEngine->getAttributesForStreamType(AUDIO_STREAM_VOICE_CALL);
    mCallRxSourceClient = startAudioSourceInternal(&source, &aa, 0/*uid*/);
    ALOGE_IF(mCallRxSourceClient == nullptr,
             "%s failed to start Telephony Rx AudioSource", __func__);
}

void AudioPolicyManager::disconnectTelephonyAudioSource(sp<SourceClientDescriptor> &clientDesc)
{
    if (clientDesc == nullptr) {
        return;
    }
    ALOGW_IF(stopAudioSource(clientDesc->portId()) != NO_ERROR,
            "%s error stopping audio source", __func__);
    clientDesc.clear();
}

void AudioPolicyManager::connectTelephonyTxAudioSource(
        const sp<DeviceDescriptor> &srcDevice, const sp<DeviceDescriptor> &sinkDevice,
        uint32_t delayMs)
{
    disconnectTelephonyAudioSource(mCallTxSourceClient);
    if (srcDevice == nullptr || sinkDevice == nullptr) {
        ALOGW("%s could not create patch, invalid sink and/or source device(s)", __func__);
        return;
    }
    PatchBuilder patchBuilder;
    patchBuilder.addSource(srcDevice).addSink(sinkDevice);
    ALOGV("%s between source %s and sink %s", __func__,
            srcDevice->toString().c_str(), sinkDevice->toString().c_str());
    auto callTxSourceClientPortId = PolicyAudioPort::getNextUniqueId();
    const auto aa = mEngine->getAttributesForStreamType(AUDIO_STREAM_VOICE_CALL);

    struct audio_port_config source = {};
    srcDevice->toAudioPortConfig(&source);
    mCallTxSourceClient = new InternalSourceClientDescriptor(
                callTxSourceClientPortId, mUidCached, aa, source, srcDevice, sinkDevice,
                mCommunnicationStrategy, toVolumeSource(aa));
    audio_patch_handle_t patchHandle = AUDIO_PATCH_HANDLE_NONE;
    status_t status = connectAudioSourceToSink(
                mCallTxSourceClient, sinkDevice, patchBuilder.patch(), patchHandle, mUidCached,
                delayMs);
    ALOGE_IF(status != NO_ERROR, "%s() error %d creating TX audio patch", __func__, status);
    if (status == NO_ERROR) {
        mAudioSources.add(callTxSourceClientPortId, mCallTxSourceClient);
    }
}

void AudioPolicyManager::setPhoneState(audio_mode_t state)
{
    ALOGV("setPhoneState() state %d", state);
    // store previous phone state for management of sonification strategy below
    int oldState = mEngine->getPhoneState();
    bool wasLeUnicastActive = isLeUnicastActive();

    if (mEngine->setPhoneState(state) != NO_ERROR) {
        ALOGW("setPhoneState() invalid or same state %d", state);
        return;
    }
    /// Opens: can these line be executed after the switch of volume curves???
    if (isStateInCall(oldState)) {
        ALOGV("setPhoneState() in call state management: new state is %d", state);
        // force reevaluating accessibility routing when call stops
        mpClientInterface->invalidateStream(AUDIO_STREAM_ACCESSIBILITY);
    }

    /**
     * Switching to or from incall state or switching between telephony and VoIP lead to force
     * routing command.
     */
    bool force = ((isStateInCall(oldState) != isStateInCall(state))
                  || (isStateInCall(state) && (state != oldState)));

    // check for device and output changes triggered by new phone state
    checkForDeviceAndOutputChanges();

    sp<SwAudioOutputDescriptor> outputDesc;
    bool voiceDSDConcurrency = property_get_bool("vendor.voice.dsd.playback.conc.disabled", true );
    if (voiceDSDConcurrency) {
        for (size_t i = 0; i < mOutputs.size(); i++) {
            outputDesc = mOutputs.valueAt(i);
            if (outputDesc != nullptr && outputDesc->mProfile != nullptr &&
                (outputDesc->mFlags & AUDIO_OUTPUT_FLAG_COMPRESS_OFFLOAD) &&
                (outputDesc->getFormat() == AUDIO_FORMAT_DSD)) {
                ALOGD("voice_conc:calling closeOutput on call mode for DSD COMPRESS output");
                closeOutput(mOutputs.keyAt(i));
                // call invalidate for music, so that DSD compress will fallback to deep-buffer.
                mpClientInterface->invalidateStream(AUDIO_STREAM_MUSIC);
            }
        }
    }

    int delayMs = 0;
    if (isStateInCall(state)) {
        nsecs_t sysTime = systemTime();
        auto musicStrategy = streamToStrategy(AUDIO_STREAM_MUSIC);
        auto sonificationStrategy = streamToStrategy(AUDIO_STREAM_ALARM);
        for (size_t i = 0; i < mOutputs.size(); i++) {
            sp<SwAudioOutputDescriptor> desc = mOutputs.valueAt(i);
            // mute media and sonification strategies and delay device switch by the largest
            // latency of any output where either strategy is active.
            // This avoid sending the ring tone or music tail into the earpiece or headset.
            if ((desc->isStrategyActive(musicStrategy, SONIFICATION_HEADSET_MUSIC_DELAY, sysTime) ||
                 desc->isStrategyActive(sonificationStrategy, SONIFICATION_HEADSET_MUSIC_DELAY,
                                        sysTime)) &&
                    (delayMs < (int)desc->latency()*2)) {
                delayMs = desc->latency()*2;
            }
            setStrategyMute(musicStrategy, true, desc);
            setStrategyMute(musicStrategy, false, desc, MUTE_TIME_MS,
                mEngine->getOutputDevicesForAttributes(attributes_initializer(AUDIO_USAGE_MEDIA),
                                                       nullptr, true /*fromCache*/).types());
            setStrategyMute(sonificationStrategy, true, desc);
            setStrategyMute(sonificationStrategy, false, desc, MUTE_TIME_MS,
                mEngine->getOutputDevicesForAttributes(attributes_initializer(AUDIO_USAGE_ALARM),
                                                       nullptr, true /*fromCache*/).types());
        }
    }

    if (hasPrimaryOutput()) {
        if (state == AUDIO_MODE_IN_CALL) {
            (void)updateCallRouting(false /*fromCache*/, delayMs);
        } else {
            DeviceVector rxDevices = getNewOutputDevices(mPrimaryOutput, false /*fromCache*/);
            // force routing command to audio hardware when ending call
            // even if no device change is needed
            if (isStateInCall(oldState) && rxDevices.isEmpty()) {
                rxDevices = mPrimaryOutput->devices();
            }
            if (oldState == AUDIO_MODE_IN_CALL) {
                disconnectTelephonyAudioSource(mCallRxSourceClient);
                disconnectTelephonyAudioSource(mCallTxSourceClient);
            }
            setOutputDevices(mPrimaryOutput, rxDevices, force, 0);
        }
    }

    std::map<audio_io_handle_t, DeviceVector> outputsToReopen;
    // reevaluate routing on all outputs in case tracks have been started during the call
    for (size_t i = 0; i < mOutputs.size(); i++) {
        sp<SwAudioOutputDescriptor> desc = mOutputs.valueAt(i);
        DeviceVector newDevices = getNewOutputDevices(desc, true /*fromCache*/);
        if (state != AUDIO_MODE_IN_CALL || (desc != mPrimaryOutput && !isTelephonyRxOrTx(desc))) {
            bool forceRouting = !newDevices.isEmpty();
            if (desc->mUsePreferredMixerAttributes && newDevices != desc->devices()) {
                // If the device is using preferred mixer attributes, the output need to reopen
                // with default configuration when the new selected devices are different from
                // current routing devices.
                outputsToReopen.emplace(mOutputs.keyAt(i), newDevices);
                continue;
            }
            setOutputDevices(desc, newDevices, forceRouting, 0 /*delayMs*/, nullptr,
                             true /*requiresMuteCheck*/, !forceRouting /*requiresVolumeCheck*/);
        }
    }
    reopenOutputsWithDevices(outputsToReopen);

    checkLeBroadcastRoutes(wasLeUnicastActive, nullptr, delayMs);

    if (isStateInCall(state)) {
        ALOGV("setPhoneState() in call state management: new state is %d", state);
        // force reevaluating accessibility routing when call starts
        mpClientInterface->invalidateStream(AUDIO_STREAM_ACCESSIBILITY);
    }

    // Flag that ringtone volume must be limited to music volume until we exit MODE_RINGTONE
    mLimitRingtoneVolume = (state == AUDIO_MODE_RINGTONE &&
                            isStreamActive(AUDIO_STREAM_MUSIC, SONIFICATION_HEADSET_MUSIC_DELAY));
}

audio_mode_t AudioPolicyManager::getPhoneState() {
    return mEngine->getPhoneState();
}

void AudioPolicyManager::setForceUse(audio_policy_force_use_t usage,
                                     audio_policy_forced_cfg_t config)
{
    ALOGV("setForceUse() usage %d, config %d, mPhoneState %d", usage, config, mEngine->getPhoneState());
    if (config == mEngine->getForceUse(usage)) {
        return;
    }

    if (mEngine->setForceUse(usage, config) != NO_ERROR) {
        ALOGW("setForceUse() could not set force cfg %d for usage %d", config, usage);
        return;
    }
    bool forceVolumeReeval = (usage == AUDIO_POLICY_FORCE_FOR_COMMUNICATION) ||
            (usage == AUDIO_POLICY_FORCE_FOR_DOCK) ||
            (usage == AUDIO_POLICY_FORCE_FOR_SYSTEM);

    // check for device and output changes triggered by new force usage
    checkForDeviceAndOutputChanges();

    // force client reconnection to reevaluate flag AUDIO_FLAG_AUDIBILITY_ENFORCED
    if (usage == AUDIO_POLICY_FORCE_FOR_SYSTEM) {
        mpClientInterface->invalidateStream(AUDIO_STREAM_SYSTEM);
        mpClientInterface->invalidateStream(AUDIO_STREAM_ENFORCED_AUDIBLE);
    }

    //FIXME: workaround for truncated touch sounds
    // to be removed when the problem is handled by system UI
    uint32_t delayMs = 0;
    if (usage == AUDIO_POLICY_FORCE_FOR_COMMUNICATION) {
        delayMs = TOUCH_SOUND_FIXED_DELAY_MS;
    }

    updateCallAndOutputRouting(forceVolumeReeval, delayMs);
    updateInputRouting();
}

void AudioPolicyManager::setSystemProperty(const char* property, const char* value)
{
    ALOGV("setSystemProperty() property %s, value %s", property, value);
}

// Find an MSD output profile compatible with the parameters passed.
// When "directOnly" is set, restrict search to profiles for direct outputs.
sp<IOProfile> AudioPolicyManager::getMsdProfileForOutput(
                                                   const DeviceVector& devices,
                                                   uint32_t samplingRate,
                                                   audio_format_t format,
                                                   audio_channel_mask_t channelMask,
                                                   audio_output_flags_t flags,
                                                   bool directOnly)
{
    flags = getRelevantFlags(flags, directOnly);

    sp<HwModule> msdModule = mHwModules.getModuleFromName(AUDIO_HARDWARE_MODULE_ID_MSD);
    if (msdModule != nullptr) {
        // for the msd module check if there are patches to the output devices
        if (msdHasPatchesToAllDevices(devices.toTypeAddrVector())) {
            HwModuleCollection modules;
            modules.add(msdModule);
            return searchCompatibleProfileHwModules(
                    modules, getMsdAudioOutDevices(), samplingRate, format, channelMask,
                    flags, directOnly);
        }
    }
    return nullptr;
}

// Find an output profile compatible with the parameters passed. When "directOnly" is set, restrict
// search to profiles for direct outputs.
sp<IOProfile> AudioPolicyManager::getProfileForOutput(
                                                   const DeviceVector& devices,
                                                   uint32_t samplingRate,
                                                   audio_format_t format,
                                                   audio_channel_mask_t channelMask,
                                                   audio_output_flags_t flags,
                                                   bool directOnly)
{
    flags = getRelevantFlags(flags, directOnly);

    return searchCompatibleProfileHwModules(
            mHwModules, devices, samplingRate, format, channelMask, flags, directOnly);
}

audio_output_flags_t AudioPolicyManager::getRelevantFlags (
                                            audio_output_flags_t flags, bool directOnly) {
    if (directOnly) {
         // only retain flags that will drive the direct output profile selection
         // if explicitly requested
         static const uint32_t kRelevantFlags =
                (AUDIO_OUTPUT_FLAG_HW_AV_SYNC | AUDIO_OUTPUT_FLAG_COMPRESS_OFFLOAD |
                AUDIO_OUTPUT_FLAG_VOIP_RX | AUDIO_OUTPUT_FLAG_MMAP_NOIRQ);
         flags = (audio_output_flags_t)((flags & kRelevantFlags) | AUDIO_OUTPUT_FLAG_DIRECT);
    }
    return flags;
}

sp<IOProfile> AudioPolicyManager::searchCompatibleProfileHwModules (
                                        const HwModuleCollection& hwModules,
                                        const DeviceVector& devices,
                                        uint32_t samplingRate,
                                        audio_format_t format,
                                        audio_channel_mask_t channelMask,
                                        audio_output_flags_t flags,
                                        bool directOnly) {
    sp<IOProfile> profile;
    for (const auto& hwModule : hwModules) {
        for (const auto& curProfile : hwModule->getOutputProfiles()) {
             if (!curProfile->isCompatibleProfile(devices,
                     samplingRate, NULL /*updatedSamplingRate*/,
                     format, NULL /*updatedFormat*/,
                     channelMask, NULL /*updatedChannelMask*/,
                     flags)) {
                 continue;
             }
             // reject profiles not corresponding to a device currently available
             if (!mAvailableOutputDevices.containsAtLeastOne(curProfile->getSupportedDevices())) {
                 continue;
             }
             // reject profiles if connected device does not support codec
             if (!curProfile->devicesSupportEncodedFormats(devices.types())) {
                 continue;
             }
             if (!directOnly) {
                return curProfile;
             }

             // when searching for direct outputs, if several profiles are compatible, give priority
             // to one with offload capability
             if (profile != 0 && 
                 ((curProfile->getFlags() & AUDIO_OUTPUT_FLAG_COMPRESS_OFFLOAD) == 0)) {
                continue;
             }
             profile = curProfile;
             if ((profile->getFlags() & AUDIO_OUTPUT_FLAG_COMPRESS_OFFLOAD) != 0) {
                 break;
             }
        }
    }
    return profile;
}

sp<IOProfile> AudioPolicyManager::getSpatializerOutputProfile(
        const audio_config_t *config __unused, const AudioDeviceTypeAddrVector &devices) const
{
    for (const auto& hwModule : mHwModules) {
        for (const auto& curProfile : hwModule->getOutputProfiles()) {
            if (curProfile->getFlags() != AUDIO_OUTPUT_FLAG_SPATIALIZER) {
                continue;
            }
            if (!devices.empty()) {
                // reject profiles not corresponding to a device currently available
                DeviceVector supportedDevices = curProfile->getSupportedDevices();
                if (!mAvailableOutputDevices.containsAtLeastOne(supportedDevices)) {
                    continue;
                }
                if (supportedDevices.getDevicesFromDeviceTypeAddrVec(devices).size()
                        != devices.size()) {
                    continue;
                }
            }
            ALOGV("%s found profile %s", __func__, curProfile->getName().c_str());
            return curProfile;
        }
    }
    return nullptr;
}

audio_io_handle_t AudioPolicyManager::getOutput(audio_stream_type_t stream)
{
    DeviceVector devices = mEngine->getOutputDevicesForStream(stream, false /*fromCache*/);

    // Note that related method getOutputForAttr() uses getOutputForDevice() not selectOutput().
    // We use selectOutput() here since we don't have the desired AudioTrack sample rate,
    // format, flags, etc. This may result in some discrepancy for functions that utilize
    // getOutput() solely on audio_stream_type such as AudioSystem::getOutputFrameCount()
    // and AudioSystem::getOutputSamplingRate().

    SortedVector<audio_io_handle_t> outputs = getOutputsForDevices(devices, mOutputs);

    audio_io_handle_t output;
    if (stream == AUDIO_STREAM_MUSIC  &&
            property_get_bool("audio.deep_buffer.media", false /* default_value */)) {
        // use DEEP_BUFFER as default output for music stream type
         output = selectOutput(outputs, AUDIO_OUTPUT_FLAG_DEEP_BUFFER, AUDIO_FORMAT_INVALID);
    }
    else{
          output = selectOutput(outputs);
    }

    ALOGV("getOutput() stream %d selected devices %s, output %d", stream,
          devices.toString().c_str(), output);
    return output;
}

status_t AudioPolicyManager::getAudioAttributes(audio_attributes_t *dstAttr,
                                                const audio_attributes_t *srcAttr,
                                                audio_stream_type_t srcStream)
{
    if (srcAttr != NULL) {
        if (!isValidAttributes(srcAttr)) {
            ALOGE("%s invalid attributes: usage=%d content=%d flags=0x%x tags=[%s]",
                    __func__,
                    srcAttr->usage, srcAttr->content_type, srcAttr->flags,
                    srcAttr->tags);
            return BAD_VALUE;
        }
        *dstAttr = *srcAttr;
    } else {
        if (srcStream < AUDIO_STREAM_MIN || srcStream >= AUDIO_STREAM_PUBLIC_CNT) {
            ALOGE("%s:  invalid stream type", __func__);
            return BAD_VALUE;
        }
        *dstAttr = mEngine->getAttributesForStreamType(srcStream);
    }

    // Only honor audibility enforced when required. The client will be
    // forced to reconnect if the forced usage changes.
    if (mEngine->getForceUse(AUDIO_POLICY_FORCE_FOR_SYSTEM) != AUDIO_POLICY_FORCE_SYSTEM_ENFORCED) {
        dstAttr->flags = static_cast<audio_flags_mask_t>(
                dstAttr->flags & ~AUDIO_FLAG_AUDIBILITY_ENFORCED);
    }

    return NO_ERROR;
}

status_t AudioPolicyManager::getOutputForAttrInt(
        audio_attributes_t *resultAttr,
        audio_io_handle_t *output,
        audio_session_t session,
        const audio_attributes_t *attr,
        audio_stream_type_t *stream,
        uid_t uid,
        audio_config_t *config,
        audio_output_flags_t *flags,
        audio_port_handle_t *selectedDeviceId,
        bool *isRequestedDeviceForExclusiveUse,
        std::vector<sp<AudioPolicyMix>> *secondaryMixes,
        output_type_t *outputType,
        bool *isSpatialized,
        bool *isBitPerfect)
{
    DeviceVector outputDevices;
    const audio_port_handle_t requestedPortId = *selectedDeviceId;
    DeviceVector msdDevices = getMsdAudioOutDevices();
    const sp<DeviceDescriptor> requestedDevice =
        mAvailableOutputDevices.getDeviceFromId(requestedPortId);

    *outputType = API_OUTPUT_INVALID;
    *isSpatialized = false;

    status_t status = getAudioAttributes(resultAttr, attr, *stream);
    if (status != NO_ERROR) {
        return status;
    }
    if (auto it = mAllowedCapturePolicies.find(uid); it != end(mAllowedCapturePolicies)) {
        resultAttr->flags = static_cast<audio_flags_mask_t>(resultAttr->flags | it->second);
    }
    *stream = mEngine->getStreamTypeForAttributes(*resultAttr);

    ALOGV("%s() attributes=%s stream=%s session %d selectedDeviceId %d", __func__,
          toString(*resultAttr).c_str(), toString(*stream).c_str(), session, requestedPortId);

    // The primary output is the explicit routing (eg. setPreferredDevice) if specified,
    //       otherwise, fallback to the dynamic policies, if none match, query the engine.
    // Secondary outputs are always found by dynamic policies as the engine do not support them
    sp<AudioPolicyMix> primaryMix;
    const audio_config_base_t clientConfig = {.sample_rate = config->sample_rate,
        .channel_mask = config->channel_mask,
        .format = config->format,
    };
    status = mPolicyMixes.getOutputForAttr(*resultAttr, clientConfig, uid, session, *flags,
                                           primaryMix, secondaryMixes);
    if (status != OK) {
        return status;
    }

    // Explicit routing is higher priority then any dynamic policy primary output
    bool usePrimaryOutputFromPolicyMixes = requestedDevice == nullptr && primaryMix != nullptr;

    // FIXME: in case of RENDER policy, the output capabilities should be checked
    if ((secondaryMixes != nullptr && !secondaryMixes->empty())
            && !audio_is_linear_pcm(config->format)) {
        ALOGD("%s: rejecting request as secondary mixes only support pcm", __func__);
        return BAD_VALUE;
    }
    if (usePrimaryOutputFromPolicyMixes) {
        sp<DeviceDescriptor> deviceDesc =
                mAvailableOutputDevices.getDevice(primaryMix->mDeviceType,
                                                  primaryMix->mDeviceAddress,
                                                  AUDIO_FORMAT_DEFAULT);
        sp<SwAudioOutputDescriptor> policyDesc = primaryMix->getOutput();
        bool tryDirectForFlags = policyDesc == nullptr ||
                (policyDesc->mFlags & AUDIO_OUTPUT_FLAG_DIRECT);
        // if a direct output can be opened to deliver the track's multi-channel content to the
        // output rather than being downmixed by the primary output, then use this direct
        // output by by-passing the primary mix if possible, otherwise fall-through to primary
        // mix.
        bool tryDirectForChannelMask = policyDesc != nullptr
                    && (audio_channel_count_from_out_mask(policyDesc->getConfig().channel_mask) <
                        audio_channel_count_from_out_mask(config->channel_mask));
        if (deviceDesc != nullptr && (tryDirectForFlags || tryDirectForChannelMask)) {
            audio_io_handle_t newOutput;
            status = openDirectOutput(
                    *stream, session, config,
                    (audio_output_flags_t)(*flags | AUDIO_OUTPUT_FLAG_DIRECT),
                    DeviceVector(deviceDesc), &newOutput);
            if (status == NO_ERROR) {
                policyDesc = mOutputs.valueFor(newOutput);
                primaryMix->setOutput(policyDesc);
            } else if (tryDirectForFlags) {
                policyDesc = nullptr;
            } // otherwise use primary if available.
        }
        if (policyDesc != nullptr) {
            policyDesc->mPolicyMix = primaryMix;
            *output = policyDesc->mIoHandle;
            *selectedDeviceId = deviceDesc != 0 ? deviceDesc->getId() : AUDIO_PORT_HANDLE_NONE;

            ALOGV("getOutputForAttr() returns output %d", *output);
            if (resultAttr->usage == AUDIO_USAGE_VIRTUAL_SOURCE) {
                *outputType = API_OUT_MIX_PLAYBACK;
            } else {
                *outputType = API_OUTPUT_LEGACY;
            }
            return NO_ERROR;
        }
    }
    // Virtual sources must always be dynamicaly or explicitly routed
    if (resultAttr->usage == AUDIO_USAGE_VIRTUAL_SOURCE) {
        ALOGW("getOutputForAttr() no policy mix found for usage AUDIO_USAGE_VIRTUAL_SOURCE");
        return BAD_VALUE;
    }
    // explicit routing managed by getDeviceForStrategy in APM is now handled by engine
    // in order to let the choice of the order to future vendor engine
    outputDevices = mEngine->getOutputDevicesForAttributes(*resultAttr, requestedDevice, false);

    if ((resultAttr->flags & AUDIO_FLAG_HW_AV_SYNC) != 0) {
        *flags = (audio_output_flags_t)(*flags | AUDIO_OUTPUT_FLAG_HW_AV_SYNC);
    }

    // Set incall music only if device was explicitly set, and fallback to the device which is
    // chosen by the engine if not.
    // FIXME: provide a more generic approach which is not device specific and move this back
    // to getOutputForDevice.
    // TODO: Remove check of AUDIO_STREAM_MUSIC once migration is completed on the app side.
    if (outputDevices.onlyContainsDevicesWithType(AUDIO_DEVICE_OUT_TELEPHONY_TX) &&
        (*stream == AUDIO_STREAM_MUSIC  || resultAttr->usage == AUDIO_USAGE_VOICE_COMMUNICATION) &&
        audio_is_linear_pcm(config->format) &&
        isCallAudioAccessible()) {
        if (requestedPortId != AUDIO_PORT_HANDLE_NONE) {
            *flags = (audio_output_flags_t)AUDIO_OUTPUT_FLAG_INCALL_MUSIC;
            *isRequestedDeviceForExclusiveUse = true;
        }
    }

    ALOGV("%s() device %s, sampling rate %d, format %#x, channel mask %#x, flags %#x stream %s",
          __func__, outputDevices.toString().c_str(), config->sample_rate, config->format,
          config->channel_mask, *flags, toString(*stream).c_str());

    *output = AUDIO_IO_HANDLE_NONE;
    if (!msdDevices.isEmpty()) {
        *output = getOutputForDevices(msdDevices, session, resultAttr, config, flags, isSpatialized);
        if (*output != AUDIO_IO_HANDLE_NONE && setMsdOutputPatches(&outputDevices) == NO_ERROR) {
            ALOGV("%s() Using MSD devices %s instead of devices %s",
                  __func__, msdDevices.toString().c_str(), outputDevices.toString().c_str());
        } else {
            *output = AUDIO_IO_HANDLE_NONE;
        }
    }
    if (*output == AUDIO_IO_HANDLE_NONE) {
        sp<PreferredMixerAttributesInfo> info = nullptr;
        if (outputDevices.size() == 1) {
            info = getPreferredMixerAttributesInfo(
                    outputDevices.itemAt(0)->getId(),
                    mEngine->getProductStrategyForAttributes(*resultAttr));
            if (info != nullptr && info->getUid() != uid && info->getActiveClientCount() == 0) {
                // Only use preferred mixer when the requested uid matched or
                // there is active client on preferred mixer.
                info = nullptr;
            }
        }
        *output = getOutputForDevices(outputDevices, session, resultAttr, config,
                flags, isSpatialized, info, resultAttr->flags & AUDIO_FLAG_MUTE_HAPTIC);
        *isBitPerfect = (info != nullptr
                && (info->getFlags() & AUDIO_OUTPUT_FLAG_BIT_PERFECT) != AUDIO_OUTPUT_FLAG_NONE
                && *output != AUDIO_IO_HANDLE_NONE);
    }
    if (*output == AUDIO_IO_HANDLE_NONE) {
        AudioProfileVector profiles;
        status_t ret = getProfilesForDevices(outputDevices, profiles, *flags, false /*isInput*/);
        if (ret == NO_ERROR && !profiles.empty()) {
            config->channel_mask = profiles[0]->getChannels().empty() ? config->channel_mask
                    : *profiles[0]->getChannels().begin();
            config->sample_rate = profiles[0]->getSampleRates().empty() ? config->sample_rate
                    : *profiles[0]->getSampleRates().begin();
            config->format = profiles[0]->getFormat();
        }
        return INVALID_OPERATION;
    }

    *selectedDeviceId = getFirstDeviceId(outputDevices);
    for (auto &outputDevice : outputDevices) {
        if (outputDevice->getId() == getConfig().getDefaultOutputDevice()->getId()) {
            *selectedDeviceId = outputDevice->getId();
            break;
        }
    }

    if (outputDevices.onlyContainsDevicesWithType(AUDIO_DEVICE_OUT_TELEPHONY_TX)) {
        *outputType = API_OUTPUT_TELEPHONY_TX;
    } else {
        *outputType = API_OUTPUT_LEGACY;
    }

    ALOGV("%s returns output %d selectedDeviceId %d", __func__, *output, *selectedDeviceId);

    return NO_ERROR;
}

void AudioPolicyManager::checkAndUpdateOffloadInfoForDirectTracks(
        const audio_attributes_t *attr,
        audio_stream_type_t *stream,
        audio_config_t *config,
        audio_output_flags_t *flags)
{
    audio_offload_info_t tOffloadInfo = AUDIO_INFO_INITIALIZER;
    // set offloadInfo for directTracks, If already not set.
    if (!memcmp(&config->offload_info, &tOffloadInfo, sizeof(audio_offload_info_t))) {
        bool trackDirectPCM = false;
        if (*flags == AUDIO_OUTPUT_FLAG_NONE)
            trackDirectPCM = property_get_bool("vendor.audio.offload.track.enable", true);
        if (*flags == AUDIO_OUTPUT_FLAG_DIRECT || trackDirectPCM) {
            ALOGV("Update offload config for direct track");
            config->offload_info.sample_rate  = config->sample_rate;
            config->offload_info.channel_mask = config->channel_mask;
            config->offload_info.format = config->format;
            config->offload_info.stream_type = *stream;
            config->offload_info.bit_width = audio_bytes_per_sample(config->format) * 8;
            config->offload_info.usage = attr != NULL ? attr->usage : config->offload_info.usage;
        }
    }
}

status_t AudioPolicyManager::getOutputForAttr(const audio_attributes_t *attr,
                                              audio_io_handle_t *output,
                                              audio_session_t session,
                                              audio_stream_type_t *stream,
                                              const AttributionSourceState& attributionSource,
                                              audio_config_t *config,
                                              audio_output_flags_t *flags,
                                              audio_port_handle_t *selectedDeviceId,
                                              audio_port_handle_t *portId,
                                              std::vector<audio_io_handle_t> *secondaryOutputs,
                                              output_type_t *outputType,
                                              bool *isSpatialized,
                                              bool *isBitPerfect)
{
    // The supplied portId must be AUDIO_PORT_HANDLE_NONE
    if (*portId != AUDIO_PORT_HANDLE_NONE) {
        return INVALID_OPERATION;
    }
    const uid_t uid = VALUE_OR_RETURN_STATUS(
        aidl2legacy_int32_t_uid_t(attributionSource.uid));
    const audio_port_handle_t requestedPortId = *selectedDeviceId;
    audio_attributes_t resultAttr;
    bool isRequestedDeviceForExclusiveUse = false;
    std::vector<sp<AudioPolicyMix>> secondaryMixes;
    const sp<DeviceDescriptor> requestedDevice =
      mAvailableOutputDevices.getDeviceFromId(requestedPortId);

    // Prevent from storing invalid requested device id in clients
    const audio_port_handle_t sanitizedRequestedPortId =
      requestedDevice != nullptr ? requestedPortId : AUDIO_PORT_HANDLE_NONE;
    *selectedDeviceId = sanitizedRequestedPortId;

    audio_config_t directConfig = *config;
    checkAndUpdateOffloadInfoForDirectTracks(attr, stream, &directConfig, flags);

    status_t status = getOutputForAttrInt(&resultAttr, output, session, attr, stream, uid,
<<<<<<< HEAD
            &directConfig, flags, selectedDeviceId, &isRequestedDeviceForExclusiveUse,
            secondaryOutputs != nullptr ? &secondaryMixes : nullptr, outputType, isSpatialized);
=======
            config, flags, selectedDeviceId, &isRequestedDeviceForExclusiveUse,
            secondaryOutputs != nullptr ? &secondaryMixes : nullptr, outputType, isSpatialized,
            isBitPerfect);
>>>>>>> ecf467ee
    if (status != NO_ERROR) {
        return status;
    }
    std::vector<wp<SwAudioOutputDescriptor>> weakSecondaryOutputDescs;
    if (secondaryOutputs != nullptr) {
        for (auto &secondaryMix : secondaryMixes) {
            sp<SwAudioOutputDescriptor> outputDesc = secondaryMix->getOutput();
            if (outputDesc != nullptr &&
                outputDesc->mIoHandle != AUDIO_IO_HANDLE_NONE) {
                secondaryOutputs->push_back(outputDesc->mIoHandle);
                weakSecondaryOutputDescs.push_back(outputDesc);
            }
        }
    }

    audio_config_base_t clientConfig = {.sample_rate = config->sample_rate,
        .channel_mask = config->channel_mask,
        .format = config->format,
    };
    *portId = PolicyAudioPort::getNextUniqueId();

    sp<SwAudioOutputDescriptor> outputDesc = mOutputs.valueFor(*output);
    sp<TrackClientDescriptor> clientDesc =
        new TrackClientDescriptor(*portId, uid, session, resultAttr, clientConfig,
                                  sanitizedRequestedPortId, *stream,
                                  mEngine->getProductStrategyForAttributes(resultAttr),
                                  toVolumeSource(resultAttr),
                                  *flags, isRequestedDeviceForExclusiveUse,
                                  std::move(weakSecondaryOutputDescs),
                                  outputDesc->mPolicyMix);
    outputDesc->addClient(clientDesc);

    ALOGV("%s() returns output %d requestedPortId %d selectedDeviceId %d for port ID %d", __func__,
          *output, requestedPortId, *selectedDeviceId, *portId);

    return NO_ERROR;
}

status_t AudioPolicyManager::openDirectOutput(audio_stream_type_t stream,
                                              audio_session_t session,
                                              const audio_config_t *config,
                                              audio_output_flags_t flags,
                                              const DeviceVector &devices,
                                              audio_io_handle_t *output) {

    *output = AUDIO_IO_HANDLE_NONE;

    // skip direct output selection if the request can obviously be attached to a mixed output
    // and not explicitly requested
    if (((flags & AUDIO_OUTPUT_FLAG_DIRECT) == 0) &&
            audio_is_linear_pcm(config->format) && config->sample_rate <= SAMPLE_RATE_HZ_MAX &&
            audio_channel_count_from_out_mask(config->channel_mask) <= 2) {
        return NAME_NOT_FOUND;
    }

    // Do not allow offloading or direct if one non offloadable effect is enabled or
    // MasterMono is enabled. This prevents creating an offloaded or direct track
    // and tearing it down immediately after start when audioflinger detects there
    // is an active non offloadable effect.
    // FIXME: We should check the audio session here but we do not have it in this context.
    // This may prevent offloading in rare situations where effects are left active by apps
    // in the background.
    sp<IOProfile> profile;
    if (((flags & (AUDIO_OUTPUT_FLAG_COMPRESS_OFFLOAD | AUDIO_OUTPUT_FLAG_DIRECT)) == 0) ||
            !(mEffects.isNonOffloadableEffectEnabled() || mMasterMono)) {
        profile = getProfileForOutput(
                devices, config->sample_rate, config->format, config->channel_mask,
                flags, true /* directOnly */);
    }

    if (profile == nullptr) {
        return NAME_NOT_FOUND;
    }
    if (!(flags & AUDIO_OUTPUT_FLAG_DIRECT) &&
         (profile->getFlags() & AUDIO_OUTPUT_FLAG_DIRECT)) {
        ALOGI("%s rejecting direct profile as was not requested ", __func__);
        profile = nullptr;
        return NAME_NOT_FOUND;
    }

    sp<SwAudioOutputDescriptor> outputDesc = nullptr;
    // check if direct output for pcm/track offload or compress offload already exist
    bool directSessionInUse = false;
    bool offloadSessionInUse = false;
    // exclusive outputs for MMAP and Offload are enforced by different session ids.
    if (!(property_get_bool("vendor.audio.offload.multiple.enabled", false) &&
          ((flags & AUDIO_OUTPUT_FLAG_DIRECT) != 0) &&
          (flags & AUDIO_OUTPUT_FLAG_MMAP_NOIRQ) == 0)) {
        for (size_t i = 0; i < mOutputs.size(); i++) {
            sp<SwAudioOutputDescriptor> desc = mOutputs.valueAt(i);
            if (!desc->isDuplicated() && (profile == desc->mProfile)) {
                 outputDesc = desc;
                // reuse direct output if currently open by the same client
                // and configured with same parameters
                if ((config->sample_rate == desc->getSamplingRate()) &&
                    (config->format == desc->getFormat()) &&
                    (config->channel_mask == desc->getChannelMask()) &&
                    (session == desc->mDirectClientSession)) {
                    desc->mDirectOpenCount++;
                    ALOGI("%s reusing direct output %d for session %d", __func__,
                        mOutputs.keyAt(i), session);
                    *output = mOutputs.keyAt(i);
                    return NO_ERROR;
                }
                if (desc->mFlags == AUDIO_OUTPUT_FLAG_DIRECT) {
                    directSessionInUse = true;
                    ALOGV("%s Direct PCM already in use", __func__);
                }
                if (desc->mFlags & AUDIO_OUTPUT_FLAG_COMPRESS_OFFLOAD) {
                    offloadSessionInUse = true;
                    ALOGV("%s Compress Offload already in use", __func__);
                }
            }
        }
        if (outputDesc != nullptr &&
            ((flags == AUDIO_OUTPUT_FLAG_DIRECT && directSessionInUse) ||
            ((flags & AUDIO_OUTPUT_FLAG_COMPRESS_OFFLOAD) && offloadSessionInUse))) {
            if (session != outputDesc->mDirectClientSession) {
                ALOGV("getOutput() do not reuse direct pcm output because current client (%d) "
                      "is not the same as requesting client (%d) for different output conf",
                outputDesc->mDirectClientSession, session);
                return NAME_NOT_FOUND;
            } else {
                ALOGV("%s close previous output on same client session %d ", __func__, session);
                closeOutput(outputDesc->mIoHandle);
            }
        }
    }
    if (!profile->canOpenNewIo()) {
        return NAME_NOT_FOUND;
    }

    outputDesc = new SwAudioOutputDescriptor(profile, mpClientInterface);

    // An MSD patch may be using the only output stream that can service this request. Release
    // all MSD patches to prioritize this request over any active output on MSD.
    releaseMsdOutputPatches(devices);

    status_t status =
            outputDesc->open(config, nullptr /* mixerConfig */, devices, stream, flags, output);

    // only accept an output with the requested parameters
    if (status != NO_ERROR ||
        (config->sample_rate != 0 && config->sample_rate != outputDesc->getSamplingRate()) ||
        (config->format != AUDIO_FORMAT_DEFAULT && config->format != outputDesc->getFormat()) ||
        (config->channel_mask != 0 && config->channel_mask != outputDesc->getChannelMask())) {
        ALOGV("%s failed opening direct output: output %d sample rate %d %d,"
                "format %d %d, channel mask %04x %04x", __func__, *output, config->sample_rate,
                outputDesc->getSamplingRate(), config->format, outputDesc->getFormat(),
                config->channel_mask, outputDesc->getChannelMask());
        if (*output != AUDIO_IO_HANDLE_NONE) {
            outputDesc->close();
        }
        // fall back to mixer output if possible when the direct output could not be open
        if (audio_is_linear_pcm(config->format) &&
                config->sample_rate  <= SAMPLE_RATE_HZ_MAX) {
            return NAME_NOT_FOUND;
        }
        *output = AUDIO_IO_HANDLE_NONE;
        return BAD_VALUE;
    }
    outputDesc->mDirectOpenCount = 1;
    outputDesc->mDirectClientSession = session;

    addOutput(*output, outputDesc);
    mPreviousOutputs = mOutputs;
    ALOGV("%s returns new direct output %d", __func__, *output);
    mpClientInterface->onAudioPortListUpdate();
    return NO_ERROR;
}

audio_io_handle_t AudioPolicyManager::getOutputForDevices(
        const DeviceVector &devices,
        audio_session_t session,
        const audio_attributes_t *attr,
        const audio_config_t *config,
        audio_output_flags_t *flags,
        bool *isSpatialized,
        sp<PreferredMixerAttributesInfo> prefMixerConfigInfo,
        bool forceMutingHaptic)
{
    audio_io_handle_t output = AUDIO_IO_HANDLE_NONE;

    // Discard haptic channel mask when forcing muting haptic channels.
    audio_channel_mask_t channelMask = forceMutingHaptic
            ? static_cast<audio_channel_mask_t>(config->channel_mask & ~AUDIO_CHANNEL_HAPTIC_ALL)
            : config->channel_mask;


    String8 value;
    String8 reply =  mpClientInterface->getParameters(AUDIO_IO_HANDLE_NONE,
                                          String8("vr_audio_mode_on"));
    AudioParameter repliedParameter(reply);
    if (repliedParameter.get(String8("vr_audio_mode_on"), value) == NO_ERROR &&
        value.contains("true")) {
        ALOGI("%s VR mode is on, switch to primary output requested flags 0x%X",__func__, *flags);
        *flags = (audio_output_flags_t)(*flags &
                    (~(AUDIO_OUTPUT_FLAG_FAST|AUDIO_OUTPUT_FLAG_RAW)));
    }

    audio_stream_type_t stream = mEngine->getStreamTypeForAttributes(*attr);

    /*
    * WFD audio routes back to target speaker when starting a ringtone playback.
    * This is because primary output is reused for ringtone, so output device is
    * updated based on SONIFICATION strategy for both ringtone and music playback.
    * The same issue is not seen on remoted_submix HAL based WFD audio because
    * primary output is not reused and a new output is created for ringtone playback.
    * Issue is fixed by updating output flag to AUDIO_OUTPUT_FLAG_FAST when there is
    * a non-music stream playback on WFD, so primary output is not reused for ringtone.
    */
    if (property_get_bool("vendor.audio.afe.proxy.enabled", true /* default_value */)) {
        DeviceTypeSet availableOutputDeviceTypes = mAvailableOutputDevices.types();
        if ((deviceTypesToBitMask(availableOutputDeviceTypes) & AUDIO_DEVICE_OUT_PROXY)
              && (stream != AUDIO_STREAM_MUSIC)) {
            ALOGD("%s Use fast flags for stream %d requested Flags%x",__func__, stream, *flags);
            *flags = (*flags & AUDIO_OUTPUT_FLAG_DIRECT) ?
                        AUDIO_OUTPUT_FLAG_DIRECT : AUDIO_OUTPUT_FLAG_FAST;
        }
    }
    // open a direct output if required by specified parameters
    //force direct flag if offload flag is set: offloading implies a direct output stream
    // and all common behaviors are driven by checking only the direct flag
    // this should normally be set appropriately in the policy configuration file
    if ((*flags & AUDIO_OUTPUT_FLAG_COMPRESS_OFFLOAD) != 0) {
        *flags = (audio_output_flags_t)(*flags | AUDIO_OUTPUT_FLAG_DIRECT);
    }
    if ((*flags & AUDIO_OUTPUT_FLAG_HW_AV_SYNC) != 0) {
        *flags = (audio_output_flags_t)(*flags | AUDIO_OUTPUT_FLAG_DIRECT);
    }

    // Force direct flags for PCM data, this can help to maintain audio bitstream
    // quality by avoiding resampling/downmixing by using direct track when hal/DSP
    // support is available. DSP PP can be applied directly on track data instead of
    // mixed output. To some extent, it can help save some power.
    const bool trackDirectPCM =
            property_get_bool("vendor.audio.offload.track.enable", true /* default_value */);
    const bool offloadDisable =
            property_get_bool("audio.offload.disable", false /* default_value */);
    if (trackDirectPCM && !offloadDisable && stream == AUDIO_STREAM_MUSIC) {
       if ((*flags == AUDIO_OUTPUT_FLAG_NONE) &&
            (config->offload_info.usage == AUDIO_USAGE_MEDIA ||
             config->offload_info.usage == AUDIO_USAGE_GAME)) {
            ALOGV("Force direct flags to use pcm offload, original flags(0x%x)", *flags);
            *flags = AUDIO_OUTPUT_FLAG_DIRECT;
        }
    } else if (audio_is_linear_pcm(config->format) &&
            *flags == AUDIO_OUTPUT_FLAG_DIRECT) {
        ALOGV("%s Remove direct flags stream %d,orginal flags %0x", __func__, stream, *flags);
        *flags = AUDIO_OUTPUT_FLAG_NONE;
    }

    bool forceDeepBuffer = false;
    // only allow deep buffering for music stream type
    if (stream != AUDIO_STREAM_MUSIC) {
        *flags = (audio_output_flags_t)(*flags &~AUDIO_OUTPUT_FLAG_DEEP_BUFFER);
    } else if ((*flags == AUDIO_OUTPUT_FLAG_NONE || *flags == AUDIO_OUTPUT_FLAG_DIRECT ||
                (*flags & AUDIO_OUTPUT_FLAG_COMPRESS_OFFLOAD)) && !isInCall() &&
                property_get_bool("audio.deep_buffer.media", true /* default_value */)) {
        // use DEEP_BUFFER as default output for music stream type
        forceDeepBuffer = true;
    }
    if (stream == AUDIO_STREAM_TTS) {
        *flags = AUDIO_OUTPUT_FLAG_TTS;
    } else if ((stream == AUDIO_STREAM_VOICE_CALL &&
               audio_is_linear_pcm(config->format) &&
               (*flags & AUDIO_OUTPUT_FLAG_INCALL_MUSIC) == 0) &&
               (mEngine->getPhoneState() != AUDIO_MODE_IN_CALL)) {
        *flags = (audio_output_flags_t)(AUDIO_OUTPUT_FLAG_VOIP_RX |
                                       AUDIO_OUTPUT_FLAG_DIRECT);
        ALOGV("Set VoIP and Direct output flags for PCM format");
    }

    // Attach the Ultrasound flag for the AUDIO_CONTENT_TYPE_ULTRASOUND
    if (attr->content_type == AUDIO_CONTENT_TYPE_ULTRASOUND) {
        *flags = (audio_output_flags_t)(*flags | AUDIO_OUTPUT_FLAG_ULTRASOUND);
    }

    *isSpatialized = false;
    if (mSpatializerOutput != nullptr
            && canBeSpatializedInt(attr, config, devices.toTypeAddrVector())) {
        *isSpatialized = true;
        return mSpatializerOutput->mIoHandle;
    }

    audio_config_t directConfig = *config;
    directConfig.channel_mask = channelMask;
    status_t status = openDirectOutput(stream, session, &directConfig, *flags, devices, &output);
    if (status != NAME_NOT_FOUND) {
        return output;
    }

    // A request for HW A/V sync cannot fallback to a mixed output because time
    // stamps are embedded in audio data
    if ((*flags & (AUDIO_OUTPUT_FLAG_HW_AV_SYNC | AUDIO_OUTPUT_FLAG_MMAP_NOIRQ)) != 0) {
        return AUDIO_IO_HANDLE_NONE;
    }

    // ignoring channel mask due to downmix capability in mixer

    // open a non direct output

    // for non direct outputs, only PCM is supported
    if (audio_is_linear_pcm(config->format)) {
        // get which output is suitable for the specified stream. The actual
        // routing change will happen when startOutput() will be called
        SortedVector<audio_io_handle_t> outputs = getOutputsForDevices(devices, mOutputs);
<<<<<<< HEAD

        // at this stage we should ignore the DIRECT flag as no direct output could be found earlier
        *flags = (audio_output_flags_t)(*flags & ~AUDIO_OUTPUT_FLAG_DIRECT);
        *flags = forceDeepBuffer ? AUDIO_OUTPUT_FLAG_DEEP_BUFFER :
                 (*flags == AUDIO_OUTPUT_FLAG_NONE) ? AUDIO_OUTPUT_FLAG_PRIMARY : *flags;
        ALOGV("%s forced deep-buffer (%s) flags (%0x)", __func__,
                forceDeepBuffer ? "yes": "no" , *flags);
        output = selectOutput(
                outputs, *flags, config->format, channelMask, config->sample_rate, session);
=======
        if (prefMixerConfigInfo != nullptr) {
            for (audio_io_handle_t outputHandle : outputs) {
                sp<SwAudioOutputDescriptor> outputDesc = mOutputs.valueFor(outputHandle);
                if (outputDesc->mProfile == prefMixerConfigInfo->getProfile()) {
                    output = outputHandle;
                    break;
                }
            }
            if (output == AUDIO_IO_HANDLE_NONE) {
                // No output open with the preferred profile. Open a new one.
                audio_config_t config = AUDIO_CONFIG_INITIALIZER;
                config.channel_mask = prefMixerConfigInfo->getConfigBase().channel_mask;
                config.sample_rate = prefMixerConfigInfo->getConfigBase().sample_rate;
                config.format = prefMixerConfigInfo->getConfigBase().format;
                sp<SwAudioOutputDescriptor> preferredOutput = openOutputWithProfileAndDevice(
                        prefMixerConfigInfo->getProfile(), devices, nullptr /*mixerConfig*/,
                        &config, prefMixerConfigInfo->getFlags());
                if (preferredOutput == nullptr) {
                    ALOGE("%s failed to open output with preferred mixer config", __func__);
                } else {
                    output = preferredOutput->mIoHandle;
                }
            }
        } else {
            // at this stage we should ignore the DIRECT flag as no direct output could be
            // found earlier
            *flags = (audio_output_flags_t) (*flags & ~AUDIO_OUTPUT_FLAG_DIRECT);
            output = selectOutput(
                    outputs, *flags, config->format, channelMask, config->sample_rate, session);
        }
>>>>>>> ecf467ee
    }
    ALOGW_IF((output == 0), "getOutputForDevices() could not find output for stream %d, "
            "sampling rate %d, format %#x, channels %#x, flags %#x",
            stream, config->sample_rate, config->format, channelMask, *flags);

    return output;
}

sp<DeviceDescriptor> AudioPolicyManager::getMsdAudioInDevice() const {
    auto msdInDevices = mHwModules.getAvailableDevicesFromModuleName(AUDIO_HARDWARE_MODULE_ID_MSD,
                                                                     mAvailableInputDevices);
    return msdInDevices.isEmpty()? nullptr : msdInDevices.itemAt(0);
}

DeviceVector AudioPolicyManager::getMsdAudioOutDevices() const {
    return mHwModules.getAvailableDevicesFromModuleName(AUDIO_HARDWARE_MODULE_ID_MSD,
                                                        mAvailableOutputDevices);
}

const AudioPatchCollection AudioPolicyManager::getMsdOutputPatches() const {
    AudioPatchCollection msdPatches;
    sp<HwModule> msdModule = mHwModules.getModuleFromName(AUDIO_HARDWARE_MODULE_ID_MSD);
    if (msdModule != 0) {
        for (size_t i = 0; i < mAudioPatches.size(); ++i) {
            sp<AudioPatch> patch = mAudioPatches.valueAt(i);
            for (size_t j = 0; j < patch->mPatch.num_sources; ++j) {
                const struct audio_port_config *source = &patch->mPatch.sources[j];
                if (source->type == AUDIO_PORT_TYPE_DEVICE &&
                        source->ext.device.hw_module == msdModule->getHandle()) {
                    msdPatches.addAudioPatch(patch->getHandle(), patch);
                }
            }
        }
    }
    return msdPatches;
}

bool AudioPolicyManager::isMsdPatch(const audio_patch_handle_t &handle) const {
    ssize_t index = mAudioPatches.indexOfKey(handle);
    if (index < 0) {
        return false;
    }
    const sp<AudioPatch> patch = mAudioPatches.valueAt(index);
    sp<HwModule> msdModule = mHwModules.getModuleFromName(AUDIO_HARDWARE_MODULE_ID_MSD);
    if (msdModule == nullptr) {
        return false;
    }
    const struct audio_port_config *sink = &patch->mPatch.sinks[0];
    if (getMsdAudioOutDevices().contains(mAvailableOutputDevices.getDeviceFromId(sink->id))) {
        return true;
    }
    index = getMsdOutputPatches().indexOfKey(handle);
    if (index < 0) {
        return false;
    }
    return true;
}

status_t AudioPolicyManager::getMsdProfiles(bool hwAvSync,
                                            const InputProfileCollection &inputProfiles,
                                            const OutputProfileCollection &outputProfiles,
                                            const sp<DeviceDescriptor> &sourceDevice,
                                            const sp<DeviceDescriptor> &sinkDevice,
                                            AudioProfileVector& sourceProfiles,
                                            AudioProfileVector& sinkProfiles) const {
    if (inputProfiles.isEmpty()) {
        ALOGE("%s() no input profiles for source module", __func__);
        return NO_INIT;
    }
    if (outputProfiles.isEmpty()) {
        ALOGE("%s() no output profiles for sink module", __func__);
        return NO_INIT;
    }
    for (const auto &inProfile : inputProfiles) {
        if (hwAvSync == ((inProfile->getFlags() & AUDIO_INPUT_FLAG_HW_AV_SYNC) != 0) &&
                inProfile->supportsDevice(sourceDevice)) {
            appendAudioProfiles(sourceProfiles, inProfile->getAudioProfiles());
        }
    }
    for (const auto &outProfile : outputProfiles) {
        if (hwAvSync == ((outProfile->getFlags() & AUDIO_OUTPUT_FLAG_HW_AV_SYNC) != 0) &&
                outProfile->supportsDevice(sinkDevice)) {
            appendAudioProfiles(sinkProfiles, outProfile->getAudioProfiles());
        }
    }
    return NO_ERROR;
}

status_t AudioPolicyManager::getBestMsdConfig(bool hwAvSync,
        const AudioProfileVector &sourceProfiles, const AudioProfileVector &sinkProfiles,
        audio_port_config *sourceConfig, audio_port_config *sinkConfig) const
{
    // Compressed formats for MSD module, ordered from most preferred to least preferred.
    static const std::vector<audio_format_t> formatsOrder = {{
            AUDIO_FORMAT_IEC60958, AUDIO_FORMAT_MAT_2_1, AUDIO_FORMAT_MAT_2_0, AUDIO_FORMAT_E_AC3,
            AUDIO_FORMAT_AC3, AUDIO_FORMAT_PCM_16_BIT }};
    static const std::vector<audio_channel_mask_t> channelMasksOrder = [](){
        // Channel position masks for MSD module, 3D > 2D > 1D ordering (most preferred to least
        // preferred).
        std::vector<audio_channel_mask_t> masks = {{
            AUDIO_CHANNEL_OUT_3POINT1POINT2, AUDIO_CHANNEL_OUT_3POINT0POINT2,
            AUDIO_CHANNEL_OUT_2POINT1POINT2, AUDIO_CHANNEL_OUT_2POINT0POINT2,
            AUDIO_CHANNEL_OUT_5POINT1, AUDIO_CHANNEL_OUT_STEREO }};
        // insert index masks (higher counts most preferred) as preferred over position masks
        for (int i = 1; i <= AUDIO_CHANNEL_COUNT_MAX; i++) {
            masks.insert(
                    masks.begin(), audio_channel_mask_for_index_assignment_from_count(i));
        }
        return masks;
    }();

    struct audio_config_base bestSinkConfig;
    status_t result = findBestMatchingOutputConfig(sourceProfiles, sinkProfiles, formatsOrder,
            channelMasksOrder, true /*preferHigherSamplingRates*/, bestSinkConfig);
    if (result != NO_ERROR) {
        ALOGD("%s() no matching config found for sink, hwAvSync: %d",
                __func__, hwAvSync);
        return result;
    }
    sinkConfig->sample_rate = bestSinkConfig.sample_rate;
    sinkConfig->channel_mask = bestSinkConfig.channel_mask;
    sinkConfig->format = bestSinkConfig.format;
    // For encoded streams force direct flag to prevent downstream mixing.
    sinkConfig->flags.output = static_cast<audio_output_flags_t>(
            sinkConfig->flags.output | AUDIO_OUTPUT_FLAG_DIRECT);
    if (audio_is_iec61937_compatible(sinkConfig->format)) {
        // For formats compatible with IEC61937 encapsulation, assume that
        // the input is IEC61937 framed (for proportional buffer sizing).
        // Add the AUDIO_OUTPUT_FLAG_IEC958_NONAUDIO flag so downstream HAL can distinguish between
        // raw and IEC61937 framed streams.
        sinkConfig->flags.output = static_cast<audio_output_flags_t>(
                sinkConfig->flags.output | AUDIO_OUTPUT_FLAG_IEC958_NONAUDIO);
    }
    sourceConfig->sample_rate = bestSinkConfig.sample_rate;
    // Specify exact channel mask to prevent guessing by bit count in PatchPanel.
    sourceConfig->channel_mask =
            audio_channel_mask_get_representation(bestSinkConfig.channel_mask)
            == AUDIO_CHANNEL_REPRESENTATION_INDEX ?
            bestSinkConfig.channel_mask : audio_channel_mask_out_to_in(bestSinkConfig.channel_mask);
    sourceConfig->format = bestSinkConfig.format;
    // Copy input stream directly without any processing (e.g. resampling).
    sourceConfig->flags.input = static_cast<audio_input_flags_t>(
            sourceConfig->flags.input | AUDIO_INPUT_FLAG_DIRECT);
    if (hwAvSync) {
        sinkConfig->flags.output = static_cast<audio_output_flags_t>(
                sinkConfig->flags.output | AUDIO_OUTPUT_FLAG_HW_AV_SYNC);
        sourceConfig->flags.input = static_cast<audio_input_flags_t>(
                sourceConfig->flags.input | AUDIO_INPUT_FLAG_HW_AV_SYNC);
    }
    const unsigned int config_mask = AUDIO_PORT_CONFIG_SAMPLE_RATE |
            AUDIO_PORT_CONFIG_CHANNEL_MASK | AUDIO_PORT_CONFIG_FORMAT | AUDIO_PORT_CONFIG_FLAGS;
    sinkConfig->config_mask |= config_mask;
    sourceConfig->config_mask |= config_mask;
    return NO_ERROR;
}

PatchBuilder AudioPolicyManager::buildMsdPatch(bool msdIsSource,
                                               const sp<DeviceDescriptor> &device) const
{
    PatchBuilder patchBuilder;
    sp<HwModule> msdModule = mHwModules.getModuleFromName(AUDIO_HARDWARE_MODULE_ID_MSD);
    ALOG_ASSERT(msdModule != nullptr, "MSD module not available");
    sp<HwModule> deviceModule = mHwModules.getModuleForDevice(device, AUDIO_FORMAT_DEFAULT);
    if (deviceModule == nullptr) {
        ALOGE("%s() unable to get module for %s", __func__, device->toString().c_str());
        return patchBuilder;
    }
    const InputProfileCollection inputProfiles = msdIsSource ?
            msdModule->getInputProfiles() : deviceModule->getInputProfiles();
    const OutputProfileCollection outputProfiles = msdIsSource ?
            deviceModule->getOutputProfiles() : msdModule->getOutputProfiles();

    const sp<DeviceDescriptor> sourceDevice = msdIsSource ? getMsdAudioInDevice() : device;
    const sp<DeviceDescriptor> sinkDevice = msdIsSource ?
            device : getMsdAudioOutDevices().itemAt(0);
    patchBuilder.addSource(sourceDevice).addSink(sinkDevice);

    audio_port_config sourceConfig = patchBuilder.patch()->sources[0];
    audio_port_config sinkConfig = patchBuilder.patch()->sinks[0];
    AudioProfileVector sourceProfiles;
    AudioProfileVector sinkProfiles;
    // TODO: Figure out whether MSD module has HW_AV_SYNC flag set in the AP config file.
    // For now, we just forcefully try with HwAvSync first.
    for (auto hwAvSync : { true, false }) {
        if (getMsdProfiles(hwAvSync, inputProfiles, outputProfiles, sourceDevice, sinkDevice,
                sourceProfiles, sinkProfiles) != NO_ERROR) {
            continue;
        }
        if (getBestMsdConfig(hwAvSync, sourceProfiles, sinkProfiles, &sourceConfig,
                &sinkConfig) == NO_ERROR) {
            // Found a matching config. Re-create PatchBuilder with this config.
            return (PatchBuilder()).addSource(sourceConfig).addSink(sinkConfig);
        }
    }
    ALOGV("%s() no matching config found. Fall through to default PCM patch"
            " supporting PCM format conversion.", __func__);
    return patchBuilder;
}

status_t AudioPolicyManager::setMsdOutputPatches(const DeviceVector *outputDevices) {
    DeviceVector devices;
    if (outputDevices != nullptr && outputDevices->size() > 0) {
        devices.add(*outputDevices);
    } else {
        // Use media strategy for unspecified output device. This should only
        // occur on checkForDeviceAndOutputChanges(). Device connection events may
        // therefore invalidate explicit routing requests.
        devices = mEngine->getOutputDevicesForAttributes(
                    attributes_initializer(AUDIO_USAGE_MEDIA), nullptr, false /*fromCache*/);
        LOG_ALWAYS_FATAL_IF(devices.isEmpty(), "no output device to set MSD patch");
    }
    std::vector<PatchBuilder> patchesToCreate;
    for (auto i = 0u; i < devices.size(); ++i) {
        ALOGV("%s() for device %s", __func__, devices[i]->toString().c_str());
        patchesToCreate.push_back(buildMsdPatch(true /*msdIsSource*/, devices[i]));
    }
    // Retain only the MSD patches associated with outputDevices request.
    // Tear down the others, and create new ones as needed.
    AudioPatchCollection patchesToRemove = getMsdOutputPatches();
    for (auto it = patchesToCreate.begin(); it != patchesToCreate.end(); ) {
        auto retainedPatch = false;
        for (auto i = 0u; i < patchesToRemove.size(); ++i) {
            if (audio_patches_are_equal(it->patch(), &patchesToRemove[i]->mPatch)) {
                patchesToRemove.removeItemsAt(i);
                retainedPatch = true;
                break;
            }
        }
        if (retainedPatch) {
            it = patchesToCreate.erase(it);
            continue;
        }
        ++it;
    }
    if (patchesToCreate.size() == 0 && patchesToRemove.size() == 0) {
        return NO_ERROR;
    }
    for (auto i = 0u; i < patchesToRemove.size(); ++i) {
        auto &currentPatch = patchesToRemove.valueAt(i);
        releaseAudioPatch(currentPatch->getHandle(), mUidCached);
    }
    status_t status = NO_ERROR;
    for (const auto &p : patchesToCreate) {
        auto currStatus = installPatch(__func__, -1 /*index*/, nullptr /*patchHandle*/,
                p.patch(), 0 /*delayMs*/, mUidCached, nullptr /*patchDescPtr*/);
        char message[256];
        snprintf(message, sizeof(message), "%s() %s: creating MSD patch from device:IN_BUS to "
            "device:%#x (format:%#x channels:%#x samplerate:%d)", __func__,
                currStatus == NO_ERROR ? "Success" : "Error",
                p.patch()->sinks[0].ext.device.type, p.patch()->sources[0].format,
                p.patch()->sources[0].channel_mask, p.patch()->sources[0].sample_rate);
        if (currStatus == NO_ERROR) {
            ALOGD("%s", message);
        } else {
            ALOGE("%s", message);
            if (status == NO_ERROR) {
                status = currStatus;
            }
        }
    }
    return status;
}

void AudioPolicyManager::releaseMsdOutputPatches(const DeviceVector& devices) {
    AudioPatchCollection msdPatches = getMsdOutputPatches();
    for (size_t i = 0; i < msdPatches.size(); i++) {
        const auto& patch = msdPatches[i];
        for (size_t j = 0; j < patch->mPatch.num_sinks; ++j) {
            const struct audio_port_config *sink = &patch->mPatch.sinks[j];
            if (sink->type == AUDIO_PORT_TYPE_DEVICE && devices.getDevice(sink->ext.device.type,
                    String8(sink->ext.device.address), AUDIO_FORMAT_DEFAULT) != nullptr) {
                releaseAudioPatch(patch->getHandle(), mUidCached);
                break;
            }
        }
    }
}

bool AudioPolicyManager::msdHasPatchesToAllDevices(const AudioDeviceTypeAddrVector& devices) {
    DeviceVector devicesToCheck = mOutputDevicesAll.getDevicesFromDeviceTypeAddrVec(devices);
    AudioPatchCollection msdPatches = getMsdOutputPatches();
    for (size_t i = 0; i < msdPatches.size(); i++) {
        const auto& patch = msdPatches[i];
        for (size_t j = 0; j < patch->mPatch.num_sinks; ++j) {
            const struct audio_port_config *sink = &patch->mPatch.sinks[j];
            if (sink->type == AUDIO_PORT_TYPE_DEVICE) {
                const auto& foundDevice = devicesToCheck.getDevice(
                    sink->ext.device.type, String8(sink->ext.device.address), AUDIO_FORMAT_DEFAULT);
                if (foundDevice != nullptr) {
                    devicesToCheck.remove(foundDevice);
                    if (devicesToCheck.isEmpty()) {
                        return true;
                    }
                }
            }
        }
    }
    return false;
}

audio_io_handle_t AudioPolicyManager::selectOutput(const SortedVector<audio_io_handle_t>& outputs,
                                                   audio_output_flags_t flags,
                                                   audio_format_t format,
                                                   audio_channel_mask_t channelMask,
                                                   uint32_t samplingRate,
                                                   audio_session_t sessionId)
{
    LOG_ALWAYS_FATAL_IF(!(format == AUDIO_FORMAT_INVALID || audio_is_linear_pcm(format)),
        "%s called with format %#x", __func__, format);

    // Return the output that haptic-generating attached to when 1) session id is specified,
    // 2) haptic-generating effect exists for given session id and 3) the output that
    // haptic-generating effect attached to is in given outputs.
    if (sessionId != AUDIO_SESSION_NONE) {
        audio_io_handle_t hapticGeneratingOutput = mEffects.getIoForSession(
                sessionId, FX_IID_HAPTICGENERATOR);
        if (outputs.indexOf(hapticGeneratingOutput) >= 0) {
            return hapticGeneratingOutput;
        }
    }

    // Flags disqualifying an output: the match must happen before calling selectOutput()
    static const audio_output_flags_t kExcludedFlags = (audio_output_flags_t)
        (AUDIO_OUTPUT_FLAG_HW_AV_SYNC | AUDIO_OUTPUT_FLAG_MMAP_NOIRQ | AUDIO_OUTPUT_FLAG_DIRECT);

    // Flags expressing a functional request: must be honored in priority over
    // other criteria
    static const audio_output_flags_t kFunctionalFlags = (audio_output_flags_t)
        (AUDIO_OUTPUT_FLAG_VOIP_RX | AUDIO_OUTPUT_FLAG_INCALL_MUSIC |
            AUDIO_OUTPUT_FLAG_TTS | AUDIO_OUTPUT_FLAG_DIRECT_PCM | AUDIO_OUTPUT_FLAG_ULTRASOUND |
            AUDIO_OUTPUT_FLAG_SPATIALIZER);
    // Flags expressing a performance request: have lower priority than serving
    // requested sampling rate or channel mask
    static const audio_output_flags_t kPerformanceFlags = (audio_output_flags_t)
        (AUDIO_OUTPUT_FLAG_FAST | AUDIO_OUTPUT_FLAG_DEEP_BUFFER |
            AUDIO_OUTPUT_FLAG_RAW | AUDIO_OUTPUT_FLAG_SYNC);

    const audio_output_flags_t functionalFlags =
        (audio_output_flags_t)(flags & kFunctionalFlags);
    const audio_output_flags_t performanceFlags =
        (audio_output_flags_t)(flags & kPerformanceFlags);

    audio_io_handle_t bestOutput = (outputs.size() == 0) ? AUDIO_IO_HANDLE_NONE : outputs[0];

    // select one output among several that provide a path to a particular device or set of
    // devices (the list was previously build by getOutputsForDevices()).
    // The priority is as follows:
    // 1: the output supporting haptic playback when requesting haptic playback
    // 2: the output with the highest number of requested functional flags
    //    with tiebreak preferring the minimum number of extra functional flags
    //    (see b/200293124, the incorrect selection of AUDIO_OUTPUT_FLAG_VOIP_RX).
    // 3: the output supporting the exact channel mask
    // 4: the output with a higher channel count than requested
    // 5: the output with the highest sampling rate if the requested sample rate is
    //    greater than default sampling rate
    // 6: the output with the highest number of requested performance flags
    // 7: the output with the bit depth the closest to the requested one
    // 8: the primary output
    // 9: the first output in the list

    // matching criteria values in priority order for best matching output so far
    std::vector<uint32_t> bestMatchCriteria(8, 0);

    const uint32_t channelCount = audio_channel_count_from_out_mask(channelMask);
    const uint32_t hapticChannelCount = audio_channel_count_from_out_mask(
        channelMask & AUDIO_CHANNEL_HAPTIC_ALL);

    for (audio_io_handle_t output : outputs) {
        sp<SwAudioOutputDescriptor> outputDesc = mOutputs.valueFor(output);
        // matching criteria values in priority order for current output
        std::vector<uint32_t> currentMatchCriteria(8, 0);

        if (outputDesc->isDuplicated()) {
            continue;
        }
        if ((kExcludedFlags & outputDesc->mFlags) != 0) {
            continue;
        }

        // If haptic channel is specified, use the haptic output if present.
        // When using haptic output, same audio format and sample rate are required.
        const uint32_t outputHapticChannelCount = audio_channel_count_from_out_mask(
            outputDesc->getChannelMask() & AUDIO_CHANNEL_HAPTIC_ALL);
        if ((hapticChannelCount == 0) != (outputHapticChannelCount == 0)) {
            continue;
        }
        if (outputHapticChannelCount >= hapticChannelCount
            && format == outputDesc->getFormat()
            && samplingRate == outputDesc->getSamplingRate()) {
                currentMatchCriteria[0] = outputHapticChannelCount;
        }

        // functional flags match
        const int matchingFunctionalFlags =
                __builtin_popcount(outputDesc->mFlags & functionalFlags);
        const int totalFunctionalFlags =
                __builtin_popcount(outputDesc->mFlags & kFunctionalFlags);
        // Prefer matching functional flags, but subtract unnecessary functional flags.
        currentMatchCriteria[1] = 100 * (matchingFunctionalFlags + 1) - totalFunctionalFlags;

        // channel mask and channel count match
        uint32_t outputChannelCount = audio_channel_count_from_out_mask(
                outputDesc->getChannelMask());
        if (channelMask != AUDIO_CHANNEL_NONE && channelCount > 2 &&
            channelCount <= outputChannelCount) {
            if ((audio_channel_mask_get_representation(channelMask) ==
                    audio_channel_mask_get_representation(outputDesc->getChannelMask())) &&
                    ((channelMask & outputDesc->getChannelMask()) == channelMask)) {
                currentMatchCriteria[2] = outputChannelCount;
            }
            currentMatchCriteria[3] = outputChannelCount;
        }

        // sampling rate match
        if (samplingRate > SAMPLE_RATE_HZ_DEFAULT) {
            currentMatchCriteria[4] = outputDesc->getSamplingRate();
        }

        // performance flags match
        currentMatchCriteria[5] = popcount(outputDesc->mFlags & performanceFlags);

        // format match
        if (format != AUDIO_FORMAT_INVALID) {
            currentMatchCriteria[6] =
                PolicyAudioPort::kFormatDistanceMax -
                PolicyAudioPort::formatDistance(format, outputDesc->getFormat());
        }

        // primary output match
        currentMatchCriteria[7] = outputDesc->mFlags & AUDIO_OUTPUT_FLAG_PRIMARY;

        // compare match criteria by priority then value
        if (std::lexicographical_compare(bestMatchCriteria.begin(), bestMatchCriteria.end(),
                currentMatchCriteria.begin(), currentMatchCriteria.end())) {
            bestMatchCriteria = currentMatchCriteria;
            bestOutput = output;

            std::stringstream result;
            std::copy(bestMatchCriteria.begin(), bestMatchCriteria.end(),
                std::ostream_iterator<int>(result, " "));
            ALOGV("%s new bestOutput %d criteria %s",
                __func__, bestOutput, result.str().c_str());
        }
    }

    return bestOutput;
}

status_t AudioPolicyManager::startOutput(audio_port_handle_t portId)
{
    ALOGV("%s portId %d", __FUNCTION__, portId);

    sp<SwAudioOutputDescriptor> outputDesc = mOutputs.getOutputForClient(portId);
    if (outputDesc == 0) {
        ALOGW("startOutput() no output for client %d", portId);
        return BAD_VALUE;
    }
    sp<TrackClientDescriptor> client = outputDesc->getClient(portId);

    ALOGV("startOutput() output %d, stream %d, session %d",
          outputDesc->mIoHandle, client->stream(), client->session());

    status_t status = outputDesc->start();
    if (status != NO_ERROR) {
        return status;
    }

    uint32_t delayMs;
    status = startSource(outputDesc, client, &delayMs);

    if (status != NO_ERROR) {
        outputDesc->stop();
        if (status == DEAD_OBJECT) {
            sp<SwAudioOutputDescriptor> desc =
                    reopenOutput(outputDesc, nullptr /*config*/, AUDIO_OUTPUT_FLAG_NONE, __func__);
            if (desc == nullptr) {
                // This is not common, it may indicate something wrong with the HAL.
                ALOGE("%s unable to open output with default config", __func__);
                return status;
            }
            desc->mUsePreferredMixerAttributes = true;
        }
        return status;
    }

    // If the client is the first one active on preferred mixer parameters, reopen the output
    // if the current mixer parameters doesn't match the preferred one.
    if (outputDesc->devices().size() == 1) {
        sp<PreferredMixerAttributesInfo> info = getPreferredMixerAttributesInfo(
                outputDesc->devices()[0]->getId(), client->strategy());
        if (info != nullptr && info->getUid() == client->uid()) {
            if (info->getActiveClientCount() == 0 && !outputDesc->isConfigurationMatched(
                    info->getConfigBase(), info->getFlags())) {
                stopSource(outputDesc, client);
                outputDesc->stop();
                audio_config_t config = AUDIO_CONFIG_INITIALIZER;
                config.channel_mask = info->getConfigBase().channel_mask;
                config.sample_rate = info->getConfigBase().sample_rate;
                config.format = info->getConfigBase().format;
                sp<SwAudioOutputDescriptor> desc =
                        reopenOutput(outputDesc, &config, info->getFlags(), __func__);
                if (desc == nullptr) {
                    return BAD_VALUE;
                }
                desc->mUsePreferredMixerAttributes = true;
                // Intentionally return error to let the client side resending request for
                // creating and starting.
                return DEAD_OBJECT;
            }
            info->increaseActiveClient();
        }
    }

    if (delayMs != 0) {
        usleep(delayMs * 1000);
    }

    return status;
}

bool AudioPolicyManager::isLeUnicastActive() const {
    if (isInCall()) {
        return true;
    }
    return isAnyDeviceTypeActive(getAudioDeviceOutLeAudioUnicastSet());
}

bool AudioPolicyManager::isAnyDeviceTypeActive(const DeviceTypeSet& deviceTypes) const {
    if (mAvailableOutputDevices.getDevicesFromTypes(deviceTypes).isEmpty()) {
        return false;
    }
    bool active = mOutputs.isAnyDeviceTypeActive(deviceTypes);
    ALOGV("%s active %d", __func__, active);
    return active;
}

status_t AudioPolicyManager::startSource(const sp<SwAudioOutputDescriptor>& outputDesc,
                                         const sp<TrackClientDescriptor>& client,
                                         uint32_t *delayMs)
{
    // cannot start playback of STREAM_TTS if any other output is being used
    uint32_t beaconMuteLatency = 0;

    *delayMs = 0;
    audio_stream_type_t stream = client->stream();
    auto clientVolSrc = client->volumeSource();
    auto clientStrategy = client->strategy();
    auto clientAttr = client->attributes();
    if (stream == AUDIO_STREAM_TTS) {
        ALOGV("\t found BEACON stream");
        if (!mTtsOutputAvailable && mOutputs.isAnyOutputActive(
                                    toVolumeSource(AUDIO_STREAM_TTS, false) /*sourceToIgnore*/)) {
            return INVALID_OPERATION;
        } else {
            beaconMuteLatency = handleEventForBeacon(STARTING_BEACON);
        }
    } else {
        // some playback other than beacon starts
        beaconMuteLatency = handleEventForBeacon(STARTING_OUTPUT);
    }

    // force device change if the output is inactive and no audio patch is already present.
    // check active before incrementing usage count
    bool force = !outputDesc->isActive() && !outputDesc->isRouted();

    DeviceVector devices;
    sp<AudioPolicyMix> policyMix = outputDesc->mPolicyMix.promote();
    const char *address = NULL;
    if (policyMix != nullptr) {
        audio_devices_t newDeviceType;
        address = policyMix->mDeviceAddress.string();
        if ((policyMix->mRouteFlags & MIX_ROUTE_FLAG_LOOP_BACK) == MIX_ROUTE_FLAG_LOOP_BACK) {
            newDeviceType = AUDIO_DEVICE_OUT_REMOTE_SUBMIX;
        } else {
            newDeviceType = policyMix->mDeviceType;
        }
        sp device = mAvailableOutputDevices.getDevice(newDeviceType, String8(address),
                                                        AUDIO_FORMAT_DEFAULT);
        ALOG_ASSERT(device, "%s: no device found t=%u, a=%s", __func__, newDeviceType, address);
        devices.add(device);
    }

    // requiresMuteCheck is false when we can bypass mute strategy.
    // It covers a common case when there is no materially active audio
    // and muting would result in unnecessary delay and dropped audio.
    const uint32_t outputLatencyMs = outputDesc->latency();
    bool requiresMuteCheck = outputDesc->isActive(outputLatencyMs * 2);  // account for drain
    bool wasLeUnicastActive = isLeUnicastActive();

    // increment usage count for this stream on the requested output:
    // NOTE that the usage count is the same for duplicated output and hardware output which is
    // necessary for a correct control of hardware output routing by startOutput() and stopOutput()
    outputDesc->setClientActive(client, true);

    if (client->hasPreferredDevice(true)) {
        if (outputDesc->clientsList(true /*activeOnly*/).size() == 1 &&
                client->isPreferredDeviceForExclusiveUse()) {
            // Preferred device may be exclusive, use only if no other active clients on this output
            devices = DeviceVector(
                        mAvailableOutputDevices.getDeviceFromId(client->preferredDeviceId()));
        } else {
            devices = getNewOutputDevices(outputDesc, false /*fromCache*/);
        }
        if (devices != outputDesc->devices()) {
            checkStrategyRoute(clientStrategy, outputDesc->mIoHandle);
        }
    }

    if (followsSameRouting(clientAttr, attributes_initializer(AUDIO_USAGE_MEDIA))) {
        selectOutputForMusicEffects();
    }

    if (outputDesc->getActivityCount(clientVolSrc) == 1 || !devices.isEmpty()) {
        // starting an output being rerouted?
        if (devices.isEmpty()) {
            devices = getNewOutputDevices(outputDesc, false /*fromCache*/);
        }
        bool shouldWait =
            (followsSameRouting(clientAttr, attributes_initializer(AUDIO_USAGE_ALARM)) ||
             followsSameRouting(clientAttr, attributes_initializer(AUDIO_USAGE_NOTIFICATION)) ||
             (beaconMuteLatency > 0));
        uint32_t waitMs = beaconMuteLatency;
        for (size_t i = 0; i < mOutputs.size(); i++) {
            sp<SwAudioOutputDescriptor> desc = mOutputs.valueAt(i);
            if (desc != outputDesc) {
                // An output has a shared device if
                // - managed by the same hw module
                // - supports the currently selected device
                const bool sharedDevice = outputDesc->sharesHwModuleWith(desc)
                        && (!desc->filterSupportedDevices(devices).isEmpty());

                // force a device change if any other output is:
                // - managed by the same hw module
                // - supports currently selected device
                // - has a current device selection that differs from selected device.
                // - has an active audio patch
                // In this case, the audio HAL must receive the new device selection so that it can
                // change the device currently selected by the other output.
                if (sharedDevice &&
                        desc->devices() != devices &&
                        desc->getPatchHandle() != AUDIO_PATCH_HANDLE_NONE) {
                    force = true;
                }
                // wait for audio on other active outputs to be presented when starting
                // a notification so that audio focus effect can propagate, or that a mute/unmute
                // event occurred for beacon
                const uint32_t latencyMs = desc->latency();
                const bool isActive = desc->isActive(latencyMs * 2);  // account for drain

                if (shouldWait && isActive && (waitMs < latencyMs)) {
                    waitMs = latencyMs;
                }

                // Require mute check if another output is on a shared device
                // and currently active to have proper drain and avoid pops.
                // Note restoring AudioTracks onto this output needs to invoke
                // a volume ramp if there is no mute.
                requiresMuteCheck |= sharedDevice && isActive;
            }
        }

        if (outputDesc->mUsePreferredMixerAttributes && devices != outputDesc->devices()) {
            // If the output is open with preferred mixer attributes, but the routed device is
            // changed when calling this function, returning DEAD_OBJECT to indicate routing
            // changed.
            return DEAD_OBJECT;
        }
        const uint32_t muteWaitMs =
                setOutputDevices(outputDesc, devices, force, 0, nullptr, requiresMuteCheck);

        // apply volume rules for current stream and device if necessary
        auto &curves = getVolumeCurves(client->attributes());
        if (NO_ERROR != checkAndSetVolume(curves, client->volumeSource(),
                          curves.getVolumeIndex(outputDesc->devices().types()),
                          outputDesc,
                          outputDesc->devices().types(), 0 /*delay*/,
                          outputDesc->useHwGain() /*force*/)) {
            // request AudioService to reinitialize the volume curves asynchronously
            ALOGE("checkAndSetVolume failed, requesting volume range init");
            mpClientInterface->onVolumeRangeInitRequest();
        };

        // update the outputs if starting an output with a stream that can affect notification
        // routing
        handleNotificationRoutingForStream(stream);

        // force reevaluating accessibility routing when ringtone or alarm starts
        if (followsSameRouting(clientAttr, attributes_initializer(AUDIO_USAGE_ALARM))) {
            mpClientInterface->invalidateStream(AUDIO_STREAM_ACCESSIBILITY);
        }

        if (waitMs > muteWaitMs) {
            *delayMs = waitMs - muteWaitMs;
        }

        // FIXME: A device change (muteWaitMs > 0) likely introduces a volume change.
        // A volume change enacted by APM with 0 delay is not synchronous, as it goes
        // via AudioCommandThread to AudioFlinger.  Hence it is possible that the volume
        // change occurs after the MixerThread starts and causes a stream volume
        // glitch.
        //
        // We do not introduce additional delay here.
    }

    if (stream == AUDIO_STREAM_ENFORCED_AUDIBLE &&
            mEngine->getForceUse(
                    AUDIO_POLICY_FORCE_FOR_SYSTEM) == AUDIO_POLICY_FORCE_SYSTEM_ENFORCED) {
        setStrategyMute(streamToStrategy(AUDIO_STREAM_ALARM), true, outputDesc);
    }

    // Automatically enable the remote submix input when output is started on a re routing mix
    // of type MIX_TYPE_RECORDERS
    if (isSingleDeviceType(devices.types(), &audio_is_remote_submix_device) &&
        policyMix != NULL && policyMix->mMixType == MIX_TYPE_RECORDERS) {
        setDeviceConnectionStateInt(AUDIO_DEVICE_IN_REMOTE_SUBMIX,
                                    AUDIO_POLICY_DEVICE_STATE_AVAILABLE,
                                    address,
                                    "remote-submix",
                                    AUDIO_FORMAT_DEFAULT);
    }

    checkLeBroadcastRoutes(wasLeUnicastActive, outputDesc, *delayMs);

    return NO_ERROR;
}

void AudioPolicyManager::checkLeBroadcastRoutes(bool wasUnicastActive,
        sp<SwAudioOutputDescriptor> ignoredOutput, uint32_t delayMs) {
    bool isUnicastActive = isLeUnicastActive();

    if (wasUnicastActive != isUnicastActive) {
        std::map<audio_io_handle_t, DeviceVector> outputsToReopen;
        //reroute all outputs routed to LE broadcast if LE unicast activy changed on any output
        for (size_t i = 0; i < mOutputs.size(); i++) {
            sp<SwAudioOutputDescriptor> desc = mOutputs.valueAt(i);
            if (desc != ignoredOutput && desc->isActive()
                    && ((isUnicastActive &&
                            !desc->devices().
                                    getDevicesFromType(AUDIO_DEVICE_OUT_BLE_BROADCAST).isEmpty())
                        || (wasUnicastActive &&
                            !desc->devices().getDevicesFromTypes(
                                    getAudioDeviceOutLeAudioUnicastSet()).isEmpty()))) {
                DeviceVector newDevices = getNewOutputDevices(desc, false /*fromCache*/);
                bool force = desc->devices() != newDevices;
                if (desc->mUsePreferredMixerAttributes && force) {
                    // If the device is using preferred mixer attributes, the output need to reopen
                    // with default configuration when the new selected devices are different from
                    // current routing devices.
                    outputsToReopen.emplace(mOutputs.keyAt(i), newDevices);
                    continue;
                }
                setOutputDevices(desc, newDevices, force, delayMs);
                // re-apply device specific volume if not done by setOutputDevice()
                if (!force) {
                    applyStreamVolumes(desc, newDevices.types(), delayMs);
                }
            }
        }
        reopenOutputsWithDevices(outputsToReopen);
    }
}

status_t AudioPolicyManager::stopOutput(audio_port_handle_t portId)
{
    ALOGV("%s portId %d", __FUNCTION__, portId);

    sp<SwAudioOutputDescriptor> outputDesc = mOutputs.getOutputForClient(portId);
    if (outputDesc == 0) {
        ALOGW("stopOutput() no output for client %d", portId);
        return BAD_VALUE;
    }
    sp<TrackClientDescriptor> client = outputDesc->getClient(portId);

    ALOGV("stopOutput() output %d, stream %d, session %d",
          outputDesc->mIoHandle, client->stream(), client->session());

    status_t status = stopSource(outputDesc, client);

    if (status == NO_ERROR ) {
        outputDesc->stop();
    } else {
        return status;
    }

    if (outputDesc->devices().size() == 1) {
        sp<PreferredMixerAttributesInfo> info = getPreferredMixerAttributesInfo(
                outputDesc->devices()[0]->getId(), client->strategy());
        if (info != nullptr && info->getUid() == client->uid()) {
            info->decreaseActiveClient();
            if (info->getActiveClientCount() == 0) {
                reopenOutput(outputDesc, nullptr /*config*/, AUDIO_OUTPUT_FLAG_NONE, __func__);
            }
        }
    }
    return status;
}

status_t AudioPolicyManager::stopSource(const sp<SwAudioOutputDescriptor>& outputDesc,
                                        const sp<TrackClientDescriptor>& client)
{
    // always handle stream stop, check which stream type is stopping
    audio_stream_type_t stream = client->stream();
    auto clientVolSrc = client->volumeSource();
    bool wasLeUnicastActive = isLeUnicastActive();

    handleEventForBeacon(stream == AUDIO_STREAM_TTS ? STOPPING_BEACON : STOPPING_OUTPUT);

    if (outputDesc->getActivityCount(clientVolSrc) > 0) {
        if (outputDesc->getActivityCount(clientVolSrc) == 1) {
            // Automatically disable the remote submix input when output is stopped on a
            // re routing mix of type MIX_TYPE_RECORDERS
            sp<AudioPolicyMix> policyMix = outputDesc->mPolicyMix.promote();
            if (isSingleDeviceType(
                    outputDesc->devices().types(), &audio_is_remote_submix_device) &&
                policyMix != nullptr &&
                policyMix->mMixType == MIX_TYPE_RECORDERS) {
                setDeviceConnectionStateInt(AUDIO_DEVICE_IN_REMOTE_SUBMIX,
                                            AUDIO_POLICY_DEVICE_STATE_UNAVAILABLE,
                                            policyMix->mDeviceAddress,
                                            "remote-submix", AUDIO_FORMAT_DEFAULT);
            }
        }
        bool forceDeviceUpdate = false;
        if (client->hasPreferredDevice(true)) {
            checkStrategyRoute(client->strategy(), AUDIO_IO_HANDLE_NONE);
            forceDeviceUpdate = true;
        }

        // decrement usage count of this stream on the output
        outputDesc->setClientActive(client, false);

        // store time at which the stream was stopped - see isStreamActive()
        if (outputDesc->getActivityCount(clientVolSrc) == 0 || forceDeviceUpdate) {
            outputDesc->setStopTime(client, systemTime());
            DeviceVector newDevices = getNewOutputDevices(outputDesc, false /*fromCache*/);

            // If the routing does not change, if an output is routed on a device using HwGain
            // (aka setAudioPortConfig) and there are still active clients following different
            // volume group(s), force reapply volume
            bool requiresVolumeCheck = outputDesc->getActivityCount(clientVolSrc) == 0 &&
                    outputDesc->useHwGain() && outputDesc->isAnyActive(VOLUME_SOURCE_NONE);

            // delay the device switch by twice the latency because stopOutput() is executed when
            // the track stop() command is received and at that time the audio track buffer can
            // still contain data that needs to be drained. The latency only covers the audio HAL
            // and kernel buffers. Also the latency does not always include additional delay in the
            // audio path (audio DSP, CODEC ...)
            setOutputDevices(outputDesc, newDevices, false, outputDesc->latency()*2,
                             nullptr, true /*requiresMuteCheck*/, requiresVolumeCheck);

            // force restoring the device selection on other active outputs if it differs from the
            // one being selected for this output
            std::map<audio_io_handle_t, DeviceVector> outputsToReopen;
            uint32_t delayMs = outputDesc->latency()*2;
            for (size_t i = 0; i < mOutputs.size(); i++) {
                sp<SwAudioOutputDescriptor> desc = mOutputs.valueAt(i);
                if (desc != outputDesc &&
                        desc->isActive() &&
                        outputDesc->sharesHwModuleWith(desc) &&
                        (newDevices != desc->devices())) {
                    DeviceVector newDevices2 = getNewOutputDevices(desc, false /*fromCache*/);
                    bool force = desc->devices() != newDevices2;

                    if (desc->mUsePreferredMixerAttributes && force) {
                        // If the device is using preferred mixer attributes, the output need to
                        // reopen with default configuration when the new selected devices are
                        // different from current routing devices.
                        outputsToReopen.emplace(mOutputs.keyAt(i), newDevices2);
                        continue;
                    }
                    setOutputDevices(desc, newDevices2, force, delayMs);

                    // re-apply device specific volume if not done by setOutputDevice()
                    if (!force) {
                        applyStreamVolumes(desc, newDevices2.types(), delayMs);
                    }
                }
            }
            reopenOutputsWithDevices(outputsToReopen);
            // update the outputs if stopping one with a stream that can affect notification routing
            handleNotificationRoutingForStream(stream);
        }

        if (stream == AUDIO_STREAM_ENFORCED_AUDIBLE &&
                mEngine->getForceUse(AUDIO_POLICY_FORCE_FOR_SYSTEM) == AUDIO_POLICY_FORCE_SYSTEM_ENFORCED) {
            setStrategyMute(streamToStrategy(AUDIO_STREAM_ALARM), false, outputDesc);
        }

        if (followsSameRouting(client->attributes(), attributes_initializer(AUDIO_USAGE_MEDIA))) {
            selectOutputForMusicEffects();
        }

        checkLeBroadcastRoutes(wasLeUnicastActive, outputDesc, outputDesc->latency()*2);

        return NO_ERROR;
    } else {
        ALOGW("stopOutput() refcount is already 0");
        return INVALID_OPERATION;
    }
}

bool AudioPolicyManager::releaseOutput(audio_port_handle_t portId)
{
    ALOGV("%s portId %d", __FUNCTION__, portId);

    sp<SwAudioOutputDescriptor> outputDesc = mOutputs.getOutputForClient(portId);
    if (outputDesc == 0) {
        // If an output descriptor is closed due to a device routing change,
        // then there are race conditions with releaseOutput from tracks
        // that may be destroyed (with no PlaybackThread) or a PlaybackThread
        // destroyed shortly thereafter.
        //
        // Here we just log a warning, instead of a fatal error.
        ALOGW("releaseOutput() no output for client %d", portId);
        return false;
    }

    ALOGV("releaseOutput() %d", outputDesc->mIoHandle);

    sp<TrackClientDescriptor> client = outputDesc->getClient(portId);
    if (outputDesc->isClientActive(client)) {
        ALOGW("releaseOutput() inactivates portId %d in good faith", portId);
        stopOutput(portId);
    }

    if (outputDesc->mFlags & AUDIO_OUTPUT_FLAG_DIRECT) {
        if (outputDesc->mDirectOpenCount <= 0) {
            ALOGW("releaseOutput() invalid open count %d for output %d",
                  outputDesc->mDirectOpenCount, outputDesc->mIoHandle);
            return false;
        }
        if (--outputDesc->mDirectOpenCount == 0) {
            closeOutput(outputDesc->mIoHandle);
            mpClientInterface->onAudioPortListUpdate();
        }
    }

    outputDesc->removeClient(portId);
    if (outputDesc->mPendingReopenToQueryProfiles && outputDesc->getClientCount() == 0) {
        // The output is pending reopened to query dynamic profiles and
        // there is no active clients
        closeOutput(outputDesc->mIoHandle);
        sp<SwAudioOutputDescriptor> newOutputDesc = openOutputWithProfileAndDevice(
                outputDesc->mProfile, mEngine->getActiveMediaDevices(mAvailableOutputDevices));
        if (newOutputDesc == nullptr) {
            ALOGE("%s failed to open output", __func__);
        }
        return true;
    }
    return false;
}

status_t AudioPolicyManager::getInputForAttr(const audio_attributes_t *attr,
                                             audio_io_handle_t *input,
                                             audio_unique_id_t riid,
                                             audio_session_t session,
                                             const AttributionSourceState& attributionSource,
                                             audio_config_base_t *config,
                                             audio_input_flags_t flags,
                                             audio_port_handle_t *selectedDeviceId,
                                             input_type_t *inputType,
                                             audio_port_handle_t *portId)
{
    ALOGV("%s() source %d, sampling rate %d, format %#x, channel mask %#x, session %d, "
          "flags %#x attributes=%s requested device ID %d",
          __func__, attr->source, config->sample_rate, config->format, config->channel_mask,
          session, flags, toString(*attr).c_str(), *selectedDeviceId);

    status_t status = NO_ERROR;
    audio_attributes_t attributes = *attr;
    sp<AudioPolicyMix> policyMix;
    sp<DeviceDescriptor> device;
    sp<AudioInputDescriptor> inputDesc;
    sp<RecordClientDescriptor> clientDesc;
    audio_port_handle_t requestedDeviceId = *selectedDeviceId;
    uid_t uid = VALUE_OR_RETURN_STATUS(aidl2legacy_int32_t_uid_t(attributionSource.uid));
    bool isSoundTrigger = attributes.source == AUDIO_SOURCE_HOTWORD &&
                                mSoundTriggerSessions.indexOfKey(session) >= 0;
    DeviceVector usbDevices;

    if (isSoundTrigger) {
        usbDevices = mAvailableInputDevices.getDevicesFromType(AUDIO_DEVICE_IN_USB_HEADSET);
        for (size_t i = 0; i < usbDevices.size(); i++) {
            mAvailableInputDevices.remove(usbDevices[i]);
        }
    }

    // The supplied portId must be AUDIO_PORT_HANDLE_NONE
    if (*portId != AUDIO_PORT_HANDLE_NONE) {
        return INVALID_OPERATION;
    }

    if (attr->source == AUDIO_SOURCE_DEFAULT) {
        attributes.source = AUDIO_SOURCE_MIC;
    }

    // Explicit routing?
    sp<DeviceDescriptor> explicitRoutingDevice =
            mAvailableInputDevices.getDeviceFromId(*selectedDeviceId);

    // special case for mmap capture: if an input IO handle is specified, we reuse this input if
    // possible
    if ((flags & AUDIO_INPUT_FLAG_MMAP_NOIRQ) == AUDIO_INPUT_FLAG_MMAP_NOIRQ &&
            *input != AUDIO_IO_HANDLE_NONE) {
        ssize_t index = mInputs.indexOfKey(*input);
        if (index < 0) {
            ALOGW("getInputForAttr() unknown MMAP input %d", *input);
            status = BAD_VALUE;
            goto error;
        }
        sp<AudioInputDescriptor> inputDesc = mInputs.valueAt(index);
        RecordClientVector clients = inputDesc->getClientsForSession(session);
        if (clients.size() == 0) {
            ALOGW("getInputForAttr() unknown session %d on input %d", session, *input);
            status = BAD_VALUE;
            goto error;
        }
        // For MMAP mode, the first call to getInputForAttr() is made on behalf of audioflinger.
        // The second call is for the first active client and sets the UID. Any further call
        // corresponds to a new client and is only permitted from the same UID.
        // If the first UID is silenced, allow a new UID connection and replace with new UID
        if (clients.size() > 1) {
            for (const auto& client : clients) {
                // The client map is ordered by key values (portId) and portIds are allocated
                // incrementaly. So the first client in this list is the one opened by audio flinger
                // when the mmap stream is created and should be ignored as it does not correspond
                // to an actual client
                if (client == *clients.cbegin()) {
                    continue;
                }
                if (uid != client->uid() && !client->isSilenced()) {
                    ALOGW("getInputForAttr() bad uid %d for client %d uid %d",
                          uid, client->portId(), client->uid());
                    status = INVALID_OPERATION;
                    goto error;
                }
            }
        }
        *inputType = API_INPUT_LEGACY;
        device = inputDesc->getDevice();

        ALOGV("%s reusing MMAP input %d for session %d", __FUNCTION__, *input, session);
        goto exit;
    }

    *input = AUDIO_IO_HANDLE_NONE;
    *inputType = API_INPUT_INVALID;

    if (attributes.source == AUDIO_SOURCE_REMOTE_SUBMIX &&
            extractAddressFromAudioAttributes(attributes).has_value()) {
        status = mPolicyMixes.getInputMixForAttr(attributes, &policyMix);
        if (status != NO_ERROR) {
            ALOGW("%s could not find input mix for attr %s",
                    __func__, toString(attributes).c_str());
            goto error;
        }
        device = mAvailableInputDevices.getDevice(AUDIO_DEVICE_IN_REMOTE_SUBMIX,
                                                  String8(attr->tags + strlen("addr=")),
                                                  AUDIO_FORMAT_DEFAULT);
        if (device == nullptr) {
            ALOGW("%s could not find in Remote Submix device for source %d, tags %s",
                    __func__, attributes.source, attributes.tags);
            status = BAD_VALUE;
            goto error;
        }

        if (is_mix_loopback_render(policyMix->mRouteFlags)) {
            *inputType = API_INPUT_MIX_PUBLIC_CAPTURE_PLAYBACK;
        } else {
            *inputType = API_INPUT_MIX_EXT_POLICY_REROUTE;
        }
    } else {
        if (explicitRoutingDevice != nullptr) {
            device = explicitRoutingDevice;
        } else {
            // Prevent from storing invalid requested device id in clients
            requestedDeviceId = AUDIO_PORT_HANDLE_NONE;
            device = mEngine->getInputDeviceForAttributes(attributes, uid, session, &policyMix);
            ALOGV_IF(device != nullptr, "%s found device type is 0x%X",
                __FUNCTION__, device->type());
        }
        if (device == nullptr) {
            ALOGW("getInputForAttr() could not find device for source %d", attributes.source);
            status = BAD_VALUE;
            goto error;
        }
        if (device->type() == AUDIO_DEVICE_IN_ECHO_REFERENCE) {
            *inputType = API_INPUT_MIX_CAPTURE;
        } else if (policyMix) {
            ALOG_ASSERT(policyMix->mMixType == MIX_TYPE_RECORDERS, "Invalid Mix Type");
            // there is an external policy, but this input is attached to a mix of recorders,
            // meaning it receives audio injected into the framework, so the recorder doesn't
            // know about it and is therefore considered "legacy"
            *inputType = API_INPUT_LEGACY;
        } else if (audio_is_remote_submix_device(device->type())) {
            *inputType = API_INPUT_MIX_CAPTURE;
        } else if (device->type() == AUDIO_DEVICE_IN_TELEPHONY_RX) {
            *inputType = API_INPUT_TELEPHONY_RX;
        } else {
            *inputType = API_INPUT_LEGACY;
        }

    }

    *input = getInputForDevice(device, session, attributes, config, flags, policyMix);
    if (*input == AUDIO_IO_HANDLE_NONE) {
        status = INVALID_OPERATION;
        AudioProfileVector profiles;
        status_t ret = getProfilesForDevices(
                DeviceVector(device), profiles, flags, true /*isInput*/);
        if (ret == NO_ERROR && !profiles.empty()) {
            config->channel_mask = profiles[0]->getChannels().empty() ? config->channel_mask
                    : *profiles[0]->getChannels().begin();
            config->sample_rate = profiles[0]->getSampleRates().empty() ? config->sample_rate
                    : *profiles[0]->getSampleRates().begin();
            config->format = profiles[0]->getFormat();
        }
        goto error;
    }

exit:

    *selectedDeviceId = mAvailableInputDevices.contains(device) ?
                device->getId() : AUDIO_PORT_HANDLE_NONE;

    *portId = PolicyAudioPort::getNextUniqueId();

    clientDesc = new RecordClientDescriptor(*portId, riid, uid, session, attributes, *config,
                                            requestedDeviceId, attributes.source, flags,
                                            isSoundTrigger);
    inputDesc = mInputs.valueFor(*input);
    inputDesc->addClient(clientDesc);

    ALOGV("getInputForAttr() returns input %d type %d selectedDeviceId %d for port ID %d",
            *input, *inputType, *selectedDeviceId, *portId);

    status = NO_ERROR;

error:
    if (isSoundTrigger) {
        for (size_t i = 0; i < usbDevices.size(); i++) {
            mAvailableInputDevices.add(usbDevices[i]);
        }
    }
    return status;
}


audio_io_handle_t AudioPolicyManager::getInputForDevice(const sp<DeviceDescriptor> &device,
                                                        audio_session_t session,
                                                        const audio_attributes_t &attributes,
                                                        audio_config_base_t *config,
                                                        audio_input_flags_t flags,
                                                        const sp<AudioPolicyMix> &policyMix)
{
    audio_io_handle_t input = AUDIO_IO_HANDLE_NONE;
    audio_source_t halInputSource = attributes.source;
    bool isSoundTrigger = false;

    if (attributes.source == AUDIO_SOURCE_HOTWORD) {
        ssize_t index = mSoundTriggerSessions.indexOfKey(session);
        if (index >= 0) {
            input = mSoundTriggerSessions.valueFor(session);
            isSoundTrigger = true;
            flags = (audio_input_flags_t)(flags | AUDIO_INPUT_FLAG_HW_HOTWORD);
            ALOGV("SoundTrigger capture on session %d input %d", session, input);
        } else {
            halInputSource = AUDIO_SOURCE_VOICE_RECOGNITION;
        }
    } else if (attributes.source == AUDIO_SOURCE_VOICE_COMMUNICATION &&
               audio_is_linear_pcm(config->format)) {
        flags = (audio_input_flags_t)(flags | AUDIO_INPUT_FLAG_VOIP_TX);
    }

    if (attributes.source == AUDIO_SOURCE_ULTRASOUND) {
        flags = (audio_input_flags_t)(flags | AUDIO_INPUT_FLAG_ULTRASOUND);
    }

    // sampling rate and flags may be updated by getInputProfile
    uint32_t profileSamplingRate = (config->sample_rate == 0) ?
            SAMPLE_RATE_HZ_DEFAULT : config->sample_rate;
    audio_format_t profileFormat = config->format;
    audio_channel_mask_t profileChannelMask = config->channel_mask;
    audio_input_flags_t profileFlags = flags;
    // find a compatible input profile (not necessarily identical in parameters)
    sp<IOProfile> profile = getInputProfile(
            device, profileSamplingRate, profileFormat, profileChannelMask, profileFlags);
    if (profile == nullptr) {
        return input;
    }

    // Pick input sampling rate if not specified by client
    uint32_t samplingRate = config->sample_rate;
    if (samplingRate == 0) {
        samplingRate = profileSamplingRate;
    }

    if (profile->getModuleHandle() == 0) {
        ALOGE("getInputForAttr(): HW module %s not opened", profile->getModuleName());
        return input;
    }

    // Reuse an already opened input if a client with the same session ID already exists
    // on that input
    for (size_t i = 0; i < mInputs.size(); i++) {
        sp <AudioInputDescriptor> desc = mInputs.valueAt(i);
        if (desc->mProfile != profile) {
            continue;
        }
        RecordClientVector clients = desc->clientsList();
        for (const auto &client : clients) {
            if (session == client->session()) {
                return desc->mIoHandle;
            }
        }
    }

    if (!profile->canOpenNewIo()) {
        for (size_t i = 0; i < mInputs.size(); ) {
            sp<AudioInputDescriptor> desc = mInputs.valueAt(i);
            if (desc->mProfile != profile) {
                i++;
                continue;
            }
            // if sound trigger, reuse input if used by other sound trigger on same session
            // else
            //    reuse input if active client app is not in IDLE state
            //
            RecordClientVector clients = desc->clientsList();
            bool doClose = false;
            for (const auto& client : clients) {
                if (isSoundTrigger != client->isSoundTrigger()) {
                    continue;
                }
                if (client->isSoundTrigger()) {
                    if (session == client->session()) {
                        return desc->mIoHandle;
                    }
                    continue;
                }
                if (client->active() && client->appState() != APP_STATE_IDLE) {
                    return desc->mIoHandle;
                }
                doClose = true;
            }
            if (doClose) {
                closeInput(desc->mIoHandle);
            } else {
                i++;
            }
        }
    }

    sp<AudioInputDescriptor> inputDesc = new AudioInputDescriptor(profile, mpClientInterface);

    audio_config_t lConfig = AUDIO_CONFIG_INITIALIZER;
    lConfig.sample_rate = profileSamplingRate;
    lConfig.channel_mask = profileChannelMask;
    lConfig.format = profileFormat;

    status_t status = inputDesc->open(&lConfig, device, halInputSource, profileFlags, &input);

    // only accept input with the exact requested set of parameters
    if (status != NO_ERROR || input == AUDIO_IO_HANDLE_NONE ||
        (profileSamplingRate != lConfig.sample_rate) ||
        !audio_formats_match(profileFormat, lConfig.format) ||
        (profileChannelMask != lConfig.channel_mask)) {
        ALOGW("getInputForAttr() failed opening input: sampling rate %d"
              ", format %#x, channel mask %#x",
              profileSamplingRate, profileFormat, profileChannelMask);
        if (input != AUDIO_IO_HANDLE_NONE) {
            inputDesc->close();
        }
        return AUDIO_IO_HANDLE_NONE;
    }

    inputDesc->mPolicyMix = policyMix;

    addInput(input, inputDesc);
    mpClientInterface->onAudioPortListUpdate();

    return input;
}

status_t AudioPolicyManager::startInput(audio_port_handle_t portId)
{
    ALOGV("%s portId %d", __FUNCTION__, portId);

    sp<AudioInputDescriptor> inputDesc = mInputs.getInputForClient(portId);
    if (inputDesc == 0) {
        ALOGW("%s no input for client %d", __FUNCTION__, portId);
        return DEAD_OBJECT;
    }
    audio_io_handle_t input = inputDesc->mIoHandle;
    sp<RecordClientDescriptor> client = inputDesc->getClient(portId);
    if (client->active()) {
        ALOGW("%s input %d client %d already started", __FUNCTION__, input, client->portId());
        return INVALID_OPERATION;
    }

    audio_session_t session = client->session();

    ALOGV("%s input:%d, session:%d)", __FUNCTION__, input, session);

    Vector<sp<AudioInputDescriptor>> activeInputs = mInputs.getActiveInputs();

    status_t status = inputDesc->start();
    if (status != NO_ERROR) {
        return status;
    }

    // increment activity count before calling getNewInputDevice() below as only active sessions
    // are considered for device selection
    inputDesc->setClientActive(client, true);

    // indicate active capture to sound trigger service if starting capture from a mic on
    // primary HW module
    sp<DeviceDescriptor> device = getNewInputDevice(inputDesc);
    if (device != nullptr) {
        status = setInputDevice(input, device, true /* force */);
    } else {
        ALOGW("%s no new input device can be found for descriptor %d",
                __FUNCTION__, inputDesc->getId());
        status = BAD_VALUE;
    }

    if (status == NO_ERROR && inputDesc->activeCount() == 1) {
        sp<AudioPolicyMix> policyMix = inputDesc->mPolicyMix.promote();
        // if input maps to a dynamic policy with an activity listener, notify of state change
        if ((policyMix != nullptr)
                && ((policyMix->mCbFlags & AudioMix::kCbFlagNotifyActivity) != 0)) {
            mpClientInterface->onDynamicPolicyMixStateUpdate(policyMix->mDeviceAddress,
                    MIX_STATE_MIXING);
        }

        DeviceVector primaryInputDevices = availablePrimaryModuleInputDevices();
        if (primaryInputDevices.contains(device) &&
                mInputs.activeInputsCountOnDevices(primaryInputDevices) == 1) {
            mpClientInterface->setSoundTriggerCaptureState(true);
        }

        // automatically enable the remote submix output when input is started if not
        // used by a policy mix of type MIX_TYPE_RECORDERS
        // For remote submix (a virtual device), we open only one input per capture request.
        if (audio_is_remote_submix_device(inputDesc->getDeviceType())) {
            String8 address = String8("");
            if (policyMix == nullptr) {
                address = String8("0");
            } else if (policyMix->mMixType == MIX_TYPE_PLAYERS) {
                address = policyMix->mDeviceAddress;
            }
            if (address != "") {
                setDeviceConnectionStateInt(AUDIO_DEVICE_OUT_REMOTE_SUBMIX,
                        AUDIO_POLICY_DEVICE_STATE_AVAILABLE,
                        address, "remote-submix", AUDIO_FORMAT_DEFAULT);
            }
        }
    } else if (status != NO_ERROR) {
        // Restore client activity state.
        inputDesc->setClientActive(client, false);
        inputDesc->stop();
    }

    ALOGV("%s input %d source = %d status = %d exit",
            __FUNCTION__, input, client->source(), status);

    return status;
}

status_t AudioPolicyManager::stopInput(audio_port_handle_t portId)
{
    ALOGV("%s portId %d", __FUNCTION__, portId);

    sp<AudioInputDescriptor> inputDesc = mInputs.getInputForClient(portId);
    if (inputDesc == 0) {
        ALOGW("%s no input for client %d", __FUNCTION__, portId);
        return BAD_VALUE;
    }
    audio_io_handle_t input = inputDesc->mIoHandle;
    sp<RecordClientDescriptor> client = inputDesc->getClient(portId);
    if (!client->active()) {
        ALOGW("%s input %d client %d already stopped", __FUNCTION__, input, client->portId());
        return INVALID_OPERATION;
    }
    auto old_source = inputDesc->source();
    inputDesc->setClientActive(client, false);

    inputDesc->stop();
    if (inputDesc->isActive()) {
        auto current_source = inputDesc->source();
        setInputDevice(input, getNewInputDevice(inputDesc),
                old_source != current_source /* force */);
    } else {
        sp<AudioPolicyMix> policyMix = inputDesc->mPolicyMix.promote();
        // if input maps to a dynamic policy with an activity listener, notify of state change
        if ((policyMix != nullptr)
                && ((policyMix->mCbFlags & AudioMix::kCbFlagNotifyActivity) != 0)) {
            mpClientInterface->onDynamicPolicyMixStateUpdate(policyMix->mDeviceAddress,
                    MIX_STATE_IDLE);
        }

        // automatically disable the remote submix output when input is stopped if not
        // used by a policy mix of type MIX_TYPE_RECORDERS
        if (audio_is_remote_submix_device(inputDesc->getDeviceType())) {
            String8 address = String8("");
            if (policyMix == nullptr) {
                address = String8("0");
            } else if (policyMix->mMixType == MIX_TYPE_PLAYERS) {
                address = policyMix->mDeviceAddress;
            }
            if (address != "") {
                setDeviceConnectionStateInt(AUDIO_DEVICE_OUT_REMOTE_SUBMIX,
                                         AUDIO_POLICY_DEVICE_STATE_UNAVAILABLE,
                                         address, "remote-submix", AUDIO_FORMAT_DEFAULT);
            }
        }
        resetInputDevice(input);

        // indicate inactive capture to sound trigger service if stopping capture from a mic on
        // primary HW module
        DeviceVector primaryInputDevices = availablePrimaryModuleInputDevices();
        if (primaryInputDevices.contains(inputDesc->getDevice()) &&
                mInputs.activeInputsCountOnDevices(primaryInputDevices) == 0) {
            mpClientInterface->setSoundTriggerCaptureState(false);
        }
        inputDesc->clearPreemptedSessions();
    }
    return NO_ERROR;
}

void AudioPolicyManager::releaseInput(audio_port_handle_t portId)
{
    ALOGV("%s portId %d", __FUNCTION__, portId);

    sp<AudioInputDescriptor> inputDesc = mInputs.getInputForClient(portId);
    if (inputDesc == 0) {
        ALOGW("%s no input for client %d", __FUNCTION__, portId);
        return;
    }
    sp<RecordClientDescriptor> client = inputDesc->getClient(portId);
    audio_io_handle_t input = inputDesc->mIoHandle;

    ALOGV("%s %d", __FUNCTION__, input);

    inputDesc->removeClient(portId);

    if (inputDesc->getClientCount() > 0) {
        ALOGV("%s(%d) %zu clients remaining", __func__, portId, inputDesc->getClientCount());
        return;
    }

    closeInput(input);
    mpClientInterface->onAudioPortListUpdate();
    ALOGV("%s exit", __FUNCTION__);
}

void AudioPolicyManager::closeActiveClients(const sp<AudioInputDescriptor>& input)
{
    RecordClientVector clients = input->clientsList(true);

    for (const auto& client : clients) {
        closeClient(client->portId());
    }
}

void AudioPolicyManager::closeClient(audio_port_handle_t portId)
{
    stopInput(portId);
    releaseInput(portId);
}

void AudioPolicyManager::checkCloseInputs() {
    // After connecting or disconnecting an input device, close input if:
    // - it has no client (was just opened to check profile)  OR
    // - none of its supported devices are connected anymore OR
    // - one of its clients cannot be routed to one of its supported
    // devices anymore. Otherwise update device selection
    std::vector<audio_io_handle_t> inputsToClose;
    for (size_t i = 0; i < mInputs.size(); i++) {
        const sp<AudioInputDescriptor> input = mInputs.valueAt(i);
        if (input->clientsList().size() == 0
                || !mAvailableInputDevices.containsAtLeastOne(input->supportedDevices())) {
            inputsToClose.push_back(mInputs.keyAt(i));
        } else {
            bool close = false;
            for (const auto& client : input->clientsList()) {
                sp<DeviceDescriptor> device =
                    mEngine->getInputDeviceForAttributes(client->attributes(), client->uid(),
                                                         client->session());
                if (!input->supportedDevices().contains(device)) {
                    close = true;
                    break;
                }
            }
            if (close) {
                inputsToClose.push_back(mInputs.keyAt(i));
            } else {
                setInputDevice(input->mIoHandle, getNewInputDevice(input));
            }
        }
    }

    for (const audio_io_handle_t handle : inputsToClose) {
        ALOGV("%s closing input %d", __func__, handle);
        closeInput(handle);
    }
}

void AudioPolicyManager::initStreamVolume(audio_stream_type_t stream, int indexMin, int indexMax)
{
    ALOGV("initStreamVolume() stream %d, min %d, max %d", stream , indexMin, indexMax);
    if (indexMin < 0 || indexMax < 0) {
        ALOGE("%s for stream %d: invalid min %d or max %d", __func__, stream , indexMin, indexMax);
        return;
    }
    getVolumeCurves(stream).initVolume(indexMin, indexMax);

    // initialize other private stream volumes which follow this one
    for (int curStream = 0; curStream < AUDIO_STREAM_FOR_POLICY_CNT; curStream++) {
        if (!streamsMatchForvolume(stream, (audio_stream_type_t)curStream)) {
            continue;
        }
        getVolumeCurves((audio_stream_type_t)curStream).initVolume(indexMin, indexMax);
    }
}

status_t AudioPolicyManager::setStreamVolumeIndex(audio_stream_type_t stream,
                                                  int index,
                                                  audio_devices_t device)
{
    auto attributes = mEngine->getAttributesForStreamType(stream);
    if (attributes == AUDIO_ATTRIBUTES_INITIALIZER) {
        ALOGW("%s: no group for stream %s, bailing out", __func__, toString(stream).c_str());
        return NO_ERROR;
    }
    ALOGV("%s: stream %s attributes=%s", __func__,
          toString(stream).c_str(), toString(attributes).c_str());
    return setVolumeIndexForAttributes(attributes, index, device);
}

status_t AudioPolicyManager::getStreamVolumeIndex(audio_stream_type_t stream,
                                                  int *index,
                                                  audio_devices_t device)
{
    // if device is AUDIO_DEVICE_OUT_DEFAULT_FOR_VOLUME, return volume for device selected for this
    // stream by the engine.
    DeviceTypeSet deviceTypes = {device};
    if (device == AUDIO_DEVICE_OUT_DEFAULT_FOR_VOLUME) {
        deviceTypes = mEngine->getOutputDevicesForStream(
                stream, true /*fromCache*/).types();
    }
    return getVolumeIndex(getVolumeCurves(stream), *index, deviceTypes);
}

status_t AudioPolicyManager::setVolumeIndexForAttributes(const audio_attributes_t &attributes,
                                                         int index,
                                                         audio_devices_t device)
{
    // Get Volume group matching the Audio Attributes
    auto group = mEngine->getVolumeGroupForAttributes(attributes);
    if (group == VOLUME_GROUP_NONE) {
        ALOGD("%s: no group matching with %s", __FUNCTION__, toString(attributes).c_str());
        return BAD_VALUE;
    }
    ALOGV("%s: group %d matching with %s", __FUNCTION__, group, toString(attributes).c_str());
    status_t status = NO_ERROR;
    IVolumeCurves &curves = getVolumeCurves(attributes);
    VolumeSource vs = toVolumeSource(group);
    // AUDIO_STREAM_BLUETOOTH_SCO is only used for volume control so we remap
    // to AUDIO_STREAM_VOICE_CALL to match with relevant playback activity
    VolumeSource activityVs = (vs == toVolumeSource(AUDIO_STREAM_BLUETOOTH_SCO, false)) ?
            toVolumeSource(AUDIO_STREAM_VOICE_CALL, false) : vs;
    product_strategy_t strategy = mEngine->getProductStrategyForAttributes(attributes);

    status = setVolumeCurveIndex(index, device, curves);
    if (status != NO_ERROR) {
        ALOGE("%s failed to set curve index for group %d device 0x%X", __func__, group, device);
        return status;
    }

    DeviceTypeSet curSrcDevices;
    auto curCurvAttrs = curves.getAttributes();
    if (!curCurvAttrs.empty() && curCurvAttrs.front() != defaultAttr) {
        auto attr = curCurvAttrs.front();
        curSrcDevices = mEngine->getOutputDevicesForAttributes(attr, nullptr, false).types();
    } else if (!curves.getStreamTypes().empty()) {
        auto stream = curves.getStreamTypes().front();
        curSrcDevices = mEngine->getOutputDevicesForStream(stream, false).types();
    } else {
        ALOGE("%s: Invalid src %d: no valid attributes nor stream",__func__, vs);
        return BAD_VALUE;
    }
    audio_devices_t curSrcDevice = Volume::getDeviceForVolume(curSrcDevices);
    resetDeviceTypes(curSrcDevices, curSrcDevice);

    // update volume on all outputs and streams matching the following:
    // - The requested stream (or a stream matching for volume control) is active on the output
    // - The device (or devices) selected by the engine for this stream includes
    // the requested device
    // - For non default requested device, currently selected device on the output is either the
    // requested device or one of the devices selected by the engine for this stream
    // - For default requested device (AUDIO_DEVICE_OUT_DEFAULT_FOR_VOLUME), apply volume only if
    // no specific device volume value exists for currently selected device.
    for (size_t i = 0; i < mOutputs.size(); i++) {
        sp<SwAudioOutputDescriptor> desc = mOutputs.valueAt(i);
        DeviceTypeSet curDevices = desc->devices().types();

        if (curDevices.erase(AUDIO_DEVICE_OUT_SPEAKER_SAFE)) {
            curDevices.insert(AUDIO_DEVICE_OUT_SPEAKER);
        }

        if (!(desc->isActive(activityVs) || isInCallOrScreening())) {
            continue;
        }
        if (device != AUDIO_DEVICE_OUT_DEFAULT_FOR_VOLUME &&
                curDevices.find(device) == curDevices.end()) {
            continue;
        }
        bool applyVolume = false;
        if (device != AUDIO_DEVICE_OUT_DEFAULT_FOR_VOLUME) {
            curSrcDevices.insert(device);
            applyVolume = (curSrcDevices.find(
                    Volume::getDeviceForVolume(curDevices)) != curSrcDevices.end());
        } else {
            applyVolume = !curves.hasVolumeIndexForDevice(curSrcDevice);
        }
        if (!applyVolume) {
            continue; // next output
        }
        // Inter / intra volume group priority management: Loop on strategies arranged by priority
        // If a higher priority strategy is active, and the output is routed to a device with a
        // HW Gain management, do not change the volume
        if (desc->useHwGain()) {
            applyVolume = false;
            // If the volume source is active with higher priority source, ensure at least Sw Muted
            desc->setSwMute((index == 0), vs, curves.getStreamTypes(), curDevices, 0 /*delayMs*/);
            for (const auto &productStrategy : mEngine->getOrderedProductStrategies()) {
                auto activeClients = desc->clientsList(true /*activeOnly*/, productStrategy,
                                                       false /*preferredDevice*/);
                if (activeClients.empty()) {
                    continue;
                }
                bool isPreempted = false;
                bool isHigherPriority = productStrategy < strategy;
                for (const auto &client : activeClients) {
                    if (isHigherPriority && (client->volumeSource() != activityVs)) {
                        ALOGV("%s: Strategy=%d (\nrequester:\n"
                              " group %d, volumeGroup=%d attributes=%s)\n"
                              " higher priority source active:\n"
                              " volumeGroup=%d attributes=%s) \n"
                              " on output %zu, bailing out", __func__, productStrategy,
                              group, group, toString(attributes).c_str(),
                              client->volumeSource(), toString(client->attributes()).c_str(), i);
                        applyVolume = false;
                        isPreempted = true;
                        break;
                    }
                    // However, continue for loop to ensure no higher prio clients running on output
                    if (client->volumeSource() == activityVs) {
                        applyVolume = true;
                    }
                }
                if (isPreempted || applyVolume) {
                    break;
                }
            }
            if (!applyVolume) {
                continue; // next output
            }
        }
        //FIXME: workaround for truncated touch sounds
        // delayed volume change for system stream to be removed when the problem is
        // handled by system UI
        status_t volStatus = checkAndSetVolume(
                    curves, vs, index, desc, curDevices,
                    ((vs == toVolumeSource(AUDIO_STREAM_SYSTEM, false))?
                         TOUCH_SOUND_FIXED_DELAY_MS : 0));
        if (volStatus != NO_ERROR) {
            status = volStatus;
        }
    }
    mpClientInterface->onAudioVolumeGroupChanged(group, 0 /*flags*/);
    return status;
}

status_t AudioPolicyManager::setVolumeCurveIndex(int index,
                                                 audio_devices_t device,
                                                 IVolumeCurves &volumeCurves)
{
    // VOICE_CALL stream has minVolumeIndex > 0  but can be muted directly by an
    // app that has MODIFY_PHONE_STATE permission.
    bool hasVoice = hasVoiceStream(volumeCurves.getStreamTypes());
    if (((index < volumeCurves.getVolumeIndexMin()) && !(hasVoice && index == 0)) ||
            (index > volumeCurves.getVolumeIndexMax())) {
        ALOGD("%s: wrong index %d min=%d max=%d", __FUNCTION__, index,
              volumeCurves.getVolumeIndexMin(), volumeCurves.getVolumeIndexMax());
        return BAD_VALUE;
    }
    if (!audio_is_output_device(device)) {
        return BAD_VALUE;
    }

    // Force max volume if stream cannot be muted
    if (!volumeCurves.canBeMuted()) index = volumeCurves.getVolumeIndexMax();

    ALOGV("%s device %08x, index %d", __FUNCTION__ , device, index);
    volumeCurves.addCurrentVolumeIndex(device, index);
    return NO_ERROR;
}

status_t AudioPolicyManager::getVolumeIndexForAttributes(const audio_attributes_t &attr,
                                                         int &index,
                                                         audio_devices_t device)
{
    // if device is AUDIO_DEVICE_OUT_DEFAULT_FOR_VOLUME, return volume for device selected for this
    // stream by the engine.
    DeviceTypeSet deviceTypes = {device};
    if (device == AUDIO_DEVICE_OUT_DEFAULT_FOR_VOLUME) {
        deviceTypes = mEngine->getOutputDevicesForAttributes(
                attr, nullptr, true /*fromCache*/).types();
    }
    return getVolumeIndex(getVolumeCurves(attr), index, deviceTypes);
}

status_t AudioPolicyManager::getVolumeIndex(const IVolumeCurves &curves,
                                            int &index,
                                            const DeviceTypeSet& deviceTypes) const
{
    if (!isSingleDeviceType(deviceTypes, audio_is_output_device)) {
        return BAD_VALUE;
    }
    index = curves.getVolumeIndex(deviceTypes);
    ALOGV("%s: device %s index %d", __FUNCTION__, dumpDeviceTypes(deviceTypes).c_str(), index);
    return NO_ERROR;
}

status_t AudioPolicyManager::getMinVolumeIndexForAttributes(const audio_attributes_t &attr,
                                                            int &index)
{
    index = getVolumeCurves(attr).getVolumeIndexMin();
    return NO_ERROR;
}

status_t AudioPolicyManager::getMaxVolumeIndexForAttributes(const audio_attributes_t &attr,
                                                            int &index)
{
    index = getVolumeCurves(attr).getVolumeIndexMax();
    return NO_ERROR;
}

audio_io_handle_t AudioPolicyManager::selectOutputForMusicEffects()
{
    // select one output among several suitable for global effects.
    // The priority is as follows:
    // 1: An offloaded output. If the effect ends up not being offloadable,
    //    AudioFlinger will invalidate the track and the offloaded output
    //    will be closed causing the effect to be moved to a PCM output.
    // 2: Non offloaded Direct output
    // 3: A deep buffer output
    // 4: The primary output
    // 5: the first output in the list

    DeviceVector devices = mEngine->getOutputDevicesForAttributes(
                attributes_initializer(AUDIO_USAGE_MEDIA), nullptr, false /*fromCache*/);
    SortedVector<audio_io_handle_t> outputs = getOutputsForDevices(devices, mOutputs);

    if (outputs.size() == 0) {
        return AUDIO_IO_HANDLE_NONE;
    }

    audio_io_handle_t output = AUDIO_IO_HANDLE_NONE;
    bool activeOnly = true;

    while (output == AUDIO_IO_HANDLE_NONE) {
        audio_io_handle_t outputOffloaded = AUDIO_IO_HANDLE_NONE;
        audio_io_handle_t outputDirect = AUDIO_IO_HANDLE_NONE;
        audio_io_handle_t outputDeepBuffer = AUDIO_IO_HANDLE_NONE;
        audio_io_handle_t outputPrimary = AUDIO_IO_HANDLE_NONE;

        for (audio_io_handle_t output : outputs) {
            sp<SwAudioOutputDescriptor> desc = mOutputs.valueFor(output);
            if (activeOnly && !desc->isActive(toVolumeSource(AUDIO_STREAM_MUSIC))) {
                continue;
            }
            ALOGV("selectOutputForMusicEffects activeOnly %d output %d flags 0x%08x",
                  activeOnly, output, desc->mFlags);
            if ((desc->mFlags & AUDIO_OUTPUT_FLAG_COMPRESS_OFFLOAD) != 0) {
                outputOffloaded = output;
            }
            if ((desc->mFlags == AUDIO_OUTPUT_FLAG_DIRECT) != 0) {
                outputDirect = output;
            }
            if ((desc->mFlags & AUDIO_OUTPUT_FLAG_DEEP_BUFFER) != 0) {
                outputDeepBuffer = output;
            }
            if ((desc->mFlags & AUDIO_OUTPUT_FLAG_PRIMARY) != 0) {
                outputPrimary = output;
            }
        }
        if (outputOffloaded != AUDIO_IO_HANDLE_NONE) {
            output = outputOffloaded;
        } else if (outputDirect != AUDIO_IO_HANDLE_NONE) {
            output = outputDirect;
        }  else if (outputDeepBuffer != AUDIO_IO_HANDLE_NONE) {
            output = outputDeepBuffer;
        } else if (outputPrimary != AUDIO_IO_HANDLE_NONE) {
            output = outputPrimary;
        } else {
            output = outputs[0];
        }
        activeOnly = false;
    }

    if (output != mMusicEffectOutput) {
        mEffects.moveEffects(AUDIO_SESSION_OUTPUT_MIX, mMusicEffectOutput, output);
        mpClientInterface->moveEffects(AUDIO_SESSION_OUTPUT_MIX, mMusicEffectOutput, output);
        mMusicEffectOutput = output;
    }

    ALOGV("selectOutputForMusicEffects selected output %d", output);
    return output;
}

audio_io_handle_t AudioPolicyManager::getOutputForEffect(const effect_descriptor_t *desc __unused)
{
    return selectOutputForMusicEffects();
}

status_t AudioPolicyManager::registerEffect(const effect_descriptor_t *desc,
                                audio_io_handle_t io,
                                product_strategy_t strategy,
                                int session,
                                int id)
{
    if (session != AUDIO_SESSION_DEVICE) {
        ssize_t index = mOutputs.indexOfKey(io);
        if (index < 0) {
            index = mInputs.indexOfKey(io);
            if (index < 0) {
                ALOGW("registerEffect() unknown io %d", io);
                return INVALID_OPERATION;
            }
        }
    }
    bool isMusicEffect = (session != AUDIO_SESSION_OUTPUT_STAGE)
                            && ((strategy == streamToStrategy(AUDIO_STREAM_MUSIC)
                                    || strategy == PRODUCT_STRATEGY_NONE));
    return mEffects.registerEffect(desc, io, session, id, isMusicEffect);
}

status_t AudioPolicyManager::unregisterEffect(int id)
{
    if (mEffects.getEffect(id) == nullptr) {
        return INVALID_OPERATION;
    }
    if (mEffects.isEffectEnabled(id)) {
        ALOGW("%s effect %d enabled", __FUNCTION__, id);
        setEffectEnabled(id, false);
    }
    return mEffects.unregisterEffect(id);
}

status_t AudioPolicyManager::setEffectEnabled(int id, bool enabled)
{
    sp<EffectDescriptor> effect = mEffects.getEffect(id);
    if (effect == nullptr) {
        return INVALID_OPERATION;
    }

    status_t status = mEffects.setEffectEnabled(id, enabled);
    if (status == NO_ERROR) {
        mInputs.trackEffectEnabled(effect, enabled);
    }
    return status;
}


status_t AudioPolicyManager::moveEffectsToIo(const std::vector<int>& ids, audio_io_handle_t io)
{
   mEffects.moveEffects(ids, io);
   return NO_ERROR;
}

bool AudioPolicyManager::isStreamActive(audio_stream_type_t stream, uint32_t inPastMs) const
{
    auto vs = toVolumeSource(stream, false);
    return vs != VOLUME_SOURCE_NONE ? mOutputs.isActive(vs, inPastMs) : false;
}

bool AudioPolicyManager::isStreamActiveRemotely(audio_stream_type_t stream, uint32_t inPastMs) const
{
    auto vs = toVolumeSource(stream, false);
    return vs != VOLUME_SOURCE_NONE ? mOutputs.isActiveRemotely(vs, inPastMs) : false;
}

bool AudioPolicyManager::isSourceActive(audio_source_t source) const
{
    for (size_t i = 0; i < mInputs.size(); i++) {
        const sp<AudioInputDescriptor>  inputDescriptor = mInputs.valueAt(i);
        if (inputDescriptor->isSourceActive(source)) {
            return true;
        }
    }
    return false;
}

// Register a list of custom mixes with their attributes and format.
// When a mix is registered, corresponding input and output profiles are
// added to the remote submix hw module. The profile contains only the
// parameters (sampling rate, format...) specified by the mix.
// The corresponding input remote submix device is also connected.
//
// When a remote submix device is connected, the address is checked to select the
// appropriate profile and the corresponding input or output stream is opened.
//
// When capture starts, getInputForAttr() will:
//  - 1 look for a mix matching the address passed in attribtutes tags if any
//  - 2 if none found, getDeviceForInputSource() will:
//     - 2.1 look for a mix matching the attributes source
//     - 2.2 if none found, default to device selection by policy rules
// At this time, the corresponding output remote submix device is also connected
// and active playback use cases can be transferred to this mix if needed when reconnecting
// after AudioTracks are invalidated
//
// When playback starts, getOutputForAttr() will:
//  - 1 look for a mix matching the address passed in attribtutes tags if any
//  - 2 if none found, look for a mix matching the attributes usage
//  - 3 if none found, default to device and output selection by policy rules.

status_t AudioPolicyManager::registerPolicyMixes(const Vector<AudioMix>& mixes)
{
    ALOGV("registerPolicyMixes() %zu mix(es)", mixes.size());
    status_t res = NO_ERROR;
    bool checkOutputs = false;
    sp<HwModule> rSubmixModule;
    // examine each mix's route type
    for (size_t i = 0; i < mixes.size(); i++) {
        AudioMix mix = mixes[i];
        // Only capture of playback is allowed in LOOP_BACK & RENDER mode
        if (is_mix_loopback_render(mix.mRouteFlags) && mix.mMixType != MIX_TYPE_PLAYERS) {
            ALOGE("Unsupported Policy Mix %zu of %zu: "
                  "Only capture of playback is allowed in LOOP_BACK & RENDER mode",
                   i, mixes.size());
            res = INVALID_OPERATION;
            break;
        }
        // LOOP_BACK and LOOP_BACK | RENDER have the same remote submix backend and are handled
        // in the same way.
        if ((mix.mRouteFlags & MIX_ROUTE_FLAG_LOOP_BACK) == MIX_ROUTE_FLAG_LOOP_BACK) {
            ALOGV("registerPolicyMixes() mix %zu of %zu is LOOP_BACK %d", i, mixes.size(),
                  mix.mRouteFlags);
            if (rSubmixModule == 0) {
                rSubmixModule = mHwModules.getModuleFromName(
                        AUDIO_HARDWARE_MODULE_ID_REMOTE_SUBMIX);
                if (rSubmixModule == 0) {
                    ALOGE("Unable to find audio module for submix, aborting mix %zu registration",
                            i);
                    res = INVALID_OPERATION;
                    break;
                }
            }

            String8 address = mix.mDeviceAddress;
            audio_devices_t deviceTypeToMakeAvailable;
            if (mix.mMixType == MIX_TYPE_PLAYERS) {
                mix.mDeviceType = AUDIO_DEVICE_OUT_REMOTE_SUBMIX;
                deviceTypeToMakeAvailable = AUDIO_DEVICE_IN_REMOTE_SUBMIX;
            } else {
                mix.mDeviceType = AUDIO_DEVICE_IN_REMOTE_SUBMIX;
                deviceTypeToMakeAvailable = AUDIO_DEVICE_OUT_REMOTE_SUBMIX;
            }

            if (mPolicyMixes.registerMix(mix, 0 /*output desc*/) != NO_ERROR) {
                ALOGE("Error registering mix %zu for address %s", i, address.string());
                res = INVALID_OPERATION;
                break;
            }
            audio_config_t outputConfig = mix.mFormat;
            audio_config_t inputConfig = mix.mFormat;
            // NOTE: audio flinger mixer does not support mono output: configure remote submix HAL
            // in stereo and let audio flinger do the channel conversion if needed.
            outputConfig.channel_mask = AUDIO_CHANNEL_OUT_STEREO;
            inputConfig.channel_mask = AUDIO_CHANNEL_IN_STEREO;
            rSubmixModule->addOutputProfile(address.c_str(), &outputConfig,
                    AUDIO_DEVICE_OUT_REMOTE_SUBMIX, address);
            rSubmixModule->addInputProfile(address.c_str(), &inputConfig,
                    AUDIO_DEVICE_IN_REMOTE_SUBMIX, address);

            if ((res = setDeviceConnectionStateInt(deviceTypeToMakeAvailable,
                    AUDIO_POLICY_DEVICE_STATE_AVAILABLE,
                    address.string(), "remote-submix", AUDIO_FORMAT_DEFAULT)) != NO_ERROR) {
                ALOGE("Failed to set remote submix device available, type %u, address %s",
                        mix.mDeviceType, address.string());
                break;
            }
        } else if ((mix.mRouteFlags & MIX_ROUTE_FLAG_RENDER) == MIX_ROUTE_FLAG_RENDER) {
            String8 address = mix.mDeviceAddress;
            audio_devices_t type = mix.mDeviceType;
            ALOGV(" registerPolicyMixes() mix %zu of %zu is RENDER, dev=0x%X addr=%s",
                    i, mixes.size(), type, address.string());

            sp<DeviceDescriptor> device = mHwModules.getDeviceDescriptor(
                    mix.mDeviceType, mix.mDeviceAddress,
                    String8(), AUDIO_FORMAT_DEFAULT);
            if (device == nullptr) {
                res = INVALID_OPERATION;
                break;
            }

            bool foundOutput = false;
            // First try to find an already opened output supporting the device
            for (size_t j = 0 ; j < mOutputs.size() && !foundOutput && res == NO_ERROR; j++) {
                sp<SwAudioOutputDescriptor> desc = mOutputs.valueAt(j);

                if (!desc->isDuplicated() && desc->supportedDevices().contains(device)) {
                    if (mPolicyMixes.registerMix(mix, desc) != NO_ERROR) {
                        ALOGE("Could not register mix RENDER,  dev=0x%X addr=%s", type,
                              address.string());
                        res = INVALID_OPERATION;
                    } else {
                        foundOutput = true;
                    }
                }
            }
            // If no output found, try to find a direct output profile supporting the device
            for (size_t i = 0; i < mHwModules.size() && !foundOutput && res == NO_ERROR; i++) {
                sp<HwModule> module = mHwModules[i];
                for (size_t j = 0;
                        j < module->getOutputProfiles().size() && !foundOutput && res == NO_ERROR;
                        j++) {
                    sp<IOProfile> profile = module->getOutputProfiles()[j];
                    if (profile->isDirectOutput() && profile->supportsDevice(device)) {
                        if (mPolicyMixes.registerMix(mix, nullptr) != NO_ERROR) {
                            ALOGE("Could not register mix RENDER,  dev=0x%X addr=%s", type,
                                  address.string());
                            res = INVALID_OPERATION;
                        } else {
                            foundOutput = true;
                        }
                    }
                }
            }
            if (res != NO_ERROR) {
                ALOGE(" Error registering mix %zu for device 0x%X addr %s",
                        i, type, address.string());
                res = INVALID_OPERATION;
                break;
            } else if (!foundOutput) {
                ALOGE(" Output not found for mix %zu for device 0x%X addr %s",
                        i, type, address.string());
                res = INVALID_OPERATION;
                break;
            } else {
                checkOutputs = true;
            }
        }
    }
    if (res != NO_ERROR) {
        unregisterPolicyMixes(mixes);
    } else if (checkOutputs) {
        checkForDeviceAndOutputChanges();
        updateCallAndOutputRouting();
    }
    return res;
}

status_t AudioPolicyManager::unregisterPolicyMixes(Vector<AudioMix> mixes)
{
    ALOGV("unregisterPolicyMixes() num mixes %zu", mixes.size());
    status_t res = NO_ERROR;
    bool checkOutputs = false;
    sp<HwModule> rSubmixModule;
    // examine each mix's route type
    for (const auto& mix : mixes) {
        if ((mix.mRouteFlags & MIX_ROUTE_FLAG_LOOP_BACK) == MIX_ROUTE_FLAG_LOOP_BACK) {

            if (rSubmixModule == 0) {
                rSubmixModule = mHwModules.getModuleFromName(
                        AUDIO_HARDWARE_MODULE_ID_REMOTE_SUBMIX);
                if (rSubmixModule == 0) {
                    res = INVALID_OPERATION;
                    continue;
                }
            }

            String8 address = mix.mDeviceAddress;

            if (mPolicyMixes.unregisterMix(mix) != NO_ERROR) {
                res = INVALID_OPERATION;
                continue;
            }

            for (auto device : {AUDIO_DEVICE_IN_REMOTE_SUBMIX, AUDIO_DEVICE_OUT_REMOTE_SUBMIX}) {
                if (getDeviceConnectionState(device, address.string()) ==
                        AUDIO_POLICY_DEVICE_STATE_AVAILABLE)  {
                    res = setDeviceConnectionStateInt(device, AUDIO_POLICY_DEVICE_STATE_UNAVAILABLE,
                                                      address.string(), "remote-submix",
                                                      AUDIO_FORMAT_DEFAULT);
                    if (res != OK) {
                        ALOGE("Error making RemoteSubmix device unavailable for mix "
                              "with type %d, address %s", device, address.string());
                    }
                }
            }
            rSubmixModule->removeOutputProfile(address.c_str());
            rSubmixModule->removeInputProfile(address.c_str());

        } else if ((mix.mRouteFlags & MIX_ROUTE_FLAG_RENDER) == MIX_ROUTE_FLAG_RENDER) {
            if (mPolicyMixes.unregisterMix(mix) != NO_ERROR) {
                res = INVALID_OPERATION;
                continue;
            } else {
                checkOutputs = true;
            }
        }
    }
    if (res == NO_ERROR && checkOutputs) {
        checkForDeviceAndOutputChanges();
        updateCallAndOutputRouting();
    }
    return res;
}

void AudioPolicyManager::dumpManualSurroundFormats(String8 *dst) const
{
    size_t i = 0;
    constexpr size_t audioFormatPrefixLen = sizeof("AUDIO_FORMAT_");
    for (const auto& fmt : mManualSurroundFormats) {
        if (i++ != 0) dst->append(", ");
        std::string sfmt;
        FormatConverter::toString(fmt, sfmt);
        dst->append(sfmt.size() >= audioFormatPrefixLen ?
                sfmt.c_str() + audioFormatPrefixLen - 1 : sfmt.c_str());
    }
}

// Returns true if all devices types match the predicate and are supported by one HW module
bool  AudioPolicyManager::areAllDevicesSupported(
        const AudioDeviceTypeAddrVector& devices,
        std::function<bool(audio_devices_t)> predicate,
        const char *context) {
    for (size_t i = 0; i < devices.size(); i++) {
        sp<DeviceDescriptor> devDesc = mHwModules.getDeviceDescriptor(
                devices[i].mType, devices[i].getAddress(), String8(),
                AUDIO_FORMAT_DEFAULT, false /*allowToCreate*/, true /*matchAddress*/);
        if (devDesc == nullptr || (predicate != nullptr && !predicate(devices[i].mType))) {
            ALOGE("%s: device type %#x address %s not supported or not match predicate",
                    context, devices[i].mType, devices[i].getAddress());
            return false;
        }
    }
    return true;
}

status_t AudioPolicyManager::setUidDeviceAffinities(uid_t uid,
        const AudioDeviceTypeAddrVector& devices) {
    ALOGV("%s() uid=%d num devices %zu", __FUNCTION__, uid, devices.size());
    if (!areAllDevicesSupported(devices, audio_is_output_device, __func__)) {
        return BAD_VALUE;
    }
    status_t res =  mPolicyMixes.setUidDeviceAffinities(uid, devices);
    if (res != NO_ERROR) {
        ALOGE("%s() Could not set all device affinities for uid = %d", __FUNCTION__, uid);
        return res;
    }

    checkForDeviceAndOutputChanges();
    updateCallAndOutputRouting();

    return NO_ERROR;
}

status_t AudioPolicyManager::removeUidDeviceAffinities(uid_t uid) {
    ALOGV("%s() uid=%d", __FUNCTION__, uid);
    status_t res = mPolicyMixes.removeUidDeviceAffinities(uid);
    if (res != NO_ERROR) {
        ALOGE("%s() Could not remove all device affinities for uid = %d",
            __FUNCTION__, uid);
        return INVALID_OPERATION;
    }

    checkForDeviceAndOutputChanges();
    updateCallAndOutputRouting();

    return res;
}


status_t AudioPolicyManager::setDevicesRoleForStrategy(product_strategy_t strategy,
                                                       device_role_t role,
                                                       const AudioDeviceTypeAddrVector &devices) {
    ALOGV("%s() strategy=%d role=%d %s", __func__, strategy, role,
            dumpAudioDeviceTypeAddrVector(devices).c_str());

    if (!areAllDevicesSupported(devices, audio_is_output_device, __func__)) {
        return BAD_VALUE;
    }
    status_t status = mEngine->setDevicesRoleForStrategy(strategy, role, devices);
    if (status != NO_ERROR) {
        ALOGW("Engine could not set preferred devices %s for strategy %d role %d",
                dumpAudioDeviceTypeAddrVector(devices).c_str(), strategy, role);
        return status;
    }

    checkForDeviceAndOutputChanges();

    bool forceVolumeReeval = false;
    // FIXME: workaround for truncated touch sounds
    // to be removed when the problem is handled by system UI
    uint32_t delayMs = 0;
    if (strategy == mCommunnicationStrategy) {
        forceVolumeReeval = true;
        delayMs = TOUCH_SOUND_FIXED_DELAY_MS;
        updateInputRouting();
    }
    updateCallAndOutputRouting(forceVolumeReeval, delayMs);

    return NO_ERROR;
}

void AudioPolicyManager::updateCallAndOutputRouting(bool forceVolumeReeval, uint32_t delayMs)
{
    uint32_t waitMs = 0;
    bool wasLeUnicastActive = isLeUnicastActive();
    if (updateCallRouting(true /*fromCache*/, delayMs, &waitMs) == NO_ERROR) {
        // Only apply special touch sound delay once
        delayMs = 0;
    }
    std::map<audio_io_handle_t, DeviceVector> outputsToReopen;
    for (size_t i = 0; i < mOutputs.size(); i++) {
        sp<SwAudioOutputDescriptor> outputDesc = mOutputs.valueAt(i);
        DeviceVector newDevices = getNewOutputDevices(outputDesc, true /*fromCache*/);
        if ((mEngine->getPhoneState() != AUDIO_MODE_IN_CALL) ||
                (outputDesc != mPrimaryOutput && !isTelephonyRxOrTx(outputDesc))) {
            // As done in setDeviceConnectionState, we could also fix default device issue by
            // preventing the force re-routing in case of default dev that distinguishes on address.
            // Let's give back to engine full device choice decision however.
            bool forceRouting = !newDevices.isEmpty();
            if (outputDesc->mUsePreferredMixerAttributes && newDevices != outputDesc->devices()) {
                // If the device is using preferred mixer attributes, the output need to reopen
                // with default configuration when the new selected devices are different from
                // current routing devices.
                outputsToReopen.emplace(mOutputs.keyAt(i), newDevices);
                continue;
            }
            waitMs = setOutputDevices(outputDesc, newDevices, forceRouting, delayMs, nullptr,
                                      true /*requiresMuteCheck*/,
                                      !forceRouting /*requiresVolumeCheck*/);
            // Only apply special touch sound delay once
            delayMs = 0;
        }
        if (forceVolumeReeval && !newDevices.isEmpty()) {
            applyStreamVolumes(outputDesc, newDevices.types(), waitMs, true);
        }
    }
    reopenOutputsWithDevices(outputsToReopen);
    checkLeBroadcastRoutes(wasLeUnicastActive, nullptr, delayMs);
}

void AudioPolicyManager::updateInputRouting() {
    for (const auto& activeDesc : mInputs.getActiveInputs()) {
        // Skip for hotword recording as the input device switch
        // is handled within sound trigger HAL
        if (activeDesc->isSoundTrigger() && activeDesc->source() == AUDIO_SOURCE_HOTWORD) {
            continue;
        }
        auto newDevice = getNewInputDevice(activeDesc);
        // Force new input selection if the new device can not be reached via current input
        if (activeDesc->mProfile->getSupportedDevices().contains(newDevice)) {
            setInputDevice(activeDesc->mIoHandle, newDevice);
        } else {
            closeInput(activeDesc->mIoHandle);
        }
    }
}

status_t AudioPolicyManager::removeDevicesRoleForStrategy(product_strategy_t strategy,
                                                          device_role_t role)
{
    ALOGV("%s() strategy=%d role=%d", __func__, strategy, role);

    status_t status = mEngine->removeDevicesRoleForStrategy(strategy, role);
    if (status != NO_ERROR) {
        ALOGV("Engine could not remove preferred device for strategy %d status %d",
                strategy, status);
        return status;
    }

    checkForDeviceAndOutputChanges();

    bool forceVolumeReeval = false;
    // FIXME: workaround for truncated touch sounds
    // to be removed when the problem is handled by system UI
    uint32_t delayMs = 0;
    if (strategy == mCommunnicationStrategy) {
        forceVolumeReeval = true;
        delayMs = TOUCH_SOUND_FIXED_DELAY_MS;
        updateInputRouting();
    }
    updateCallAndOutputRouting(forceVolumeReeval, delayMs);

    return NO_ERROR;
}

status_t AudioPolicyManager::getDevicesForRoleAndStrategy(product_strategy_t strategy,
                                                          device_role_t role,
                                                          AudioDeviceTypeAddrVector &devices) {
    return mEngine->getDevicesForRoleAndStrategy(strategy, role, devices);
}

status_t AudioPolicyManager::setDevicesRoleForCapturePreset(
        audio_source_t audioSource, device_role_t role, const AudioDeviceTypeAddrVector &devices) {
    ALOGV("%s() audioSource=%d role=%d %s", __func__, audioSource, role,
            dumpAudioDeviceTypeAddrVector(devices).c_str());

    if (!areAllDevicesSupported(devices, audio_call_is_input_device, __func__)) {
        return BAD_VALUE;
    }
    status_t status = mEngine->setDevicesRoleForCapturePreset(audioSource, role, devices);
    ALOGW_IF(status != NO_ERROR,
            "Engine could not set preferred devices %s for audio source %d role %d",
            dumpAudioDeviceTypeAddrVector(devices).c_str(), audioSource, role);

    return status;
}

status_t AudioPolicyManager::addDevicesRoleForCapturePreset(
        audio_source_t audioSource, device_role_t role, const AudioDeviceTypeAddrVector &devices) {
    ALOGV("%s() audioSource=%d role=%d %s", __func__, audioSource, role,
            dumpAudioDeviceTypeAddrVector(devices).c_str());

    if (!areAllDevicesSupported(devices, audio_call_is_input_device, __func__)) {
        return BAD_VALUE;
    }
    status_t status = mEngine->addDevicesRoleForCapturePreset(audioSource, role, devices);
    ALOGW_IF(status != NO_ERROR,
            "Engine could not add preferred devices %s for audio source %d role %d",
            dumpAudioDeviceTypeAddrVector(devices).c_str(), audioSource, role);

    updateInputRouting();
    return status;
}

status_t AudioPolicyManager::removeDevicesRoleForCapturePreset(
        audio_source_t audioSource, device_role_t role, const AudioDeviceTypeAddrVector& devices)
{
    ALOGV("%s() audioSource=%d role=%d devices=%s", __func__, audioSource, role,
            dumpAudioDeviceTypeAddrVector(devices).c_str());

    if (!areAllDevicesSupported(devices, audio_call_is_input_device, __func__)) {
        return BAD_VALUE;
    }

    status_t status = mEngine->removeDevicesRoleForCapturePreset(
            audioSource, role, devices);
    ALOGW_IF(status != NO_ERROR,
            "Engine could not remove devices role (%d) for capture preset %d", role, audioSource);

    updateInputRouting();
    return status;
}

status_t AudioPolicyManager::clearDevicesRoleForCapturePreset(audio_source_t audioSource,
                                                              device_role_t role) {
    ALOGV("%s() audioSource=%d role=%d", __func__, audioSource, role);

    status_t status = mEngine->clearDevicesRoleForCapturePreset(audioSource, role);
    ALOGW_IF(status != NO_ERROR,
            "Engine could not clear devices role (%d) for capture preset %d", role, audioSource);

    updateInputRouting();
    return status;
}

status_t AudioPolicyManager::getDevicesForRoleAndCapturePreset(
        audio_source_t audioSource, device_role_t role, AudioDeviceTypeAddrVector &devices) {
    return mEngine->getDevicesForRoleAndCapturePreset(audioSource, role, devices);
}

status_t AudioPolicyManager::setUserIdDeviceAffinities(int userId,
        const AudioDeviceTypeAddrVector& devices) {
    ALOGV("%s() userId=%d num devices %zu", __func__, userId, devices.size());
    if (!areAllDevicesSupported(devices, audio_is_output_device, __func__)) {
        return BAD_VALUE;
    }
    status_t status =  mPolicyMixes.setUserIdDeviceAffinities(userId, devices);
    if (status != NO_ERROR) {
        ALOGE("%s() could not set device affinity for userId %d",
            __FUNCTION__, userId);
        return status;
    }

    // reevaluate outputs for all devices
    checkForDeviceAndOutputChanges();
    updateCallAndOutputRouting();

    return NO_ERROR;
}

status_t AudioPolicyManager::removeUserIdDeviceAffinities(int userId) {
    ALOGV("%s() userId=%d", __FUNCTION__, userId);
    status_t status = mPolicyMixes.removeUserIdDeviceAffinities(userId);
    if (status != NO_ERROR) {
        ALOGE("%s() Could not remove all device affinities fo userId = %d",
            __FUNCTION__, userId);
        return status;
    }

    // reevaluate outputs for all devices
    checkForDeviceAndOutputChanges();
    updateCallAndOutputRouting();

    return NO_ERROR;
}

void AudioPolicyManager::dump(String8 *dst) const
{
    dst->appendFormat("\nAudioPolicyManager Dump: %p\n", this);
    dst->appendFormat(" Primary Output I/O handle: %d\n",
             hasPrimaryOutput() ? mPrimaryOutput->mIoHandle : AUDIO_IO_HANDLE_NONE);
    std::string stateLiteral;
    AudioModeConverter::toString(mEngine->getPhoneState(), stateLiteral);
    dst->appendFormat(" Phone state: %s\n", stateLiteral.c_str());
    const char* forceUses[AUDIO_POLICY_FORCE_USE_CNT] = {
        "communications", "media", "record", "dock", "system",
        "HDMI system audio", "encoded surround output", "vibrate ringing" };
    for (audio_policy_force_use_t i = AUDIO_POLICY_FORCE_FOR_COMMUNICATION;
         i < AUDIO_POLICY_FORCE_USE_CNT; i = (audio_policy_force_use_t)((int)i + 1)) {
        audio_policy_forced_cfg_t forceUseValue = mEngine->getForceUse(i);
        dst->appendFormat(" Force use for %s: %d", forceUses[i], forceUseValue);
        if (i == AUDIO_POLICY_FORCE_FOR_ENCODED_SURROUND &&
                forceUseValue == AUDIO_POLICY_FORCE_ENCODED_SURROUND_MANUAL) {
            dst->append(" (MANUAL: ");
            dumpManualSurroundFormats(dst);
            dst->append(")");
        }
        dst->append("\n");
    }
    dst->appendFormat(" TTS output %savailable\n", mTtsOutputAvailable ? "" : "not ");
    dst->appendFormat(" Master mono: %s\n", mMasterMono ? "on" : "off");
    dst->appendFormat(" Communication Strategy id: %d\n", mCommunnicationStrategy);
    dst->appendFormat(" Config source: %s\n", mConfig.getSource().c_str()); // getConfig not const

    dst->append("\n");
    mAvailableOutputDevices.dump(dst, String8("Available output"), 1);
    dst->append("\n");
    mAvailableInputDevices.dump(dst, String8("Available input"), 1);
    mHwModulesAll.dump(dst);
    mOutputs.dump(dst);
    mInputs.dump(dst);
    mEffects.dump(dst, 1);
    mAudioPatches.dump(dst);
    mPolicyMixes.dump(dst);
    mAudioSources.dump(dst);

    dst->appendFormat(" AllowedCapturePolicies:\n");
    for (auto& policy : mAllowedCapturePolicies) {
        dst->appendFormat("   - uid=%d flag_mask=%#x\n", policy.first, policy.second);
    }

    dst->appendFormat(" Preferred mixer audio configuration:\n");
    for (const auto it : mPreferredMixerAttrInfos) {
        dst->appendFormat("   - device port id: %d\n", it.first);
        for (const auto preferredMixerInfoIt : it.second) {
            dst->appendFormat("     - strategy: %d; ", preferredMixerInfoIt.first);
            preferredMixerInfoIt.second->dump(dst);
        }
    }

    dst->appendFormat("\nPolicy Engine dump:\n");
    mEngine->dump(dst);
}

status_t AudioPolicyManager::dump(int fd)
{
    String8 result;
    dump(&result);
    write(fd, result.string(), result.size());
    return NO_ERROR;
}

status_t AudioPolicyManager::setAllowedCapturePolicy(uid_t uid, audio_flags_mask_t capturePolicy)
{
    mAllowedCapturePolicies[uid] = capturePolicy;
    return NO_ERROR;
}

// This function checks for the parameters which can be offloaded.
// This can be enhanced depending on the capability of the DSP and policy
// of the system.
audio_offload_mode_t AudioPolicyManager::getOffloadSupport(const audio_offload_info_t& offloadInfo)
{
    ALOGV("%s: SR=%u, CM=0x%x, Format=0x%x, StreamType=%d,"
     " BitRate=%u, duration=%" PRId64 " us, has_video=%d",
     __func__, offloadInfo.sample_rate, offloadInfo.channel_mask,
     offloadInfo.format,
     offloadInfo.stream_type, offloadInfo.bit_rate, offloadInfo.duration_us,
     offloadInfo.has_video);

    if (!isOffloadPossible(offloadInfo)) {
        return AUDIO_OFFLOAD_NOT_SUPPORTED;
    }

    if (!isOffloadSupportedInternal(offloadInfo)) {
        return AUDIO_OFFLOAD_NOT_SUPPORTED;
    }
    // See if there is a profile to support this.
    // AUDIO_DEVICE_NONE
    sp<IOProfile> profile = getProfileForOutput(DeviceVector() /*ignore device */,
                                            offloadInfo.sample_rate,
                                            offloadInfo.format,
                                            offloadInfo.channel_mask,
                                            AUDIO_OUTPUT_FLAG_COMPRESS_OFFLOAD,
                                            true /* directOnly */);
    ALOGV("%s: profile %sfound%s", __func__, profile != nullptr ? "" : "NOT ",
            (profile != nullptr && (profile->getFlags() & AUDIO_OUTPUT_FLAG_GAPLESS_OFFLOAD) != 0)
            ? ", supports gapless" : "");
    if (profile == nullptr) {
        return AUDIO_OFFLOAD_NOT_SUPPORTED;
    }
    if ((profile->getFlags() & AUDIO_OUTPUT_FLAG_GAPLESS_OFFLOAD) != 0) {
        return AUDIO_OFFLOAD_GAPLESS_SUPPORTED;
    }
    return AUDIO_OFFLOAD_SUPPORTED;
}

bool AudioPolicyManager::isOffloadSupportedInternal(const audio_offload_info_t& offloadInfo)
{
    const bool audioExtensionFormatsEnabled =
            property_get_bool("vendor.audio.extn.formats", true /* default_value */);
    if (audioExtensionFormatsEnabled) {
        const audio_format_t audioFormat = audio_get_main_format(offloadInfo.format);
        if (property_get_bool("vendor.voice.dsd.playback.conc.disabled", true) &&
            isInCall() && (audioFormat == AUDIO_FORMAT_DSD)) {
            ALOGD("%s, Offload denied for DSD as in call", __func__);
            return false;
        }
        int channelCount = popcount(offloadInfo.channel_mask);
        if (channelCount > 2) {
            if (audioFormat == AUDIO_FORMAT_FLAC || audioFormat == AUDIO_FORMAT_AAC_ADTS ||
                audioFormat == AUDIO_FORMAT_AAC || audioFormat == AUDIO_FORMAT_VORBIS) {
                ALOGD("%s, Offload denied for format %0x, channels %d",
                        __func__, audioFormat, channelCount);
                return false;
            }
            if (offloadInfo.sample_rate > 48000 &&
                (audioFormat == AUDIO_FORMAT_ALAC || audioFormat == AUDIO_FORMAT_WMA ||
                audioFormat == AUDIO_FORMAT_WMA_PRO)) {
                ALOGD("%s, Offload denied for format %0x, channels %d, samplerate %d",
                        __func__, audioFormat, channelCount, offloadInfo.sample_rate);
                return false;
            }
        }
        // check against wma std bit rate restriction
        if (audioFormat == AUDIO_FORMAT_WMA) {
            int32_t srIndex = -1;
            for (int i = 0; i < kWmaStandardFrequencies; i++) {
                if (offloadInfo.sample_rate == kWMASupportedSampleRates[i]) {
                    srIndex = i;
                    break;
                }
            }
            if (srIndex < 0 || channelCount > 2 || channelCount <= 0) {
                ALOGD("%s,Offload denied for WMA, invalid sampleRate/channelCount", __func__);
                return false;
            }

            uint32_t minBitRate = kWMASupportedMinByteRates[srIndex][channelCount - 1];
            uint32_t maxBitRate = kWMASupportedMaxByteRates[srIndex][channelCount - 1];
            if ((offloadInfo.bit_rate > maxBitRate) || (offloadInfo.bit_rate < minBitRate)) {
                ALOGD("%s Offload denied for WMA unsupported bitRate %d, maxBitRate %d,"
                        "minBitRate%d", __func__, offloadInfo.bit_rate, maxBitRate, minBitRate);
                return false;
            }
        }

        // Safely choose the min bitrate as threshold and leave the restriction to NT decoder
        // as we can't distinguish wma pro and wma lossless here.
        if (audioFormat == AUDIO_FORMAT_WMA_PRO && (offloadInfo.bit_rate > kWmaProMaxBitrate ||
                offloadInfo.bit_rate > kWmaLosslessMaxBitrate)) {
            ALOGD("%s offload disabled for WMA_PRO/WMA_LOSSLESS bit rate exceeding", __func__);
            return false;
        }
    }
    return true;
}

bool AudioPolicyManager::isDirectOutputSupported(const audio_config_base_t& config,
                                                 const audio_attributes_t& attributes) {
    audio_output_flags_t output_flags = AUDIO_OUTPUT_FLAG_NONE;
    audio_flags_to_audio_output_flags(attributes.flags, &output_flags);
    DeviceVector outputDevices = mEngine->getOutputDevicesForAttributes(attributes);
    sp<IOProfile> profile = getProfileForOutput(outputDevices,
                                            config.sample_rate,
                                            config.format,
                                            config.channel_mask,
                                            output_flags,
                                            true /* directOnly */);
    ALOGV("%s() profile %sfound with name: %s, "
        "sample rate: %u, format: 0x%x, channel_mask: 0x%x, output flags: 0x%x",
        __FUNCTION__, profile != 0 ? "" : "NOT ",
        (profile != 0 ? profile->getTagName().c_str() : "null"),
        config.sample_rate, config.format, config.channel_mask, output_flags);

    // also try the MSD module if compatible profile not found
    if (profile == nullptr) {
        profile = getMsdProfileForOutput(outputDevices,
                                              config.sample_rate,
                                              config.format,
                                              config.channel_mask,
                                              output_flags,
                                              true /* directOnly */);
        ALOGV("%s() MSD profile %sfound with name: %s, "
            "sample rate: %u, format: 0x%x, channel_mask: 0x%x, output flags: 0x%x",
            __FUNCTION__, profile != 0 ? "" : "NOT ",
            (profile != 0 ? profile->getTagName().c_str() : "null"),
            config.sample_rate, config.format, config.channel_mask, output_flags);
    }
    return (profile != nullptr);
}

bool AudioPolicyManager::isOffloadPossible(const audio_offload_info_t &offloadInfo,
                                           bool durationIgnored) {
    if (mMasterMono) {
        return false; // no offloading if mono is set.
    }

    // Check if offload has been disabled
    if (property_get_bool("audio.offload.disable", false /* default_value */)) {
        ALOGV("%s: offload disabled by audio.offload.disable", __func__);
        return false;
    }

    // Check if stream type is music, then only allow offload as of now.
    if (offloadInfo.stream_type != AUDIO_STREAM_MUSIC)
    {
        ALOGV("%s: stream_type != MUSIC, returning false", __func__);
        return false;
    }

    //TODO: enable audio offloading with video when ready
    const bool allowOffloadWithVideo =
            property_get_bool("audio.offload.video", false /* default_value */);
    if (offloadInfo.has_video && !allowOffloadWithVideo) {
        ALOGV("%s: has_video == true, returning false", __func__);
        return false;
    }

    //If duration is less than minimum value defined in property, return false
    const int min_duration_secs = property_get_int32(
            "audio.offload.min.duration.secs", -1 /* default_value */);
    if (!durationIgnored) {
        if (min_duration_secs >= 0) {
            if (offloadInfo.duration_us < min_duration_secs * 1000000LL) {
                ALOGV("%s: Offload denied by duration < audio.offload.min.duration.secs(=%d)",
                      __func__, min_duration_secs);
                return false;
            }
        } else if (offloadInfo.duration_us < OFFLOAD_DEFAULT_MIN_DURATION_SECS * 1000000) {
            ALOGV("%s: Offload denied by duration < default min(=%u)",
                  __func__, OFFLOAD_DEFAULT_MIN_DURATION_SECS);
            return false;
        }
    }

    // Do not allow offloading if one non offloadable effect is enabled. This prevents from
    // creating an offloaded track and tearing it down immediately after start when audioflinger
    // detects there is an active non offloadable effect.
    // FIXME: We should check the audio session here but we do not have it in this context.
    // This may prevent offloading in rare situations where effects are left active by apps
    // in the background.
    if (mEffects.isNonOffloadableEffectEnabled()) {
        return false;
    }

    return true;
}

audio_direct_mode_t AudioPolicyManager::getDirectPlaybackSupport(const audio_attributes_t *attr,
                                                                 const audio_config_t *config) {
    audio_offload_info_t offloadInfo = AUDIO_INFO_INITIALIZER;
    offloadInfo.format = config->format;
    offloadInfo.sample_rate = config->sample_rate;
    offloadInfo.channel_mask = config->channel_mask;
    offloadInfo.stream_type = mEngine->getStreamTypeForAttributes(*attr);
    offloadInfo.has_video = false;
    offloadInfo.is_streaming = false;
    const bool offloadPossible = isOffloadPossible(offloadInfo, true /*durationIgnored*/);

    audio_direct_mode_t directMode = AUDIO_DIRECT_NOT_SUPPORTED;
    audio_output_flags_t flags = AUDIO_OUTPUT_FLAG_NONE;
    audio_flags_to_audio_output_flags(attr->flags, &flags);
    // only retain flags that will drive compressed offload or passthrough
    uint32_t relevantFlags = AUDIO_OUTPUT_FLAG_HW_AV_SYNC;
    if (offloadPossible) {
        relevantFlags |= AUDIO_OUTPUT_FLAG_COMPRESS_OFFLOAD;
    }
    flags = (audio_output_flags_t)((flags & relevantFlags) | AUDIO_OUTPUT_FLAG_DIRECT);

    DeviceVector engineOutputDevices = mEngine->getOutputDevicesForAttributes(*attr);
    for (const auto& hwModule : mHwModules) {
        DeviceVector outputDevices = engineOutputDevices;
        // the MSD module checks for different conditions and output devices
        if (strcmp(hwModule->getName(), AUDIO_HARDWARE_MODULE_ID_MSD) == 0) {
            if (!msdHasPatchesToAllDevices(engineOutputDevices.toTypeAddrVector())) {
                continue;
            }
            outputDevices = getMsdAudioOutDevices();
        }
        for (const auto& curProfile : hwModule->getOutputProfiles()) {
            if (!curProfile->isCompatibleProfile(outputDevices,
                    config->sample_rate, nullptr /*updatedSamplingRate*/,
                    config->format, nullptr /*updatedFormat*/,
                    config->channel_mask, nullptr /*updatedChannelMask*/,
                    flags)) {
                continue;
            }
            // reject profiles not corresponding to a device currently available
            if (!mAvailableOutputDevices.containsAtLeastOne(curProfile->getSupportedDevices())) {
                continue;
            }
            if ((curProfile->getFlags() & AUDIO_OUTPUT_FLAG_COMPRESS_OFFLOAD)
                        != AUDIO_OUTPUT_FLAG_NONE) {
                if ((directMode & AUDIO_DIRECT_OFFLOAD_GAPLESS_SUPPORTED)
                        != AUDIO_DIRECT_NOT_SUPPORTED) {
                    // Already reports offload gapless supported. No need to report offload support.
                    continue;
                }
                if ((curProfile->getFlags() & AUDIO_OUTPUT_FLAG_GAPLESS_OFFLOAD)
                        != AUDIO_OUTPUT_FLAG_NONE) {
                    // If offload gapless is reported, no need to report offload support.
                    directMode = (audio_direct_mode_t) ((directMode &
                            ~AUDIO_DIRECT_OFFLOAD_SUPPORTED) |
                            AUDIO_DIRECT_OFFLOAD_GAPLESS_SUPPORTED);
                } else {
                    directMode = (audio_direct_mode_t)(directMode | AUDIO_DIRECT_OFFLOAD_SUPPORTED);
                }
            } else {
                directMode = (audio_direct_mode_t) (directMode | AUDIO_DIRECT_BITSTREAM_SUPPORTED);
            }
        }
    }
    return directMode;
}

status_t AudioPolicyManager::getDirectProfilesForAttributes(const audio_attributes_t* attr,
                                                AudioProfileVector& audioProfilesVector) {
    if (mEffects.isNonOffloadableEffectEnabled()) {
        return OK;
    }
    DeviceVector devices;
    status_t status = getDevicesForAttributes(*attr, devices, false /* forVolume */);
    if (status != OK) {
        return status;
    }
    ALOGV("%s: found %zu output devices for attributes.", __func__, devices.size());
    if (devices.empty()) {
        return OK; // no output devices for the attributes
    }
    return getProfilesForDevices(devices, audioProfilesVector,
                                 AUDIO_OUTPUT_FLAG_DIRECT /*flags*/, false /*isInput*/);
}

status_t AudioPolicyManager::getSupportedMixerAttributes(
        audio_port_handle_t portId, std::vector<audio_mixer_attributes_t> &mixerAttrs) {
    ALOGV("%s, portId=%d", __func__, portId);
    sp<DeviceDescriptor> deviceDescriptor = mAvailableOutputDevices.getDeviceFromId(portId);
    if (deviceDescriptor == nullptr) {
        ALOGE("%s the requested device is currently unavailable", __func__);
        return BAD_VALUE;
    }
    for (const auto& hwModule : mHwModules) {
        for (const auto& curProfile : hwModule->getOutputProfiles()) {
            if (curProfile->supportsDevice(deviceDescriptor)) {
                curProfile->toSupportedMixerAttributes(&mixerAttrs);
            }
        }
    }
    return NO_ERROR;
}

status_t AudioPolicyManager::setPreferredMixerAttributes(
        const audio_attributes_t *attr,
        audio_port_handle_t portId,
        uid_t uid,
        const audio_mixer_attributes_t *mixerAttributes) {
    ALOGV("%s, attr=%s, mixerAttributes={format=%#x, channelMask=%#x, samplingRate=%u, "
          "mixerBehavior=%d}, uid=%d, portId=%u",
          __func__, toString(*attr).c_str(), mixerAttributes->config.format,
          mixerAttributes->config.channel_mask, mixerAttributes->config.sample_rate,
          mixerAttributes->mixer_behavior, uid, portId);
    if (attr->usage != AUDIO_USAGE_MEDIA) {
        ALOGE("%s failed, only media is allowed, the given usage is %d", __func__, attr->usage);
        return BAD_VALUE;
    }
    sp<DeviceDescriptor> deviceDescriptor = mAvailableOutputDevices.getDeviceFromId(portId);
    if (deviceDescriptor == nullptr) {
        ALOGE("%s the requested device is currently unavailable", __func__);
        return BAD_VALUE;
    }
    if (!audio_is_usb_out_device(deviceDescriptor->type())) {
        ALOGE("%s(%d), type=%d, is not a usb output device",
              __func__, portId, deviceDescriptor->type());
        return BAD_VALUE;
    }

    audio_output_flags_t flags = AUDIO_OUTPUT_FLAG_NONE;
    audio_flags_to_audio_output_flags(attr->flags, &flags);
    flags = (audio_output_flags_t) (flags |
            audio_output_flags_from_mixer_behavior(mixerAttributes->mixer_behavior));
    sp<IOProfile> profile = nullptr;
    DeviceVector devices(deviceDescriptor);
    for (const auto& hwModule : mHwModules) {
        for (const auto& curProfile : hwModule->getOutputProfiles()) {
            if (curProfile->hasDynamicAudioProfile()
                    && curProfile->isCompatibleProfile(devices,
                                                       mixerAttributes->config.sample_rate,
                                                       nullptr /*updatedSamplingRate*/,
                                                       mixerAttributes->config.format,
                                                       nullptr /*updatedFormat*/,
                                                       mixerAttributes->config.channel_mask,
                                                       nullptr /*updatedChannelMask*/,
                                                       flags,
                                                       false /*exactMatchRequiredForInputFlags*/)) {
                profile = curProfile;
                break;
            }
        }
    }
    if (profile == nullptr) {
        ALOGE("%s, there is no compatible profile found", __func__);
        return BAD_VALUE;
    }

    sp<PreferredMixerAttributesInfo> mixerAttrInfo =
            sp<PreferredMixerAttributesInfo>::make(
                    uid, portId, profile, flags, *mixerAttributes);
    const product_strategy_t strategy = mEngine->getProductStrategyForAttributes(*attr);
    mPreferredMixerAttrInfos[portId][strategy] = mixerAttrInfo;

    // If 1) there is any client from the preferred mixer configuration owner that is currently
    // active and matches the strategy and 2) current output is on the preferred device and the
    // mixer configuration doesn't match the preferred one, reopen output with preferred mixer
    // configuration.
    std::vector<audio_io_handle_t> outputsToReopen;
    for (size_t i = 0; i < mOutputs.size(); i++) {
        const auto output = mOutputs.valueAt(i);
        if (output->mProfile == profile && output->devices().onlyContainsDevice(deviceDescriptor)) {
            if (output->isConfigurationMatched(mixerAttributes->config, flags)) {
                output->mUsePreferredMixerAttributes = true;
            } else {
                for (const auto &client: output->getActiveClients()) {
                    if (client->uid() == uid && client->strategy() == strategy) {
                        client->setIsInvalid();
                        outputsToReopen.push_back(output->mIoHandle);
                    }
                }
            }
        }
    }
    audio_config_t config = AUDIO_CONFIG_INITIALIZER;
    config.sample_rate = mixerAttributes->config.sample_rate;
    config.channel_mask = mixerAttributes->config.channel_mask;
    config.format = mixerAttributes->config.format;
    for (const auto output : outputsToReopen) {
        sp<SwAudioOutputDescriptor> desc =
                reopenOutput(mOutputs.valueFor(output), &config, flags, __func__);
        if (desc == nullptr) {
            ALOGE("%s, failed to reopen output with preferred mixer attributes", __func__);
            continue;
        }
        desc->mUsePreferredMixerAttributes = true;
    }

    return NO_ERROR;
}

sp<PreferredMixerAttributesInfo> AudioPolicyManager::getPreferredMixerAttributesInfo(
        audio_port_handle_t devicePortId, product_strategy_t strategy) {
    auto it = mPreferredMixerAttrInfos.find(devicePortId);
    if (it == mPreferredMixerAttrInfos.end()) {
        return nullptr;
    }
    auto mixerAttrInfoIt = it->second.find(strategy);
    if (mixerAttrInfoIt == it->second.end()) {
        return nullptr;
    }
    return mixerAttrInfoIt->second;
}

status_t AudioPolicyManager::getPreferredMixerAttributes(
        const audio_attributes_t *attr,
        audio_port_handle_t portId,
        audio_mixer_attributes_t* mixerAttributes) {
    sp<PreferredMixerAttributesInfo> info = getPreferredMixerAttributesInfo(
            portId, mEngine->getProductStrategyForAttributes(*attr));
    if (info == nullptr) {
        return NAME_NOT_FOUND;
    }
    *mixerAttributes = info->getMixerAttributes();
    return NO_ERROR;
}

status_t AudioPolicyManager::clearPreferredMixerAttributes(const audio_attributes_t *attr,
                                                           audio_port_handle_t portId,
                                                           uid_t uid) {
    const product_strategy_t strategy = mEngine->getProductStrategyForAttributes(*attr);
    const auto preferredMixerAttrInfo = getPreferredMixerAttributesInfo(portId, strategy);
    if (preferredMixerAttrInfo == nullptr) {
        return NAME_NOT_FOUND;
    }
    if (preferredMixerAttrInfo->getUid() != uid) {
        ALOGE("%s, requested uid=%d, owned uid=%d",
              __func__, uid, preferredMixerAttrInfo->getUid());
        return PERMISSION_DENIED;
    }
    mPreferredMixerAttrInfos[portId].erase(strategy);
    if (mPreferredMixerAttrInfos[portId].empty()) {
        mPreferredMixerAttrInfos.erase(portId);
    }

    // Reconfig existing output
    std::vector<audio_io_handle_t> potentialOutputsToReopen;
    for (size_t i = 0; i < mOutputs.size(); i++) {
        if (mOutputs.valueAt(i)->mProfile == preferredMixerAttrInfo->getProfile()) {
            potentialOutputsToReopen.push_back(mOutputs.keyAt(i));
        }
    }
    for (const auto output : potentialOutputsToReopen) {
        sp<SwAudioOutputDescriptor> desc = mOutputs.valueFor(output);
        if (desc->isConfigurationMatched(preferredMixerAttrInfo->getConfigBase(),
                                         preferredMixerAttrInfo->getFlags())) {
            reopenOutput(desc, nullptr /*config*/, AUDIO_OUTPUT_FLAG_NONE, __func__);
        }
    }
    return NO_ERROR;
}

status_t AudioPolicyManager::listAudioPorts(audio_port_role_t role,
                                            audio_port_type_t type,
                                            unsigned int *num_ports,
                                            struct audio_port_v7 *ports,
                                            unsigned int *generation)
{
    if (num_ports == nullptr || (*num_ports != 0 && ports == nullptr) ||
            generation == nullptr) {
        return BAD_VALUE;
    }
    ALOGV("listAudioPorts() role %d type %d num_ports %d ports %p", role, type, *num_ports, ports);
    if (ports == nullptr) {
        *num_ports = 0;
    }

    size_t portsWritten = 0;
    size_t portsMax = *num_ports;
    *num_ports = 0;
    if (type == AUDIO_PORT_TYPE_NONE || type == AUDIO_PORT_TYPE_DEVICE) {
        // do not report devices with type AUDIO_DEVICE_IN_STUB or AUDIO_DEVICE_OUT_STUB
        // as they are used by stub HALs by convention
        if (role == AUDIO_PORT_ROLE_SINK || role == AUDIO_PORT_ROLE_NONE) {
            for (const auto& dev : mAvailableOutputDevices) {
                if (dev->type() == AUDIO_DEVICE_OUT_STUB) {
                    continue;
                }
                if (portsWritten < portsMax) {
                    dev->toAudioPort(&ports[portsWritten++]);
                }
                (*num_ports)++;
            }
        }
        if (role == AUDIO_PORT_ROLE_SOURCE || role == AUDIO_PORT_ROLE_NONE) {
            for (const auto& dev : mAvailableInputDevices) {
                if (dev->type() == AUDIO_DEVICE_IN_STUB) {
                    continue;
                }
                if (portsWritten < portsMax) {
                    dev->toAudioPort(&ports[portsWritten++]);
                }
                (*num_ports)++;
            }
        }
    }
    if (type == AUDIO_PORT_TYPE_NONE || type == AUDIO_PORT_TYPE_MIX) {
        if (role == AUDIO_PORT_ROLE_SINK || role == AUDIO_PORT_ROLE_NONE) {
            for (size_t i = 0; i < mInputs.size() && portsWritten < portsMax; i++) {
                mInputs[i]->toAudioPort(&ports[portsWritten++]);
            }
            *num_ports += mInputs.size();
        }
        if (role == AUDIO_PORT_ROLE_SOURCE || role == AUDIO_PORT_ROLE_NONE) {
            size_t numOutputs = 0;
            for (size_t i = 0; i < mOutputs.size(); i++) {
                if (!mOutputs[i]->isDuplicated()) {
                    numOutputs++;
                    if (portsWritten < portsMax) {
                        mOutputs[i]->toAudioPort(&ports[portsWritten++]);
                    }
                }
            }
            *num_ports += numOutputs;
        }
    }

    *generation = curAudioPortGeneration();
    ALOGV("listAudioPorts() got %zu ports needed %d", portsWritten, *num_ports);
    return NO_ERROR;
}

status_t AudioPolicyManager::getAudioPort(struct audio_port_v7 *port)
{
    if (port == nullptr || port->id == AUDIO_PORT_HANDLE_NONE) {
        return BAD_VALUE;
    }
    sp<DeviceDescriptor> dev = mAvailableOutputDevices.getDeviceFromId(port->id);
    if (dev != 0) {
        dev->toAudioPort(port);
        return NO_ERROR;
    }
    dev = mAvailableInputDevices.getDeviceFromId(port->id);
    if (dev != 0) {
        dev->toAudioPort(port);
        return NO_ERROR;
    }
    sp<SwAudioOutputDescriptor> out = mOutputs.getOutputFromId(port->id);
    if (out != 0) {
        out->toAudioPort(port);
        return NO_ERROR;
    }
    sp<AudioInputDescriptor> in = mInputs.getInputFromId(port->id);
    if (in != 0) {
        in->toAudioPort(port);
        return NO_ERROR;
    }
    return BAD_VALUE;
}

status_t AudioPolicyManager::createAudioPatch(const struct audio_patch *patch,
                                              audio_patch_handle_t *handle,
                                              uid_t uid)
{
    ALOGV("%s", __func__);
    if (handle == NULL || patch == NULL) {
        return BAD_VALUE;
    }
    ALOGV("%s num sources %d num sinks %d", __func__, patch->num_sources, patch->num_sinks);
    if (!audio_patch_is_valid(patch)) {
        return BAD_VALUE;
    }
    // only one source per audio patch supported for now
    if (patch->num_sources > 1) {
        return INVALID_OPERATION;
    }
    if (patch->sources[0].role != AUDIO_PORT_ROLE_SOURCE) {
        return INVALID_OPERATION;
    }
    for (size_t i = 0; i < patch->num_sinks; i++) {
        if (patch->sinks[i].role != AUDIO_PORT_ROLE_SINK) {
            return INVALID_OPERATION;
        }
    }

    sp<DeviceDescriptor> srcDevice = mAvailableInputDevices.getDeviceFromId(patch->sources[0].id);
    sp<DeviceDescriptor> sinkDevice = mAvailableOutputDevices.getDeviceFromId(patch->sinks[0].id);
    if (srcDevice == nullptr || sinkDevice == nullptr) {
        ALOGW("%s could not create patch, invalid sink and/or source device(s)", __func__);
        return BAD_VALUE;
    }
    ALOGV("%s between source %s and sink %s", __func__,
            srcDevice->toString().c_str(), sinkDevice->toString().c_str());
    audio_port_handle_t portId = PolicyAudioPort::getNextUniqueId();
    // Default attributes, default volume priority, not to infer with non raw audio patches.
    audio_attributes_t attributes = attributes_initializer(AUDIO_USAGE_MEDIA);
    const struct audio_port_config *source = &patch->sources[0];
    sp<SourceClientDescriptor> sourceDesc =
            new InternalSourceClientDescriptor(
                portId, uid, attributes, *source, srcDevice, sinkDevice,
                mEngine->getProductStrategyForAttributes(attributes), toVolumeSource(attributes));

    status_t status =
            connectAudioSourceToSink(sourceDesc, sinkDevice, patch, *handle, uid, 0 /* delayMs */);

    if (status != NO_ERROR) {
        return INVALID_OPERATION;
    }
    mAudioSources.add(portId, sourceDesc);
    return NO_ERROR;
}

status_t AudioPolicyManager::connectAudioSourceToSink(
        const sp<SourceClientDescriptor>& sourceDesc, const sp<DeviceDescriptor> &sinkDevice,
        const struct audio_patch *patch,
        audio_patch_handle_t &handle,
        uid_t uid, uint32_t delayMs)
{
    status_t status = createAudioPatchInternal(patch, &handle, uid, delayMs, sourceDesc);
    if (status != NO_ERROR || mAudioPatches.indexOfKey(handle) < 0) {
        ALOGW("%s patch panel could not connect device patch, error %d", __func__, status);
        return INVALID_OPERATION;
    }
    sourceDesc->connect(handle, sinkDevice);
    if (isMsdPatch(handle)) {
        return NO_ERROR;
    }
    // SW Bridge? (@todo: HW bridge, keep track of HwOutput for device selection "reconsideration")
    sp<SwAudioOutputDescriptor> swOutput = sourceDesc->swOutput().promote();
    ALOG_ASSERT(swOutput != nullptr, "%s: a swOutput shall always be associated", __func__);
    if (swOutput->getClient(sourceDesc->portId()) != nullptr) {
        ALOGW("%s source portId has already been attached to outputDesc", __func__);
        goto FailurePatchAdded;
    }
    status = swOutput->start();
    if (status != NO_ERROR) {
        goto FailureSourceAdded;
    }
    swOutput->addClient(sourceDesc);
    status = startSource(swOutput, sourceDesc, &delayMs);
    if (status != NO_ERROR) {
        ALOGW("%s failed to start source, error %d", __FUNCTION__, status);
        goto FailureSourceActive;
    }
    if (delayMs != 0) {
        usleep(delayMs * 1000);
    }
    return NO_ERROR;

FailureSourceActive:
    swOutput->stop();
    releaseOutput(sourceDesc->portId());
FailureSourceAdded:
    sourceDesc->setSwOutput(nullptr);
FailurePatchAdded:
    releaseAudioPatchInternal(handle);
    return INVALID_OPERATION;
}

status_t AudioPolicyManager::createAudioPatchInternal(const struct audio_patch *patch,
                                                      audio_patch_handle_t *handle,
                                                      uid_t uid, uint32_t delayMs,
                                                      const sp<SourceClientDescriptor>& sourceDesc)
{
    ALOGV("%s num sources %d num sinks %d", __func__, patch->num_sources, patch->num_sinks);
    sp<AudioPatch> patchDesc;
    ssize_t index = mAudioPatches.indexOfKey(*handle);

    ALOGV("%s source id %d role %d type %d", __func__, patch->sources[0].id,
                                                       patch->sources[0].role,
                                                       patch->sources[0].type);
#if LOG_NDEBUG == 0
    for (size_t i = 0; i < patch->num_sinks; i++) {
        ALOGV("%s sink %zu: id %d role %d type %d", __func__ ,i, patch->sinks[i].id,
                                                                 patch->sinks[i].role,
                                                                 patch->sinks[i].type);
    }
#endif

    if (index >= 0) {
        patchDesc = mAudioPatches.valueAt(index);
        ALOGV("%s mUidCached %d patchDesc->mUid %d uid %d",
              __func__, mUidCached, patchDesc->getUid(), uid);
        if (patchDesc->getUid() != mUidCached && uid != patchDesc->getUid()) {
            return INVALID_OPERATION;
        }
    } else {
        *handle = AUDIO_PATCH_HANDLE_NONE;
    }

    if (patch->sources[0].type == AUDIO_PORT_TYPE_MIX) {
        sp<SwAudioOutputDescriptor> outputDesc = mOutputs.getOutputFromId(patch->sources[0].id);
        if (outputDesc == NULL) {
            ALOGV("%s output not found for id %d", __func__, patch->sources[0].id);
            return BAD_VALUE;
        }
        ALOG_ASSERT(!outputDesc->isDuplicated(),"duplicated output %d in source in ports",
                                                outputDesc->mIoHandle);
        if (patchDesc != 0) {
            if (patchDesc->mPatch.sources[0].id != patch->sources[0].id) {
                ALOGV("%s source id differs for patch current id %d new id %d",
                      __func__, patchDesc->mPatch.sources[0].id, patch->sources[0].id);
                return BAD_VALUE;
            }
        }
        DeviceVector devices;
        for (size_t i = 0; i < patch->num_sinks; i++) {
            // Only support mix to devices connection
            // TODO add support for mix to mix connection
            if (patch->sinks[i].type != AUDIO_PORT_TYPE_DEVICE) {
                ALOGV("%s source mix but sink is not a device", __func__);
                return INVALID_OPERATION;
            }
            sp<DeviceDescriptor> devDesc =
                    mAvailableOutputDevices.getDeviceFromId(patch->sinks[i].id);
            if (devDesc == 0) {
                ALOGV("%s out device not found for id %d", __func__, patch->sinks[i].id);
                return BAD_VALUE;
            }

            if (!outputDesc->mProfile->isCompatibleProfile(DeviceVector(devDesc),
                                                           patch->sources[0].sample_rate,
                                                           NULL,  // updatedSamplingRate
                                                           patch->sources[0].format,
                                                           NULL,  // updatedFormat
                                                           patch->sources[0].channel_mask,
                                                           NULL,  // updatedChannelMask
                                                           AUDIO_OUTPUT_FLAG_NONE /*FIXME*/)) {
                ALOGV("%s profile not supported for device %08x", __func__, devDesc->type());
                return INVALID_OPERATION;
            }
            devices.add(devDesc);
        }
        if (devices.size() == 0) {
            return INVALID_OPERATION;
        }

        // TODO: reconfigure output format and channels here
        ALOGV("%s setting device %s on output %d",
              __func__, dumpDeviceTypes(devices.types()).c_str(), outputDesc->mIoHandle);
        setOutputDevices(outputDesc, devices, true, 0, handle);
        index = mAudioPatches.indexOfKey(*handle);
        if (index >= 0) {
            if (patchDesc != 0 && patchDesc != mAudioPatches.valueAt(index)) {
                ALOGW("%s setOutputDevice() did not reuse the patch provided", __func__);
            }
            patchDesc = mAudioPatches.valueAt(index);
            patchDesc->setUid(uid);
            ALOGV("%s success", __func__);
        } else {
            ALOGW("%s setOutputDevice() failed to create a patch", __func__);
            return INVALID_OPERATION;
        }
    } else if (patch->sources[0].type == AUDIO_PORT_TYPE_DEVICE) {
        if (patch->sinks[0].type == AUDIO_PORT_TYPE_MIX) {
            // input device to input mix connection
            // only one sink supported when connecting an input device to a mix
            if (patch->num_sinks > 1) {
                return INVALID_OPERATION;
            }
            sp<AudioInputDescriptor> inputDesc = mInputs.getInputFromId(patch->sinks[0].id);
            if (inputDesc == NULL) {
                return BAD_VALUE;
            }
            if (patchDesc != 0) {
                if (patchDesc->mPatch.sinks[0].id != patch->sinks[0].id) {
                    return BAD_VALUE;
                }
            }
            sp<DeviceDescriptor> device =
                    mAvailableInputDevices.getDeviceFromId(patch->sources[0].id);
            if (device == 0) {
                return BAD_VALUE;
            }

            if (!inputDesc->mProfile->isCompatibleProfile(DeviceVector(device),
                                                          patch->sinks[0].sample_rate,
                                                          NULL, /*updatedSampleRate*/
                                                          patch->sinks[0].format,
                                                          NULL, /*updatedFormat*/
                                                          patch->sinks[0].channel_mask,
                                                          NULL, /*updatedChannelMask*/
                                                          // FIXME for the parameter type,
                                                          // and the NONE
                                                          (audio_output_flags_t)
                                                            AUDIO_INPUT_FLAG_NONE)) {
                return INVALID_OPERATION;
            }
            // TODO: reconfigure output format and channels here
            ALOGV("%s setting device %s on output %d", __func__,
                  device->toString().c_str(), inputDesc->mIoHandle);
            setInputDevice(inputDesc->mIoHandle, device, true, handle);
            index = mAudioPatches.indexOfKey(*handle);
            if (index >= 0) {
                if (patchDesc != 0 && patchDesc != mAudioPatches.valueAt(index)) {
                    ALOGW("%s setInputDevice() did not reuse the patch provided", __func__);
                }
                patchDesc = mAudioPatches.valueAt(index);
                patchDesc->setUid(uid);
                ALOGV("%s success", __func__);
            } else {
                ALOGW("%s setInputDevice() failed to create a patch", __func__);
                return INVALID_OPERATION;
            }
        } else if (patch->sinks[0].type == AUDIO_PORT_TYPE_DEVICE) {
            // device to device connection
            if (patchDesc != 0) {
                if (patchDesc->mPatch.sources[0].id != patch->sources[0].id) {
                    return BAD_VALUE;
                }
            }
            sp<DeviceDescriptor> srcDevice =
                    mAvailableInputDevices.getDeviceFromId(patch->sources[0].id);
            if (srcDevice == 0) {
                return BAD_VALUE;
            }

            //update source and sink with our own data as the data passed in the patch may
            // be incomplete.
            PatchBuilder patchBuilder;
            audio_port_config sourcePortConfig = {};

            // if first sink is to MSD, establish single MSD patch
            if (getMsdAudioOutDevices().contains(
                        mAvailableOutputDevices.getDeviceFromId(patch->sinks[0].id))) {
                ALOGV("%s patching to MSD", __FUNCTION__);
                patchBuilder = buildMsdPatch(false /*msdIsSource*/, srcDevice);
                goto installPatch;
            }

            srcDevice->toAudioPortConfig(&sourcePortConfig, &patch->sources[0]);
            patchBuilder.addSource(sourcePortConfig);

            for (size_t i = 0; i < patch->num_sinks; i++) {
                if (patch->sinks[i].type != AUDIO_PORT_TYPE_DEVICE) {
                    ALOGV("%s source device but one sink is not a device", __func__);
                    return INVALID_OPERATION;
                }
                sp<DeviceDescriptor> sinkDevice =
                        mAvailableOutputDevices.getDeviceFromId(patch->sinks[i].id);
                if (sinkDevice == 0) {
                    return BAD_VALUE;
                }
                audio_port_config sinkPortConfig = {};
                sinkDevice->toAudioPortConfig(&sinkPortConfig, &patch->sinks[i]);
                patchBuilder.addSink(sinkPortConfig);

                // Whatever Sw or Hw bridge, we do attach an SwOutput to an Audio Source for
                // volume management purpose (tracking activity)
                // In case of Hw bridge, it is a Work Around. The mixPort used is the one declared
                // in config XML to reach the sink so that is can be declared as available.
                audio_io_handle_t output = AUDIO_IO_HANDLE_NONE;
                sp<SwAudioOutputDescriptor> outputDesc;
                if (!sourceDesc->isInternal()) {
                    // take care of dynamic routing for SwOutput selection,
                    audio_attributes_t attributes = sourceDesc->attributes();
                    audio_stream_type_t stream = sourceDesc->stream();
                    audio_attributes_t resultAttr;
                    audio_config_t config = AUDIO_CONFIG_INITIALIZER;
                    config.sample_rate = sourceDesc->config().sample_rate;
                    audio_channel_mask_t sourceMask = sourceDesc->config().channel_mask;
                    config.channel_mask =
                            (audio_channel_mask_get_representation(sourceMask)
                                == AUDIO_CHANNEL_REPRESENTATION_INDEX) ? sourceMask
                                    : audio_channel_mask_in_to_out(sourceMask);
                    config.format = sourceDesc->config().format;
                    audio_output_flags_t flags = AUDIO_OUTPUT_FLAG_NONE;
                    audio_port_handle_t selectedDeviceId = AUDIO_PORT_HANDLE_NONE;
                    bool isRequestedDeviceForExclusiveUse = false;
                    output_type_t outputType;
                    bool isSpatialized;
                    bool isBitPerfect;
                    getOutputForAttrInt(&resultAttr, &output, AUDIO_SESSION_NONE, &attributes,
                                        &stream, sourceDesc->uid(), &config, &flags,
                                        &selectedDeviceId, &isRequestedDeviceForExclusiveUse,
                                        nullptr, &outputType, &isSpatialized, &isBitPerfect);
                    if (output == AUDIO_IO_HANDLE_NONE) {
                        ALOGV("%s no output for device %s",
                              __FUNCTION__, sinkDevice->toString().c_str());
                        return INVALID_OPERATION;
                    }
                    outputDesc = mOutputs.valueFor(output);
                    if (outputDesc->isDuplicated()) {
                        ALOGE("%s output is duplicated", __func__);
                        return INVALID_OPERATION;
                    }
                    bool closeOutput = outputDesc->mDirectOpenCount != 0;
                    sourceDesc->setSwOutput(outputDesc, closeOutput);
                } else {
                    // Same for "raw patches" aka created from createAudioPatch API
                    SortedVector<audio_io_handle_t> outputs =
                            getOutputsForDevices(DeviceVector(sinkDevice), mOutputs);
                    // if the sink device is reachable via an opened output stream, request to
                    // go via this output stream by adding a second source to the patch
                    // description
                    output = selectOutput(outputs);
                    if (output == AUDIO_IO_HANDLE_NONE) {
                        ALOGE("%s no output available for internal patch sink", __func__);
                        return INVALID_OPERATION;
                    }
                    outputDesc = mOutputs.valueFor(output);
                    if (outputDesc->isDuplicated()) {
                        ALOGV("%s output for device %s is duplicated",
                              __func__, sinkDevice->toString().c_str());
                        return INVALID_OPERATION;
                    }
                    sourceDesc->setSwOutput(outputDesc, /* closeOutput= */ false);
                }
                // create a software bridge in PatchPanel if:
                // - source and sink devices are on different HW modules OR
                // - audio HAL version is < 3.0
                // - audio HAL version is >= 3.0 but no route has been declared between devices
                // - called from startAudioSource (aka sourceDesc is not internal) and source device
                //   does not have a gain controller
                if (!srcDevice->hasSameHwModuleAs(sinkDevice) ||
                        (srcDevice->getModuleVersionMajor() < 3) ||
                        !srcDevice->getModule()->supportsPatch(srcDevice, sinkDevice) ||
                        (!sourceDesc->isInternal() &&
                         srcDevice->getAudioPort()->getGains().size() == 0)) {
                    // support only one sink device for now to simplify output selection logic
                    if (patch->num_sinks > 1) {
                        return INVALID_OPERATION;
                    }
                    sourceDesc->setUseSwBridge();
                    if (outputDesc != nullptr) {
                        audio_port_config srcMixPortConfig = {};
                        outputDesc->toAudioPortConfig(&srcMixPortConfig, nullptr);
                        // for volume control, we may need a valid stream
                        srcMixPortConfig.ext.mix.usecase.stream =
                            (!sourceDesc->isInternal() || isCallTxAudioSource(sourceDesc)) ?
                                    mEngine->getStreamTypeForAttributes(sourceDesc->attributes()) :
                                    AUDIO_STREAM_PATCH;
                        patchBuilder.addSource(srcMixPortConfig);
                    }
                }
            }
            // TODO: check from routing capabilities in config file and other conflicting patches

installPatch:
            status_t status = installPatch(
                        __func__, index, handle, patchBuilder.patch(), delayMs, uid, &patchDesc);
            if (status != NO_ERROR) {
                ALOGW("%s patch panel could not connect device patch, error %d", __func__, status);
                return INVALID_OPERATION;
            }
        } else {
            return BAD_VALUE;
        }
    } else {
        return BAD_VALUE;
    }
    return NO_ERROR;
}

status_t AudioPolicyManager::releaseAudioPatch(audio_patch_handle_t handle, uid_t uid)
{
    ALOGV("%s patch %d", __func__, handle);
    ssize_t index = mAudioPatches.indexOfKey(handle);

    if (index < 0) {
        return BAD_VALUE;
    }
    sp<AudioPatch> patchDesc = mAudioPatches.valueAt(index);
    ALOGV("%s() mUidCached %d patchDesc->mUid %d uid %d",
          __func__, mUidCached, patchDesc->getUid(), uid);
    if (patchDesc->getUid() != mUidCached && uid != patchDesc->getUid()) {
        return INVALID_OPERATION;
    }
    audio_port_handle_t portId = AUDIO_PORT_HANDLE_NONE;
    for (size_t i = 0; i < mAudioSources.size(); i++)  {
        sp<SourceClientDescriptor> sourceDesc = mAudioSources.valueAt(i);
        if (sourceDesc != nullptr && sourceDesc->getPatchHandle() == handle) {
            portId = sourceDesc->portId();
            break;
        }
    }
    return portId != AUDIO_PORT_HANDLE_NONE ?
                stopAudioSource(portId) : releaseAudioPatchInternal(handle);
}

status_t AudioPolicyManager::releaseAudioPatchInternal(audio_patch_handle_t handle,
                                                       uint32_t delayMs,
                                                       const sp<SourceClientDescriptor>& sourceDesc)
{
    ALOGV("%s patch %d", __func__, handle);
    if (mAudioPatches.indexOfKey(handle) < 0) {
        ALOGE("%s: no patch found with handle=%d", __func__, handle);
        return BAD_VALUE;
    }
    sp<AudioPatch> patchDesc = mAudioPatches.valueFor(handle);
    struct audio_patch *patch = &patchDesc->mPatch;
    patchDesc->setUid(mUidCached);
    if (patch->sources[0].type == AUDIO_PORT_TYPE_MIX) {
        sp<SwAudioOutputDescriptor> outputDesc = mOutputs.getOutputFromId(patch->sources[0].id);
        if (outputDesc == NULL) {
            ALOGV("%s output not found for id %d", __func__, patch->sources[0].id);
            return BAD_VALUE;
        }

        setOutputDevices(outputDesc,
                         getNewOutputDevices(outputDesc, true /*fromCache*/),
                         true,
                         0,
                         NULL);
    } else if (patch->sources[0].type == AUDIO_PORT_TYPE_DEVICE) {
        if (patch->sinks[0].type == AUDIO_PORT_TYPE_MIX) {
            sp<AudioInputDescriptor> inputDesc = mInputs.getInputFromId(patch->sinks[0].id);
            if (inputDesc == NULL) {
                ALOGV("%s input not found for id %d", __func__, patch->sinks[0].id);
                return BAD_VALUE;
            }
            setInputDevice(inputDesc->mIoHandle,
                           getNewInputDevice(inputDesc),
                           true,
                           NULL);
        } else if (patch->sinks[0].type == AUDIO_PORT_TYPE_DEVICE) {
            status_t status =
                    mpClientInterface->releaseAudioPatch(patchDesc->getAfHandle(), delayMs);
            ALOGV("%s patch panel returned %d patchHandle %d",
                  __func__, status, patchDesc->getAfHandle());
            removeAudioPatch(patchDesc->getHandle());
            nextAudioPortGeneration();
            mpClientInterface->onAudioPatchListUpdate();
            // SW or HW Bridge
            sp<SwAudioOutputDescriptor> outputDesc = nullptr;
            audio_patch_handle_t patchHandle = AUDIO_PATCH_HANDLE_NONE;
            if (patch->num_sources > 1 && patch->sources[1].type == AUDIO_PORT_TYPE_MIX) {
                outputDesc = mOutputs.getOutputFromId(patch->sources[1].id);
            } else if (patch->num_sources == 1 && sourceDesc != nullptr) {
                outputDesc = sourceDesc->swOutput().promote();
            }
            if (outputDesc == nullptr) {
                ALOGW("%s no output for id %d", __func__, patch->sources[0].id);
                // releaseOutput has already called closeOutput in case of direct output
                return NO_ERROR;
            }
            patchHandle = outputDesc->getPatchHandle();
            // When a Sw bridge is released, the mixer used by this bridge will release its
            // patch at AudioFlinger side. Hence, the mixer audio patch must be recreated
            // Reuse patch handle to force audio flinger removing initial mixer patch removal
            // updating hal patch handle (prevent leaks).
            // While using a HwBridge, force reconsidering device only if not reusing an existing
            // output and no more activity on output (will force to close).
            bool force = sourceDesc->useSwBridge() ||
                    (sourceDesc->canCloseOutput() && !outputDesc->isActive());
            // APM pattern is to have always outputs opened / patch realized for reachable devices.
            // Update device may result to NONE (empty), coupled with force, it releases the patch.
            // Reconsider device only for cases:
            //      1 / Active Output
            //      2 / Inactive Output previously hosting HwBridge
            //      3 / Inactive Output previously hosting SwBridge that can be closed.
            bool updateDevice = outputDesc->isActive() || !sourceDesc->useSwBridge() ||
                    sourceDesc->canCloseOutput();
            setOutputDevices(outputDesc,
                             updateDevice ? getNewOutputDevices(outputDesc, true /*fromCache*/) :
                                            outputDesc->devices(),
                             force,
                             0,
                             patchHandle == AUDIO_PATCH_HANDLE_NONE ? nullptr : &patchHandle);
        } else {
            return BAD_VALUE;
        }
    } else {
        return BAD_VALUE;
    }
    return NO_ERROR;
}

status_t AudioPolicyManager::listAudioPatches(unsigned int *num_patches,
                                              struct audio_patch *patches,
                                              unsigned int *generation)
{
    if (generation == NULL) {
        return BAD_VALUE;
    }
    *generation = curAudioPortGeneration();
    return mAudioPatches.listAudioPatches(num_patches, patches);
}

status_t AudioPolicyManager::setAudioPortConfig(const struct audio_port_config *config)
{
    ALOGV("setAudioPortConfig()");

    if (config == NULL) {
        return BAD_VALUE;
    }
    ALOGV("setAudioPortConfig() on port handle %d", config->id);
    // Only support gain configuration for now
    if (config->config_mask != AUDIO_PORT_CONFIG_GAIN) {
        return INVALID_OPERATION;
    }

    sp<AudioPortConfig> audioPortConfig;
    if (config->type == AUDIO_PORT_TYPE_MIX) {
        if (config->role == AUDIO_PORT_ROLE_SOURCE) {
            sp<SwAudioOutputDescriptor> outputDesc = mOutputs.getOutputFromId(config->id);
            if (outputDesc == NULL) {
                return BAD_VALUE;
            }
            ALOG_ASSERT(!outputDesc->isDuplicated(),
                        "setAudioPortConfig() called on duplicated output %d",
                        outputDesc->mIoHandle);
            audioPortConfig = outputDesc;
        } else if (config->role == AUDIO_PORT_ROLE_SINK) {
            sp<AudioInputDescriptor> inputDesc = mInputs.getInputFromId(config->id);
            if (inputDesc == NULL) {
                return BAD_VALUE;
            }
            audioPortConfig = inputDesc;
        } else {
            return BAD_VALUE;
        }
    } else if (config->type == AUDIO_PORT_TYPE_DEVICE) {
        sp<DeviceDescriptor> deviceDesc;
        if (config->role == AUDIO_PORT_ROLE_SOURCE) {
            deviceDesc = mAvailableInputDevices.getDeviceFromId(config->id);
        } else if (config->role == AUDIO_PORT_ROLE_SINK) {
            deviceDesc = mAvailableOutputDevices.getDeviceFromId(config->id);
        } else {
            return BAD_VALUE;
        }
        if (deviceDesc == NULL) {
            return BAD_VALUE;
        }
        audioPortConfig = deviceDesc;
    } else {
        return BAD_VALUE;
    }

    struct audio_port_config backupConfig = {};
    status_t status = audioPortConfig->applyAudioPortConfig(config, &backupConfig);
    if (status == NO_ERROR) {
        struct audio_port_config newConfig = {};
        audioPortConfig->toAudioPortConfig(&newConfig, config);
        status = mpClientInterface->setAudioPortConfig(&newConfig, 0);
    }
    if (status != NO_ERROR) {
        audioPortConfig->applyAudioPortConfig(&backupConfig);
    }

    return status;
}

void AudioPolicyManager::releaseResourcesForUid(uid_t uid)
{
    clearAudioSources(uid);
    clearAudioPatches(uid);
    clearSessionRoutes(uid);
}

void AudioPolicyManager::clearAudioPatches(uid_t uid)
{
    for (ssize_t i = (ssize_t)mAudioPatches.size() - 1; i >= 0; i--)  {
        sp<AudioPatch> patchDesc = mAudioPatches.valueAt(i);
        if (patchDesc->getUid() == uid) {
            releaseAudioPatch(mAudioPatches.keyAt(i), uid);
        }
    }
}

void AudioPolicyManager::checkStrategyRoute(product_strategy_t ps, audio_io_handle_t ouptutToSkip)
{
    // Take the first attributes following the product strategy as it is used to retrieve the routed
    // device. All attributes wihin a strategy follows the same "routing strategy"
    auto attributes = mEngine->getAllAttributesForProductStrategy(ps).front();
    DeviceVector devices = mEngine->getOutputDevicesForAttributes(attributes, nullptr, false);
    SortedVector<audio_io_handle_t> outputs = getOutputsForDevices(devices, mOutputs);
    std::map<audio_io_handle_t, DeviceVector> outputsToReopen;
    for (size_t j = 0; j < mOutputs.size(); j++) {
        if (mOutputs.keyAt(j) == ouptutToSkip) {
            continue;
        }
        sp<SwAudioOutputDescriptor> outputDesc = mOutputs.valueAt(j);
        if (!outputDesc->isStrategyActive(ps)) {
            continue;
        }
        // If the default device for this strategy is on another output mix,
        // invalidate all tracks in this strategy to force re connection.
        // Otherwise select new device on the output mix.
        if (outputs.indexOf(mOutputs.keyAt(j)) < 0) {
            for (auto stream : mEngine->getStreamTypesForProductStrategy(ps)) {
                mpClientInterface->invalidateStream(stream);
            }
        } else {
            DeviceVector newDevices = getNewOutputDevices(outputDesc, false /*fromCache*/);
            if (outputDesc->mUsePreferredMixerAttributes && outputDesc->devices() != newDevices) {
                // If the device is using preferred mixer attributes, the output need to reopen
                // with default configuration when the new selected devices are different from
                // current routing devices.
                outputsToReopen.emplace(mOutputs.keyAt(j), newDevices);
                continue;
            }
            setOutputDevices(outputDesc, newDevices, false);
        }
    }
    reopenOutputsWithDevices(outputsToReopen);
}

void AudioPolicyManager::clearSessionRoutes(uid_t uid)
{
    // remove output routes associated with this uid
    std::vector<product_strategy_t> affectedStrategies;
    for (size_t i = 0; i < mOutputs.size(); i++) {
        sp<AudioOutputDescriptor> outputDesc = mOutputs.valueAt(i);
        for (const auto& client : outputDesc->getClientIterable()) {
            if (client->hasPreferredDevice() && client->uid() == uid) {
                client->setPreferredDeviceId(AUDIO_PORT_HANDLE_NONE);
                auto clientStrategy = client->strategy();
                if (std::find(begin(affectedStrategies), end(affectedStrategies), clientStrategy) !=
                        end(affectedStrategies)) {
                    continue;
                }
                affectedStrategies.push_back(client->strategy());
            }
        }
    }
    // reroute outputs if necessary
    for (const auto& strategy : affectedStrategies) {
        checkStrategyRoute(strategy, AUDIO_IO_HANDLE_NONE);
    }

    // remove input routes associated with this uid
    SortedVector<audio_source_t> affectedSources;
    for (size_t i = 0; i < mInputs.size(); i++) {
        sp<AudioInputDescriptor> inputDesc = mInputs.valueAt(i);
        for (const auto& client : inputDesc->getClientIterable()) {
            if (client->hasPreferredDevice() && client->uid() == uid) {
                client->setPreferredDeviceId(AUDIO_PORT_HANDLE_NONE);
                affectedSources.add(client->source());
            }
        }
    }
    // reroute inputs if necessary
    SortedVector<audio_io_handle_t> inputsToClose;
    for (size_t i = 0; i < mInputs.size(); i++) {
        sp<AudioInputDescriptor> inputDesc = mInputs.valueAt(i);
        if (affectedSources.indexOf(inputDesc->source()) >= 0) {
            inputsToClose.add(inputDesc->mIoHandle);
        }
    }
    for (const auto& input : inputsToClose) {
        closeInput(input);
    }
}

void AudioPolicyManager::clearAudioSources(uid_t uid)
{
    for (ssize_t i = (ssize_t)mAudioSources.size() - 1; i >= 0; i--)  {
        sp<SourceClientDescriptor> sourceDesc = mAudioSources.valueAt(i);
        if (sourceDesc->uid() == uid) {
            stopAudioSource(mAudioSources.keyAt(i));
        }
    }
}

status_t AudioPolicyManager::acquireSoundTriggerSession(audio_session_t *session,
                                       audio_io_handle_t *ioHandle,
                                       audio_devices_t *device)
{
    *session = (audio_session_t)mpClientInterface->newAudioUniqueId(AUDIO_UNIQUE_ID_USE_SESSION);
    *ioHandle = (audio_io_handle_t)mpClientInterface->newAudioUniqueId(AUDIO_UNIQUE_ID_USE_INPUT);
    audio_attributes_t attr = { .source = AUDIO_SOURCE_HOTWORD };
    *device = mEngine->getInputDeviceForAttributes(attr)->type();

    return mSoundTriggerSessions.acquireSession(*session, *ioHandle);
}

status_t AudioPolicyManager::startAudioSource(const struct audio_port_config *source,
                                              const audio_attributes_t *attributes,
                                              audio_port_handle_t *portId,
                                              uid_t uid)
{
    ALOGV("%s", __FUNCTION__);
    *portId = AUDIO_PORT_HANDLE_NONE;

    if (source == NULL || attributes == NULL || portId == NULL) {
        ALOGW("%s invalid argument: source %p attributes %p handle %p",
              __FUNCTION__, source, attributes, portId);
        return BAD_VALUE;
    }

    if (source->role != AUDIO_PORT_ROLE_SOURCE ||
            source->type != AUDIO_PORT_TYPE_DEVICE) {
        ALOGW("%s INVALID_OPERATION source->role %d source->type %d",
              __FUNCTION__, source->role, source->type);
        return INVALID_OPERATION;
    }

    sp<DeviceDescriptor> srcDevice =
            mAvailableInputDevices.getDevice(source->ext.device.type,
                                             String8(source->ext.device.address),
                                             AUDIO_FORMAT_DEFAULT);
    if (srcDevice == 0) {
        ALOGW("%s source->ext.device.type %08x not found", __FUNCTION__, source->ext.device.type);
        return BAD_VALUE;
    }

    *portId = PolicyAudioPort::getNextUniqueId();

    sp<SourceClientDescriptor> sourceDesc =
        new SourceClientDescriptor(*portId, uid, *attributes, *source, srcDevice,
                                   mEngine->getStreamTypeForAttributes(*attributes),
                                   mEngine->getProductStrategyForAttributes(*attributes),
                                   toVolumeSource(*attributes));

    status_t status = connectAudioSource(sourceDesc);
    if (status == NO_ERROR) {
        mAudioSources.add(*portId, sourceDesc);
    }
    return status;
}

sp<SourceClientDescriptor> AudioPolicyManager::startAudioSourceInternal(
        const struct audio_port_config *source, const audio_attributes_t *attributes, uid_t uid)
{
    ALOGV("%s", __FUNCTION__);
    audio_port_handle_t portId = AUDIO_PORT_HANDLE_NONE;

    status_t status = startAudioSource(source, attributes, &portId, uid);
    ALOGE_IF(status != OK, "%s: failed to start audio source (%d)", __func__, status);
    return mAudioSources.valueFor(portId);
}


status_t AudioPolicyManager::connectAudioSource(const sp<SourceClientDescriptor>& sourceDesc)
{
    ALOGV("%s handle %d", __FUNCTION__, sourceDesc->portId());

    // make sure we only have one patch per source.
    disconnectAudioSource(sourceDesc);

    audio_attributes_t attributes = sourceDesc->attributes();
    // May the device (dynamic) have been disconnected/reconnected, id has changed.
    sp<DeviceDescriptor> srcDevice = mAvailableInputDevices.getDevice(
                sourceDesc->srcDevice()->type(),
                String8(sourceDesc->srcDevice()->address().c_str()),
                AUDIO_FORMAT_DEFAULT);
    DeviceVector sinkDevices =
            mEngine->getOutputDevicesForAttributes(attributes, nullptr, false /*fromCache*/);
    ALOG_ASSERT(!sinkDevices.isEmpty(), "connectAudioSource(): no device found for attributes");
    sp<DeviceDescriptor> sinkDevice = sinkDevices.itemAt(0);
    if (!mAvailableOutputDevices.contains(sinkDevice)) {
        ALOGE("%s Device %s not available", __func__, sinkDevice->toString().c_str());
        return INVALID_OPERATION;
    }
    PatchBuilder patchBuilder;
    patchBuilder.addSink(sinkDevice).addSource(srcDevice);
    audio_patch_handle_t handle = AUDIO_PATCH_HANDLE_NONE;

    return connectAudioSourceToSink(
                sourceDesc, sinkDevice, patchBuilder.patch(), handle, mUidCached, 0 /*delayMs*/);
}

status_t AudioPolicyManager::stopAudioSource(audio_port_handle_t portId)
{
    sp<SourceClientDescriptor> sourceDesc = mAudioSources.valueFor(portId);
    ALOGV("%s port ID %d", __FUNCTION__, portId);
    if (sourceDesc == 0) {
        ALOGW("%s unknown source for port ID %d", __FUNCTION__, portId);
        return BAD_VALUE;
    }
    status_t status = disconnectAudioSource(sourceDesc);

    mAudioSources.removeItem(portId);
    return status;
}

status_t AudioPolicyManager::setMasterMono(bool mono)
{
    if (mMasterMono == mono) {
        return NO_ERROR;
    }
    mMasterMono = mono;
    // if enabling mono we close all offloaded devices, which will invalidate the
    // corresponding AudioTrack. The AudioTrack client/MediaPlayer is responsible
    // for recreating the new AudioTrack as non-offloaded PCM.
    //
    // If disabling mono, we leave all tracks as is: we don't know which clients
    // and tracks are able to be recreated as offloaded. The next "song" should
    // play back offloaded.
    if (mMasterMono) {
        Vector<audio_io_handle_t> offloaded;
        for (size_t i = 0; i < mOutputs.size(); ++i) {
            sp<SwAudioOutputDescriptor> desc = mOutputs.valueAt(i);
            if (desc->mFlags & AUDIO_OUTPUT_FLAG_COMPRESS_OFFLOAD ||
                desc->mFlags == AUDIO_OUTPUT_FLAG_DIRECT) {
                offloaded.push(desc->mIoHandle);
            }
        }
        for (const auto& handle : offloaded) {
            closeOutput(handle);
        }
    }
    // update master mono for all remaining outputs
    for (size_t i = 0; i < mOutputs.size(); ++i) {
        updateMono(mOutputs.keyAt(i));
    }
    return NO_ERROR;
}

status_t AudioPolicyManager::getMasterMono(bool *mono)
{
    *mono = mMasterMono;
    return NO_ERROR;
}

float AudioPolicyManager::getStreamVolumeDB(
        audio_stream_type_t stream, int index, audio_devices_t device)
{
    return computeVolume(getVolumeCurves(stream), toVolumeSource(stream), index, {device});
}

status_t AudioPolicyManager::getSurroundFormats(unsigned int *numSurroundFormats,
                                                audio_format_t *surroundFormats,
                                                bool *surroundFormatsEnabled)
{
    if (numSurroundFormats == nullptr || (*numSurroundFormats != 0 &&
            (surroundFormats == nullptr || surroundFormatsEnabled == nullptr))) {
        return BAD_VALUE;
    }
    ALOGV("%s() numSurroundFormats %d surroundFormats %p surroundFormatsEnabled %p",
            __func__, *numSurroundFormats, surroundFormats, surroundFormatsEnabled);

    size_t formatsWritten = 0;
    size_t formatsMax = *numSurroundFormats;

    *numSurroundFormats = mConfig.getSurroundFormats().size();
    audio_policy_forced_cfg_t forceUse = mEngine->getForceUse(
            AUDIO_POLICY_FORCE_FOR_ENCODED_SURROUND);
    for (const auto& format: mConfig.getSurroundFormats()) {
        if (formatsWritten < formatsMax) {
            surroundFormats[formatsWritten] = format.first;
            bool formatEnabled = true;
            switch (forceUse) {
                case AUDIO_POLICY_FORCE_ENCODED_SURROUND_MANUAL:
                    formatEnabled = mManualSurroundFormats.count(format.first) != 0;
                    break;
                case AUDIO_POLICY_FORCE_ENCODED_SURROUND_NEVER:
                    formatEnabled = false;
                    break;
                default: // AUTO or ALWAYS => true
                    break;
            }
            surroundFormatsEnabled[formatsWritten++] = formatEnabled;
        }
    }
    return NO_ERROR;
}

status_t AudioPolicyManager::getReportedSurroundFormats(unsigned int *numSurroundFormats,
                                                        audio_format_t *surroundFormats) {
    if (numSurroundFormats == nullptr || (*numSurroundFormats != 0 && surroundFormats == nullptr)) {
        return BAD_VALUE;
    }
    ALOGV("%s() numSurroundFormats %d surroundFormats %p",
            __func__, *numSurroundFormats, surroundFormats);

    size_t formatsWritten = 0;
    size_t formatsMax = *numSurroundFormats;
    std::unordered_set<audio_format_t> formats; // Uses primary surround formats only

    // Return formats from all device profiles that have already been resolved by
    // checkOutputsForDevice().
    for (size_t i = 0; i < mAvailableOutputDevices.size(); i++) {
        sp<DeviceDescriptor> device = mAvailableOutputDevices[i];
        audio_devices_t deviceType = device->type();
        // Enabling/disabling formats are applied to only HDMI devices. So, this function
        // returns formats reported by HDMI devices.
        if (deviceType != AUDIO_DEVICE_OUT_HDMI) {
            continue;
        }
        // Formats reported by sink devices
        std::unordered_set<audio_format_t> formatset;
        if (auto it = mReportedFormatsMap.find(device); it != mReportedFormatsMap.end()) {
            formatset.insert(it->second.begin(), it->second.end());
        }

        // Formats hard-coded in the in policy configuration file (if any).
        FormatVector encodedFormats = device->encodedFormats();
        formatset.insert(encodedFormats.begin(), encodedFormats.end());
        // Filter the formats which are supported by the vendor hardware.
        for (auto it = formatset.begin(); it != formatset.end(); ++it) {
            if (mConfig.getSurroundFormats().count(*it) != 0) {
                formats.insert(*it);
            } else {
                for (const auto& pair : mConfig.getSurroundFormats()) {
                    if (pair.second.count(*it) != 0) {
                        formats.insert(pair.first);
                        break;
                    }
                }
            }
        }
    }
    *numSurroundFormats = formats.size();
    for (const auto& format: formats) {
        if (formatsWritten < formatsMax) {
            surroundFormats[formatsWritten++] = format;
        }
    }
    return NO_ERROR;
}

status_t AudioPolicyManager::setSurroundFormatEnabled(audio_format_t audioFormat, bool enabled)
{
    ALOGV("%s() format 0x%X enabled %d", __func__, audioFormat, enabled);
    const auto& formatIter = mConfig.getSurroundFormats().find(audioFormat);
    if (formatIter == mConfig.getSurroundFormats().end()) {
        ALOGW("%s() format 0x%X is not a known surround format", __func__, audioFormat);
        return BAD_VALUE;
    }

    if (mEngine->getForceUse(AUDIO_POLICY_FORCE_FOR_ENCODED_SURROUND) !=
            AUDIO_POLICY_FORCE_ENCODED_SURROUND_MANUAL) {
        ALOGW("%s() not in manual mode for surround sound format selection", __func__);
        return INVALID_OPERATION;
    }

    if ((mManualSurroundFormats.count(audioFormat) != 0) == enabled) {
        return NO_ERROR;
    }

    std::unordered_set<audio_format_t> surroundFormatsBackup(mManualSurroundFormats);
    if (enabled) {
        mManualSurroundFormats.insert(audioFormat);
        for (const auto& subFormat : formatIter->second) {
            mManualSurroundFormats.insert(subFormat);
        }
    } else {
        mManualSurroundFormats.erase(audioFormat);
        for (const auto& subFormat : formatIter->second) {
            mManualSurroundFormats.erase(subFormat);
        }
    }

    sp<SwAudioOutputDescriptor> outputDesc;
    bool profileUpdated = false;
    DeviceVector hdmiOutputDevices = mAvailableOutputDevices.getDevicesFromType(
        AUDIO_DEVICE_OUT_HDMI);
    for (size_t i = 0; i < hdmiOutputDevices.size(); i++) {
        // Simulate reconnection to update enabled surround sound formats.
        String8 address = String8(hdmiOutputDevices[i]->address().c_str());
        std::string name = hdmiOutputDevices[i]->getName();
        status_t status = setDeviceConnectionStateInt(AUDIO_DEVICE_OUT_HDMI,
                                                      AUDIO_POLICY_DEVICE_STATE_UNAVAILABLE,
                                                      address.c_str(),
                                                      name.c_str(),
                                                      AUDIO_FORMAT_DEFAULT);
        if (status != NO_ERROR) {
            continue;
        }
        status = setDeviceConnectionStateInt(AUDIO_DEVICE_OUT_HDMI,
                                             AUDIO_POLICY_DEVICE_STATE_AVAILABLE,
                                             address.c_str(),
                                             name.c_str(),
                                             AUDIO_FORMAT_DEFAULT);
        profileUpdated |= (status == NO_ERROR);
    }
    // FIXME: Why doing this for input HDMI devices if we don't augment their reported formats?
    DeviceVector hdmiInputDevices = mAvailableInputDevices.getDevicesFromType(
                AUDIO_DEVICE_IN_HDMI);
    for (size_t i = 0; i < hdmiInputDevices.size(); i++) {
        // Simulate reconnection to update enabled surround sound formats.
        String8 address = String8(hdmiInputDevices[i]->address().c_str());
        std::string name = hdmiInputDevices[i]->getName();
        status_t status = setDeviceConnectionStateInt(AUDIO_DEVICE_IN_HDMI,
                                                      AUDIO_POLICY_DEVICE_STATE_UNAVAILABLE,
                                                      address.c_str(),
                                                      name.c_str(),
                                                      AUDIO_FORMAT_DEFAULT);
        if (status != NO_ERROR) {
            continue;
        }
        status = setDeviceConnectionStateInt(AUDIO_DEVICE_IN_HDMI,
                                             AUDIO_POLICY_DEVICE_STATE_AVAILABLE,
                                             address.c_str(),
                                             name.c_str(),
                                             AUDIO_FORMAT_DEFAULT);
        profileUpdated |= (status == NO_ERROR);
    }

    if (!profileUpdated) {
        ALOGW("%s() no audio profiles updated, undoing surround formats change", __func__);
        mManualSurroundFormats = std::move(surroundFormatsBackup);
    }

    return profileUpdated ? NO_ERROR : INVALID_OPERATION;
}

void AudioPolicyManager::setAppState(audio_port_handle_t portId, app_state_t state)
{
    ALOGV("%s(portId:%d, state:%d)", __func__, portId, state);
    for (size_t i = 0; i < mInputs.size(); i++) {
        mInputs.valueAt(i)->setAppState(portId, state);
    }
}

bool AudioPolicyManager::isHapticPlaybackSupported()
{
    for (const auto& hwModule : mHwModules) {
        const OutputProfileCollection &outputProfiles = hwModule->getOutputProfiles();
        for (const auto &outProfile : outputProfiles) {
            struct audio_port audioPort;
            outProfile->toAudioPort(&audioPort);
            for (size_t i = 0; i < audioPort.num_channel_masks; i++) {
                if (audioPort.channel_masks[i] & AUDIO_CHANNEL_HAPTIC_ALL) {
                    return true;
                }
            }
        }
    }
    return false;
}

bool AudioPolicyManager::isUltrasoundSupported()
{
    bool hasUltrasoundOutput = false;
    bool hasUltrasoundInput = false;
    for (const auto& hwModule : mHwModules) {
        const OutputProfileCollection &outputProfiles = hwModule->getOutputProfiles();
        if (!hasUltrasoundOutput) {
            for (const auto &outProfile : outputProfiles) {
                if (outProfile->getFlags() & AUDIO_OUTPUT_FLAG_ULTRASOUND) {
                    hasUltrasoundOutput = true;
                    break;
                }
            }
        }

        const InputProfileCollection &inputProfiles = hwModule->getInputProfiles();
        if (!hasUltrasoundInput) {
            for (const auto &inputProfile : inputProfiles) {
                if (inputProfile->getFlags() & AUDIO_INPUT_FLAG_ULTRASOUND) {
                    hasUltrasoundInput = true;
                    break;
                }
            }
        }

        if (hasUltrasoundOutput && hasUltrasoundInput)
            return true;
    }
    return false;
}

bool AudioPolicyManager::isCallScreenModeSupported()
{
    return getConfig().isCallScreenModeSupported();
}


status_t AudioPolicyManager::disconnectAudioSource(const sp<SourceClientDescriptor>& sourceDesc)
{
    ALOGV("%s port Id %d", __FUNCTION__, sourceDesc->portId());
    if (!sourceDesc->isConnected()) {
        ALOGV("%s port Id %d already disconnected", __FUNCTION__, sourceDesc->portId());
        return NO_ERROR;
    }
    sp<SwAudioOutputDescriptor> swOutput = sourceDesc->swOutput().promote();
    if (swOutput != 0) {
        status_t status = stopSource(swOutput, sourceDesc);
        if (status == NO_ERROR) {
            swOutput->stop();
        }
        if (releaseOutput(sourceDesc->portId())) {
            // The output descriptor is reopened to query dynamic profiles. In that case, there is
            // no need to release audio patch here but just return NO_ERROR.
            return NO_ERROR;
        }
    } else {
        sp<HwAudioOutputDescriptor> hwOutputDesc = sourceDesc->hwOutput().promote();
        if (hwOutputDesc != 0) {
          //   close Hwoutput and remove from mHwOutputs
        } else {
            ALOGW("%s source has neither SW nor HW output", __FUNCTION__);
        }
    }
    status_t status = releaseAudioPatchInternal(sourceDesc->getPatchHandle(), 0, sourceDesc);
    sourceDesc->disconnect();
    return status;
}

sp<SourceClientDescriptor> AudioPolicyManager::getSourceForAttributesOnOutput(
        audio_io_handle_t output, const audio_attributes_t &attr)
{
    sp<SourceClientDescriptor> source;
    for (size_t i = 0; i < mAudioSources.size(); i++)  {
        sp<SourceClientDescriptor> sourceDesc = mAudioSources.valueAt(i);
        sp<SwAudioOutputDescriptor> outputDesc = sourceDesc->swOutput().promote();
        if (followsSameRouting(attr, sourceDesc->attributes()) &&
                               outputDesc != 0 && outputDesc->mIoHandle == output) {
            source = sourceDesc;
            break;
        }
    }
    return source;
}

bool AudioPolicyManager::canBeSpatializedInt(const audio_attributes_t *attr,
                                      const audio_config_t *config,
                                      const AudioDeviceTypeAddrVector &devices)  const
{
    // The caller can have the audio attributes criteria ignored by either passing a null ptr or
    // the AUDIO_ATTRIBUTES_INITIALIZER value.
    // If attributes are specified, current policy is to only allow spatialization for media
    // and game usages.
    if (attr != nullptr && *attr != AUDIO_ATTRIBUTES_INITIALIZER) {
        if (attr->usage != AUDIO_USAGE_MEDIA && attr->usage != AUDIO_USAGE_GAME) {
            return false;
        }
        if ((attr->flags & (AUDIO_FLAG_CONTENT_SPATIALIZED | AUDIO_FLAG_NEVER_SPATIALIZE)) != 0) {
            return false;
        }
    }

    sp<IOProfile> profile =
            getSpatializerOutputProfile(config, devices);
    if (profile == nullptr) {
        return false;
    }

    // The caller can have the audio config criteria ignored by either passing a null ptr or
    // the AUDIO_CONFIG_INITIALIZER value.
    // If an audio config is specified, current policy is to only allow spatialization for
    // some positional channel masks.

    if (config != nullptr && *config != AUDIO_CONFIG_INITIALIZER) {
        if (!audio_is_channel_mask_spatialized(config->channel_mask)) {
            return false;
        }
    }
    return true;
}

void AudioPolicyManager::checkVirtualizerClientRoutes() {
    std::set<audio_stream_type_t> streamsToInvalidate;
    for (size_t i = 0; i < mOutputs.size(); i++) {
        const sp<SwAudioOutputDescriptor>& desc = mOutputs[i];
        for (const sp<TrackClientDescriptor>& client : desc->getClientIterable()) {
            audio_attributes_t attr = client->attributes();
            DeviceVector devices = mEngine->getOutputDevicesForAttributes(attr, nullptr, false);
            AudioDeviceTypeAddrVector devicesTypeAddress = devices.toTypeAddrVector();
            audio_config_base_t clientConfig = client->config();
            audio_config_t config = audio_config_initializer(&clientConfig);
            if (desc != mSpatializerOutput
                    && canBeSpatializedInt(&attr, &config, devicesTypeAddress)) {
                streamsToInvalidate.insert(client->stream());
            }
        }
    }

    for (audio_stream_type_t stream : streamsToInvalidate) {
        mpClientInterface->invalidateStream(stream);
    }
}


bool AudioPolicyManager::isOutputOnlyAvailableRouteToSomeDevice(
        const sp<SwAudioOutputDescriptor>& outputDesc) {
    if (outputDesc->isDuplicated()) {
        return false;
    }
    DeviceVector devices = outputDesc->supportedDevices();
    for (size_t i = 0; i < mOutputs.size(); i++) {
        sp<SwAudioOutputDescriptor> desc = mOutputs.valueAt(i);
        if (desc == outputDesc || desc->isDuplicated()) {
            continue;
        }
        DeviceVector sharedDevices = desc->filterSupportedDevices(devices);
        if (!sharedDevices.isEmpty()
                && (desc->devicesSupportEncodedFormats(sharedDevices.types())
                    == outputDesc->devicesSupportEncodedFormats(sharedDevices.types()))) {
            return false;
        }
    }
    return true;
}


status_t AudioPolicyManager::getSpatializerOutput(const audio_config_base_t *mixerConfig,
                                                        const audio_attributes_t *attr,
                                                        audio_io_handle_t *output) {
    *output = AUDIO_IO_HANDLE_NONE;

    DeviceVector devices = mEngine->getOutputDevicesForAttributes(*attr, nullptr, false);
    AudioDeviceTypeAddrVector devicesTypeAddress = devices.toTypeAddrVector();
    audio_config_t *configPtr = nullptr;
    audio_config_t config;
    if (mixerConfig != nullptr) {
        config = audio_config_initializer(mixerConfig);
        configPtr = &config;
    }
    if (!canBeSpatializedInt(attr, configPtr, devicesTypeAddress)) {
        ALOGV("%s provided attributes or mixer config cannot be spatialized", __func__);
        return BAD_VALUE;
    }

    sp<IOProfile> profile =
            getSpatializerOutputProfile(configPtr, devicesTypeAddress);
    if (profile == nullptr) {
        ALOGV("%s no suitable output profile for provided attributes or mixer config", __func__);
        return BAD_VALUE;
    }

    std::vector<sp<SwAudioOutputDescriptor>> spatializerOutputs;
    for (size_t i = 0; i < mOutputs.size(); i++) {
        sp<SwAudioOutputDescriptor> desc = mOutputs.valueAt(i);
        if (!desc->isDuplicated()
                && (desc->mFlags & AUDIO_OUTPUT_FLAG_SPATIALIZER) != 0) {
            spatializerOutputs.push_back(desc);
            ALOGV("%s adding opened spatializer Output %d", __func__, desc->mIoHandle);
        }
    }
    mSpatializerOutput.clear();
    bool outputsChanged = false;
    for (const auto& desc : spatializerOutputs) {
        if (desc->mProfile == profile
                && (configPtr == nullptr
                   || configPtr->channel_mask == desc->mMixerChannelMask)) {
            mSpatializerOutput = desc;
            ALOGV("%s reusing current spatializer output %d", __func__, desc->mIoHandle);
        } else {
            ALOGV("%s closing spatializerOutput output %d to match channel mask %#x"
                    " and devices %s", __func__, desc->mIoHandle,
                    configPtr != nullptr ? configPtr->channel_mask : 0,
                    devices.toString().c_str());
            closeOutput(desc->mIoHandle);
            outputsChanged = true;
        }
    }

    if (mSpatializerOutput == nullptr) {
        sp<SwAudioOutputDescriptor> desc =
                openOutputWithProfileAndDevice(profile, devices, mixerConfig);
        if (desc != nullptr) {
            mSpatializerOutput = desc;
            outputsChanged = true;
        }
    }

    checkVirtualizerClientRoutes();

    if (outputsChanged) {
        mPreviousOutputs = mOutputs;
        mpClientInterface->onAudioPortListUpdate();
    }

    if (mSpatializerOutput == nullptr) {
        ALOGV("%s could not open spatializer output with requested config", __func__);
        return BAD_VALUE;
    }
    *output = mSpatializerOutput->mIoHandle;
    ALOGV("%s returning new spatializer output %d", __func__, *output);
    return OK;
}

status_t AudioPolicyManager::releaseSpatializerOutput(audio_io_handle_t output) {
    if (mSpatializerOutput == nullptr) {
        return INVALID_OPERATION;
    }
    if (mSpatializerOutput->mIoHandle != output) {
        return BAD_VALUE;
    }

    if (!isOutputOnlyAvailableRouteToSomeDevice(mSpatializerOutput)) {
        ALOGV("%s closing spatializer output %d", __func__, mSpatializerOutput->mIoHandle);
        closeOutput(mSpatializerOutput->mIoHandle);
        //from now on mSpatializerOutput is null
        checkVirtualizerClientRoutes();
    }

    return NO_ERROR;
}

// ----------------------------------------------------------------------------
// AudioPolicyManager
// ----------------------------------------------------------------------------
uint32_t AudioPolicyManager::nextAudioPortGeneration()
{
    return mAudioPortGeneration++;
}

static status_t deserializeAudioPolicyXmlConfig(AudioPolicyConfig &config) {
    if (std::string audioPolicyXmlConfigFile = audio_get_audio_policy_config_file();
            !audioPolicyXmlConfigFile.empty()) {
        status_t ret = deserializeAudioPolicyFile(audioPolicyXmlConfigFile.c_str(), &config);
        if (ret == NO_ERROR) {
            config.setSource(audioPolicyXmlConfigFile);
        }
        return ret;
    }
    return BAD_VALUE;
}

AudioPolicyManager::AudioPolicyManager(AudioPolicyClientInterface *clientInterface,
                                       bool /*forTesting*/)
    :
    mUidCached(AID_AUDIOSERVER), // no need to call getuid(), there's only one of us running.
    mpClientInterface(clientInterface),
    mLimitRingtoneVolume(false), mLastVoiceVolume(-1.0f),
    mA2dpSuspended(false),
    mConfig(mHwModulesAll, mOutputDevicesAll, mInputDevicesAll, mDefaultOutputDevice),
    mAudioPortGeneration(1),
    mBeaconMuteRefCount(0),
    mBeaconPlayingRefCount(0),
    mBeaconMuted(false),
    mTtsOutputAvailable(false),
    mMasterMono(false),
    mMusicEffectOutput(AUDIO_IO_HANDLE_NONE)
{
}

AudioPolicyManager::AudioPolicyManager(AudioPolicyClientInterface *clientInterface)
        : AudioPolicyManager(clientInterface, false /*forTesting*/)
{
    loadConfig();
}

void AudioPolicyManager::loadConfig() {
    if (deserializeAudioPolicyXmlConfig(getConfig()) != NO_ERROR) {
        ALOGE("could not load audio policy configuration file, setting defaults");
        getConfig().setDefault();
    }
}

status_t AudioPolicyManager::initialize() {
    {
        auto engLib = EngineLibrary::load(
                        "libaudiopolicyengine" + getConfig().getEngineLibraryNameSuffix() + ".so");
        if (!engLib) {
            ALOGE("%s: Failed to load the engine library", __FUNCTION__);
            return NO_INIT;
        }
        mEngine = engLib->createEngine();
        if (mEngine == nullptr) {
            ALOGE("%s: Failed to instantiate the APM engine", __FUNCTION__);
            return NO_INIT;
        }
    }
    mEngine->setObserver(this);
    status_t status = mEngine->initCheck();
    if (status != NO_ERROR) {
        LOG_FATAL("Policy engine not initialized(err=%d)", status);
        return status;
    }

    mEngine->updateDeviceSelectionCache();
    mCommunnicationStrategy = mEngine->getProductStrategyForAttributes(
        mEngine->getAttributesForStreamType(AUDIO_STREAM_VOICE_CALL));

    // after parsing the config, mOutputDevicesAll and mInputDevicesAll contain all known devices;
    // open all output streams needed to access attached devices
    onNewAudioModulesAvailableInt(nullptr /*newDevices*/);

    // make sure default device is reachable
    if (mDefaultOutputDevice == 0 || !mAvailableOutputDevices.contains(mDefaultOutputDevice)) {
        ALOGE_IF(mDefaultOutputDevice != 0, "Default device %s is unreachable",
                 mDefaultOutputDevice->toString().c_str());
        status = NO_INIT;
    }
    // If microphones address is empty, set it according to device type
    for (size_t i = 0; i < mAvailableInputDevices.size(); i++) {
        if (mAvailableInputDevices[i]->address().empty()) {
            if (mAvailableInputDevices[i]->type() == AUDIO_DEVICE_IN_BUILTIN_MIC) {
                mAvailableInputDevices[i]->setAddress(AUDIO_BOTTOM_MICROPHONE_ADDRESS);
            } else if (mAvailableInputDevices[i]->type() == AUDIO_DEVICE_IN_BACK_MIC) {
                mAvailableInputDevices[i]->setAddress(AUDIO_BACK_MICROPHONE_ADDRESS);
            }
        }
    }

    ALOGW_IF(mPrimaryOutput == nullptr, "The policy configuration does not declare a primary output");

    // Silence ALOGV statements
    property_set("log.tag." LOG_TAG, "D");

    updateDevicesAndOutputs();
    return status;
}

AudioPolicyManager::~AudioPolicyManager()
{
   for (size_t i = 0; i < mOutputs.size(); i++) {
        mOutputs.valueAt(i)->close();
   }
   for (size_t i = 0; i < mInputs.size(); i++) {
        mInputs.valueAt(i)->close();
   }
   mAvailableOutputDevices.clear();
   mAvailableInputDevices.clear();
   mOutputs.clear();
   mInputs.clear();
   mHwModules.clear();
   mHwModulesAll.clear();
   mManualSurroundFormats.clear();
}

status_t AudioPolicyManager::initCheck()
{
    return hasPrimaryOutput() ? NO_ERROR : NO_INIT;
}

// ---

void AudioPolicyManager::onNewAudioModulesAvailable()
{
    DeviceVector newDevices;
    onNewAudioModulesAvailableInt(&newDevices);
    if (!newDevices.empty()) {
        nextAudioPortGeneration();
        mpClientInterface->onAudioPortListUpdate();
    }
}

void AudioPolicyManager::onNewAudioModulesAvailableInt(DeviceVector *newDevices)
{
    for (const auto& hwModule : mHwModulesAll) {
        if (std::find(mHwModules.begin(), mHwModules.end(), hwModule) != mHwModules.end()) {
            continue;
        }
        hwModule->setHandle(mpClientInterface->loadHwModule(hwModule->getName()));
        if (hwModule->getHandle() == AUDIO_MODULE_HANDLE_NONE) {
            ALOGW("could not open HW module %s", hwModule->getName());
            continue;
        }
        mHwModules.push_back(hwModule);
        // open all output streams needed to access attached devices.
        // direct outputs are closed immediately after checking the availability of attached devices
        // This also validates mAvailableOutputDevices list
        for (const auto& outProfile : hwModule->getOutputProfiles()) {
            if (!outProfile->canOpenNewIo()) {
                ALOGE("Invalid Output profile max open count %u for profile %s",
                      outProfile->maxOpenCount, outProfile->getTagName().c_str());
                continue;
            }
            if (!outProfile->hasSupportedDevices()) {
                ALOGW("Output profile contains no device on module %s", hwModule->getName());
                continue;
            }
            if ((outProfile->getFlags() & AUDIO_OUTPUT_FLAG_TTS) != 0 ||
                (outProfile->getFlags() & AUDIO_OUTPUT_FLAG_ULTRASOUND) != 0) {
                mTtsOutputAvailable = true;
            }

            const DeviceVector &supportedDevices = outProfile->getSupportedDevices();
            DeviceVector availProfileDevices = supportedDevices.filter(mOutputDevicesAll);
            sp<DeviceDescriptor> supportedDevice = 0;
            if (supportedDevices.contains(mDefaultOutputDevice)) {
                supportedDevice = mDefaultOutputDevice;
            } else {
                // choose first device present in profile's SupportedDevices also part of
                // mAvailableOutputDevices.
                if (availProfileDevices.isEmpty()) {
                    continue;
                }
                supportedDevice = availProfileDevices.itemAt(0);
            }
            if (!mOutputDevicesAll.contains(supportedDevice)) {
                continue;
            }
            sp<SwAudioOutputDescriptor> outputDesc = new SwAudioOutputDescriptor(outProfile,
                                                                                 mpClientInterface);
            audio_io_handle_t output = AUDIO_IO_HANDLE_NONE;
            status_t status = outputDesc->open(nullptr /* halConfig */, nullptr /* mixerConfig */,
                                               DeviceVector(supportedDevice),
                                               AUDIO_STREAM_DEFAULT,
                                               AUDIO_OUTPUT_FLAG_NONE, &output);
            if (status != NO_ERROR) {
                ALOGW("Cannot open output stream for devices %s on hw module %s",
                      supportedDevice->toString().c_str(), hwModule->getName());
                continue;
            }
            for (const auto &device : availProfileDevices) {
                // give a valid ID to an attached device once confirmed it is reachable
                if (!device->isAttached()) {
                    device->attach(hwModule);
                    mAvailableOutputDevices.add(device);
                    device->setEncapsulationInfoFromHal(mpClientInterface);
                    if (newDevices) newDevices->add(device);
                    setEngineDeviceConnectionState(device, AUDIO_POLICY_DEVICE_STATE_AVAILABLE);
                }
            }
            if (mPrimaryOutput == nullptr &&
                    outProfile->getFlags() & AUDIO_OUTPUT_FLAG_PRIMARY) {
                mPrimaryOutput = outputDesc;
            }
            if ((outProfile->getFlags() & AUDIO_OUTPUT_FLAG_DIRECT) != 0) {
                outputDesc->close();
            } else {
                addOutput(output, outputDesc);
                setOutputDevices(outputDesc,
                                 DeviceVector(supportedDevice),
                                 true,
                                 0,
                                 NULL);
            }
        }
        // open input streams needed to access attached devices to validate
        // mAvailableInputDevices list
        for (const auto& inProfile : hwModule->getInputProfiles()) {
            if (!inProfile->canOpenNewIo()) {
                ALOGE("Invalid Input profile max open count %u for profile %s",
                      inProfile->maxOpenCount, inProfile->getTagName().c_str());
                continue;
            }
            if (!inProfile->hasSupportedDevices()) {
                ALOGW("Input profile contains no device on module %s", hwModule->getName());
                continue;
            }
            // chose first device present in profile's SupportedDevices also part of
            // available input devices
            const DeviceVector &supportedDevices = inProfile->getSupportedDevices();
            DeviceVector availProfileDevices = supportedDevices.filter(mInputDevicesAll);
            if (availProfileDevices.isEmpty()) {
                ALOGV("%s: Input device list is empty! for profile %s",
                    __func__, inProfile->getTagName().c_str());
                continue;
            }
            sp<AudioInputDescriptor> inputDesc =
                    new AudioInputDescriptor(inProfile, mpClientInterface);

            audio_io_handle_t input = AUDIO_IO_HANDLE_NONE;
            status_t status = inputDesc->open(nullptr,
                                              availProfileDevices.itemAt(0),
                                              AUDIO_SOURCE_MIC,
                                              AUDIO_INPUT_FLAG_NONE,
                                              &input);
            if (status != NO_ERROR) {
                ALOGW("Cannot open input stream for device %s on hw module %s",
                      availProfileDevices.toString().c_str(),
                      hwModule->getName());
                continue;
            }
            for (const auto &device : availProfileDevices) {
                // give a valid ID to an attached device once confirmed it is reachable
                if (!device->isAttached()) {
                    device->attach(hwModule);
                    device->importAudioPortAndPickAudioProfile(inProfile, true);
                    mAvailableInputDevices.add(device);
                    if (newDevices) newDevices->add(device);
                    setEngineDeviceConnectionState(device, AUDIO_POLICY_DEVICE_STATE_AVAILABLE);
                }
            }
            inputDesc->close();
        }
    }

    // Check if spatializer outputs can be closed until used.
    // mOutputs vector never contains duplicated outputs at this point.
    std::vector<audio_io_handle_t> outputsClosed;
    for (size_t i = 0; i < mOutputs.size(); i++) {
        sp<SwAudioOutputDescriptor> desc = mOutputs.valueAt(i);
        if ((desc->mFlags & AUDIO_OUTPUT_FLAG_SPATIALIZER) != 0
                && !isOutputOnlyAvailableRouteToSomeDevice(desc)) {
            outputsClosed.push_back(desc->mIoHandle);
            desc->close();
        }
    }
    for (auto output : outputsClosed) {
        removeOutput(output);
    }
}

void AudioPolicyManager::addOutput(audio_io_handle_t output,
                                   const sp<SwAudioOutputDescriptor>& outputDesc)
{
    mOutputs.add(output, outputDesc);
    applyStreamVolumes(outputDesc, DeviceTypeSet(), 0 /* delayMs */, true /* force */);
    updateMono(output); // update mono status when adding to output list
    selectOutputForMusicEffects();
    nextAudioPortGeneration();
}

void AudioPolicyManager::removeOutput(audio_io_handle_t output)
{
    if (mPrimaryOutput != 0 && mPrimaryOutput == mOutputs.valueFor(output)) {
        ALOGV("%s: removing primary output", __func__);
        mPrimaryOutput = nullptr;
    }
    mOutputs.removeItem(output);
    selectOutputForMusicEffects();
}

void AudioPolicyManager::addInput(audio_io_handle_t input,
                                  const sp<AudioInputDescriptor>& inputDesc)
{
    mInputs.add(input, inputDesc);
    nextAudioPortGeneration();
}

status_t AudioPolicyManager::checkOutputsForDevice(const sp<DeviceDescriptor>& device,
                                                   audio_policy_dev_state_t state,
                                                   SortedVector<audio_io_handle_t>& outputs)
{
    audio_devices_t deviceType = device->type();
    const String8 &address = String8(device->address().c_str());
    sp<SwAudioOutputDescriptor> desc;

    if (audio_device_is_digital(deviceType)) {
        // erase all current sample rates, formats and channel masks
        device->clearAudioProfiles();
    }

    if (state == AUDIO_POLICY_DEVICE_STATE_AVAILABLE) {
        // first call getAudioPort to get the supported attributes from the HAL
        struct audio_port_v7 port = {};
        device->toAudioPort(&port);
        status_t status = mpClientInterface->getAudioPort(&port);
        if (status == NO_ERROR) {
            device->importAudioPort(port);
        }

        // then list already open outputs that can be routed to this device
        for (size_t i = 0; i < mOutputs.size(); i++) {
            desc = mOutputs.valueAt(i);
            if (!desc->isDuplicated() && desc->supportsDevice(device)
                    && desc->devicesSupportEncodedFormats({deviceType})) {
                ALOGV("checkOutputsForDevice(): adding opened output %d on device %s",
                      mOutputs.keyAt(i), device->toString().c_str());
                outputs.add(mOutputs.keyAt(i));
            }
        }
        // then look for output profiles that can be routed to this device
        SortedVector< sp<IOProfile> > profiles;
        for (const auto& hwModule : mHwModules) {
            for (size_t j = 0; j < hwModule->getOutputProfiles().size(); j++) {
                sp<IOProfile> profile = hwModule->getOutputProfiles()[j];
                if (profile->supportsDevice(device)) {
                    profiles.add(profile);
                    ALOGV("checkOutputsForDevice(): adding profile %zu from module %s",
                          j, hwModule->getName());
                }
            }
        }

        ALOGV("  found %zu profiles, %zu outputs", profiles.size(), outputs.size());

        if (profiles.isEmpty() && outputs.isEmpty()) {
            ALOGW("checkOutputsForDevice(): No output available for device %04x", deviceType);
            return BAD_VALUE;
        }

        // open outputs for matching profiles if needed. Direct outputs are also opened to
        // query for dynamic parameters and will be closed later by setDeviceConnectionState()
        for (ssize_t profile_index = 0; profile_index < (ssize_t)profiles.size(); profile_index++) {
            sp<IOProfile> profile = profiles[profile_index];

            // nothing to do if one output is already opened for this profile
            size_t j;
            for (j = 0; j < outputs.size(); j++) {
                desc = mOutputs.valueFor(outputs.itemAt(j));
                if (!desc->isDuplicated() && desc->mProfile == profile) {
                    // matching profile: save the sample rates, format and channel masks supported
                    // by the profile in our device descriptor
                    if (audio_device_is_digital(deviceType)) {
                        device->importAudioPortAndPickAudioProfile(profile);
                    }
                    break;
                }
            }
            if (j != outputs.size()) {
                continue;
            }

            if (!profile->canOpenNewIo()) {
                ALOGW("Max Output number %u already opened for this profile %s",
                      profile->maxOpenCount, profile->getTagName().c_str());
                continue;
            }

            ALOGV("opening output for device %08x with params %s profile %p name %s",
                  deviceType, address.string(), profile.get(), profile->getName().c_str());
            desc = openOutputWithProfileAndDevice(profile, DeviceVector(device));
            audio_io_handle_t output = desc == nullptr ? AUDIO_IO_HANDLE_NONE : desc->mIoHandle;
            if (output == AUDIO_IO_HANDLE_NONE) {
                ALOGW("checkOutputsForDevice() could not open output for device %x", deviceType);
                profiles.removeAt(profile_index);
                profile_index--;
            } else {
                outputs.add(output);
                // Load digital format info only for digital devices
                if (audio_device_is_digital(deviceType)) {
                    // TODO: when getAudioPort is ready, it may not be needed to import the audio
                    // port but just pick audio profile
                    device->importAudioPortAndPickAudioProfile(profile);
                }

                if (device_distinguishes_on_address(deviceType)) {
                    ALOGV("checkOutputsForDevice(): setOutputDevices %s",
                            device->toString().c_str());
                    setOutputDevices(desc, DeviceVector(device), true/*force*/, 0/*delay*/,
                                     NULL/*patch handle*/);
                }
                ALOGV("checkOutputsForDevice(): adding output %d", output);
            }
        }

        if (profiles.isEmpty()) {
            ALOGW("checkOutputsForDevice(): No output available for device %04x", deviceType);
            return BAD_VALUE;
        }
    } else { // Disconnect
        // check if one opened output is not needed any more after disconnecting one device
        for (size_t i = 0; i < mOutputs.size(); i++) {
            desc = mOutputs.valueAt(i);
            if (!desc->isDuplicated()) {
                // exact match on device
                if (device_distinguishes_on_address(deviceType) && desc->supportsDevice(device)
                        && desc->containsSingleDeviceSupportingEncodedFormats(device)) {
                    outputs.add(mOutputs.keyAt(i));
                } else if (!mAvailableOutputDevices.containsAtLeastOne(desc->supportedDevices())) {
                    ALOGV("checkOutputsForDevice(): disconnecting adding output %d",
                            mOutputs.keyAt(i));
                    outputs.add(mOutputs.keyAt(i));
                }
            }
        }
        // Clear any profiles associated with the disconnected device.
        for (const auto& hwModule : mHwModules) {
            for (size_t j = 0; j < hwModule->getOutputProfiles().size(); j++) {
                sp<IOProfile> profile = hwModule->getOutputProfiles()[j];
                if (!profile->supportsDevice(device)) {
                    continue;
                }
                ALOGV("checkOutputsForDevice(): "
                        "clearing direct output profile %zu on module %s",
                        j, hwModule->getName());
                profile->clearAudioProfiles();
                if (!profile->hasDynamicAudioProfile()) {
                    continue;
                }
                // When a device is disconnected, if there is an IOProfile that contains dynamic
                // profiles and supports the disconnected device, call getAudioPort to repopulate
                // the capabilities of the devices that is supported by the IOProfile.
                for (const auto& supportedDevice : profile->getSupportedDevices()) {
                    if (supportedDevice == device ||
                            !mAvailableOutputDevices.contains(supportedDevice)) {
                        continue;
                    }
                    struct audio_port_v7 port;
                    supportedDevice->toAudioPort(&port);
                    status_t status = mpClientInterface->getAudioPort(&port);
                    if (status == NO_ERROR) {
                        supportedDevice->importAudioPort(port);
                    }
                }
            }
        }
    }
    return NO_ERROR;
}

status_t AudioPolicyManager::checkInputsForDevice(const sp<DeviceDescriptor>& device,
                                                  audio_policy_dev_state_t state)
{
    sp<AudioInputDescriptor> desc;

    if (audio_device_is_digital(device->type())) {
        // erase all current sample rates, formats and channel masks
        device->clearAudioProfiles();
    }

    if (state == AUDIO_POLICY_DEVICE_STATE_AVAILABLE) {
        // look for input profiles that can be routed to this device
        SortedVector< sp<IOProfile> > profiles;
        for (const auto& hwModule : mHwModules) {
            for (size_t profile_index = 0;
                 profile_index < hwModule->getInputProfiles().size();
                 profile_index++) {
                sp<IOProfile> profile = hwModule->getInputProfiles()[profile_index];

                if (profile->supportsDevice(device)) {
                    profiles.add(profile);
                    ALOGV("checkInputsForDevice(): adding profile %zu from module %s",
                          profile_index, hwModule->getName());
                }
            }
        }

        if (profiles.isEmpty()) {
            ALOGW("%s: No input profile available for device %s",
                __func__, device->toString().c_str());
            return BAD_VALUE;
        }

        // open inputs for matching profiles if needed. Direct inputs are also opened to
        // query for dynamic parameters and will be closed later by setDeviceConnectionState()
        for (ssize_t profile_index = 0; profile_index < (ssize_t)profiles.size(); profile_index++) {

            sp<IOProfile> profile = profiles[profile_index];

            // nothing to do if one input is already opened for this profile
            size_t input_index;
            for (input_index = 0; input_index < mInputs.size(); input_index++) {
                desc = mInputs.valueAt(input_index);
                if (desc->mProfile == profile) {
                    if (audio_device_is_digital(device->type())) {
                        device->importAudioPortAndPickAudioProfile(profile);
                    }
                    break;
                }
            }
            if (input_index != mInputs.size()) {
                continue;
            }

            if (!profile->canOpenNewIo()) {
                ALOGW("Max Input number %u already opened for this profile %s",
                      profile->maxOpenCount, profile->getTagName().c_str());
                continue;
            }

            desc = new AudioInputDescriptor(profile, mpClientInterface);
            audio_io_handle_t input = AUDIO_IO_HANDLE_NONE;
            status_t status = desc->open(nullptr,
                                         device,
                                         AUDIO_SOURCE_MIC,
                                         AUDIO_INPUT_FLAG_NONE,
                                         &input);

            if (status == NO_ERROR) {
                const String8& address = String8(device->address().c_str());
                if (!address.isEmpty()) {
                    char *param = audio_device_address_to_parameter(device->type(), address);
                    mpClientInterface->setParameters(input, String8(param));
                    free(param);
                }
                updateAudioProfiles(device, input, profile->getAudioProfiles());
                if (!profile->hasValidAudioProfile()) {
                    ALOGW("checkInputsForDevice() direct input missing param");
                    desc->close();
                    input = AUDIO_IO_HANDLE_NONE;
                }

                if (input != AUDIO_IO_HANDLE_NONE) {
                    addInput(input, desc);
                }
            } // endif input != 0

            if (input == AUDIO_IO_HANDLE_NONE) {
                ALOGW("%s could not open input for device %s", __func__,
                       device->toString().c_str());
                profiles.removeAt(profile_index);
                profile_index--;
            } else {
                if (audio_device_is_digital(device->type())) {
                    device->importAudioPortAndPickAudioProfile(profile);
                }
                ALOGV("checkInputsForDevice(): adding input %d", input);
            }
        } // end scan profiles

        if (profiles.isEmpty()) {
            ALOGW("%s: No input available for device %s", __func__,  device->toString().c_str());
            return BAD_VALUE;
        }
    } else {
        // Disconnect
        // Clear any profiles associated with the disconnected device.
        for (const auto& hwModule : mHwModules) {
            for (size_t profile_index = 0;
                 profile_index < hwModule->getInputProfiles().size();
                 profile_index++) {
                sp<IOProfile> profile = hwModule->getInputProfiles()[profile_index];
                if (profile->supportsDevice(device)) {
                    ALOGV("checkInputsForDevice(): clearing direct input profile %zu on module %s",
                            profile_index, hwModule->getName());
                    profile->clearAudioProfiles();
                }
            }
        }
    } // end disconnect

    return NO_ERROR;
}


void AudioPolicyManager::closeOutput(audio_io_handle_t output)
{
    ALOGV("closeOutput(%d)", output);

    sp<SwAudioOutputDescriptor> closingOutput = mOutputs.valueFor(output);
    if (closingOutput == NULL) {
        ALOGW("closeOutput() unknown output %d", output);
        return;
    }
    const bool closingOutputWasActive = closingOutput->isActive();
    mPolicyMixes.closeOutput(closingOutput);

    // look for duplicated outputs connected to the output being removed.
    for (size_t i = 0; i < mOutputs.size(); i++) {
        sp<SwAudioOutputDescriptor> dupOutput = mOutputs.valueAt(i);
        if (dupOutput->isDuplicated() &&
                (dupOutput->mOutput1 == closingOutput || dupOutput->mOutput2 == closingOutput)) {
            sp<SwAudioOutputDescriptor> remainingOutput =
                dupOutput->mOutput1 == closingOutput ? dupOutput->mOutput2 : dupOutput->mOutput1;
            // As all active tracks on duplicated output will be deleted,
            // and as they were also referenced on the other output, the reference
            // count for their stream type must be adjusted accordingly on
            // the other output.
            const bool wasActive = remainingOutput->isActive();
            // Note: no-op on the closing output where all clients has already been set inactive
            dupOutput->setAllClientsInactive();
            // stop() will be a no op if the output is still active but is needed in case all
            // active streams refcounts where cleared above
            if (wasActive) {
                remainingOutput->stop();
            }
            audio_io_handle_t duplicatedOutput = mOutputs.keyAt(i);
            ALOGV("closeOutput() closing also duplicated output %d", duplicatedOutput);

            mpClientInterface->closeOutput(duplicatedOutput);
            removeOutput(duplicatedOutput);
        }
    }

    nextAudioPortGeneration();

    ssize_t index = mAudioPatches.indexOfKey(closingOutput->getPatchHandle());
    if (index >= 0) {
        sp<AudioPatch> patchDesc = mAudioPatches.valueAt(index);
        (void) /*status_t status*/ mpClientInterface->releaseAudioPatch(
                    patchDesc->getAfHandle(), 0);
        mAudioPatches.removeItemsAt(index);
        mpClientInterface->onAudioPatchListUpdate();
    }

    if (closingOutputWasActive) {
        closingOutput->stop();
    }
    closingOutput->close();

    removeOutput(output);
    mPreviousOutputs = mOutputs;
    if (closingOutput == mSpatializerOutput) {
        mSpatializerOutput.clear();
    }

    // MSD patches may have been released to support a non-MSD direct output. Reset MSD patch if
    // no direct outputs are open.
    if (!getMsdAudioOutDevices().isEmpty()) {
        bool directOutputOpen = false;
        for (size_t i = 0; i < mOutputs.size(); i++) {
            if (mOutputs[i]->mFlags & AUDIO_OUTPUT_FLAG_DIRECT) {
                directOutputOpen = true;
                break;
            }
        }
        if (!directOutputOpen) {
            ALOGV("no direct outputs open, reset MSD patches");
            // TODO: The MSD patches to be established here may differ to current MSD patches due to
            // how output devices for patching are resolved. Avoid by caching and reusing the
            // arguments to mEngine->getOutputDevicesForAttributes() when resolving which output
            // devices to patch to. This may be complicated by the fact that devices may become
            // unavailable.
            setMsdOutputPatches();
        }
    }
}

void AudioPolicyManager::closeInput(audio_io_handle_t input)
{
    ALOGV("closeInput(%d)", input);

    sp<AudioInputDescriptor> inputDesc = mInputs.valueFor(input);
    if (inputDesc == NULL) {
        ALOGW("closeInput() unknown input %d", input);
        return;
    }

    nextAudioPortGeneration();

    sp<DeviceDescriptor> device = inputDesc->getDevice();
    ssize_t index = mAudioPatches.indexOfKey(inputDesc->getPatchHandle());
    if (index >= 0) {
        sp<AudioPatch> patchDesc = mAudioPatches.valueAt(index);
        (void) /*status_t status*/ mpClientInterface->releaseAudioPatch(
                    patchDesc->getAfHandle(), 0);
        mAudioPatches.removeItemsAt(index);
        mpClientInterface->onAudioPatchListUpdate();
    }

    inputDesc->close();
    mInputs.removeItem(input);

    DeviceVector primaryInputDevices = availablePrimaryModuleInputDevices();
    if (primaryInputDevices.contains(device) &&
            mInputs.activeInputsCountOnDevices(primaryInputDevices) == 0) {
        mpClientInterface->setSoundTriggerCaptureState(false);
    }
}

SortedVector<audio_io_handle_t> AudioPolicyManager::getOutputsForDevices(
            const DeviceVector &devices,
            const SwAudioOutputCollection& openOutputs)
{
    SortedVector<audio_io_handle_t> outputs;

    ALOGVV("%s() devices %s", __func__, devices.toString().c_str());
    for (size_t i = 0; i < openOutputs.size(); i++) {
        ALOGVV("output %zu isDuplicated=%d device=%s",
                i, openOutputs.valueAt(i)->isDuplicated(),
                openOutputs.valueAt(i)->supportedDevices().toString().c_str());
        if (openOutputs.valueAt(i)->supportsAllDevices(devices)
                && openOutputs.valueAt(i)->devicesSupportEncodedFormats(devices.types())) {
            ALOGVV("%s() found output %d", __func__, openOutputs.keyAt(i));
            outputs.add(openOutputs.keyAt(i));
        }
    }
    return outputs;
}

void AudioPolicyManager::checkForDeviceAndOutputChanges(std::function<bool()> onOutputsChecked)
{
    // checkA2dpSuspend must run before checkOutputForAllStrategies so that A2DP
    // output is suspended before any tracks are moved to it
    checkA2dpSuspend();
    checkOutputForAllStrategies();
    checkSecondaryOutputs();
    if (onOutputsChecked != nullptr && onOutputsChecked()) checkA2dpSuspend();
    updateDevicesAndOutputs();
    if (mHwModules.getModuleFromName(AUDIO_HARDWARE_MODULE_ID_MSD) != 0) {
        // TODO: The MSD patches to be established here may differ to current MSD patches due to how
        // output devices for patching are resolved. Nevertheless, AudioTracks affected by device
        // configuration changes will ultimately be rerouted correctly. We can still avoid
        // unnecessary rerouting by caching and reusing the arguments to
        // mEngine->getOutputDevicesForAttributes() when resolving which output devices to patch to.
        // This may be complicated by the fact that devices may become unavailable.
        setMsdOutputPatches();
    }
    // an event that changed routing likely occurred, inform upper layers
    mpClientInterface->onRoutingUpdated();
}

bool AudioPolicyManager::followsSameRouting(const audio_attributes_t &lAttr,
                                            const audio_attributes_t &rAttr) const
{
    return mEngine->getProductStrategyForAttributes(lAttr) ==
            mEngine->getProductStrategyForAttributes(rAttr);
}

void AudioPolicyManager::checkAudioSourceForAttributes(const audio_attributes_t &attr)
{
    for (size_t i = 0; i < mAudioSources.size(); i++)  {
        sp<SourceClientDescriptor> sourceDesc = mAudioSources.valueAt(i);
        if (sourceDesc != nullptr && followsSameRouting(attr, sourceDesc->attributes())
                && sourceDesc->getPatchHandle() == AUDIO_PATCH_HANDLE_NONE
                && !isCallRxAudioSource(sourceDesc) && !sourceDesc->isInternal()) {
            connectAudioSource(sourceDesc);
        }
    }
}

void AudioPolicyManager::clearAudioSourcesForOutput(audio_io_handle_t output)
{
    for (size_t i = 0; i < mAudioSources.size(); i++)  {
        sp<SourceClientDescriptor> sourceDesc = mAudioSources.valueAt(i);
        if (sourceDesc != nullptr && sourceDesc->swOutput().promote() != nullptr
                && sourceDesc->swOutput().promote()->mIoHandle == output) {
            disconnectAudioSource(sourceDesc);
        }
    }
}

const unsigned int muteLatencyFactor = property_get_int32(
            "audio.sys.mute.latency.factor", DEFAULT_MUTE_LATENCY_FACTOR);

const unsigned int routingLatency = property_get_int32(
            "audio.sys.routing.latency", DEFAULT_ROUTING_LATENCY_MS);

bool AudioPolicyManager::isInvalidationOfMusicStreamNeeded(const audio_attributes_t &attr)
{
    if (followsSameRouting(attr, attributes_initializer(AUDIO_USAGE_MEDIA))) {
        for (size_t i = 0; i < mOutputs.size(); i++) {
            sp<SwAudioOutputDescriptor> newOutputDesc = mOutputs.valueAt(i);
            if (newOutputDesc->getFormat() == AUDIO_FORMAT_DSD)
                return false;
        }
    }
    return true;
}
void AudioPolicyManager::checkOutputForAttributes(const audio_attributes_t &attr)
{
    if (!isInvalidationOfMusicStreamNeeded(attr))
        return;
    auto psId = mEngine->getProductStrategyForAttributes(attr);

    DeviceVector oldDevices = mEngine->getOutputDevicesForAttributes(attr, 0, true /*fromCache*/);
    DeviceVector newDevices = mEngine->getOutputDevicesForAttributes(attr, 0, false /*fromCache*/);

    SortedVector<audio_io_handle_t> srcOutputs = getOutputsForDevices(oldDevices, mPreviousOutputs);
    SortedVector<audio_io_handle_t> dstOutputs = getOutputsForDevices(newDevices, mOutputs);

    uint32_t maxLatency = 0;
    std::vector<sp<SwAudioOutputDescriptor>> invalidatedOutputs;
    // take into account dynamic audio policies related changes: if a client is now associated
    // to a different policy mix than at creation time, invalidate corresponding stream
    for (size_t i = 0; i < mPreviousOutputs.size(); i++) {
        const sp<SwAudioOutputDescriptor>& desc = mPreviousOutputs.valueAt(i);
        if (desc->isDuplicated()) {
            continue;
        }
        for (const sp<TrackClientDescriptor>& client : desc->getClientIterable()) {
            if (mEngine->getProductStrategyForAttributes(client->attributes()) != psId) {
                continue;
            }
            sp<AudioPolicyMix> primaryMix;
            status_t status = mPolicyMixes.getOutputForAttr(client->attributes(), client->config(),
                    client->uid(), client->session(), client->flags(), primaryMix, nullptr);
            if (status != OK) {
                continue;
            }
            if (client->getPrimaryMix() != primaryMix || client->hasLostPrimaryMix()) {
                if (desc->isStrategyActive(psId) && maxLatency < desc->latency()) {
                    maxLatency = desc->latency();
                }
                invalidatedOutputs.push_back(desc);
            }
        }
    }

    if (srcOutputs != dstOutputs || !invalidatedOutputs.empty()) {
        // get maximum latency of all source outputs to determine the minimum mute time guaranteeing
        // audio from invalidated tracks will be rendered when unmuting
        for (audio_io_handle_t srcOut : srcOutputs) {
            sp<SwAudioOutputDescriptor> desc = mPreviousOutputs.valueFor(srcOut);
            if (desc == nullptr) continue;

            if (desc->isStrategyActive(psId) && maxLatency < desc->latency()) {
                maxLatency = desc->latency();
            }

            bool invalidate = false;
            for (auto client : desc->clientsList(false /*activeOnly*/)) {
                if (desc->isDuplicated() || !desc->mProfile->isDirectOutput()) {
                    // a client on a non direct outputs has necessarily a linear PCM format
                    // so we can call selectOutput() safely
                    const audio_io_handle_t newOutput = selectOutput(dstOutputs,
                                                                     client->flags(),
                                                                     client->config().format,
                                                                     client->config().channel_mask,
                                                                     client->config().sample_rate,
                                                                     client->session());
                    if (newOutput != srcOut) {
                        invalidate = true;
                        break;
                    }
                } else {
                    sp<IOProfile> profile = getProfileForOutput(newDevices,
                                   client->config().sample_rate,
                                   client->config().format,
                                   client->config().channel_mask,
                                   client->flags(),
                                   true /* directOnly */);
                    if (profile != desc->mProfile) {
                        invalidate = true;
                        break;
                    }
                }
            }
            // mute strategy while moving tracks from one output to another
            if (invalidate) {
                invalidatedOutputs.push_back(desc);
                if (desc->isStrategyActive(psId)) {
                    setStrategyMute(psId, true, desc);
                    setStrategyMute(psId, false, desc,
                                    (maxLatency * muteLatencyFactor) + routingLatency,
                                    newDevices.types());
                }
            }
            sp<SourceClientDescriptor> source = getSourceForAttributesOnOutput(srcOut, attr);
            if (source != nullptr && !isCallRxAudioSource(source) && !source->isInternal()) {
                connectAudioSource(source);
            }
        }

        ALOGV_IF(!(srcOutputs.isEmpty() || dstOutputs.isEmpty()),
              "%s: strategy %d, moving from output %s to output %s", __func__, psId,
              std::to_string(srcOutputs[0]).c_str(),
              std::to_string(dstOutputs[0]).c_str());

        // Move effects associated to this stream from previous output to new output
        if (followsSameRouting(attr, attributes_initializer(AUDIO_USAGE_MEDIA))) {
            selectOutputForMusicEffects();
        }
        // Move tracks associated to this stream (and linked) from previous output to new output
        if (!invalidatedOutputs.empty()) {
            for (auto stream :  mEngine->getStreamTypesForProductStrategy(psId)) {
                mpClientInterface->invalidateStream(stream);
            }
            for (sp<SwAudioOutputDescriptor> desc : invalidatedOutputs) {
                desc->setTracksInvalidatedStatusByStrategy(psId);
            }
        }
    }
}

void AudioPolicyManager::checkOutputForAllStrategies()
{
    for (const auto &strategy : mEngine->getOrderedProductStrategies()) {
        auto attributes = mEngine->getAllAttributesForProductStrategy(strategy).front();
        checkOutputForAttributes(attributes);
        checkAudioSourceForAttributes(attributes);
    }
}

void AudioPolicyManager::checkSecondaryOutputs() {
    std::set<audio_stream_type_t> streamsToInvalidate;
    TrackSecondaryOutputsMap trackSecondaryOutputs;
    for (size_t i = 0; i < mOutputs.size(); i++) {
        const sp<SwAudioOutputDescriptor>& outputDescriptor = mOutputs[i];
        for (const sp<TrackClientDescriptor>& client : outputDescriptor->getClientIterable()) {
            sp<AudioPolicyMix> primaryMix;
            std::vector<sp<AudioPolicyMix>> secondaryMixes;
            status_t status = mPolicyMixes.getOutputForAttr(client->attributes(), client->config(),
                    client->uid(), client->session(), client->flags(), primaryMix, &secondaryMixes);
            std::vector<sp<SwAudioOutputDescriptor>> secondaryDescs;
            for (auto &secondaryMix : secondaryMixes) {
                sp<SwAudioOutputDescriptor> outputDesc = secondaryMix->getOutput();
                if (outputDesc != nullptr &&
                    outputDesc->mIoHandle != AUDIO_IO_HANDLE_NONE) {
                    secondaryDescs.push_back(outputDesc);
                }
            }

            if (status != OK) {
                streamsToInvalidate.insert(client->stream());
            } else if (!std::equal(
                    client->getSecondaryOutputs().begin(),
                    client->getSecondaryOutputs().end(),
                    secondaryDescs.begin(), secondaryDescs.end())) {
                if (!audio_is_linear_pcm(client->config().format)) {
                    // If the format is not PCM, the tracks should be invalidated to get correct
                    // behavior when the secondary output is changed.
                    streamsToInvalidate.insert(client->stream());
                } else {
                    std::vector<wp<SwAudioOutputDescriptor>> weakSecondaryDescs;
                    std::vector<audio_io_handle_t> secondaryOutputIds;
                    for (const auto &secondaryDesc: secondaryDescs) {
                        secondaryOutputIds.push_back(secondaryDesc->mIoHandle);
                        weakSecondaryDescs.push_back(secondaryDesc);
                    }
                    trackSecondaryOutputs.emplace(client->portId(), secondaryOutputIds);
                    client->setSecondaryOutputs(std::move(weakSecondaryDescs));
                }
            }
        }
    }
    if (!trackSecondaryOutputs.empty()) {
        mpClientInterface->updateSecondaryOutputs(trackSecondaryOutputs);
    }
    for (audio_stream_type_t stream : streamsToInvalidate) {
        ALOGD("%s Invalidate stream %d due to fail getting output for attr", __func__, stream);
        mpClientInterface->invalidateStream(stream);
    }
}

bool AudioPolicyManager::isScoRequestedForComm() const {
    AudioDeviceTypeAddrVector devices;
    mEngine->getDevicesForRoleAndStrategy(mCommunnicationStrategy, DEVICE_ROLE_PREFERRED, devices);
    for (const auto &device : devices) {
        if (audio_is_bluetooth_out_sco_device(device.mType)) {
            return true;
        }
    }
    return false;
}

bool AudioPolicyManager::isHearingAidUsedForComm() const {
    DeviceVector devices = mEngine->getOutputDevicesForStream(AUDIO_STREAM_VOICE_CALL,
                                                       true /*fromCache*/);
    for (const auto &device : devices) {
        if (device->type() == AUDIO_DEVICE_OUT_HEARING_AID) {
            return true;
        }
    }
    return false;
}


void AudioPolicyManager::checkA2dpSuspend()
{
    audio_io_handle_t a2dpOutput = mOutputs.getA2dpOutput();

    if (a2dpOutput == 0 || mOutputs.isA2dpOffloadedOnPrimary()) {
        mA2dpSuspended = false;
        return;
    }

    bool isScoConnected =
            (mAvailableInputDevices.types().count(AUDIO_DEVICE_IN_BLUETOOTH_SCO_HEADSET) != 0 ||
             !Intersection(mAvailableOutputDevices.types(), getAudioDeviceOutAllScoSet()).empty());
    bool isScoRequested = isScoRequestedForComm();

    // if suspended, restore A2DP output if:
    //      (A2DP output is present and not on primary output) &&
    //      ((SCO device is NOT connected) ||
    //       ((SCO is not requested) &&
    //        (phone state is NOT in call) && (phone state is NOT ringing)))
    //
    // if not suspended, suspend A2DP output if:
    //      (A2DP output is present and not on primary output) &&
    //      (SCO device is connected) &&
    //       ((SCO is requested) ||
    //       ((phone state is in call) || (phone state is ringing)))
    //
    if (mA2dpSuspended) {
        if (!isScoConnected ||
             (!isScoRequested &&
              (mEngine->getPhoneState() != AUDIO_MODE_IN_CALL) &&
              (mEngine->getPhoneState() != AUDIO_MODE_RINGTONE))) {
                mpClientInterface->restoreOutput(a2dpOutput);
            mA2dpSuspended = false;
        }
    } else {
        if (isScoConnected &&
             (isScoRequested ||
              (mEngine->getPhoneState() == AUDIO_MODE_IN_CALL) ||
              (mEngine->getPhoneState() == AUDIO_MODE_RINGTONE))) {
                mpClientInterface->suspendOutput(a2dpOutput);
            mA2dpSuspended = true;
        }
    }
}

DeviceVector AudioPolicyManager::getNewOutputDevices(const sp<SwAudioOutputDescriptor>& outputDesc,
                                                     bool fromCache)
{
    DeviceVector devices;

    ssize_t index = mAudioPatches.indexOfKey(outputDesc->getPatchHandle());
    if (index >= 0) {
        sp<AudioPatch> patchDesc = mAudioPatches.valueAt(index);
        if (patchDesc->getUid() != mUidCached) {
            ALOGV("%s device %s forced by patch %d", __func__,
                  outputDesc->devices().toString().c_str(), outputDesc->getPatchHandle());
            return  outputDesc->devices();
        }
    }

    // Do not retrieve engine device for outputs through MSD
    // TODO: support explicit routing requests by resetting MSD patch to engine device.
    if (outputDesc->devices() == getMsdAudioOutDevices()) {
        return outputDesc->devices();
    }

    // Honor explicit routing requests only if no client using default routing is active on this
    // input: a specific app can not force routing for other apps by setting a preferred device.
    bool active; // unused
    sp<DeviceDescriptor> device =
        findPreferredDevice(outputDesc, PRODUCT_STRATEGY_NONE, active, mAvailableOutputDevices);
    if (device != nullptr) {
        return DeviceVector(device);
    }

    // Legacy Engine cannot take care of bus devices and mix, so we need to handle the conflict
    // of setForceUse / Default Bus device here
    device = mPolicyMixes.getDeviceAndMixForOutput(outputDesc, mAvailableOutputDevices);
    if (device != nullptr) {
        return DeviceVector(device);
    }

    for (const auto &productStrategy : mEngine->getOrderedProductStrategies()) {
        StreamTypeVector streams = mEngine->getStreamTypesForProductStrategy(productStrategy);
        auto attr = mEngine->getAllAttributesForProductStrategy(productStrategy).front();
        auto hasStreamActive = [&](auto stream) {
            return hasStream(streams, stream) && isStreamActive(stream, 0);
        };

        auto doGetOutputDevicesForVoice = [&]() {
            return hasVoiceStream(streams) && (outputDesc == mPrimaryOutput ||
                outputDesc->isActive(toVolumeSource(AUDIO_STREAM_VOICE_CALL, false))) &&
                (isInCall() ||
                 mOutputs.isStrategyActiveOnSameModule(productStrategy, outputDesc)) &&
                !isStreamActive(AUDIO_STREAM_ENFORCED_AUDIBLE, 0);
        };

        // With low-latency playing on speaker, music on WFD, when the first low-latency
        // output is stopped, getNewOutputDevices checks for a product strategy
        // from the list, as STRATEGY_SONIFICATION comes prior to STRATEGY_MEDIA.
        // If an ALARM or ENFORCED_AUDIBLE stream is supported by the product strategy,
        // devices are returned for STRATEGY_SONIFICATION without checking whether the
        // stream is associated to the output descriptor.
        if (doGetOutputDevicesForVoice() || outputDesc->isStrategyActive(productStrategy) ||
               ((hasStreamActive(AUDIO_STREAM_ALARM) ||
                hasStreamActive(AUDIO_STREAM_ENFORCED_AUDIBLE)) &&
                (outputDesc->isActive(toVolumeSource(AUDIO_STREAM_VOICE_CALL)) ||
                 outputDesc == mPrimaryOutput) &&
                mOutputs.isStrategyActiveOnSameModule(productStrategy, outputDesc))) {
            // Retrieval of devices for voice DL is done on primary output profile, cannot
            // check the route (would force modifying configuration file for this profile)
            devices = mEngine->getOutputDevicesForAttributes(attr, nullptr, fromCache);
            break;
        }
    }
    ALOGV("%s selected devices %s", __func__, devices.toString().c_str());
    return devices;
}

sp<DeviceDescriptor> AudioPolicyManager::getNewInputDevice(
        const sp<AudioInputDescriptor>& inputDesc)
{
    sp<DeviceDescriptor> device;

    ssize_t index = mAudioPatches.indexOfKey(inputDesc->getPatchHandle());
    if (index >= 0) {
        sp<AudioPatch> patchDesc = mAudioPatches.valueAt(index);
        if (patchDesc->getUid() != mUidCached) {
            ALOGV("getNewInputDevice() device %s forced by patch %d",
                  inputDesc->getDevice()->toString().c_str(), inputDesc->getPatchHandle());
            return inputDesc->getDevice();
        }
    }

    // Honor explicit routing requests only if no client using default routing is active on this
    // input: a specific app can not force routing for other apps by setting a preferred device.
    bool active;
    device = findPreferredDevice(inputDesc, AUDIO_SOURCE_DEFAULT, active, mAvailableInputDevices);
    if (device != nullptr) {
        return device;
    }

    // If we are not in call and no client is active on this input, this methods returns
    // a null sp<>, causing the patch on the input stream to be released.
    audio_attributes_t attributes;
    uid_t uid;
    audio_session_t session;
    sp<RecordClientDescriptor> topClient = inputDesc->getHighestPriorityClient();
    if (topClient != nullptr) {
        attributes = topClient->attributes();
        uid = topClient->uid();
        session = topClient->session();
    } else {
        attributes = { .source = AUDIO_SOURCE_DEFAULT };
        uid = 0;
        session = AUDIO_SESSION_NONE;
    }

    if (attributes.source == AUDIO_SOURCE_DEFAULT && isInCall()) {
        attributes.source = AUDIO_SOURCE_VOICE_COMMUNICATION;
    }
    if (attributes.source != AUDIO_SOURCE_DEFAULT) {
        device = mEngine->getInputDeviceForAttributes(attributes, uid, session);
    }

    return device;
}

bool AudioPolicyManager::streamsMatchForvolume(audio_stream_type_t stream1,
                                               audio_stream_type_t stream2) {
    return (stream1 == stream2);
}

status_t AudioPolicyManager::getDevicesForAttributes(
        const audio_attributes_t &attr, AudioDeviceTypeAddrVector *devices, bool forVolume) {
    if (devices == nullptr) {
        return BAD_VALUE;
    }

    DeviceVector curDevices;
    if (status_t status = getDevicesForAttributes(attr, curDevices, forVolume); status != OK) {
        return status;
    }
    for (const auto& device : curDevices) {
        devices->push_back(device->getDeviceTypeAddr());
    }
    return NO_ERROR;
}

void AudioPolicyManager::handleNotificationRoutingForStream(audio_stream_type_t stream) {
    switch(stream) {
    case AUDIO_STREAM_MUSIC:
        checkOutputForAttributes(attributes_initializer(AUDIO_USAGE_NOTIFICATION));
        updateDevicesAndOutputs();
        break;
    default:
        break;
    }
}

uint32_t AudioPolicyManager::handleEventForBeacon(int event) {

    // skip beacon mute management if a dedicated TTS output is available
    if (mTtsOutputAvailable) {
        return 0;
    }

    switch(event) {
    case STARTING_OUTPUT:
        mBeaconMuteRefCount++;
        break;
    case STOPPING_OUTPUT:
        if (mBeaconMuteRefCount > 0) {
            mBeaconMuteRefCount--;
        }
        break;
    case STARTING_BEACON:
        mBeaconPlayingRefCount++;
        break;
    case STOPPING_BEACON:
        if (mBeaconPlayingRefCount > 0) {
            mBeaconPlayingRefCount--;
        }
        break;
    }

    if (mBeaconMuteRefCount > 0) {
        // any playback causes beacon to be muted
        return setBeaconMute(true);
    } else {
        // no other playback: unmute when beacon starts playing, mute when it stops
        return setBeaconMute(mBeaconPlayingRefCount == 0);
    }
}

uint32_t AudioPolicyManager::setBeaconMute(bool mute) {
    ALOGV("setBeaconMute(%d) mBeaconMuteRefCount=%d mBeaconPlayingRefCount=%d",
            mute, mBeaconMuteRefCount, mBeaconPlayingRefCount);
    // keep track of muted state to avoid repeating mute/unmute operations
    if (mBeaconMuted != mute) {
        // mute/unmute AUDIO_STREAM_TTS on all outputs
        ALOGV("\t muting %d", mute);
        uint32_t maxLatency = 0;
        auto ttsVolumeSource = toVolumeSource(AUDIO_STREAM_TTS, false);
        if (ttsVolumeSource == VOLUME_SOURCE_NONE) {
            ALOGV("\t no tts volume source available");
            return 0;
        }
        for (size_t i = 0; i < mOutputs.size(); i++) {
            sp<SwAudioOutputDescriptor> desc = mOutputs.valueAt(i);
            setVolumeSourceMute(ttsVolumeSource, mute/*on*/, desc, 0 /*delay*/, DeviceTypeSet());
            const uint32_t latency = desc->latency() * 2;
            if (desc->isActive(latency * 2) && latency > maxLatency) {
                maxLatency = latency;
            }
        }
        mBeaconMuted = mute;
        return maxLatency;
    }
    return 0;
}

void AudioPolicyManager::updateDevicesAndOutputs()
{
    mEngine->updateDeviceSelectionCache();
    mPreviousOutputs = mOutputs;
}

uint32_t AudioPolicyManager::checkDeviceMuteStrategies(const sp<AudioOutputDescriptor>& outputDesc,
                                                       const DeviceVector &prevDevices,
                                                       uint32_t delayMs)
{
    // mute/unmute strategies using an incompatible device combination
    // if muting, wait for the audio in pcm buffer to be drained before proceeding
    // if unmuting, unmute only after the specified delay
    if (outputDesc->isDuplicated()) {
        return 0;
    }

    uint32_t muteWaitMs = 0;
    DeviceVector devices = outputDesc->devices();
    bool shouldMute = outputDesc->isActive() && (devices.size() >= 2);

    auto productStrategies = mEngine->getOrderedProductStrategies();
    for (const auto &productStrategy : productStrategies) {
        auto attributes = mEngine->getAllAttributesForProductStrategy(productStrategy).front();
        DeviceVector curDevices =
                mEngine->getOutputDevicesForAttributes(attributes, nullptr, false/*fromCache*/);
        curDevices = curDevices.filter(outputDesc->supportedDevices());
        bool mute = shouldMute && curDevices.containsAtLeastOne(devices) && curDevices != devices;
        bool doMute = false;

        if (mute && !outputDesc->isStrategyMutedByDevice(productStrategy)) {
            doMute = true;
            outputDesc->setStrategyMutedByDevice(productStrategy, true);
        } else if (!mute && outputDesc->isStrategyMutedByDevice(productStrategy)) {
            doMute = true;
            outputDesc->setStrategyMutedByDevice(productStrategy, false);
        }
        if (doMute) {
            for (size_t j = 0; j < mOutputs.size(); j++) {
                sp<AudioOutputDescriptor> desc = mOutputs.valueAt(j);
                // skip output if it does not share any device with current output
                if (!desc->supportedDevices().containsAtLeastOne(outputDesc->supportedDevices())) {
                    continue;
                }
                ALOGVV("%s() %s (curDevice %s)", __func__,
                      mute ? "muting" : "unmuting", curDevices.toString().c_str());
                setStrategyMute(productStrategy, mute, desc, mute ? 0 : delayMs);
                if (desc->isStrategyActive(productStrategy)) {
                    if (mute) {
                        // FIXME: should not need to double latency if volume could be applied
                        // immediately by the audioflinger mixer. We must account for the delay
                        // between now and the next time the audioflinger thread for this output
                        // will process a buffer (which corresponds to one buffer size,
                        // usually 1/2 or 1/4 of the latency).
                        if (muteWaitMs < desc->latency() * 2) {
                            muteWaitMs = desc->latency() * 2;
                        }
                    }
                }
            }
        }
    }

    // temporary mute output if device selection changes to avoid volume bursts due to
    // different per device volumes
    if (outputDesc->isActive() && (devices != prevDevices)) {
        uint32_t tempMuteWaitMs = outputDesc->latency() * muteLatencyFactor;

        if (muteWaitMs < tempMuteWaitMs) {
            muteWaitMs = tempMuteWaitMs;
        }

        // If recommended duration is defined, replace temporary mute duration to avoid
        // truncated notifications at beginning, which depends on duration of changing path in HAL.
        // Otherwise, temporary mute duration is conservatively set to 4 times the reported latency.
        uint32_t tempRecommendedMuteDuration = outputDesc->getRecommendedMuteDurationMs();
        uint32_t tempMuteDurationMs = tempRecommendedMuteDuration > 0 ?
                tempRecommendedMuteDuration : (outputDesc->latency() * muteLatencyFactor)
                + routingLatency;

        for (const auto &activeVs : outputDesc->getActiveVolumeSources()) {
            // make sure that we do not start the temporary mute period too early in case of
            // delayed device change
            setVolumeSourceMute(activeVs, true, outputDesc, delayMs);
            setVolumeSourceMute(activeVs, false, outputDesc, delayMs + tempMuteDurationMs,
                                devices.types());
        }
    }

    // wait for the PCM output buffers to empty before proceeding with the rest of the command
    if (muteWaitMs > delayMs) {
        muteWaitMs -= delayMs;
        usleep(muteWaitMs * 1000);
        return muteWaitMs;
    }
    return 0;
}

uint32_t AudioPolicyManager::setOutputDevices(const sp<SwAudioOutputDescriptor>& outputDesc,
                                              const DeviceVector &devices,
                                              bool force,
                                              int delayMs,
                                              audio_patch_handle_t *patchHandle,
                                              bool requiresMuteCheck, bool requiresVolumeCheck)
{
    // TODO(b/262404095): Consider if the output need to be reopened.
    ALOGV("%s device %s delayMs %d", __func__, devices.toString().c_str(), delayMs);
    uint32_t muteWaitMs;

    if (outputDesc->isDuplicated()) {
        muteWaitMs = setOutputDevices(outputDesc->subOutput1(), devices, force, delayMs,
                nullptr /* patchHandle */, requiresMuteCheck);
        muteWaitMs += setOutputDevices(outputDesc->subOutput2(), devices, force, delayMs,
                nullptr /* patchHandle */, requiresMuteCheck);
        return muteWaitMs;
    }

    // filter devices according to output selected
    DeviceVector filteredDevices = outputDesc->filterSupportedDevices(devices);
    DeviceVector prevDevices = outputDesc->devices();
    DeviceVector availPrevDevices = mAvailableOutputDevices.filter(prevDevices);

    ALOGV("setOutputDevices() prevDevice %s", prevDevices.toString().c_str());

    if (!filteredDevices.isEmpty()) {
        outputDesc->setDevices(filteredDevices);
    }

    // if the outputs are not materially active, there is no need to mute.
    if (requiresMuteCheck) {
        muteWaitMs = checkDeviceMuteStrategies(outputDesc, prevDevices, delayMs);
    } else {
        ALOGV("%s: suppressing checkDeviceMuteStrategies", __func__);
        muteWaitMs = 0;
    }

    bool outputRouted = outputDesc->isRouted();

    // no need to proceed if new device is not AUDIO_DEVICE_NONE and not supported by current
    // output profile or if new device is not supported AND previous device(s) is(are) still
    // available (otherwise reset device must be done on the output)
    if (!devices.isEmpty() && filteredDevices.isEmpty() && !availPrevDevices.empty()) {
        ALOGV("%s: unsupported device %s for output", __func__, devices.toString().c_str());
        // restore previous device after evaluating strategy mute state
        outputDesc->setDevices(prevDevices);
        return muteWaitMs;
    }

    // Do not change the routing if:
    //      the requested device is AUDIO_DEVICE_NONE
    //      OR the requested device is the same as current device
    //  AND force is not specified
    //  AND the output is connected by a valid audio patch.
    // Doing this check here allows the caller to call setOutputDevices() without conditions
    if ((filteredDevices.isEmpty() || filteredDevices == prevDevices) && !force && outputRouted) {
        ALOGV("%s setting same device %s or null device, force=%d, patch handle=%d", __func__,
              filteredDevices.toString().c_str(), force, outputDesc->getPatchHandle());
        if (requiresVolumeCheck && !filteredDevices.isEmpty()) {
            ALOGV("%s setting same device on routed output, force apply volumes", __func__);
            applyStreamVolumes(outputDesc, filteredDevices.types(), delayMs, true /*force*/);
        }
        return muteWaitMs;
    }

    ALOGV("%s changing device to %s", __func__, filteredDevices.toString().c_str());

    // do the routing
    if (filteredDevices.isEmpty() || mAvailableOutputDevices.filter(filteredDevices).empty()) {
        resetOutputDevice(outputDesc, delayMs, NULL);
    } else {
        PatchBuilder patchBuilder;
        patchBuilder.addSource(outputDesc);
        ALOG_ASSERT(filteredDevices.size() <= AUDIO_PATCH_PORTS_MAX, "Too many sink ports");
        for (const auto &filteredDevice : filteredDevices) {
            patchBuilder.addSink(filteredDevice);
        }

        // Add half reported latency to delayMs when muteWaitMs is null in order
        // to avoid disordered sequence of muting volume and changing devices.
        installPatch(__func__, patchHandle, outputDesc.get(), patchBuilder.patch(),
                muteWaitMs == 0 ? (delayMs + (outputDesc->latency() / 2)) : delayMs);
    }

    // update stream volumes according to new device
    applyStreamVolumes(outputDesc, filteredDevices.types(), delayMs);

    return muteWaitMs;
}

status_t AudioPolicyManager::resetOutputDevice(const sp<AudioOutputDescriptor>& outputDesc,
                                               int delayMs,
                                               audio_patch_handle_t *patchHandle)
{
    ssize_t index;
    if (patchHandle == nullptr && !outputDesc->isRouted()) {
        return INVALID_OPERATION;
    }
    if (patchHandle) {
        index = mAudioPatches.indexOfKey(*patchHandle);
    } else {
        index = mAudioPatches.indexOfKey(outputDesc->getPatchHandle());
    }
    if (index < 0) {
        return INVALID_OPERATION;
    }
    sp< AudioPatch> patchDesc = mAudioPatches.valueAt(index);
    status_t status = mpClientInterface->releaseAudioPatch(patchDesc->getAfHandle(), delayMs);
    ALOGV("resetOutputDevice() releaseAudioPatch returned %d", status);
    outputDesc->setPatchHandle(AUDIO_PATCH_HANDLE_NONE);
    removeAudioPatch(patchDesc->getHandle());
    nextAudioPortGeneration();
    mpClientInterface->onAudioPatchListUpdate();
    return status;
}

status_t AudioPolicyManager::setInputDevice(audio_io_handle_t input,
                                            const sp<DeviceDescriptor> &device,
                                            bool force,
                                            audio_patch_handle_t *patchHandle)
{
    status_t status = NO_ERROR;

    sp<AudioInputDescriptor> inputDesc = mInputs.valueFor(input);
    if ((device != nullptr) && ((device != inputDesc->getDevice()) || force)) {
        inputDesc->setDevice(device);

        if (mAvailableInputDevices.contains(device)) {
            PatchBuilder patchBuilder;
            patchBuilder.addSink(inputDesc,
            // AUDIO_SOURCE_HOTWORD is for internal use only:
            // handled as AUDIO_SOURCE_VOICE_RECOGNITION by the audio HAL
                    [inputDesc](const PatchBuilder::mix_usecase_t& usecase) {
                        auto result = usecase;
                        if (result.source == AUDIO_SOURCE_HOTWORD && !inputDesc->isSoundTrigger()) {
                            result.source = AUDIO_SOURCE_VOICE_RECOGNITION;
                        }
                        return result; }).
            //only one input device for now
                    addSource(device);
            status = installPatch(__func__, patchHandle, inputDesc.get(), patchBuilder.patch(), 0);
        }
    }
    return status;
}

status_t AudioPolicyManager::resetInputDevice(audio_io_handle_t input,
                                              audio_patch_handle_t *patchHandle)
{
    sp<AudioInputDescriptor> inputDesc = mInputs.valueFor(input);
    ssize_t index;
    if (patchHandle) {
        index = mAudioPatches.indexOfKey(*patchHandle);
    } else {
        index = mAudioPatches.indexOfKey(inputDesc->getPatchHandle());
    }
    if (index < 0) {
        return INVALID_OPERATION;
    }
    sp< AudioPatch> patchDesc = mAudioPatches.valueAt(index);
    status_t status = mpClientInterface->releaseAudioPatch(patchDesc->getAfHandle(), 0);
    ALOGV("resetInputDevice() releaseAudioPatch returned %d", status);
    inputDesc->setPatchHandle(AUDIO_PATCH_HANDLE_NONE);
    removeAudioPatch(patchDesc->getHandle());
    nextAudioPortGeneration();
    mpClientInterface->onAudioPatchListUpdate();
    return status;
}

sp<IOProfile> AudioPolicyManager::getInputProfile(const sp<DeviceDescriptor> &device,
                                                  uint32_t& samplingRate,
                                                  audio_format_t& format,
                                                  audio_channel_mask_t& channelMask,
                                                  audio_input_flags_t flags)
{
    // Choose an input profile based on the requested capture parameters: select the first available
    // profile supporting all requested parameters.
    // The flags can be ignored if it doesn't contain a much match flag.
    //
    // TODO: perhaps isCompatibleProfile should return a "matching" score so we can return
    // the best matching profile, not the first one.

    const audio_input_flags_t mustMatchFlag = AUDIO_INPUT_FLAG_MMAP_NOIRQ;
    const audio_input_flags_t oriFlags = flags;

    for (;;) {
        sp<IOProfile> firstInexact = nullptr;
        uint32_t updatedSamplingRate = 0;
        audio_format_t updatedFormat = AUDIO_FORMAT_INVALID;
        audio_channel_mask_t updatedChannelMask = AUDIO_CHANNEL_INVALID;
        for (const auto& hwModule : mHwModules) {
            for (const auto& profile : hwModule->getInputProfiles()) {
                // profile->log();
                //updatedFormat = format;
                // Choose the input profile based on this priority:
                // 1. exact match with both channel mask and format
                // 2. exact match with channel mask and best match with format
                // 3. exact match with format and best match with channel mask
                // 4. best match with both channel mask and format
                if (profile->isCompatibleProfile(DeviceVector(device), samplingRate,
                                                &samplingRate  /*updatedSamplingRate*/,
                                                format,
                                                &format,       /*updatedFormat*/
                                                channelMask,
                                                &channelMask   /*updatedChannelMask*/,
                                                // FIXME ugly cast
                                                (audio_output_flags_t) flags,
                                                true /*exactMatchRequiredForInputFlags*/,
                                                true,
                                                true)) {

                    return profile;
                }
                if (firstInexact == nullptr && profile->isCompatibleProfile(DeviceVector(device),
                                                samplingRate,
                                                &updatedSamplingRate,
                                                format,
                                                &updatedFormat,
                                                channelMask,
                                                &updatedChannelMask,
                                                // FIXME ugly cast
                                                (audio_output_flags_t) flags,
                                                false /*exactMatchRequiredForInputFlags*/,
                                                false,
                                                true)) {
                    firstInexact = profile;
                }
                if (firstInexact == nullptr && profile->isCompatibleProfile(DeviceVector(device),
                                                samplingRate,
                                                &updatedSamplingRate,
                                                format,
                                                &updatedFormat,
                                                channelMask,
                                                &updatedChannelMask,
                                                // FIXME ugly cast
                                                (audio_output_flags_t) flags,
                                                false /*exactMatchRequiredForInputFlags*/,
                                                true,
                                                false)) {
                    firstInexact = profile;
                }
                if (firstInexact == nullptr && profile->isCompatibleProfile(DeviceVector(device),
                                                samplingRate,
                                                &updatedSamplingRate,
                                                format,
                                                &updatedFormat,
                                                channelMask,
                                                &updatedChannelMask,
                                                // FIXME ugly cast
                                                (audio_output_flags_t) flags,
                                                false /*exactMatchRequiredForInputFlags*/,
                                                false,
                                                false)) {
                    firstInexact = profile;
                }
            }
        }

        if (firstInexact != nullptr) {
            samplingRate = updatedSamplingRate;
            format = updatedFormat;
            channelMask = updatedChannelMask;
            return firstInexact;
        } else if (flags & AUDIO_INPUT_FLAG_RAW) {
            flags = (audio_input_flags_t) (flags & ~AUDIO_INPUT_FLAG_RAW); // retry
        } else if ((flags & mustMatchFlag) == AUDIO_INPUT_FLAG_NONE &&
                flags != AUDIO_INPUT_FLAG_NONE && audio_is_linear_pcm(format)) {
            flags = AUDIO_INPUT_FLAG_NONE;
        } else { // fail
            ALOGW("%s could not find profile for device %s, sampling rate %u, format %#x, "
                  "channel mask 0x%X, flags %#x", __func__, device->toString().c_str(),
                  samplingRate, format, channelMask, oriFlags);
            break;
        }
    }

    return nullptr;
}

float AudioPolicyManager::computeVolume(IVolumeCurves &curves,
                                        VolumeSource volumeSource,
                                        int index,
                                        const DeviceTypeSet& deviceTypes)
{
    float volumeDb = curves.volIndexToDb(Volume::getDeviceCategory(deviceTypes), index);

    // handle the case of accessibility active while a ringtone is playing: if the ringtone is much
    // louder than the accessibility prompt, the prompt cannot be heard, thus masking the touch
    // exploration of the dialer UI. In this situation, bring the accessibility volume closer to
    // the ringtone volume
    const auto callVolumeSrc = toVolumeSource(AUDIO_STREAM_VOICE_CALL, false);
    const auto ringVolumeSrc = toVolumeSource(AUDIO_STREAM_RING, false);
    const auto musicVolumeSrc = toVolumeSource(AUDIO_STREAM_MUSIC, false);
    const auto alarmVolumeSrc = toVolumeSource(AUDIO_STREAM_ALARM, false);
    const auto a11yVolumeSrc = toVolumeSource(AUDIO_STREAM_ACCESSIBILITY, false);

    if (volumeSource == a11yVolumeSrc
            && (AUDIO_MODE_RINGTONE == mEngine->getPhoneState()) &&
            mOutputs.isActive(ringVolumeSrc, 0)) {
        auto &ringCurves = getVolumeCurves(AUDIO_STREAM_RING);
        const float ringVolumeDb = computeVolume(ringCurves, ringVolumeSrc, index, deviceTypes);
        return ringVolumeDb - 4 > volumeDb ? ringVolumeDb - 4 : volumeDb;
    }

    // in-call: always cap volume by voice volume + some low headroom
    if ((volumeSource != callVolumeSrc && (isInCall() ||
                                           mOutputs.isActiveLocally(callVolumeSrc))) &&
            (volumeSource == toVolumeSource(AUDIO_STREAM_SYSTEM, false) ||
             volumeSource == ringVolumeSrc || volumeSource == musicVolumeSrc ||
             volumeSource == alarmVolumeSrc ||
             volumeSource == toVolumeSource(AUDIO_STREAM_NOTIFICATION, false) ||
             volumeSource == toVolumeSource(AUDIO_STREAM_ENFORCED_AUDIBLE, false) ||
             volumeSource == toVolumeSource(AUDIO_STREAM_DTMF, false) ||
             volumeSource == a11yVolumeSrc)) {
        auto &voiceCurves = getVolumeCurves(callVolumeSrc);
        int voiceVolumeIndex = voiceCurves.getVolumeIndex(deviceTypes);
        const float maxVoiceVolDb =
                computeVolume(voiceCurves, callVolumeSrc, voiceVolumeIndex, deviceTypes)
                + IN_CALL_EARPIECE_HEADROOM_DB;
        // FIXME: Workaround for call screening applications until a proper audio mode is defined
        // to support this scenario : Exempt the RING stream from the audio cap if the audio was
        // programmatically muted.
        // VOICE_CALL stream has minVolumeIndex > 0 : Users cannot set the volume of voice calls to
        // 0. We don't want to cap volume when the system has programmatically muted the voice call
        // stream. See setVolumeCurveIndex() for more information.
        bool exemptFromCapping =
                ((volumeSource == ringVolumeSrc) || (volumeSource == a11yVolumeSrc))
                && (voiceVolumeIndex == 0);
        ALOGV_IF(exemptFromCapping, "%s volume source %d at vol=%f not capped", __func__,
                 volumeSource, volumeDb);
        if ((volumeDb > maxVoiceVolDb) && !exemptFromCapping) {
            ALOGV("%s volume source %d at vol=%f overriden by volume group %d at vol=%f", __func__,
                  volumeSource, volumeDb, callVolumeSrc, maxVoiceVolDb);
            volumeDb = maxVoiceVolDb;
        }
    }
    // if a headset is connected, apply the following rules to ring tones and notifications
    // to avoid sound level bursts in user's ears:
    // - always attenuate notifications volume by 6dB
    // - attenuate ring tones volume by 6dB unless music is not playing and
    // speaker is part of the select devices
    // - if music is playing, always limit the volume to current music volume,
    // with a minimum threshold at -36dB so that notification is always perceived.
    if (!Intersection(deviceTypes,
            {AUDIO_DEVICE_OUT_BLUETOOTH_A2DP, AUDIO_DEVICE_OUT_BLUETOOTH_A2DP_HEADPHONES,
             AUDIO_DEVICE_OUT_WIRED_HEADSET, AUDIO_DEVICE_OUT_WIRED_HEADPHONE,
             AUDIO_DEVICE_OUT_USB_HEADSET, AUDIO_DEVICE_OUT_HEARING_AID,
             AUDIO_DEVICE_OUT_BLE_HEADSET}).empty() &&
            ((volumeSource == alarmVolumeSrc ||
              volumeSource == ringVolumeSrc) ||
             (volumeSource == toVolumeSource(AUDIO_STREAM_NOTIFICATION, false)) ||
             (volumeSource == toVolumeSource(AUDIO_STREAM_SYSTEM, false)) ||
             ((volumeSource == toVolumeSource(AUDIO_STREAM_ENFORCED_AUDIBLE, false)) &&
              (mEngine->getForceUse(AUDIO_POLICY_FORCE_FOR_SYSTEM) == AUDIO_POLICY_FORCE_NONE))) &&
            curves.canBeMuted()) {

        // when the phone is ringing we must consider that music could have been paused just before
        // by the music application and behave as if music was active if the last music track was
        // just stopped
        if (isStreamActive(AUDIO_STREAM_MUSIC, SONIFICATION_HEADSET_MUSIC_DELAY) ||
                mLimitRingtoneVolume) {
            volumeDb += SONIFICATION_HEADSET_VOLUME_FACTOR_DB;
            DeviceTypeSet musicDevice =
                    mEngine->getOutputDevicesForAttributes(attributes_initializer(AUDIO_USAGE_MEDIA),
                                                           nullptr, true /*fromCache*/).types();
            auto &musicCurves = getVolumeCurves(AUDIO_STREAM_MUSIC);
            float musicVolDb = computeVolume(musicCurves,
                                             musicVolumeSrc,
                                             musicCurves.getVolumeIndex(musicDevice),
                                             musicDevice);
            float minVolDb = (musicVolDb > SONIFICATION_HEADSET_VOLUME_MIN_DB) ?
                        musicVolDb : SONIFICATION_HEADSET_VOLUME_MIN_DB;
            if (volumeDb > minVolDb) {
                volumeDb = minVolDb;
                ALOGV("computeVolume limiting volume to %f musicVol %f", minVolDb, musicVolDb);
            }
            if (Volume::getDeviceForVolume(deviceTypes) != AUDIO_DEVICE_OUT_SPEAKER
                    &&  !Intersection(deviceTypes, {AUDIO_DEVICE_OUT_BLUETOOTH_A2DP,
                        AUDIO_DEVICE_OUT_BLUETOOTH_A2DP_HEADPHONES}).empty()) {
                // on A2DP, also ensure notification volume is not too low compared to media when
                // intended to be played
                if ((volumeDb > -96.0f) &&
                        (musicVolDb - SONIFICATION_A2DP_MAX_MEDIA_DIFF_DB > volumeDb)) {
                    ALOGV("%s increasing volume for volume source=%d device=%s from %f to %f",
                          __func__, volumeSource, dumpDeviceTypes(deviceTypes).c_str(), volumeDb,
                          musicVolDb - SONIFICATION_A2DP_MAX_MEDIA_DIFF_DB);
                    volumeDb = musicVolDb - SONIFICATION_A2DP_MAX_MEDIA_DIFF_DB;
                }
            }
        } else if ((Volume::getDeviceForVolume(deviceTypes) != AUDIO_DEVICE_OUT_SPEAKER) ||
                   (!(volumeSource == alarmVolumeSrc || volumeSource == ringVolumeSrc))) {
            volumeDb += SONIFICATION_HEADSET_VOLUME_FACTOR_DB;
        }
    }

    return volumeDb;
}

int AudioPolicyManager::rescaleVolumeIndex(int srcIndex,
                                           VolumeSource fromVolumeSource,
                                           VolumeSource toVolumeSource)
{
    if (fromVolumeSource == toVolumeSource) {
        return srcIndex;
    }
    auto &srcCurves = getVolumeCurves(fromVolumeSource);
    auto &dstCurves = getVolumeCurves(toVolumeSource);
    float minSrc = (float)srcCurves.getVolumeIndexMin();
    float maxSrc = (float)srcCurves.getVolumeIndexMax();
    float minDst = (float)dstCurves.getVolumeIndexMin();
    float maxDst = (float)dstCurves.getVolumeIndexMax();

    // preserve mute request or correct range
    if (srcIndex < minSrc) {
        if (srcIndex == 0) {
            return 0;
        }
        srcIndex = minSrc;
    } else if (srcIndex > maxSrc) {
        srcIndex = maxSrc;
    }
    return (int)(minDst + ((srcIndex - minSrc) * (maxDst - minDst)) / (maxSrc - minSrc));
}

status_t AudioPolicyManager::checkAndSetVolume(IVolumeCurves &curves,
                                               VolumeSource volumeSource,
                                               int index,
                                               const sp<AudioOutputDescriptor>& outputDesc,
                                               DeviceTypeSet deviceTypes,
                                               int delayMs,
                                               bool force)
{
    // do not change actual attributes volume if the attributes is muted
    if (outputDesc->isMuted(volumeSource)) {
        ALOGVV("%s: volume source %d muted count %d active=%d", __func__, volumeSource,
               outputDesc->getMuteCount(volumeSource), outputDesc->isActive(volumeSource));
        return NO_ERROR;
    }
    VolumeSource callVolSrc = toVolumeSource(AUDIO_STREAM_VOICE_CALL, false);
    VolumeSource btScoVolSrc = toVolumeSource(AUDIO_STREAM_BLUETOOTH_SCO, false);
    bool isVoiceVolSrc = (volumeSource != VOLUME_SOURCE_NONE) && (callVolSrc == volumeSource);
    bool isBtScoVolSrc = (volumeSource != VOLUME_SOURCE_NONE) && (btScoVolSrc == volumeSource);

    bool isScoRequested = isScoRequestedForComm();
    bool isHAUsed = isHearingAidUsedForComm();

    // do not change in call volume if bluetooth is connected and vice versa
    // if sco and call follow same curves, bypass forceUseForComm
    if ((callVolSrc != btScoVolSrc) &&
            ((isVoiceVolSrc && isScoRequested) ||
             (isBtScoVolSrc && !(isScoRequested || isHAUsed)))) {
        ALOGV("%s cannot set volume group %d volume when is%srequested for comm", __func__,
             volumeSource, isScoRequested ? " " : " not ");
        // Do not return an error here as AudioService will always set both voice call
        // and bluetooth SCO volumes due to stream aliasing.
        return NO_ERROR;
    }
    if (deviceTypes.empty()) {
        deviceTypes = outputDesc->devices().types();
    }

    if (curves.getVolumeIndexMin() < 0 || curves.getVolumeIndexMax() < 0) {
        ALOGE("invalid volume index range");
        return BAD_VALUE;
    }

    float volumeDb = computeVolume(curves, volumeSource, index, deviceTypes);
    if (outputDesc->isFixedVolume(deviceTypes) ||
            // Force VoIP volume to max for bluetooth SCO device except if muted
            (index != 0 && (isVoiceVolSrc || isBtScoVolSrc) &&
                    isSingleDeviceType(deviceTypes, audio_is_bluetooth_out_sco_device))) {
        volumeDb = 0.0f;
    }
    const bool muted = (index == 0) && (volumeDb != 0.0f);
    outputDesc->setVolume(
            volumeDb, muted, volumeSource, curves.getStreamTypes(), deviceTypes, delayMs, force);

    if (outputDesc == mPrimaryOutput && (isVoiceVolSrc || isBtScoVolSrc)) {
        float voiceVolume;
        // Force voice volume to max or mute for Bluetooth SCO as other attenuations are managed by the headset
        if (isVoiceVolSrc) {
            voiceVolume = (float)index/(float)curves.getVolumeIndexMax();
        } else {
            voiceVolume = index == 0 ? 0.0 : 1.0;
        }
        if (voiceVolume != mLastVoiceVolume) {
            mpClientInterface->setVoiceVolume(voiceVolume, delayMs);
            mLastVoiceVolume = voiceVolume;
        }
    }
    return NO_ERROR;
}

void AudioPolicyManager::applyStreamVolumes(const sp<AudioOutputDescriptor>& outputDesc,
                                            const DeviceTypeSet& deviceTypes,
                                            int delayMs,
                                            bool force)
{
    ALOGVV("applyStreamVolumes() for device %s", dumpDeviceTypes(deviceTypes).c_str());
    for (const auto &volumeGroup : mEngine->getVolumeGroups()) {
        auto &curves = getVolumeCurves(toVolumeSource(volumeGroup));
        checkAndSetVolume(curves, toVolumeSource(volumeGroup),
                          curves.getVolumeIndex(deviceTypes),
                          outputDesc, deviceTypes, delayMs, force);
    }
}

void AudioPolicyManager::setStrategyMute(product_strategy_t strategy,
                                         bool on,
                                         const sp<AudioOutputDescriptor>& outputDesc,
                                         int delayMs,
                                         DeviceTypeSet deviceTypes)
{
    std::vector<VolumeSource> sourcesToMute;
    for (auto attributes: mEngine->getAllAttributesForProductStrategy(strategy)) {
        ALOGVV("%s() attributes %s, mute %d, output ID %d", __func__,
               toString(attributes).c_str(), on, outputDesc->getId());
        VolumeSource source = toVolumeSource(attributes, false);
        if ((source != VOLUME_SOURCE_NONE) &&
                (std::find(begin(sourcesToMute), end(sourcesToMute), source)
                        == end(sourcesToMute))) {
            sourcesToMute.push_back(source);
        }
    }
    for (auto source : sourcesToMute) {
        setVolumeSourceMute(source, on, outputDesc, delayMs, deviceTypes);
    }

}

void AudioPolicyManager::setVolumeSourceMute(VolumeSource volumeSource,
                                             bool on,
                                             const sp<AudioOutputDescriptor>& outputDesc,
                                             int delayMs,
                                             DeviceTypeSet deviceTypes)
{
    if (deviceTypes.empty()) {
        deviceTypes = outputDesc->devices().types();
    }
    auto &curves = getVolumeCurves(volumeSource);
    if (on) {
        if (!outputDesc->isMuted(volumeSource)) {
            if (curves.canBeMuted() &&
                    (volumeSource != toVolumeSource(AUDIO_STREAM_ENFORCED_AUDIBLE, false) ||
                     (mEngine->getForceUse(AUDIO_POLICY_FORCE_FOR_SYSTEM) ==
                      AUDIO_POLICY_FORCE_NONE))) {
                checkAndSetVolume(curves, volumeSource, 0, outputDesc, deviceTypes, delayMs);
            }
        }
        // increment mMuteCount after calling checkAndSetVolume() so that volume change is not
        // ignored
        outputDesc->incMuteCount(volumeSource);
    } else {
        if (!outputDesc->isMuted(volumeSource)) {
            ALOGV("%s unmuting non muted attributes!", __func__);
            return;
        }
        if (outputDesc->decMuteCount(volumeSource) == 0) {
            checkAndSetVolume(curves, volumeSource,
                              curves.getVolumeIndex(deviceTypes),
                              outputDesc,
                              deviceTypes,
                              delayMs);
        }
    }
}

bool AudioPolicyManager::isValidAttributes(const audio_attributes_t *paa)
{
    // has flags that map to a stream type?
    if ((paa->flags & (AUDIO_FLAG_AUDIBILITY_ENFORCED | AUDIO_FLAG_SCO | AUDIO_FLAG_BEACON)) != 0) {
        return true;
    }

    // has known usage?
    switch (paa->usage) {
    case AUDIO_USAGE_UNKNOWN:
    case AUDIO_USAGE_MEDIA:
    case AUDIO_USAGE_VOICE_COMMUNICATION:
    case AUDIO_USAGE_VOICE_COMMUNICATION_SIGNALLING:
    case AUDIO_USAGE_ALARM:
    case AUDIO_USAGE_NOTIFICATION:
    case AUDIO_USAGE_NOTIFICATION_TELEPHONY_RINGTONE:
    case AUDIO_USAGE_NOTIFICATION_COMMUNICATION_REQUEST:
    case AUDIO_USAGE_NOTIFICATION_COMMUNICATION_INSTANT:
    case AUDIO_USAGE_NOTIFICATION_COMMUNICATION_DELAYED:
    case AUDIO_USAGE_NOTIFICATION_EVENT:
    case AUDIO_USAGE_ASSISTANCE_ACCESSIBILITY:
    case AUDIO_USAGE_ASSISTANCE_NAVIGATION_GUIDANCE:
    case AUDIO_USAGE_ASSISTANCE_SONIFICATION:
    case AUDIO_USAGE_GAME:
    case AUDIO_USAGE_VIRTUAL_SOURCE:
    case AUDIO_USAGE_ASSISTANT:
    case AUDIO_USAGE_CALL_ASSISTANT:
    case AUDIO_USAGE_EMERGENCY:
    case AUDIO_USAGE_SAFETY:
    case AUDIO_USAGE_VEHICLE_STATUS:
    case AUDIO_USAGE_ANNOUNCEMENT:
        break;
    default:
        return false;
    }
    return true;
}

audio_policy_forced_cfg_t AudioPolicyManager::getForceUse(audio_policy_force_use_t usage)
{
    return mEngine->getForceUse(usage);
}

bool AudioPolicyManager::isInCall() const {
    return isStateInCall(mEngine->getPhoneState());
}

bool AudioPolicyManager::isStateInCall(int state) const {
    return is_state_in_call(state);
}

bool AudioPolicyManager::isCallAudioAccessible() const {
    audio_mode_t mode = mEngine->getPhoneState();
    return (mode == AUDIO_MODE_IN_CALL)
            || (mode == AUDIO_MODE_CALL_SCREEN)
            || (mode == AUDIO_MODE_CALL_REDIRECT);
}

bool AudioPolicyManager::isInCallOrScreening() const {
    audio_mode_t mode = mEngine->getPhoneState();
    return isStateInCall(mode) || mode == AUDIO_MODE_CALL_SCREEN;
}

void AudioPolicyManager::cleanUpForDevice(const sp<DeviceDescriptor>& deviceDesc)
{
    for (ssize_t i = (ssize_t)mAudioSources.size() - 1; i >= 0; i--)  {
        sp<SourceClientDescriptor> sourceDesc = mAudioSources.valueAt(i);
        if (sourceDesc->isConnected() && (sourceDesc->srcDevice()->equals(deviceDesc) ||
                                          sourceDesc->sinkDevice()->equals(deviceDesc))
                && !isCallRxAudioSource(sourceDesc)) {
            disconnectAudioSource(sourceDesc);
        }
    }

    for (ssize_t i = (ssize_t)mAudioPatches.size() - 1; i >= 0; i--)  {
        sp<AudioPatch> patchDesc = mAudioPatches.valueAt(i);
        bool release = false;
        for (size_t j = 0; j < patchDesc->mPatch.num_sources && !release; j++)  {
            const struct audio_port_config *source = &patchDesc->mPatch.sources[j];
            if (source->type == AUDIO_PORT_TYPE_DEVICE &&
                    source->ext.device.type == deviceDesc->type()) {
                release = true;
            }
        }
        const char *address = deviceDesc->address().c_str();
        for (size_t j = 0; j < patchDesc->mPatch.num_sinks && !release; j++)  {
            const struct audio_port_config *sink = &patchDesc->mPatch.sinks[j];
            if (sink->type == AUDIO_PORT_TYPE_DEVICE &&
                    sink->ext.device.type == deviceDesc->type() &&
                    (strnlen(address, AUDIO_DEVICE_MAX_ADDRESS_LEN) == 0
                     || strncmp(sink->ext.device.address, address,
                                 AUDIO_DEVICE_MAX_ADDRESS_LEN) == 0)) {
                release = true;
            }
        }
        if (release) {
            ALOGV("%s releasing patch %u", __FUNCTION__, patchDesc->getHandle());
            releaseAudioPatch(patchDesc->getHandle(), patchDesc->getUid());
        }
    }

    mInputs.clearSessionRoutesForDevice(deviceDesc);

    mHwModules.cleanUpForDevice(deviceDesc);
}

void AudioPolicyManager::modifySurroundFormats(
        const sp<DeviceDescriptor>& devDesc, FormatVector *formatsPtr) {
    std::unordered_set<audio_format_t> enforcedSurround(
            devDesc->encodedFormats().begin(), devDesc->encodedFormats().end());
    std::unordered_set<audio_format_t> allSurround;  // A flat set of all known surround formats
    for (const auto& pair : mConfig.getSurroundFormats()) {
        allSurround.insert(pair.first);
        for (const auto& subformat : pair.second) allSurround.insert(subformat);
    }

    audio_policy_forced_cfg_t forceUse = mEngine->getForceUse(
            AUDIO_POLICY_FORCE_FOR_ENCODED_SURROUND);
    ALOGD("%s: forced use = %d", __FUNCTION__, forceUse);
    // This is the resulting set of formats depending on the surround mode:
    //   'all surround' = allSurround
    //   'enforced surround' = enforcedSurround [may include IEC69137 which isn't raw surround fmt]
    //   'non-surround' = not in 'all surround' and not in 'enforced surround'
    //   'manual surround' = mManualSurroundFormats
    // AUTO:   formats v 'enforced surround'
    // ALWAYS: formats v 'all surround' v 'enforced surround'
    // NEVER:  formats ^ 'non-surround'
    // MANUAL: formats ^ ('non-surround' v 'manual surround' v (IEC69137 ^ 'enforced surround'))

    std::unordered_set<audio_format_t> formatSet;
    if (forceUse == AUDIO_POLICY_FORCE_ENCODED_SURROUND_MANUAL
            || forceUse == AUDIO_POLICY_FORCE_ENCODED_SURROUND_NEVER) {
        // formatSet is (formats ^ 'non-surround')
        for (auto formatIter = formatsPtr->begin(); formatIter != formatsPtr->end(); ++formatIter) {
            if (allSurround.count(*formatIter) == 0 && enforcedSurround.count(*formatIter) == 0) {
                formatSet.insert(*formatIter);
            }
        }
    } else {
        formatSet.insert(formatsPtr->begin(), formatsPtr->end());
    }
    formatsPtr->clear();  // Re-filled from the formatSet at the end.

    if (forceUse == AUDIO_POLICY_FORCE_ENCODED_SURROUND_MANUAL) {
        formatSet.insert(mManualSurroundFormats.begin(), mManualSurroundFormats.end());
        // Enable IEC61937 when in MANUAL mode if it's enforced for this device.
        if (enforcedSurround.count(AUDIO_FORMAT_IEC61937) != 0) {
            formatSet.insert(AUDIO_FORMAT_IEC61937);
        }
    } else if (forceUse != AUDIO_POLICY_FORCE_ENCODED_SURROUND_NEVER) { // AUTO or ALWAYS
        if (forceUse == AUDIO_POLICY_FORCE_ENCODED_SURROUND_ALWAYS) {
            formatSet.insert(allSurround.begin(), allSurround.end());
        }
        formatSet.insert(enforcedSurround.begin(), enforcedSurround.end());
    }
    for (const auto& format : formatSet) {
        formatsPtr->push_back(format);
    }
}

void AudioPolicyManager::modifySurroundChannelMasks(ChannelMaskSet *channelMasksPtr) {
    ChannelMaskSet &channelMasks = *channelMasksPtr;
    audio_policy_forced_cfg_t forceUse = mEngine->getForceUse(
            AUDIO_POLICY_FORCE_FOR_ENCODED_SURROUND);

    // If NEVER, then remove support for channelMasks > stereo.
    if (forceUse == AUDIO_POLICY_FORCE_ENCODED_SURROUND_NEVER) {
        for (auto it = channelMasks.begin(); it != channelMasks.end();) {
            audio_channel_mask_t channelMask = *it;
            if (channelMask & ~AUDIO_CHANNEL_OUT_STEREO) {
                ALOGV("%s: force NEVER, so remove channelMask 0x%08x", __FUNCTION__, channelMask);
                it = channelMasks.erase(it);
            } else {
                ++it;
            }
        }
    // If ALWAYS or MANUAL, then make sure we at least support 5.1
    } else if (forceUse == AUDIO_POLICY_FORCE_ENCODED_SURROUND_ALWAYS
            || forceUse == AUDIO_POLICY_FORCE_ENCODED_SURROUND_MANUAL) {
        bool supports5dot1 = false;
        // Are there any channel masks that can be considered "surround"?
        for (audio_channel_mask_t channelMask : channelMasks) {
            if ((channelMask & AUDIO_CHANNEL_OUT_5POINT1) == AUDIO_CHANNEL_OUT_5POINT1) {
                supports5dot1 = true;
                break;
            }
        }
        // If not then add 5.1 support.
        if (!supports5dot1) {
            channelMasks.insert(AUDIO_CHANNEL_OUT_5POINT1);
            ALOGV("%s: force MANUAL or ALWAYS, so adding channelMask for 5.1 surround", __func__);
        }
    }
}

void AudioPolicyManager::updateAudioProfiles(const sp<DeviceDescriptor>& devDesc,
                                             audio_io_handle_t ioHandle,
                                             AudioProfileVector &profiles)
{
    String8 reply;
    audio_devices_t device = devDesc->type();

    // Format MUST be checked first to update the list of AudioProfile
    if (profiles.hasDynamicFormat()) {
        reply = mpClientInterface->getParameters(
                ioHandle, String8(AudioParameter::keyStreamSupportedFormats));
        ALOGV("%s: supported formats %d, %s", __FUNCTION__, ioHandle, reply.string());
        AudioParameter repliedParameters(reply);
        if (repliedParameters.get(
                String8(AudioParameter::keyStreamSupportedFormats), reply) != NO_ERROR) {
            ALOGE("%s: failed to retrieve format, bailing out", __FUNCTION__);
            return;
        }
        FormatVector formats = formatsFromString(reply.string());
        mReportedFormatsMap[devDesc] = formats;
        if (device == AUDIO_DEVICE_OUT_HDMI
                || isDeviceOfModule(devDesc, AUDIO_HARDWARE_MODULE_ID_MSD)) {
            modifySurroundFormats(devDesc, &formats);
        }
        addProfilesForFormats(profiles, formats);
    }

    for (audio_format_t format : profiles.getSupportedFormats()) {
        ChannelMaskSet channelMasks;
        SampleRateSet samplingRates;
        AudioParameter requestedParameters;
        requestedParameters.addInt(String8(AudioParameter::keyFormat), format);

        if (profiles.hasDynamicRateFor(format)) {
            reply = mpClientInterface->getParameters(
                    ioHandle,
                    requestedParameters.toString() + ";" +
                    AudioParameter::keyStreamSupportedSamplingRates);
            ALOGV("%s: supported sampling rates %s", __FUNCTION__, reply.string());
            AudioParameter repliedParameters(reply);
            if (repliedParameters.get(
                    String8(AudioParameter::keyStreamSupportedSamplingRates), reply) == NO_ERROR) {
                samplingRates = samplingRatesFromString(reply.string());
            }
        }
        if (profiles.hasDynamicChannelsFor(format)) {
            reply = mpClientInterface->getParameters(ioHandle,
                                                     requestedParameters.toString() + ";" +
                                                     AudioParameter::keyStreamSupportedChannels);
            ALOGV("%s: supported channel masks %s", __FUNCTION__, reply.string());
            AudioParameter repliedParameters(reply);
            if (repliedParameters.get(
                    String8(AudioParameter::keyStreamSupportedChannels), reply) == NO_ERROR) {
                channelMasks = channelMasksFromString(reply.string());
                if (device == AUDIO_DEVICE_OUT_HDMI
                        || isDeviceOfModule(devDesc, AUDIO_HARDWARE_MODULE_ID_MSD)) {
                    modifySurroundChannelMasks(&channelMasks);
                }
            }
        }
        addDynamicAudioProfileAndSort(
                profiles, new AudioProfile(format, channelMasks, samplingRates));
    }
}

status_t AudioPolicyManager::installPatch(const char *caller,
                                          audio_patch_handle_t *patchHandle,
                                          AudioIODescriptorInterface *ioDescriptor,
                                          const struct audio_patch *patch,
                                          int delayMs)
{
    ssize_t index = mAudioPatches.indexOfKey(
            patchHandle && *patchHandle != AUDIO_PATCH_HANDLE_NONE ?
            *patchHandle : ioDescriptor->getPatchHandle());
    sp<AudioPatch> patchDesc;
    status_t status = installPatch(
            caller, index, patchHandle, patch, delayMs, mUidCached, &patchDesc);
    if (status == NO_ERROR) {
        ioDescriptor->setPatchHandle(patchDesc->getHandle());
    }
    return status;
}

status_t AudioPolicyManager::installPatch(const char *caller,
                                          ssize_t index,
                                          audio_patch_handle_t *patchHandle,
                                          const struct audio_patch *patch,
                                          int delayMs,
                                          uid_t uid,
                                          sp<AudioPatch> *patchDescPtr)
{
    sp<AudioPatch> patchDesc;
    audio_patch_handle_t afPatchHandle = AUDIO_PATCH_HANDLE_NONE;
    if (index >= 0) {
        patchDesc = mAudioPatches.valueAt(index);
        afPatchHandle = patchDesc->getAfHandle();
    }

    status_t status = mpClientInterface->createAudioPatch(patch, &afPatchHandle, delayMs);
    ALOGV("%s() AF::createAudioPatch returned %d patchHandle %d num_sources %d num_sinks %d",
            caller, status, afPatchHandle, patch->num_sources, patch->num_sinks);
    if (status == NO_ERROR) {
        if (index < 0) {
            patchDesc = new AudioPatch(patch, uid);
            addAudioPatch(patchDesc->getHandle(), patchDesc);
        } else {
            patchDesc->mPatch = *patch;
        }
        patchDesc->setAfHandle(afPatchHandle);
        if (patchHandle) {
            *patchHandle = patchDesc->getHandle();
        }
        nextAudioPortGeneration();
        mpClientInterface->onAudioPatchListUpdate();
    }
    if (patchDescPtr) *patchDescPtr = patchDesc;
    return status;
}

bool AudioPolicyManager::areAllActiveTracksRerouted(const sp<SwAudioOutputDescriptor>& output)
{
    const TrackClientVector activeClients = output->getActiveClients();
    if (activeClients.empty()) {
        return true;
    }
    ssize_t index = mAudioPatches.indexOfKey(output->getPatchHandle());
    if (index < 0) {
        ALOGE("%s, no audio patch found while there are active clients on output %d",
                __func__, output->getId());
        return false;
    }
    sp<AudioPatch> patchDesc = mAudioPatches.valueAt(index);
    DeviceVector routedDevices;
    for (int i = 0; i < patchDesc->mPatch.num_sinks; ++i) {
        sp<DeviceDescriptor> device = mAvailableOutputDevices.getDeviceFromId(
                patchDesc->mPatch.sinks[i].id);
        if (device == nullptr) {
            ALOGE("%s, no audio device found with id(%d)",
                    __func__, patchDesc->mPatch.sinks[i].id);
            return false;
        }
        routedDevices.add(device);
    }
    for (const auto& client : activeClients) {
        if (client->isInvalid()) {
            // No need to take care about invalidated clients.
            continue;
        }
        sp<DeviceDescriptor> preferredDevice =
                mAvailableOutputDevices.getDeviceFromId(client->preferredDeviceId());
        if (mEngine->getOutputDevicesForAttributes(
                client->attributes(), preferredDevice, false) == routedDevices) {
            return false;
        }
    }
    return true;
}

sp<SwAudioOutputDescriptor> AudioPolicyManager::openOutputWithProfileAndDevice(
        const sp<IOProfile>& profile, const DeviceVector& devices,
        const audio_config_base_t *mixerConfig, const audio_config_t *halConfig,
        audio_output_flags_t flags)
{
    for (const auto& device : devices) {
        // TODO: This should be checking if the profile supports the device combo.
        if (!profile->supportsDevice(device)) {
            ALOGE("%s profile(%s) doesn't support device %#x", __func__, profile->getName().c_str(),
                  device->type());
            return nullptr;
        }
    }
    sp<SwAudioOutputDescriptor> desc = new SwAudioOutputDescriptor(profile, mpClientInterface);
    audio_io_handle_t output = AUDIO_IO_HANDLE_NONE;
    status_t status = desc->open(halConfig, mixerConfig, devices,
            AUDIO_STREAM_DEFAULT, flags, &output);
    if (status != NO_ERROR) {
        ALOGE("%s failed to open output %d", __func__, status);
        return nullptr;
    }

    // Here is where the out_set_parameters() for card & device gets called
    sp<DeviceDescriptor> device = devices.getDeviceForOpening();
    const audio_devices_t deviceType = device->type();
    const String8 &address = String8(device->address().c_str());
    if (!address.isEmpty()) {
        char *param = audio_device_address_to_parameter(deviceType, address.c_str());
        mpClientInterface->setParameters(output, String8(param));
        free(param);
    }
    updateAudioProfiles(device, output, profile->getAudioProfiles());
    if (!profile->hasValidAudioProfile()) {
        ALOGW("%s() missing param", __func__);
        desc->close();
        return nullptr;
    } else if (profile->hasDynamicAudioProfile() && halConfig == nullptr) {
        // Reopen the output with the best audio profile picked by APM when the profile supports
        // dynamic audio profile and the hal config is not specified.
        desc->close();
        output = AUDIO_IO_HANDLE_NONE;
        audio_config_t config = AUDIO_CONFIG_INITIALIZER;
        profile->pickAudioProfile(
                config.sample_rate, config.channel_mask, config.format);
        config.offload_info.sample_rate = config.sample_rate;
        config.offload_info.channel_mask = config.channel_mask;
        config.offload_info.format = config.format;

        status = desc->open(&config, mixerConfig, devices, AUDIO_STREAM_DEFAULT, flags, &output);
        if (status != NO_ERROR) {
            return nullptr;
        }
    }

    addOutput(output, desc);

    sp<DeviceDescriptor> speaker = mAvailableOutputDevices.getDevice(
            AUDIO_DEVICE_OUT_SPEAKER, String8(""), AUDIO_FORMAT_DEFAULT);

    if (audio_is_remote_submix_device(deviceType) && address != "0") {
        sp<AudioPolicyMix> policyMix;
        if (mPolicyMixes.getAudioPolicyMix(deviceType, address, policyMix) == NO_ERROR) {
            policyMix->setOutput(desc);
            desc->mPolicyMix = policyMix;
        } else {
            ALOGW("checkOutputsForDevice() cannot find policy for address %s",
                    address.string());
        }

    } else if (hasPrimaryOutput() && speaker != nullptr
            && mPrimaryOutput->supportsDevice(speaker) && !desc->supportsDevice(speaker)
            && ((desc->mFlags & AUDIO_OUTPUT_FLAG_DIRECT) == 0)) {
        // no duplicated output for:
        // - direct outputs
        // - outputs used by dynamic policy mixes
        // - outputs that supports SPEAKER while the primary output does not.
        audio_io_handle_t duplicatedOutput = AUDIO_IO_HANDLE_NONE;

        //TODO: configure audio effect output stage here

        // open a duplicating output thread for the new output and the primary output
        sp<SwAudioOutputDescriptor> dupOutputDesc =
                new SwAudioOutputDescriptor(nullptr, mpClientInterface);
        status = dupOutputDesc->openDuplicating(mPrimaryOutput, desc, &duplicatedOutput);
        if (status == NO_ERROR) {
            // add duplicated output descriptor
            addOutput(duplicatedOutput, dupOutputDesc);
        } else {
            ALOGW("checkOutputsForDevice() could not open dup output for %d and %d",
                  mPrimaryOutput->mIoHandle, output);
            desc->close();
            removeOutput(output);
            nextAudioPortGeneration();
            return nullptr;
        }
    }
    if (mPrimaryOutput == nullptr && profile->getFlags() & AUDIO_OUTPUT_FLAG_PRIMARY) {
        ALOGV("%s(): re-assigning mPrimaryOutput", __func__);
        mPrimaryOutput = desc;
    }
    return desc;
}

status_t AudioPolicyManager::getDevicesForAttributes(
        const audio_attributes_t &attr, DeviceVector &devices, bool forVolume) {
    // Devices are determined in the following precedence:
    //
    // 1) Devices associated with a dynamic policy matching the attributes.  This is often
    //    a remote submix from MIX_ROUTE_FLAG_LOOP_BACK.
    //
    // If no such dynamic policy then
    // 2) Devices containing an active client using setPreferredDevice
    //    with same strategy as the attributes.
    //    (from the default Engine::getOutputDevicesForAttributes() implementation).
    //
    // If no corresponding active client with setPreferredDevice then
    // 3) Devices associated with the strategy determined by the attributes
    //    (from the default Engine::getOutputDevicesForAttributes() implementation).
    //
    // See related getOutputForAttrInt().

    // check dynamic policies but only for primary descriptors (secondary not used for audible
    // audio routing, only used for duplication for playback capture)
    sp<AudioPolicyMix> policyMix;
    status_t status = mPolicyMixes.getOutputForAttr(attr, AUDIO_CONFIG_BASE_INITIALIZER,
            0 /*uid unknown here*/, AUDIO_SESSION_NONE, AUDIO_OUTPUT_FLAG_NONE, policyMix,
            nullptr /* secondaryMixes */);
    if (status != OK) {
        return status;
    }

    if (policyMix != nullptr && policyMix->getOutput() != nullptr &&
            // For volume control, skip LOOPBACK mixes which use AUDIO_DEVICE_OUT_REMOTE_SUBMIX
            // as they are unaffected by device/stream volume
            // (per SwAudioOutputDescriptor::isFixedVolume()).
            (!forVolume || policyMix->mDeviceType != AUDIO_DEVICE_OUT_REMOTE_SUBMIX)
            ) {
        sp<DeviceDescriptor> deviceDesc = mAvailableOutputDevices.getDevice(
                policyMix->mDeviceType, policyMix->mDeviceAddress, AUDIO_FORMAT_DEFAULT);
        devices.add(deviceDesc);
    } else {
        // The default Engine::getOutputDevicesForAttributes() uses findPreferredDevice()
        // which selects setPreferredDevice if active.  This means forVolume call
        // will take an active setPreferredDevice, if such exists.

        devices = mEngine->getOutputDevicesForAttributes(
                attr, nullptr /* preferredDevice */, false /* fromCache */);
    }

    if (forVolume) {
        // We alias the device AUDIO_DEVICE_OUT_SPEAKER_SAFE to AUDIO_DEVICE_OUT_SPEAKER
        // for single volume control in AudioService (such relationship should exist if
        // SPEAKER_SAFE is present).
        //
        // (This is unrelated to a different device grouping as Volume::getDeviceCategory)
        DeviceVector speakerSafeDevices =
                devices.getDevicesFromType(AUDIO_DEVICE_OUT_SPEAKER_SAFE);
        if (!speakerSafeDevices.isEmpty()) {
            devices.merge(mAvailableOutputDevices.getDevicesFromType(AUDIO_DEVICE_OUT_SPEAKER));
            devices.remove(speakerSafeDevices);
        }
    }

    return NO_ERROR;
}

status_t AudioPolicyManager::getProfilesForDevices(const DeviceVector& devices,
                                                   AudioProfileVector& audioProfiles,
                                                   uint32_t flags,
                                                   bool isInput) {
    for (const auto& hwModule : mHwModules) {
        // the MSD module checks for different conditions
        if (strcmp(hwModule->getName(), AUDIO_HARDWARE_MODULE_ID_MSD) == 0) {
            continue;
        }
        IOProfileCollection ioProfiles = isInput ? hwModule->getInputProfiles()
                                                 : hwModule->getOutputProfiles();
        for (const auto& profile : ioProfiles) {
            if (!profile->areAllDevicesSupported(devices) ||
                    !profile->isCompatibleProfileForFlags(
                            flags, false /*exactMatchRequiredForInputFlags*/)) {
                continue;
            }
            audioProfiles.addAllValidProfiles(profile->asAudioPort()->getAudioProfiles());
        }
    }

    if (!isInput) {
        // add the direct profiles from MSD if present and has audio patches to all the output(s)
        const auto &msdModule = mHwModules.getModuleFromName(AUDIO_HARDWARE_MODULE_ID_MSD);
        if (msdModule != nullptr) {
            if (msdHasPatchesToAllDevices(devices.toTypeAddrVector())) {
                ALOGV("%s: MSD audio patches set to all output devices.", __func__);
                for (const auto &profile: msdModule->getOutputProfiles()) {
                    if (!profile->asAudioPort()->isDirectOutput()) {
                        continue;
                    }
                    audioProfiles.addAllValidProfiles(profile->asAudioPort()->getAudioProfiles());
                }
            } else {
                ALOGV("%s: MSD audio patches NOT set to all output devices.", __func__);
            }
        }
    }

    return NO_ERROR;
}

<<<<<<< HEAD
void AudioPolicyManager::chkDpConnAndAllowedForVoice(audio_devices_t device,
                                                     audio_policy_dev_state_t state)
{
    if (device == AUDIO_DEVICE_OUT_AUX_DIGITAL) {
        bool allowed = false;
        bool connect = (state == AUDIO_POLICY_DEVICE_STATE_AVAILABLE);
        if (connect) {
            String8 value;
            String8 reply = mpClientInterface->getParameters(AUDIO_IO_HANDLE_NONE,
                                                                String8("dp_for_voice"));
            AudioParameter repliedParameters = AudioParameter(reply);
            if (repliedParameters.get(String8("dp_for_voice"), value) == NO_ERROR) {
                allowed = value.contains("true");
            }
        }
        mEngine->setDpConnAndAllowedForVoice(connect & allowed);
=======
sp<SwAudioOutputDescriptor> AudioPolicyManager::reopenOutput(sp<SwAudioOutputDescriptor> outputDesc,
                                                             const audio_config_t *config,
                                                             audio_output_flags_t flags,
                                                             const char* caller) {
    closeOutput(outputDesc->mIoHandle);
    sp<SwAudioOutputDescriptor> preferredOutput = openOutputWithProfileAndDevice(
            outputDesc->mProfile, outputDesc->devices(), nullptr /*mixerConfig*/, config, flags);
    if (preferredOutput == nullptr) {
        ALOGE("%s failed to reopen output device=%d, caller=%s",
              __func__, outputDesc->devices()[0]->getId(), caller);
    }
    return preferredOutput;
}

void AudioPolicyManager::reopenOutputsWithDevices(
        const std::map<audio_io_handle_t, DeviceVector> &outputsToReopen) {
    for (const auto& [output, devices] : outputsToReopen) {
        sp<SwAudioOutputDescriptor> desc = mOutputs.valueFor(output);
        closeOutput(output);
        openOutputWithProfileAndDevice(desc->mProfile, devices);
>>>>>>> ecf467ee
    }
}

} // namespace android<|MERGE_RESOLUTION|>--- conflicted
+++ resolved
@@ -68,19 +68,8 @@
 // media / notification / system volume.
 constexpr float IN_CALL_EARPIECE_HEADROOM_DB = 3.f;
 
-<<<<<<< HEAD
 static const unsigned int DEFAULT_MUTE_LATENCY_FACTOR = 2;
 static const unsigned int DEFAULT_ROUTING_LATENCY_MS = 50;
-
-// Compressed formats for MSD module, ordered from most preferred to least preferred.
-static const std::vector<audio_format_t> msdCompressedFormatsOrder = {{
-        AUDIO_FORMAT_IEC60958, AUDIO_FORMAT_MAT_2_1, AUDIO_FORMAT_MAT_2_0, AUDIO_FORMAT_E_AC3,
-        AUDIO_FORMAT_AC3, AUDIO_FORMAT_PCM_16_BIT }};
-// Channel masks for MSD module, 3D > 2D > 1D ordering (most preferred to least preferred).
-static const std::vector<audio_channel_mask_t> msdSurroundChannelMasksOrder = {{
-        AUDIO_CHANNEL_OUT_3POINT1POINT2, AUDIO_CHANNEL_OUT_3POINT0POINT2,
-        AUDIO_CHANNEL_OUT_2POINT1POINT2, AUDIO_CHANNEL_OUT_2POINT0POINT2,
-        AUDIO_CHANNEL_OUT_5POINT1, AUDIO_CHANNEL_OUT_STEREO }};
 
 static constexpr unsigned int kWmaStandardFrequencies = 7;
 static constexpr unsigned int kWmaStandardChannels = 2;
@@ -114,8 +103,6 @@
     {256008, 256008}
 };
 
-=======
->>>>>>> ecf467ee
 template <typename T>
 bool operator== (const SortedVector<T> &left, const SortedVector<T> &right)
 {
@@ -1481,14 +1468,9 @@
     checkAndUpdateOffloadInfoForDirectTracks(attr, stream, &directConfig, flags);
 
     status_t status = getOutputForAttrInt(&resultAttr, output, session, attr, stream, uid,
-<<<<<<< HEAD
             &directConfig, flags, selectedDeviceId, &isRequestedDeviceForExclusiveUse,
-            secondaryOutputs != nullptr ? &secondaryMixes : nullptr, outputType, isSpatialized);
-=======
-            config, flags, selectedDeviceId, &isRequestedDeviceForExclusiveUse,
             secondaryOutputs != nullptr ? &secondaryMixes : nullptr, outputType, isSpatialized,
             isBitPerfect);
->>>>>>> ecf467ee
     if (status != NO_ERROR) {
         return status;
     }
@@ -1796,17 +1778,6 @@
         // get which output is suitable for the specified stream. The actual
         // routing change will happen when startOutput() will be called
         SortedVector<audio_io_handle_t> outputs = getOutputsForDevices(devices, mOutputs);
-<<<<<<< HEAD
-
-        // at this stage we should ignore the DIRECT flag as no direct output could be found earlier
-        *flags = (audio_output_flags_t)(*flags & ~AUDIO_OUTPUT_FLAG_DIRECT);
-        *flags = forceDeepBuffer ? AUDIO_OUTPUT_FLAG_DEEP_BUFFER :
-                 (*flags == AUDIO_OUTPUT_FLAG_NONE) ? AUDIO_OUTPUT_FLAG_PRIMARY : *flags;
-        ALOGV("%s forced deep-buffer (%s) flags (%0x)", __func__,
-                forceDeepBuffer ? "yes": "no" , *flags);
-        output = selectOutput(
-                outputs, *flags, config->format, channelMask, config->sample_rate, session);
-=======
         if (prefMixerConfigInfo != nullptr) {
             for (audio_io_handle_t outputHandle : outputs) {
                 sp<SwAudioOutputDescriptor> outputDesc = mOutputs.valueFor(outputHandle);
@@ -1831,13 +1802,15 @@
                 }
             }
         } else {
-            // at this stage we should ignore the DIRECT flag as no direct output could be
-            // found earlier
-            *flags = (audio_output_flags_t) (*flags & ~AUDIO_OUTPUT_FLAG_DIRECT);
+            // at this stage we should ignore the DIRECT flag as no direct output could be found earlier
+            *flags = (audio_output_flags_t)(*flags & ~AUDIO_OUTPUT_FLAG_DIRECT);
+            *flags = forceDeepBuffer ? AUDIO_OUTPUT_FLAG_DEEP_BUFFER :
+                    (*flags == AUDIO_OUTPUT_FLAG_NONE) ? AUDIO_OUTPUT_FLAG_PRIMARY : *flags;
+            ALOGV("%s forced deep-buffer (%s) flags (%0x)", __func__,
+                    forceDeepBuffer ? "yes": "no" , *flags);
             output = selectOutput(
                     outputs, *flags, config->format, channelMask, config->sample_rate, session);
         }
->>>>>>> ecf467ee
     }
     ALOGW_IF((output == 0), "getOutputForDevices() could not find output for stream %d, "
             "sampling rate %d, format %#x, channels %#x, flags %#x",
@@ -8683,7 +8656,29 @@
     return NO_ERROR;
 }
 
-<<<<<<< HEAD
+sp<SwAudioOutputDescriptor> AudioPolicyManager::reopenOutput(sp<SwAudioOutputDescriptor> outputDesc,
+                                                             const audio_config_t *config,
+                                                             audio_output_flags_t flags,
+                                                             const char* caller) {
+    closeOutput(outputDesc->mIoHandle);
+    sp<SwAudioOutputDescriptor> preferredOutput = openOutputWithProfileAndDevice(
+            outputDesc->mProfile, outputDesc->devices(), nullptr /*mixerConfig*/, config, flags);
+    if (preferredOutput == nullptr) {
+        ALOGE("%s failed to reopen output device=%d, caller=%s",
+              __func__, outputDesc->devices()[0]->getId(), caller);
+    }
+    return preferredOutput;
+}
+
+void AudioPolicyManager::reopenOutputsWithDevices(
+        const std::map<audio_io_handle_t, DeviceVector> &outputsToReopen) {
+    for (const auto& [output, devices] : outputsToReopen) {
+        sp<SwAudioOutputDescriptor> desc = mOutputs.valueFor(output);
+        closeOutput(output);
+        openOutputWithProfileAndDevice(desc->mProfile, devices);
+    }
+}
+
 void AudioPolicyManager::chkDpConnAndAllowedForVoice(audio_devices_t device,
                                                      audio_policy_dev_state_t state)
 {
@@ -8700,28 +8695,6 @@
             }
         }
         mEngine->setDpConnAndAllowedForVoice(connect & allowed);
-=======
-sp<SwAudioOutputDescriptor> AudioPolicyManager::reopenOutput(sp<SwAudioOutputDescriptor> outputDesc,
-                                                             const audio_config_t *config,
-                                                             audio_output_flags_t flags,
-                                                             const char* caller) {
-    closeOutput(outputDesc->mIoHandle);
-    sp<SwAudioOutputDescriptor> preferredOutput = openOutputWithProfileAndDevice(
-            outputDesc->mProfile, outputDesc->devices(), nullptr /*mixerConfig*/, config, flags);
-    if (preferredOutput == nullptr) {
-        ALOGE("%s failed to reopen output device=%d, caller=%s",
-              __func__, outputDesc->devices()[0]->getId(), caller);
-    }
-    return preferredOutput;
-}
-
-void AudioPolicyManager::reopenOutputsWithDevices(
-        const std::map<audio_io_handle_t, DeviceVector> &outputsToReopen) {
-    for (const auto& [output, devices] : outputsToReopen) {
-        sp<SwAudioOutputDescriptor> desc = mOutputs.valueFor(output);
-        closeOutput(output);
-        openOutputWithProfileAndDevice(desc->mProfile, devices);
->>>>>>> ecf467ee
     }
 }
 
