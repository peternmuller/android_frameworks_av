--- conflicted
+++ resolved
@@ -2187,35 +2187,25 @@
     // 1: An offloaded output. If the effect ends up not being offloadable,
     //    AudioFlinger will invalidate the track and the offloaded output
     //    will be closed causing the effect to be moved to a PCM output.
-<<<<<<< HEAD
     // 2: Non offloaded Direct output
     // 3: A deep buffer output
-    // 4: the first output in the list
-=======
-    // 2: A deep buffer output
-    // 3: The primary output
-    // 4: the first output in the list
+    // 4: The primary output
+    // 5: the first output in the list
 
     routing_strategy strategy = getStrategy(AUDIO_STREAM_MUSIC);
     audio_devices_t device = getDeviceForStrategy(strategy, false /*fromCache*/);
     SortedVector<audio_io_handle_t> outputs = getOutputsForDevice(device, mOutputs);
->>>>>>> d7a68718
 
     if (outputs.size() == 0) {
         return AUDIO_IO_HANDLE_NONE;
     }
 
-<<<<<<< HEAD
-    audio_io_handle_t outputOffloaded = 0;
-    audio_io_handle_t outputDirect = 0;
-    audio_io_handle_t outputDeepBuffer = 0;
-=======
     audio_io_handle_t output = AUDIO_IO_HANDLE_NONE;
     bool activeOnly = true;
->>>>>>> d7a68718
 
     while (output == AUDIO_IO_HANDLE_NONE) {
         audio_io_handle_t outputOffloaded = AUDIO_IO_HANDLE_NONE;
+        audio_io_handle_t outputDirect = AUDIO_IO_HANDLE_NONE;
         audio_io_handle_t outputDeepBuffer = AUDIO_IO_HANDLE_NONE;
         audio_io_handle_t outputPrimary = AUDIO_IO_HANDLE_NONE;
 
@@ -2229,6 +2219,9 @@
             if ((desc->mFlags & AUDIO_OUTPUT_FLAG_COMPRESS_OFFLOAD) != 0) {
                 outputOffloaded = outputs[i];
             }
+            if ((desc->mFlags == AUDIO_OUTPUT_FLAG_DIRECT) != 0) {
+                outputDirect = outputs[i];
+            }
             if ((desc->mFlags & AUDIO_OUTPUT_FLAG_DEEP_BUFFER) != 0) {
                 outputDeepBuffer = outputs[i];
             }
@@ -2236,43 +2229,23 @@
                 outputPrimary = outputs[i];
             }
         }
-<<<<<<< HEAD
-        if ((desc->mFlags == AUDIO_OUTPUT_FLAG_DIRECT) != 0) {
-            outputDirect = outputs[i];
-        }
-        if ((desc->mFlags & AUDIO_OUTPUT_FLAG_DEEP_BUFFER) != 0) {
-            outputDeepBuffer = outputs[i];
-=======
         if (outputOffloaded != AUDIO_IO_HANDLE_NONE) {
             output = outputOffloaded;
+        } else if (outputDirect != AUDIO_IO_HANDLE_NONE) {
+            output = outputDirect;
         } else if (outputDeepBuffer != AUDIO_IO_HANDLE_NONE) {
             output = outputDeepBuffer;
         } else if (outputPrimary != AUDIO_IO_HANDLE_NONE) {
             output = outputPrimary;
         } else {
             output = outputs[0];
->>>>>>> d7a68718
         }
         activeOnly = false;
     }
 
-<<<<<<< HEAD
-    ALOGV("selectOutputForEffects "
-          "outputOffloaded %d outputDirect %d outputDeepBuffer %d",
-          outputOffloaded, outputDirect, outputDeepBuffer);
-    if (outputOffloaded != 0) {
-        return outputOffloaded;
-    }
-    if (outputDirect != 0) {
-        return outputDirect;
-    }
-    if (outputDeepBuffer != 0) {
-        return outputDeepBuffer;
-=======
     if (output != mMusicEffectOutput) {
         mpClientInterface->moveEffects(AUDIO_SESSION_OUTPUT_MIX, mMusicEffectOutput, output);
         mMusicEffectOutput = output;
->>>>>>> d7a68718
     }
 
     ALOGV("selectOutputForMusicEffects selected output %d", output);
