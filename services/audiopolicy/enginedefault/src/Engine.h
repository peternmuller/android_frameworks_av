--- conflicted
+++ resolved
@@ -18,10 +18,6 @@
 
 #include "EngineBase.h"
 #include "EngineInterface.h"
-<<<<<<< HEAD
-#include <AudioGain.h>
-=======
->>>>>>> c1aabf30
 #include <policy.h>
 
 namespace android
@@ -77,17 +73,6 @@
 
     status_t setDefaultDevice(audio_devices_t device);
 
-<<<<<<< HEAD
-    audio_devices_t getDeviceForStrategyInt(legacy_strategy strategy,
-                                            DeviceVector availableOutputDevices,
-                                            DeviceVector availableInputDevices,
-                                            const SwAudioOutputCollection &outputs,
-                                            uint32_t outputDeviceTypesToIgnore) const;
-
-    DeviceVector getDevicesForProductStrategy(product_strategy_t strategy) const;
-
-    audio_devices_t getDeviceForInputSource(audio_source_t inputSource) const;
-=======
     DeviceVector getDevicesForStrategyInt(legacy_strategy strategy,
                                           DeviceVector availableOutputDevices,
                                           DeviceVector availableInputDevices,
@@ -96,7 +81,6 @@
     DeviceVector getDevicesForProductStrategy(product_strategy_t strategy) const;
 
     sp<DeviceDescriptor> getDeviceForInputSource(audio_source_t inputSource) const;
->>>>>>> c1aabf30
 
     DeviceStrategyMap mDevicesForStrategies;
 
