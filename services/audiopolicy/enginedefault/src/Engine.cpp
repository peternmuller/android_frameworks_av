/*
 * Copyright (C) 2015 The Android Open Source Project
 *
 * Licensed under the Apache License, Version 2.0 (the "License");
 * you may not use this file except in compliance with the License.
 * You may obtain a copy of the License at
 *
 *      http://www.apache.org/licenses/LICENSE-2.0
 *
 * Unless required by applicable law or agreed to in writing, software
 * distributed under the License is distributed on an "AS IS" BASIS,
 * WITHOUT WARRANTIES OR CONDITIONS OF ANY KIND, either express or implied.
 * See the License for the specific language governing permissions and
 * limitations under the License.
 */

#define LOG_TAG "APM::AudioPolicyEngine"
//#define LOG_NDEBUG 0

//#define VERY_VERBOSE_LOGGING
#ifdef VERY_VERBOSE_LOGGING
#define ALOGVV ALOGV
#else
#define ALOGVV(a...) do { } while(0)
#endif

#include "Engine.h"
#include <android-base/macros.h>
#include <AudioPolicyManagerObserver.h>
#include <PolicyAudioPort.h>
#include <IOProfile.h>
#include <AudioIODescriptorInterface.h>
#include <policy.h>
#include <media/AudioContainers.h>
#include <utils/String8.h>
#include <utils/Log.h>
#include <cutils/properties.h>

namespace android
{
namespace audio_policy
{

struct legacy_strategy_map { const char *name; legacy_strategy id; };
static const std::vector<legacy_strategy_map>& getLegacyStrategy() {
    static const std::vector<legacy_strategy_map> legacyStrategy = {
        { "STRATEGY_NONE", STRATEGY_NONE },
        { "STRATEGY_MEDIA", STRATEGY_MEDIA },
        { "STRATEGY_PHONE", STRATEGY_PHONE },
        { "STRATEGY_SONIFICATION", STRATEGY_SONIFICATION },
        { "STRATEGY_SONIFICATION_RESPECTFUL", STRATEGY_SONIFICATION_RESPECTFUL },
        { "STRATEGY_DTMF", STRATEGY_DTMF },
        { "STRATEGY_ENFORCED_AUDIBLE", STRATEGY_ENFORCED_AUDIBLE },
        { "STRATEGY_TRANSMITTED_THROUGH_SPEAKER", STRATEGY_TRANSMITTED_THROUGH_SPEAKER },
        { "STRATEGY_ACCESSIBILITY", STRATEGY_ACCESSIBILITY },
        { "STRATEGY_REROUTING", STRATEGY_REROUTING },
        { "STRATEGY_PATCH", STRATEGY_REROUTING }, // boiler to manage stream patch volume
        { "STRATEGY_CALL_ASSISTANT", STRATEGY_CALL_ASSISTANT },
    };
    return legacyStrategy;
}

Engine::Engine()
{
    auto result = EngineBase::loadAudioPolicyEngineConfig();
    ALOGE_IF(result.nbSkippedElement != 0,
             "Policy Engine configuration is partially invalid, skipped %zu elements",
             result.nbSkippedElement);

    auto legacyStrategy = getLegacyStrategy();
    for (const auto &strategy : legacyStrategy) {
        mLegacyStrategyMap[getProductStrategyByName(strategy.name)] = strategy.id;
    }
}

status_t Engine::setForceUse(audio_policy_force_use_t usage, audio_policy_forced_cfg_t config)
{
    switch(usage) {
    case AUDIO_POLICY_FORCE_FOR_COMMUNICATION:
        if (config != AUDIO_POLICY_FORCE_SPEAKER && config != AUDIO_POLICY_FORCE_BT_SCO &&
            config != AUDIO_POLICY_FORCE_NONE) {
            ALOGW("setForceUse() invalid config %d for FOR_COMMUNICATION", config);
            return BAD_VALUE;
        }
        break;
    case AUDIO_POLICY_FORCE_FOR_MEDIA:
        if (config != AUDIO_POLICY_FORCE_HEADPHONES && config != AUDIO_POLICY_FORCE_BT_A2DP &&
            config != AUDIO_POLICY_FORCE_WIRED_ACCESSORY &&
            config != AUDIO_POLICY_FORCE_ANALOG_DOCK &&
            config != AUDIO_POLICY_FORCE_DIGITAL_DOCK && config != AUDIO_POLICY_FORCE_NONE &&
            config != AUDIO_POLICY_FORCE_NO_BT_A2DP && config != AUDIO_POLICY_FORCE_SPEAKER ) {
            ALOGW("setForceUse() invalid config %d for FOR_MEDIA", config);
            return BAD_VALUE;
        }
        break;
    case AUDIO_POLICY_FORCE_FOR_RECORD:
        if (config != AUDIO_POLICY_FORCE_BT_SCO && config != AUDIO_POLICY_FORCE_WIRED_ACCESSORY &&
            config != AUDIO_POLICY_FORCE_NONE) {
            ALOGW("setForceUse() invalid config %d for FOR_RECORD", config);
            return BAD_VALUE;
        }
        break;
    case AUDIO_POLICY_FORCE_FOR_DOCK:
        if (config != AUDIO_POLICY_FORCE_NONE && config != AUDIO_POLICY_FORCE_BT_CAR_DOCK &&
            config != AUDIO_POLICY_FORCE_BT_DESK_DOCK &&
            config != AUDIO_POLICY_FORCE_WIRED_ACCESSORY &&
            config != AUDIO_POLICY_FORCE_ANALOG_DOCK &&
            config != AUDIO_POLICY_FORCE_DIGITAL_DOCK) {
            ALOGW("setForceUse() invalid config %d for FOR_DOCK", config);
        }
        break;
    case AUDIO_POLICY_FORCE_FOR_SYSTEM:
        if (config != AUDIO_POLICY_FORCE_NONE &&
            config != AUDIO_POLICY_FORCE_SYSTEM_ENFORCED) {
            ALOGW("setForceUse() invalid config %d for FOR_SYSTEM", config);
        }
        break;
    case AUDIO_POLICY_FORCE_FOR_HDMI_SYSTEM_AUDIO:
        if (config != AUDIO_POLICY_FORCE_NONE &&
            config != AUDIO_POLICY_FORCE_HDMI_SYSTEM_AUDIO_ENFORCED) {
            ALOGW("setForceUse() invalid config %d for HDMI_SYSTEM_AUDIO", config);
        }
        break;
    case AUDIO_POLICY_FORCE_FOR_ENCODED_SURROUND:
        if (config != AUDIO_POLICY_FORCE_NONE &&
                config != AUDIO_POLICY_FORCE_ENCODED_SURROUND_NEVER &&
                config != AUDIO_POLICY_FORCE_ENCODED_SURROUND_ALWAYS &&
                config != AUDIO_POLICY_FORCE_ENCODED_SURROUND_MANUAL) {
            ALOGW("setForceUse() invalid config %d for ENCODED_SURROUND", config);
            return BAD_VALUE;
        }
        break;
    case AUDIO_POLICY_FORCE_FOR_VIBRATE_RINGING:
        if (config != AUDIO_POLICY_FORCE_BT_SCO && config != AUDIO_POLICY_FORCE_NONE) {
            ALOGW("setForceUse() invalid config %d for FOR_VIBRATE_RINGING", config);
            return BAD_VALUE;
        }
        break;
    default:
        ALOGW("setForceUse() invalid usage %d", usage);
        break; // TODO return BAD_VALUE?
    }
    return EngineBase::setForceUse(usage, config);
}

DeviceVector Engine::getDevicesForStrategyInt(legacy_strategy strategy,
                                              DeviceVector availableOutputDevices,
                                              DeviceVector availableInputDevices,
                                              const SwAudioOutputCollection &outputs) const
{
    DeviceVector devices;

    switch (strategy) {

    case STRATEGY_TRANSMITTED_THROUGH_SPEAKER:
        devices = availableOutputDevices.getDevicesFromType(AUDIO_DEVICE_OUT_SPEAKER);
        break;

    case STRATEGY_SONIFICATION_RESPECTFUL:
        if (isInCall() || outputs.isActiveLocally(toVolumeSource(AUDIO_STREAM_VOICE_CALL))) {
            devices = getDevicesForStrategyInt(
                    STRATEGY_SONIFICATION, availableOutputDevices, availableInputDevices, outputs);
        } else {
            bool media_active_locally =
                    outputs.isActiveLocally(toVolumeSource(AUDIO_STREAM_MUSIC),
                                            SONIFICATION_RESPECTFUL_AFTER_MUSIC_DELAY)
                    || outputs.isActiveLocally(
                        toVolumeSource(AUDIO_STREAM_ACCESSIBILITY),
                        SONIFICATION_RESPECTFUL_AFTER_MUSIC_DELAY);
            // routing is same as media without the "remote" device
            availableOutputDevices.remove(availableOutputDevices.getDevicesFromType(
                    AUDIO_DEVICE_OUT_REMOTE_SUBMIX));
            devices = getDevicesForStrategyInt(STRATEGY_MEDIA,
                    availableOutputDevices,
                    availableInputDevices, outputs);
            // if no media is playing on the device, check for mandatory use of "safe" speaker
            // when media would have played on speaker, and the safe speaker path is available
            if (!media_active_locally) {
                devices.replaceDevicesByType(
                        AUDIO_DEVICE_OUT_SPEAKER,
                        availableOutputDevices.getDevicesFromType(
                                AUDIO_DEVICE_OUT_SPEAKER_SAFE));
            }
        }
        break;

    case STRATEGY_DTMF:
    case STRATEGY_PHONE: {
        // Force use of only devices on primary output if:
        // - in call AND
        //   - cannot route from voice call RX OR
        //   - audio HAL version is < 3.0 and TX device is on the primary HW module
        if (getPhoneState() == AUDIO_MODE_IN_CALL) {
            audio_devices_t txDevice = getDeviceForInputSource(
                    AUDIO_SOURCE_VOICE_COMMUNICATION)->type();
            sp<AudioOutputDescriptor> primaryOutput = outputs.getPrimaryOutput();
            LOG_ALWAYS_FATAL_IF(primaryOutput == nullptr, "Primary output not found");
            DeviceVector availPrimaryInputDevices =
                    availableInputDevices.getDevicesFromHwModule(primaryOutput->getModuleHandle());

            // TODO: getPrimaryOutput return only devices from first module in
            // audio_policy_configuration.xml, hearing aid is not there, but it's
            // a primary device
            // FIXME: this is not the right way of solving this problem
            DeviceVector availPrimaryOutputDevices = availableOutputDevices.getDevicesFromTypes(
                    primaryOutput->supportedDevices().types());
            availPrimaryOutputDevices.add(
                    availableOutputDevices.getDevicesFromType(AUDIO_DEVICE_OUT_HEARING_AID));

            if ((availableInputDevices.getDevice(AUDIO_DEVICE_IN_TELEPHONY_RX,
                                                 String8(""), AUDIO_FORMAT_DEFAULT) == nullptr) ||
                ((availPrimaryInputDevices.getDevice(
                        txDevice, String8(""), AUDIO_FORMAT_DEFAULT) != nullptr) &&
                 (primaryOutput->getPolicyAudioPort()->getModuleVersionMajor() < 3))) {
                availableOutputDevices = availPrimaryOutputDevices;
            }
        }
        devices = availableOutputDevices.getDevicesFromType(AUDIO_DEVICE_OUT_HEARING_AID);
        if (!devices.isEmpty()) break;
        if (getDpConnAndAllowedForVoice() && isInCall()) {
            devices = availableOutputDevices.getDevicesFromType(AUDIO_DEVICE_OUT_AUX_DIGITAL);
            if (!devices.isEmpty()) break;
        }
        devices = availableOutputDevices.getFirstDevicesFromTypes({
                                                                  AUDIO_DEVICE_OUT_WIRED_HEADPHONE,
                                                                  AUDIO_DEVICE_OUT_WIRED_HEADSET,
                                                                  AUDIO_DEVICE_OUT_LINE,
                                                                  AUDIO_DEVICE_OUT_USB_HEADSET,
                                                                  AUDIO_DEVICE_OUT_USB_DEVICE});
        if (!devices.isEmpty()) break;
        devices = availableOutputDevices.getDevicesFromType(AUDIO_DEVICE_OUT_EARPIECE);
    } break;

    case STRATEGY_SONIFICATION:

        // If incall, just select the STRATEGY_PHONE device
        if (isInCall() ||
                outputs.isActiveLocally(toVolumeSource(AUDIO_STREAM_VOICE_CALL))) {
            devices = getDevicesForStrategyInt(
                    STRATEGY_PHONE, availableOutputDevices, availableInputDevices, outputs);
            break;
        }
        FALLTHROUGH_INTENDED;

    case STRATEGY_ENFORCED_AUDIBLE:
        // strategy STRATEGY_ENFORCED_AUDIBLE uses same routing policy as STRATEGY_SONIFICATION
        // except:
        //   - when in call where it doesn't default to STRATEGY_PHONE behavior
        //   - in countries where not enforced in which case it follows STRATEGY_MEDIA

        if ((strategy == STRATEGY_SONIFICATION) ||
                (getForceUse(AUDIO_POLICY_FORCE_FOR_SYSTEM) == AUDIO_POLICY_FORCE_SYSTEM_ENFORCED)) {
            devices = availableOutputDevices.getDevicesFromType(AUDIO_DEVICE_OUT_SPEAKER);
        }

        // if SCO headset is connected and we are told to use it, play ringtone over
        // speaker and BT SCO
        if (!availableOutputDevices.getDevicesFromTypes(getAudioDeviceOutAllScoSet()).isEmpty()) {
            DeviceVector devices2;
            devices2 = availableOutputDevices.getFirstDevicesFromTypes({
                    AUDIO_DEVICE_OUT_BLUETOOTH_SCO_CARKIT, AUDIO_DEVICE_OUT_BLUETOOTH_SCO_HEADSET,
                    AUDIO_DEVICE_OUT_BLUETOOTH_SCO});
            // Use ONLY Bluetooth SCO output when ringing in vibration mode
            if (!((getForceUse(AUDIO_POLICY_FORCE_FOR_SYSTEM) == AUDIO_POLICY_FORCE_SYSTEM_ENFORCED)
                    && (strategy == STRATEGY_ENFORCED_AUDIBLE))) {
                if (getForceUse(AUDIO_POLICY_FORCE_FOR_VIBRATE_RINGING)
                        == AUDIO_POLICY_FORCE_BT_SCO) {
                    if (!devices2.isEmpty()) {
                        devices = devices2;
                        break;
                    }
                }
            }
            // Use both Bluetooth SCO and phone default output when ringing in normal mode
            if (audio_is_bluetooth_out_sco_device(getPreferredDeviceTypeForLegacyStrategy(
                    availableOutputDevices, STRATEGY_PHONE))) {
                if (strategy == STRATEGY_SONIFICATION) {
                    devices.replaceDevicesByType(
                            AUDIO_DEVICE_OUT_SPEAKER,
                            availableOutputDevices.getDevicesFromType(
                                    AUDIO_DEVICE_OUT_SPEAKER_SAFE));
                }
                if (!devices2.isEmpty()) {
                    devices.add(devices2);
                    break;
                }
            }
        }
        // if display-port is connected and being used in voice usecase,
        // play ringtone over speaker and display-port
        if ((strategy == STRATEGY_SONIFICATION) && getDpConnAndAllowedForVoice()) {
             DeviceVector devices2 = availableOutputDevices.getDevicesFromType(
                 AUDIO_DEVICE_OUT_AUX_DIGITAL);
             if (!devices2.isEmpty()) {
               devices.add(devices2);
               break;
             }
        }
        // The second device used for sonification is the same as the device used by media strategy
        FALLTHROUGH_INTENDED;

    case STRATEGY_ACCESSIBILITY:
        if (strategy == STRATEGY_ACCESSIBILITY) {
            // do not route accessibility prompts to a digital output currently configured with a
            // compressed format as they would likely not be mixed and dropped.
            for (size_t i = 0; i < outputs.size(); i++) {
                sp<AudioOutputDescriptor> desc = outputs.valueAt(i);
                if (desc->isActive() && !audio_is_linear_pcm(desc->getFormat())) {
                    availableOutputDevices.remove(desc->devices().getDevicesFromTypes({
                            AUDIO_DEVICE_OUT_HDMI, AUDIO_DEVICE_OUT_SPDIF,
                            AUDIO_DEVICE_OUT_HDMI_ARC}));
                }
            }
            if (outputs.isActive(toVolumeSource(AUDIO_STREAM_RING)) ||
                    outputs.isActive(toVolumeSource(AUDIO_STREAM_ALARM))) {
                return getDevicesForStrategyInt(
                    STRATEGY_SONIFICATION, availableOutputDevices, availableInputDevices, outputs);
            }
            if (isInCall()) {
                return getDevicesForStrategyInt(
                        STRATEGY_PHONE, availableOutputDevices, availableInputDevices, outputs);
            }
        }
        // For other cases, STRATEGY_ACCESSIBILITY behaves like STRATEGY_MEDIA
        FALLTHROUGH_INTENDED;

    // FIXME: STRATEGY_REROUTING follow STRATEGY_MEDIA for now
    case STRATEGY_REROUTING:
    case STRATEGY_MEDIA: {
        if (isInCall() && devices.isEmpty()) {
          // when in call, get the device for Phone strategy
          devices = getDevicesForStrategyInt(
                    STRATEGY_PHONE, availableOutputDevices, availableInputDevices, outputs);
          break;
        }

        DeviceVector devices2;
        if (strategy != STRATEGY_SONIFICATION) {
            // no sonification on remote submix (e.g. WFD)
            sp<DeviceDescriptor> remoteSubmix;
            if ((remoteSubmix = availableOutputDevices.getDevice(
                    AUDIO_DEVICE_OUT_REMOTE_SUBMIX, String8("0"),
                    AUDIO_FORMAT_DEFAULT)) != nullptr) {
                devices2.add(remoteSubmix);
            }
        }
        if (isInCall() && (strategy == STRATEGY_MEDIA)) {
            devices = getDevicesForStrategyInt(
                    STRATEGY_PHONE, availableOutputDevices, availableInputDevices, outputs);
            break;
        }

        if ((devices2.isEmpty()) &&
            (getForceUse(AUDIO_POLICY_FORCE_FOR_MEDIA) == AUDIO_POLICY_FORCE_SPEAKER)) {
            devices2 = availableOutputDevices.getDevicesFromType(AUDIO_DEVICE_OUT_SPEAKER);
        }
        if (devices2.isEmpty() && (getLastRemovableMediaDevices().size() > 0)) {
            if ((getForceUse(AUDIO_POLICY_FORCE_FOR_MEDIA) != AUDIO_POLICY_FORCE_NO_BT_A2DP)) {
                // Get the last connected device of wired and bluetooth a2dp
                devices2 = availableOutputDevices.getFirstDevicesFromTypes(
                        getLastRemovableMediaDevices());
            } else {
                // Get the last connected device of wired except bluetooth a2dp
                devices2 = availableOutputDevices.getFirstDevicesFromTypes(
                        getLastRemovableMediaDevices(GROUP_WIRED));
            }
        }
        if (devices2.isEmpty()) {
            devices2 = availableOutputDevices.getDevicesFromType(AUDIO_DEVICE_OUT_USB_DEVICE);
        }
        if (devices2.isEmpty()) {
            devices2 = availableOutputDevices.getDevicesFromType(AUDIO_DEVICE_OUT_DGTL_DOCK_HEADSET);
        }
        if ((devices2.isEmpty()) && (strategy != STRATEGY_SONIFICATION) && (devices.isEmpty())) {
            // no sonification on aux digital (e.g. HDMI)
            devices2 = availableOutputDevices.getDevicesFromType(AUDIO_DEVICE_OUT_AUX_DIGITAL);
        }
        if ((devices2.isEmpty()) &&
                (getForceUse(AUDIO_POLICY_FORCE_FOR_DOCK) == AUDIO_POLICY_FORCE_ANALOG_DOCK)) {
            devices2 = availableOutputDevices.getDevicesFromType(
                    AUDIO_DEVICE_OUT_ANLG_DOCK_HEADSET);
        }
        if ((devices2.isEmpty()) && (strategy != STRATEGY_SONIFICATION) && (devices.isEmpty())) {
            // no sonification on WFD sink
            devices2 = availableOutputDevices.getDevicesFromType(AUDIO_DEVICE_OUT_PROXY);
        }
        if (devices2.isEmpty()) {
            devices2 = availableOutputDevices.getDevicesFromType(AUDIO_DEVICE_OUT_SPEAKER);
        }
        DeviceVector devices3;
        if (strategy == STRATEGY_MEDIA) {
            // ARC, SPDIF and AUX_LINE can co-exist with others.
            devices3 = availableOutputDevices.getDevicesFromTypes({
                    AUDIO_DEVICE_OUT_HDMI_ARC, AUDIO_DEVICE_OUT_SPDIF, AUDIO_DEVICE_OUT_AUX_LINE});
        }

        devices2.add(devices3);
        // device is DEVICE_OUT_SPEAKER if we come from case STRATEGY_SONIFICATION or
        // STRATEGY_ENFORCED_AUDIBLE, AUDIO_DEVICE_NONE otherwise
        devices.add(devices2);

        // If hdmi system audio mode is on, remove speaker out of output list.
        if ((strategy == STRATEGY_MEDIA) &&
            (getForceUse(AUDIO_POLICY_FORCE_FOR_HDMI_SYSTEM_AUDIO) ==
                AUDIO_POLICY_FORCE_HDMI_SYSTEM_AUDIO_ENFORCED)) {
            devices.remove(devices.getDevicesFromType(AUDIO_DEVICE_OUT_SPEAKER));
        }

        // for STRATEGY_SONIFICATION:
        // if SPEAKER was selected, and SPEAKER_SAFE is available, use SPEAKER_SAFE instead
        if (strategy == STRATEGY_SONIFICATION) {
            devices.replaceDevicesByType(
                    AUDIO_DEVICE_OUT_SPEAKER,
                    availableOutputDevices.getDevicesFromType(
                            AUDIO_DEVICE_OUT_SPEAKER_SAFE));
        }
        } break;

    case STRATEGY_CALL_ASSISTANT:
        devices = availableOutputDevices.getDevicesFromType(AUDIO_DEVICE_OUT_TELEPHONY_TX);
        break;

    case STRATEGY_NONE:
        // Happens when internal strategies are processed ("rerouting", "patch"...)
        break;

    default:
        ALOGW("%s unknown strategy: %d", __func__, strategy);
        break;
    }

    if (devices.isEmpty()) {
        ALOGV("%s no device found for strategy %d", __func__, strategy);
        sp<DeviceDescriptor> defaultOutputDevice = getApmObserver()->getDefaultOutputDevice();
        if (defaultOutputDevice != nullptr) {
            devices.add(defaultOutputDevice);
        }
        ALOGE_IF(devices.isEmpty(),
                 "%s no default device defined", __func__);
    }

    ALOGVV("%s strategy %d, device %s", __func__,
           strategy, dumpDeviceTypes(devices.types()).c_str());
    return devices;
}


sp<DeviceDescriptor> Engine::getDeviceForInputSource(audio_source_t inputSource) const
{
    const DeviceVector availableOutputDevices = getApmObserver()->getAvailableOutputDevices();
    const DeviceVector availableInputDevices = getApmObserver()->getAvailableInputDevices();
    const SwAudioOutputCollection &outputs = getApmObserver()->getOutputs();
    DeviceVector availableDevices = availableInputDevices;
    sp<AudioOutputDescriptor> primaryOutput = outputs.getPrimaryOutput();
    DeviceVector availablePrimaryDevices = primaryOutput == nullptr ? DeviceVector()
            : availableInputDevices.getDevicesFromHwModule(primaryOutput->getModuleHandle());
    sp<DeviceDescriptor> device;

    // when a call is active, force device selection to match source VOICE_COMMUNICATION
    // for most other input sources to avoid rerouting call TX audio
    if (isInCall()) {
        switch (inputSource) {
        case AUDIO_SOURCE_DEFAULT:
        case AUDIO_SOURCE_MIC:
        case AUDIO_SOURCE_VOICE_RECOGNITION:
        case AUDIO_SOURCE_UNPROCESSED:
        case AUDIO_SOURCE_HOTWORD:
        case AUDIO_SOURCE_CAMCORDER:
        case AUDIO_SOURCE_VOICE_PERFORMANCE:
            inputSource = AUDIO_SOURCE_VOICE_COMMUNICATION;
            break;
        default:
            break;
        }
    }

    audio_devices_t commDeviceType =
        getPreferredDeviceTypeForLegacyStrategy(availableOutputDevices, STRATEGY_PHONE);

    switch (inputSource) {
    case AUDIO_SOURCE_DEFAULT:
    case AUDIO_SOURCE_MIC:
        if (property_get_bool("vendor.audio.enable.mirrorlink", false)) {
            device = availableDevices.getDevice(
                    AUDIO_DEVICE_IN_REMOTE_SUBMIX, String8(""), AUDIO_FORMAT_DEFAULT);
            if (device != nullptr) break;
        }
        device = availableDevices.getDevice(
                AUDIO_DEVICE_IN_BLUETOOTH_A2DP, String8(""), AUDIO_FORMAT_DEFAULT);
        if (device != nullptr) break;
        if (audio_is_bluetooth_out_sco_device(commDeviceType)) {
            device = availableDevices.getDevice(
                    AUDIO_DEVICE_IN_BLUETOOTH_SCO_HEADSET, String8(""), AUDIO_FORMAT_DEFAULT);
            if (device != nullptr) break;
        }
        device = availableDevices.getFirstExistingDevice({
                AUDIO_DEVICE_IN_BLE_HEADSET, AUDIO_DEVICE_IN_WIRED_HEADSET,
                AUDIO_DEVICE_IN_USB_HEADSET, AUDIO_DEVICE_IN_USB_DEVICE,
                AUDIO_DEVICE_IN_BLUETOOTH_BLE, AUDIO_DEVICE_IN_BUILTIN_MIC});
        break;

    case AUDIO_SOURCE_VOICE_COMMUNICATION:
        // Allow only use of devices on primary input if in call and HAL does not support routing
        // to voice call path.
        if ((getPhoneState() == AUDIO_MODE_IN_CALL) &&
                (availableOutputDevices.getDevice(AUDIO_DEVICE_OUT_TELEPHONY_TX,
                        String8(""), AUDIO_FORMAT_DEFAULT)) == nullptr) {
            LOG_ALWAYS_FATAL_IF(availablePrimaryDevices.isEmpty(), "Primary devices not found");
            availableDevices = availablePrimaryDevices;
        }

        if (audio_is_bluetooth_out_sco_device(commDeviceType)) {
            // if SCO device is requested but no SCO device is available, fall back to default case
            device = availableDevices.getDevice(
                    AUDIO_DEVICE_IN_BLUETOOTH_SCO_HEADSET, String8(""), AUDIO_FORMAT_DEFAULT);
            if (device != nullptr) {
                break;
            }
        }
        switch (commDeviceType) {
        case AUDIO_DEVICE_OUT_BLE_HEADSET:
            device = availableDevices.getDevice(
                    AUDIO_DEVICE_IN_BLUETOOTH_SCO_HEADSET, String8(""), AUDIO_FORMAT_DEFAULT);
            break;
        case AUDIO_DEVICE_OUT_SPEAKER:
            device = availableDevices.getFirstExistingDevice({
                    AUDIO_DEVICE_IN_BACK_MIC, AUDIO_DEVICE_IN_BUILTIN_MIC,
                    AUDIO_DEVICE_IN_USB_DEVICE, AUDIO_DEVICE_IN_USB_HEADSET});
            break;
        default:    // FORCE_NONE
            device = availableDevices.getFirstExistingDevice({
                    AUDIO_DEVICE_IN_WIRED_HEADSET, AUDIO_DEVICE_IN_USB_HEADSET,
                    AUDIO_DEVICE_IN_USB_DEVICE, AUDIO_DEVICE_IN_BLUETOOTH_BLE,
                    AUDIO_DEVICE_IN_BUILTIN_MIC});
            break;

        }
        break;

    case AUDIO_SOURCE_VOICE_RECOGNITION:
    case AUDIO_SOURCE_UNPROCESSED:
        if (audio_is_bluetooth_out_sco_device(commDeviceType)) {
            device = availableDevices.getDevice(
                    AUDIO_DEVICE_IN_BLUETOOTH_SCO_HEADSET, String8(""), AUDIO_FORMAT_DEFAULT);
            if (device != nullptr) break;
        }
<<<<<<< HEAD
        if (property_get_bool("vendor.audio.enable.mirrorlink", false)) {
            device = availableDevices.getDevice(
                    AUDIO_DEVICE_IN_REMOTE_SUBMIX, String8(""), AUDIO_FORMAT_DEFAULT);
            if (device != nullptr) break;
        }
=======
        // we need to make BLUETOOTH_BLE has higher priority than BUILTIN_MIC,
        // because sometimes user want to do voice search by bt remote
        // even if BUILDIN_MIC is available.
        device = availableDevices.getFirstExistingDevice({
                AUDIO_DEVICE_IN_BLE_HEADSET, AUDIO_DEVICE_IN_WIRED_HEADSET,
                AUDIO_DEVICE_IN_USB_HEADSET, AUDIO_DEVICE_IN_USB_DEVICE,
                AUDIO_DEVICE_IN_BLUETOOTH_BLE, AUDIO_DEVICE_IN_BUILTIN_MIC});

        break;
    case AUDIO_SOURCE_HOTWORD:
        // We should not use primary output criteria for Hotword but rather limit
        // to devices attached to the same HW module as the build in mic
        LOG_ALWAYS_FATAL_IF(availablePrimaryDevices.isEmpty(), "Primary devices not found");
        availableDevices = availablePrimaryDevices;
>>>>>>> dc78e84c
        if (audio_is_bluetooth_out_sco_device(commDeviceType)) {
            device = availableDevices.getDevice(
                    AUDIO_DEVICE_IN_BLUETOOTH_SCO_HEADSET, String8(""), AUDIO_FORMAT_DEFAULT);
            if (device != nullptr) break;
        }
        device = availableDevices.getFirstExistingDevice({
                AUDIO_DEVICE_IN_BLE_HEADSET, AUDIO_DEVICE_IN_WIRED_HEADSET,
                AUDIO_DEVICE_IN_USB_HEADSET, AUDIO_DEVICE_IN_USB_DEVICE,
                AUDIO_DEVICE_IN_BUILTIN_MIC});
        break;
    case AUDIO_SOURCE_CAMCORDER:
        // For a device without built-in mic, adding usb device
        device = availableDevices.getFirstExistingDevice({
                AUDIO_DEVICE_IN_BACK_MIC, AUDIO_DEVICE_IN_BUILTIN_MIC,
                AUDIO_DEVICE_IN_USB_DEVICE});
        break;
    case AUDIO_SOURCE_VOICE_DOWNLINK:
    case AUDIO_SOURCE_VOICE_CALL:
    case AUDIO_SOURCE_VOICE_UPLINK:
        device = availableDevices.getDevice(
                AUDIO_DEVICE_IN_VOICE_CALL, String8(""), AUDIO_FORMAT_DEFAULT);
        break;
    case AUDIO_SOURCE_VOICE_PERFORMANCE:
        device = availableDevices.getFirstExistingDevice({
                AUDIO_DEVICE_IN_WIRED_HEADSET, AUDIO_DEVICE_IN_USB_HEADSET,
                AUDIO_DEVICE_IN_USB_DEVICE, AUDIO_DEVICE_IN_BLUETOOTH_BLE,
                AUDIO_DEVICE_IN_BUILTIN_MIC});
        break;
    case AUDIO_SOURCE_REMOTE_SUBMIX:
        device = availableDevices.getDevice(
                AUDIO_DEVICE_IN_REMOTE_SUBMIX, String8(""), AUDIO_FORMAT_DEFAULT);
        break;
    case AUDIO_SOURCE_FM_TUNER:
        device = availableDevices.getDevice(
                AUDIO_DEVICE_IN_FM_TUNER, String8(""), AUDIO_FORMAT_DEFAULT);
        break;
    case AUDIO_SOURCE_ECHO_REFERENCE:
        device = availableDevices.getDevice(
                AUDIO_DEVICE_IN_ECHO_REFERENCE, String8(""), AUDIO_FORMAT_DEFAULT);
        break;
    default:
        ALOGW("getDeviceForInputSource() invalid input source %d", inputSource);
        break;
    }
    if (device == nullptr) {
        ALOGV("getDeviceForInputSource() no device found for source %d", inputSource);
        device = availableDevices.getDevice(
                AUDIO_DEVICE_IN_STUB, String8(""), AUDIO_FORMAT_DEFAULT);
        ALOGE_IF(device == nullptr,
                 "getDeviceForInputSource() no default device defined");
    }

    ALOGV_IF(device != nullptr,
             "getDeviceForInputSource()input source %d, device %08x",
             inputSource, device->type());
    return device;
}

void Engine::updateDeviceSelectionCache()
{
    for (const auto &iter : getProductStrategies()) {
        const auto& strategy = iter.second;
        auto devices = getDevicesForProductStrategy(strategy->getId());
        mDevicesForStrategies[strategy->getId()] = devices;
        strategy->setDeviceTypes(devices.types());
        strategy->setDeviceAddress(devices.getFirstValidAddress().c_str());
    }
}

product_strategy_t Engine::getProductStrategyFromLegacy(legacy_strategy legacyStrategy) const {
    for (const auto& strategyMap : mLegacyStrategyMap) {
        if (strategyMap.second == legacyStrategy) {
            return strategyMap.first;
        }
    }
    return PRODUCT_STRATEGY_NONE;
}

audio_devices_t Engine::getPreferredDeviceTypeForLegacyStrategy(
        const DeviceVector& availableOutputDevices, legacy_strategy legacyStrategy) const {
    product_strategy_t strategy = getProductStrategyFromLegacy(legacyStrategy);
    DeviceVector devices = getPreferredAvailableDevicesForProductStrategy(
            availableOutputDevices, strategy);
    if (devices.size() > 0) {
        return devices[0]->type();
    }
    return AUDIO_DEVICE_NONE;
}

DeviceVector Engine::getPreferredAvailableDevicesForProductStrategy(
        const DeviceVector& availableOutputDevices, product_strategy_t strategy) const {
    DeviceVector preferredAvailableDevVec = {};
    AudioDeviceTypeAddrVector preferredStrategyDevices;
    const status_t status = getDevicesForRoleAndStrategy(
            strategy, DEVICE_ROLE_PREFERRED, preferredStrategyDevices);
    if (status == NO_ERROR) {
        // there is a preferred device, is it available?
        preferredAvailableDevVec =
                availableOutputDevices.getDevicesFromDeviceTypeAddrVec(preferredStrategyDevices);
        if (preferredAvailableDevVec.size() == preferredAvailableDevVec.size()) {
            ALOGVV("%s using pref device %s for strategy %u",
                   __func__, preferredAvailableDevVec.toString().c_str(), strategy);
            return preferredAvailableDevVec;
        }
    }
    return preferredAvailableDevVec;
}

DeviceVector Engine::getDevicesForProductStrategy(product_strategy_t strategy) const {
    DeviceVector availableOutputDevices = getApmObserver()->getAvailableOutputDevices();
    auto legacyStrategy = mLegacyStrategyMap.find(strategy) != end(mLegacyStrategyMap) ?
                          mLegacyStrategyMap.at(strategy) : STRATEGY_NONE;

    // When not in call, STRATEGY_PHONE and STRATEGY_DTMF follow STRATEGY_MEDIA
    if (!isInCall() && (legacyStrategy == STRATEGY_PHONE || legacyStrategy == STRATEGY_DTMF)) {
        legacyStrategy = STRATEGY_MEDIA;
        strategy = getProductStrategyFromLegacy(STRATEGY_MEDIA);
    }
    // check if this strategy has a preferred device that is available,
    // if yes, give priority to it.
    DeviceVector preferredAvailableDevVec =
            getPreferredAvailableDevicesForProductStrategy(availableOutputDevices, strategy);
    if (!preferredAvailableDevVec.isEmpty()) {
        return preferredAvailableDevVec;
    }

    DeviceVector availableInputDevices = getApmObserver()->getAvailableInputDevices();
    const SwAudioOutputCollection& outputs = getApmObserver()->getOutputs();

    return getDevicesForStrategyInt(legacyStrategy,
                                    availableOutputDevices,
                                    availableInputDevices, outputs);
}

DeviceVector Engine::getOutputDevicesForAttributes(const audio_attributes_t &attributes,
                                                   const sp<DeviceDescriptor> &preferredDevice,
                                                   bool fromCache) const
{
    // First check for explict routing device
    if (preferredDevice != nullptr) {
        ALOGV("%s explicit Routing on device %s", __func__, preferredDevice->toString().c_str());
        return DeviceVector(preferredDevice);
    }
    product_strategy_t strategy = getProductStrategyForAttributes(attributes);
    const DeviceVector availableOutputDevices = getApmObserver()->getAvailableOutputDevices();
    const SwAudioOutputCollection &outputs = getApmObserver()->getOutputs();
    //
    // @TODO: what is the priority of explicit routing? Shall it be considered first as it used to
    // be by APM?
    //
    // Honor explicit routing requests only if all active clients have a preferred route in which
    // case the last active client route is used
    sp<DeviceDescriptor> device = findPreferredDevice(outputs, strategy, availableOutputDevices);
    if (device != nullptr) {
        return DeviceVector(device);
    }

    return fromCache? mDevicesForStrategies.at(strategy) : getDevicesForProductStrategy(strategy);
}

DeviceVector Engine::getOutputDevicesForStream(audio_stream_type_t stream, bool fromCache) const
{
    auto attributes = getAttributesForStreamType(stream);
    return getOutputDevicesForAttributes(attributes, nullptr, fromCache);
}

sp<DeviceDescriptor> Engine::getInputDeviceForAttributes(const audio_attributes_t &attr,
                                                         sp<AudioPolicyMix> *mix) const
{
    const auto &policyMixes = getApmObserver()->getAudioPolicyMixCollection();
    const auto availableInputDevices = getApmObserver()->getAvailableInputDevices();
    const auto &inputs = getApmObserver()->getInputs();
    std::string address;

    //
    // Explicit Routing ??? what is the priority of explicit routing? Shall it be considered
    // first as it used to be by APM?
    //
    // Honor explicit routing requests only if all active clients have a preferred route in which
    // case the last active client route is used
    sp<DeviceDescriptor> device =
            findPreferredDevice(inputs, attr.source, availableInputDevices);
    if (device != nullptr) {
        return device;
    }

    device = policyMixes.getDeviceAndMixForInputSource(attr.source, availableInputDevices, mix);
    if (device != nullptr) {
        return device;
    }

    device = getDeviceForInputSource(attr.source);
    if (device == nullptr || !audio_is_remote_submix_device(device->type())) {
        // Return immediately if the device is null or it is not a remote submix device.
        return device;
    }

    // For remote submix device, try to find the device by address.
    address = "0";
    std::size_t pos;
    std::string tags { attr.tags };
    if ((pos = tags.find("addr=")) != std::string::npos) {
        address = tags.substr(pos + std::strlen("addr="));
    }
    return availableInputDevices.getDevice(device->type(),
                                           String8(address.c_str()),
                                           AUDIO_FORMAT_DEFAULT);
}

} // namespace audio_policy
} // namespace android

<|MERGE_RESOLUTION|>--- conflicted
+++ resolved
@@ -539,18 +539,16 @@
 
     case AUDIO_SOURCE_VOICE_RECOGNITION:
     case AUDIO_SOURCE_UNPROCESSED:
+        if (property_get_bool("vendor.audio.enable.mirrorlink", false)) {
+            device = availableDevices.getDevice(
+                    AUDIO_DEVICE_IN_REMOTE_SUBMIX, String8(""), AUDIO_FORMAT_DEFAULT);
+            if (device != nullptr) break;
+        }
         if (audio_is_bluetooth_out_sco_device(commDeviceType)) {
             device = availableDevices.getDevice(
                     AUDIO_DEVICE_IN_BLUETOOTH_SCO_HEADSET, String8(""), AUDIO_FORMAT_DEFAULT);
             if (device != nullptr) break;
         }
-<<<<<<< HEAD
-        if (property_get_bool("vendor.audio.enable.mirrorlink", false)) {
-            device = availableDevices.getDevice(
-                    AUDIO_DEVICE_IN_REMOTE_SUBMIX, String8(""), AUDIO_FORMAT_DEFAULT);
-            if (device != nullptr) break;
-        }
-=======
         // we need to make BLUETOOTH_BLE has higher priority than BUILTIN_MIC,
         // because sometimes user want to do voice search by bt remote
         // even if BUILDIN_MIC is available.
@@ -565,12 +563,17 @@
         // to devices attached to the same HW module as the build in mic
         LOG_ALWAYS_FATAL_IF(availablePrimaryDevices.isEmpty(), "Primary devices not found");
         availableDevices = availablePrimaryDevices;
->>>>>>> dc78e84c
+        if (property_get_bool("vendor.audio.enable.mirrorlink", false)) {
+            device = availableDevices.getDevice(
+                    AUDIO_DEVICE_IN_REMOTE_SUBMIX, String8(""), AUDIO_FORMAT_DEFAULT);
+            if (device != nullptr) break;
+        }
         if (audio_is_bluetooth_out_sco_device(commDeviceType)) {
             device = availableDevices.getDevice(
                     AUDIO_DEVICE_IN_BLUETOOTH_SCO_HEADSET, String8(""), AUDIO_FORMAT_DEFAULT);
             if (device != nullptr) break;
         }
+
         device = availableDevices.getFirstExistingDevice({
                 AUDIO_DEVICE_IN_BLE_HEADSET, AUDIO_DEVICE_IN_WIRED_HEADSET,
                 AUDIO_DEVICE_IN_USB_HEADSET, AUDIO_DEVICE_IN_USB_DEVICE,
