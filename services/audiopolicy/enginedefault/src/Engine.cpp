--- conflicted
+++ resolved
@@ -274,17 +274,12 @@
         break;
 
     case STRATEGY_PHONE: {
-<<<<<<< HEAD
-        devices = availableOutputDevices.getDevicesFromType(AUDIO_DEVICE_OUT_HEARING_AID);
-        if (!devices.isEmpty()) break;
         if (getDpConnAndAllowedForVoice() && isInCall()) {
             devices = availableOutputDevices.getDevicesFromType(AUDIO_DEVICE_OUT_AUX_DIGITAL);
             if (!devices.isEmpty()) break;
         }
-=======
         // TODO(b/243670205): remove this logic that gives preference to last removable devices
         // once a UX decision has been made
->>>>>>> 8984025a
         devices = availableOutputDevices.getFirstDevicesFromTypes(
                         getLastRemovableMediaDevices(GROUP_NONE, {
                             // excluding HEARING_AID and BLE_HEADSET because Dialer uses
