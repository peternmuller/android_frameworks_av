/*
 * Copyright (C) 2019 The Android Open Source Project
 *
 * Licensed under the Apache License, Version 2.0 (the "License");
 * you may not use this file except in compliance with the License.
 * You may obtain a copy of the License at
 *
 *      http://www.apache.org/licenses/LICENSE-2.0
 *
 * Unless required by applicable law or agreed to in writing, software
 * distributed under the License is distributed on an "AS IS" BASIS,
 * WITHOUT WARRANTIES OR CONDITIONS OF ANY KIND, either express or implied.
 * See the License for the specific language governing permissions and
 * limitations under the License.
 */

// Import this namespace in order to use AOSP No Input configuration example

soong_namespace {
    imports: [
        "frameworks/av/services/audiopolicy/engineconfigurable/config/example/phone",
        "frameworks/av/services/audiopolicy/config",
    ],
}

<<<<<<< HEAD
package {
    // See: http://go/android-license-faq
    // A large-scale-change added 'default_applicable_licenses' to import
    // all of the 'license_kinds' from "frameworks_av_license"
    // to get the below license kinds:
    //   SPDX-license-identifier-Apache-2.0
    default_applicable_licenses: ["frameworks_av_license"],
}

=======
>>>>>>> 5739fff7
prebuilt_etc {
    name: "parameter-framework.policy",
    filename_from_src: true,
    vendor: true,
    src: ":domaingeneratorpolicyrule_gen",
    sub_dir: "parameter-framework/Settings/Policy",
    required: [
        "PolicyClass.xml",
        "PolicySubsystem.xml",
        "PolicySubsystem-CommonTypes.xml",
    ],
}

genrule {
    name: "domaingeneratorpolicyrule_gen",
    defaults: ["domaingeneratorpolicyrule"],
    srcs: [
        ":audio_policy_pfw_toplevel",
        ":audio_policy_pfw_structure_files",
        ":audio_policy_engine_criterion_types",
        ":edd_files",
    ],
}
filegroup {
    name: "audio_policy_pfw_toplevel",
    srcs: [":ParameterFrameworkConfigurationPolicy.userdebug.xml"],
}
filegroup {
    name: "audio_policy_pfw_structure_files",
    srcs: [
        ":PolicyClass",
        ":PolicySubsystem",
        ":buildcommontypesstructure_gen",
    ],
}
filegroup {
    name: "edd_files",
    srcs: [
        "device_for_input_source.pfw",
        ":volumes.pfw",
    ],
}
prebuilt_etc {
    name: "PolicySubsystem.xml",
    vendor: true,
    src: ":PolicySubsystem-no-strategy",
    sub_dir: "parameter-framework/Structure/Policy",
}<|MERGE_RESOLUTION|>--- conflicted
+++ resolved
@@ -23,18 +23,6 @@
     ],
 }
 
-<<<<<<< HEAD
-package {
-    // See: http://go/android-license-faq
-    // A large-scale-change added 'default_applicable_licenses' to import
-    // all of the 'license_kinds' from "frameworks_av_license"
-    // to get the below license kinds:
-    //   SPDX-license-identifier-Apache-2.0
-    default_applicable_licenses: ["frameworks_av_license"],
-}
-
-=======
->>>>>>> 5739fff7
 prebuilt_etc {
     name: "parameter-framework.policy",
     filename_from_src: true,
