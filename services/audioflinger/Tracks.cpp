/*
**
** Copyright 2012, The Android Open Source Project
**
** Licensed under the Apache License, Version 2.0 (the "License");
** you may not use this file except in compliance with the License.
** You may obtain a copy of the License at
**
**     http://www.apache.org/licenses/LICENSE-2.0
**
** Unless required by applicable law or agreed to in writing, software
** distributed under the License is distributed on an "AS IS" BASIS,
** WITHOUT WARRANTIES OR CONDITIONS OF ANY KIND, either express or implied.
** See the License for the specific language governing permissions and
** limitations under the License.
*/


#define LOG_TAG "AudioFlinger"
//#define LOG_NDEBUG 0
#define ATRACE_TAG ATRACE_TAG_AUDIO

#include "Configuration.h"
#include <linux/futex.h>
#include <math.h>
#include <sys/syscall.h>
#include <utils/Log.h>
#include <utils/Trace.h>

#include <private/media/AudioTrackShared.h>

#include "AudioFlinger.h"
#include "TrackBase.h"
#include "PlaybackTracks.h"
#include "RecordTracks.h"
#include "MmapTracks.h"

#include <media/nbaio/Pipe.h>
#include <media/nbaio/PipeReader.h>
#include <media/AudioValidator.h>
#include <media/RecordBufferConverter.h>
#include <mediautils/ServiceUtilities.h>
#include <audio_utils/minifloat.h>

// ----------------------------------------------------------------------------

// Note: the following macro is used for extremely verbose logging message.  In
// order to run with ALOG_ASSERT turned on, we need to have LOG_NDEBUG set to
// 0; but one side effect of this is to turn all LOGV's as well.  Some messages
// are so verbose that we want to suppress them even when we have ALOG_ASSERT
// turned on.  Do not uncomment the #def below unless you really know what you
// are doing and want to see all of the extremely verbose messages.
//#define VERY_VERY_VERBOSE_LOGGING
#ifdef VERY_VERY_VERBOSE_LOGGING
#define ALOGVV ALOGV
#else
#define ALOGVV(a...) do { } while(0)
#endif

// TODO: Remove when this is put into AidlConversionUtil.h
#define VALUE_OR_RETURN_BINDER_STATUS(x)    \
    ({                                      \
       auto _tmp = (x);                     \
       if (!_tmp.ok()) return ::android::aidl_utils::binderStatusFromStatusT(_tmp.error()); \
       std::move(_tmp.value());             \
     })

namespace android {

using ::android::aidl_utils::binderStatusFromStatusT;
using binder::Status;
using content::AttributionSourceState;
using media::VolumeShaper;
// ----------------------------------------------------------------------------
//      TrackBase
// ----------------------------------------------------------------------------
#undef LOG_TAG
#define LOG_TAG "AF::TrackBase"

static volatile int32_t nextTrackId = 55;

// TrackBase constructor must be called with AudioFlinger::mLock held
TrackBase::TrackBase(
            AudioFlinger::ThreadBase *thread,
            const sp<Client>& client,
            const audio_attributes_t& attr,
            uint32_t sampleRate,
            audio_format_t format,
            audio_channel_mask_t channelMask,
            size_t frameCount,
            void *buffer,
            size_t bufferSize,
            audio_session_t sessionId,
            pid_t creatorPid,
            uid_t clientUid,
            bool isOut,
            const alloc_type alloc,
            track_type type,
            audio_port_handle_t portId,
            std::string metricsId)
    :
        mThread(thread),
        mAllocType(alloc),
        mClient(client),
        mCblk(NULL),
        // mBuffer, mBufferSize
        mState(IDLE),
        mAttr(attr),
        mSampleRate(sampleRate),
        mFormat(format),
        mChannelMask(channelMask),
        mChannelCount(isOut ?
                audio_channel_count_from_out_mask(channelMask) :
                audio_channel_count_from_in_mask(channelMask)),
        mFrameSize(audio_has_proportional_frames(format) ?
                mChannelCount * audio_bytes_per_sample(format) : sizeof(int8_t)),
        mFrameCount(frameCount),
        mSessionId(sessionId),
        mIsOut(isOut),
        mId(android_atomic_inc(&nextTrackId)),
        mTerminated(false),
        mType(type),
        mThreadIoHandle(thread ? thread->id() : AUDIO_IO_HANDLE_NONE),
        mPortId(portId),
        mIsInvalid(false),
        mTrackMetrics(std::move(metricsId), isOut, clientUid),
        mCreatorPid(creatorPid)
{
    const uid_t callingUid = IPCThreadState::self()->getCallingUid();
    if (!isAudioServerOrMediaServerUid(callingUid) || clientUid == AUDIO_UID_INVALID) {
        ALOGW_IF(clientUid != AUDIO_UID_INVALID && clientUid != callingUid,
                "%s(%d): uid %d tried to pass itself off as %d",
                 __func__, mId, callingUid, clientUid);
        clientUid = callingUid;
    }
    // clientUid contains the uid of the app that is responsible for this track, so we can blame
    // battery usage on it.
    mUid = clientUid;

    // ALOGD("Creating track with %d buffers @ %d bytes", bufferCount, bufferSize);

    size_t minBufferSize = buffer == NULL ? roundup(frameCount) : frameCount;
    // check overflow when computing bufferSize due to multiplication by mFrameSize.
    if (minBufferSize < frameCount  // roundup rounds down for values above UINT_MAX / 2
            || mFrameSize == 0   // format needs to be correct
            || minBufferSize > SIZE_MAX / mFrameSize) {
        android_errorWriteLog(0x534e4554, "34749571");
        return;
    }
    minBufferSize *= mFrameSize;

    if (buffer == nullptr) {
        bufferSize = minBufferSize; // allocated here.
    } else if (minBufferSize > bufferSize) {
        android_errorWriteLog(0x534e4554, "38340117");
        return;
    }

    size_t size = sizeof(audio_track_cblk_t);
    if (buffer == NULL && alloc == ALLOC_CBLK) {
        // check overflow when computing allocation size for streaming tracks.
        if (size > SIZE_MAX - bufferSize) {
            android_errorWriteLog(0x534e4554, "34749571");
            return;
        }
        size += bufferSize;
    }

    if (client != 0) {
        mCblkMemory = client->allocator().allocate(mediautils::NamedAllocRequest{{size},
                std::string("Track ID: ").append(std::to_string(mId))});
        if (mCblkMemory == 0 ||
                (mCblk = static_cast<audio_track_cblk_t *>(mCblkMemory->unsecurePointer())) == NULL) {
            ALOGE("%s(%d): not enough memory for AudioTrack size=%zu", __func__, mId, size);
            ALOGE("%s", client->allocator().dump().c_str());
            mCblkMemory.clear();
            return;
        }
    } else {
        mCblk = (audio_track_cblk_t *) malloc(size);
        if (mCblk == NULL) {
            ALOGE("%s(%d): not enough memory for AudioTrack size=%zu", __func__, mId, size);
            return;
        }
    }

    // construct the shared structure in-place.
    if (mCblk != NULL) {
        new(mCblk) audio_track_cblk_t();
        switch (alloc) {
        case ALLOC_READONLY: {
            const sp<MemoryDealer> roHeap(thread->readOnlyHeap());
            if (roHeap == 0 ||
                    (mBufferMemory = roHeap->allocate(bufferSize)) == 0 ||
                    (mBuffer = mBufferMemory->unsecurePointer()) == NULL) {
                ALOGE("%s(%d): not enough memory for read-only buffer size=%zu",
                        __func__, mId, bufferSize);
                if (roHeap != 0) {
                    roHeap->dump("buffer");
                }
                mCblkMemory.clear();
                mBufferMemory.clear();
                return;
            }
            memset(mBuffer, 0, bufferSize);
            } break;
        case ALLOC_PIPE:
            mBufferMemory = thread->pipeMemory();
            // mBuffer is the virtual address as seen from current process (mediaserver),
            // and should normally be coming from mBufferMemory->unsecurePointer().
            // However in this case the TrackBase does not reference the buffer directly.
            // It should references the buffer via the pipe.
            // Therefore, to detect incorrect usage of the buffer, we set mBuffer to NULL.
            mBuffer = NULL;
            bufferSize = 0;
            break;
        case ALLOC_CBLK:
            // clear all buffers
            if (buffer == NULL) {
                mBuffer = (char*)mCblk + sizeof(audio_track_cblk_t);
                memset(mBuffer, 0, bufferSize);
            } else {
                mBuffer = buffer;
#if 0
                mCblk->mFlags = CBLK_FORCEREADY;    // FIXME hack, need to fix the track ready logic
#endif
            }
            break;
        case ALLOC_LOCAL:
            mBuffer = calloc(1, bufferSize);
            break;
        case ALLOC_NONE:
            mBuffer = buffer;
            break;
        default:
            LOG_ALWAYS_FATAL("%s(%d): invalid allocation type: %d", __func__, mId, (int)alloc);
        }
        mBufferSize = bufferSize;

#ifdef TEE_SINK
        mTee.set(sampleRate, mChannelCount, format, NBAIO_Tee::TEE_FLAG_TRACK);
#endif
        // mState is mirrored for the client to read.
        mState.setMirror(&mCblk->mState);
        // ensure our state matches up until we consolidate the enumeration.
        static_assert(CBLK_STATE_IDLE == IDLE);
        static_assert(CBLK_STATE_PAUSING == PAUSING);
    }
}

// TODO b/182392769: use attribution source util
static AttributionSourceState audioServerAttributionSource(pid_t pid) {
   AttributionSourceState attributionSource{};
   attributionSource.uid = AID_AUDIOSERVER;
   attributionSource.pid = pid;
   attributionSource.token = sp<BBinder>::make();
   return attributionSource;
}

status_t TrackBase::initCheck() const
{
    status_t status;
    if (mType == TYPE_OUTPUT || mType == TYPE_PATCH) {
        status = cblk() != NULL ? NO_ERROR : NO_MEMORY;
    } else {
        status = getCblk() != 0 ? NO_ERROR : NO_MEMORY;
    }
    return status;
}

TrackBase::~TrackBase()
{
    // delete the proxy before deleting the shared memory it refers to, to avoid dangling reference
    mServerProxy.clear();
    releaseCblk();
    mCblkMemory.clear();    // free the shared memory before releasing the heap it belongs to
    if (mClient != 0) {
        // Client destructor must run with AudioFlinger client mutex locked
        Mutex::Autolock _l(mClient->audioFlinger()->mClientLock);
        // If the client's reference count drops to zero, the associated destructor
        // must run with AudioFlinger lock held. Thus the explicit clear() rather than
        // relying on the automatic clear() at end of scope.
        mClient.clear();
    }
    if (mAllocType == ALLOC_LOCAL) {
        free(mBuffer);
        mBuffer = nullptr;
    }
    // flush the binder command buffer
    IPCThreadState::self()->flushCommands();
}

// AudioBufferProvider interface
// getNextBuffer() = 0;
// This implementation of releaseBuffer() is used by Track and RecordTrack
void TrackBase::releaseBuffer(AudioBufferProvider::Buffer* buffer)
{
#ifdef TEE_SINK
    mTee.write(buffer->raw, buffer->frameCount);
#endif

    ServerProxy::Buffer buf;
    buf.mFrameCount = buffer->frameCount;
    buf.mRaw = buffer->raw;
    buffer->frameCount = 0;
    buffer->raw = NULL;
    mServerProxy->releaseBuffer(&buf);
}

<<<<<<< HEAD
status_t AudioFlinger::ThreadBase::TrackBase::setSyncEvent(
=======
status_t TrackBase::setSyncEvent(
>>>>>>> 58061c88
        const sp<audioflinger::SyncEvent>& event)
{
    mSyncEvents.emplace_back(event);
    return NO_ERROR;
}

PatchTrackBase::PatchTrackBase(const sp<ClientProxy>& proxy,
        const AudioFlinger::ThreadBase& thread, const Timeout& timeout)
    : mProxy(proxy)
{
    if (timeout) {
        setPeerTimeout(*timeout);
    } else {
        // Double buffer mixer
        uint64_t mixBufferNs = ((uint64_t)2 * thread.frameCount() * 1000000000) /
                                              thread.sampleRate();
        setPeerTimeout(std::chrono::nanoseconds{mixBufferNs});
    }
}

void PatchTrackBase::setPeerTimeout(std::chrono::nanoseconds timeout) {
    mPeerTimeout.tv_sec = timeout.count() / std::nano::den;
    mPeerTimeout.tv_nsec = timeout.count() % std::nano::den;
}


// ----------------------------------------------------------------------------
//      Playback
// ----------------------------------------------------------------------------
#undef LOG_TAG
#define LOG_TAG "AF::TrackHandle"

class TrackHandle : public android::media::BnAudioTrack {
public:
    explicit TrackHandle(const sp<IAfTrack>& track);
    ~TrackHandle() override;

    binder::Status getCblk(std::optional<media::SharedFileRegion>* _aidl_return) final;
    binder::Status start(int32_t* _aidl_return) final;
    binder::Status stop() final;
    binder::Status flush() final;
    binder::Status pause() final;
    binder::Status attachAuxEffect(int32_t effectId, int32_t* _aidl_return) final;
    binder::Status setParameters(const std::string& keyValuePairs,
                                 int32_t* _aidl_return) final;
    binder::Status selectPresentation(int32_t presentationId, int32_t programId,
                                      int32_t* _aidl_return) final;
    binder::Status getTimestamp(media::AudioTimestampInternal* timestamp,
                                int32_t* _aidl_return) final;
    binder::Status signal() final;
    binder::Status applyVolumeShaper(const media::VolumeShaperConfiguration& configuration,
                                     const media::VolumeShaperOperation& operation,
                                     int32_t* _aidl_return) final;
    binder::Status getVolumeShaperState(
            int32_t id,
            std::optional<media::VolumeShaperState>* _aidl_return) final;
    binder::Status getDualMonoMode(
            media::audio::common::AudioDualMonoMode* _aidl_return) final;
    binder::Status setDualMonoMode(
            media::audio::common::AudioDualMonoMode mode) final;
    binder::Status getAudioDescriptionMixLevel(float* _aidl_return) final;
    binder::Status setAudioDescriptionMixLevel(float leveldB) final;
    binder::Status getPlaybackRateParameters(
            media::audio::common::AudioPlaybackRate* _aidl_return) final;
    binder::Status setPlaybackRateParameters(
            const media::audio::common::AudioPlaybackRate& playbackRate) final;

private:
    const sp<IAfTrack> mTrack;
};

/* static */
sp<media::IAudioTrack> IAfTrack::createIAudioTrackAdapter(const sp<IAfTrack>& track) {
    return sp<TrackHandle>::make(track);
}

TrackHandle::TrackHandle(const sp<IAfTrack>& track)
    : BnAudioTrack(),
      mTrack(track)
{
    // TODO(b/288339104) binder thread priority change not needed.
    setMinSchedulerPolicy(SCHED_NORMAL, ANDROID_PRIORITY_AUDIO);
}

TrackHandle::~TrackHandle() {
    // just stop the track on deletion, associated resources
    // will be freed from the main thread once all pending buffers have
    // been played. Unless it's not in the active track list, in which
    // case we free everything now...
    mTrack->destroy();
}

Status TrackHandle::getCblk(
        std::optional<media::SharedFileRegion>* _aidl_return) {
    *_aidl_return = legacy2aidl_NullableIMemory_SharedFileRegion(mTrack->getCblk()).value();
    return Status::ok();
}

Status TrackHandle::start(int32_t* _aidl_return) {
    *_aidl_return = mTrack->start();
    return Status::ok();
}

Status TrackHandle::stop() {
    mTrack->stop();
    return Status::ok();
}

Status TrackHandle::flush() {
    mTrack->flush();
    return Status::ok();
}

Status TrackHandle::pause() {
    mTrack->pause();
    return Status::ok();
}

Status TrackHandle::attachAuxEffect(int32_t effectId,
                                                  int32_t* _aidl_return) {
    *_aidl_return = mTrack->attachAuxEffect(effectId);
    return Status::ok();
}

Status TrackHandle::setParameters(const std::string& keyValuePairs,
                                                int32_t* _aidl_return) {
    *_aidl_return = mTrack->setParameters(String8(keyValuePairs.c_str()));
    return Status::ok();
}

Status TrackHandle::selectPresentation(int32_t presentationId, int32_t programId,
                                                     int32_t* _aidl_return) {
    *_aidl_return = mTrack->selectPresentation(presentationId, programId);
    return Status::ok();
}

Status TrackHandle::getTimestamp(media::AudioTimestampInternal* timestamp,
                                               int32_t* _aidl_return) {
    AudioTimestamp legacy;
    *_aidl_return = mTrack->getTimestamp(legacy);
    if (*_aidl_return != OK) {
        return Status::ok();
    }
    *timestamp = legacy2aidl_AudioTimestamp_AudioTimestampInternal(legacy).value();
    return Status::ok();
}

Status TrackHandle::signal() {
    mTrack->signal();
    return Status::ok();
}

Status TrackHandle::applyVolumeShaper(
        const media::VolumeShaperConfiguration& configuration,
        const media::VolumeShaperOperation& operation,
        int32_t* _aidl_return) {
    sp<VolumeShaper::Configuration> conf = new VolumeShaper::Configuration();
    *_aidl_return = conf->readFromParcelable(configuration);
    if (*_aidl_return != OK) {
        return Status::ok();
    }

    sp<VolumeShaper::Operation> op = new VolumeShaper::Operation();
    *_aidl_return = op->readFromParcelable(operation);
    if (*_aidl_return != OK) {
        return Status::ok();
    }

    *_aidl_return = mTrack->applyVolumeShaper(conf, op);
    return Status::ok();
}

Status TrackHandle::getVolumeShaperState(
        int32_t id,
        std::optional<media::VolumeShaperState>* _aidl_return) {
    sp<VolumeShaper::State> legacy = mTrack->getVolumeShaperState(id);
    if (legacy == nullptr) {
        _aidl_return->reset();
        return Status::ok();
    }
    media::VolumeShaperState aidl;
    legacy->writeToParcelable(&aidl);
    *_aidl_return = aidl;
    return Status::ok();
}

Status TrackHandle::getDualMonoMode(
        media::audio::common::AudioDualMonoMode* _aidl_return)
{
    audio_dual_mono_mode_t mode = AUDIO_DUAL_MONO_MODE_OFF;
    const status_t status = mTrack->getDualMonoMode(&mode)
            ?: AudioValidator::validateDualMonoMode(mode);
    if (status == OK) {
        *_aidl_return = VALUE_OR_RETURN_BINDER_STATUS(
                legacy2aidl_audio_dual_mono_mode_t_AudioDualMonoMode(mode));
    }
    return binderStatusFromStatusT(status);
}

Status TrackHandle::setDualMonoMode(
        media::audio::common::AudioDualMonoMode mode)
{
    const auto localMonoMode = VALUE_OR_RETURN_BINDER_STATUS(
            aidl2legacy_AudioDualMonoMode_audio_dual_mono_mode_t(mode));
    return binderStatusFromStatusT(AudioValidator::validateDualMonoMode(localMonoMode)
            ?: mTrack->setDualMonoMode(localMonoMode));
}

Status TrackHandle::getAudioDescriptionMixLevel(float* _aidl_return)
{
    float leveldB = -std::numeric_limits<float>::infinity();
    const status_t status = mTrack->getAudioDescriptionMixLevel(&leveldB)
            ?: AudioValidator::validateAudioDescriptionMixLevel(leveldB);
    if (status == OK) *_aidl_return = leveldB;
    return binderStatusFromStatusT(status);
}

Status TrackHandle::setAudioDescriptionMixLevel(float leveldB)
{
    return binderStatusFromStatusT(AudioValidator::validateAudioDescriptionMixLevel(leveldB)
             ?: mTrack->setAudioDescriptionMixLevel(leveldB));
}

Status TrackHandle::getPlaybackRateParameters(
        media::audio::common::AudioPlaybackRate* _aidl_return)
{
    audio_playback_rate_t localPlaybackRate{};
    status_t status = mTrack->getPlaybackRateParameters(&localPlaybackRate)
            ?: AudioValidator::validatePlaybackRate(localPlaybackRate);
    if (status == NO_ERROR) {
        *_aidl_return = VALUE_OR_RETURN_BINDER_STATUS(
                legacy2aidl_audio_playback_rate_t_AudioPlaybackRate(localPlaybackRate));
    }
    return binderStatusFromStatusT(status);
}

Status TrackHandle::setPlaybackRateParameters(
        const media::audio::common::AudioPlaybackRate& playbackRate)
{
    const audio_playback_rate_t localPlaybackRate = VALUE_OR_RETURN_BINDER_STATUS(
            aidl2legacy_AudioPlaybackRate_audio_playback_rate_t(playbackRate));
    return binderStatusFromStatusT(AudioValidator::validatePlaybackRate(localPlaybackRate)
            ?: mTrack->setPlaybackRateParameters(localPlaybackRate));
}

// ----------------------------------------------------------------------------
//      AppOp for audio playback
// -------------------------------

// static
<<<<<<< HEAD
sp<AudioFlinger::PlaybackThread::OpPlayAudioMonitor>
AudioFlinger::PlaybackThread::OpPlayAudioMonitor::createIfNeeded(
            AudioFlinger::ThreadBase* thread,
=======
sp<OpPlayAudioMonitor> OpPlayAudioMonitor::createIfNeeded(
>>>>>>> 58061c88
            const AttributionSourceState& attributionSource, const audio_attributes_t& attr, int id,
            audio_stream_type_t streamType)
{
    Vector<String16> packages;
    const uid_t uid = VALUE_OR_FATAL(aidl2legacy_int32_t_uid_t(attributionSource.uid));
    getPackagesForUid(uid, packages);
    if (isServiceUid(uid)) {
        if (packages.isEmpty()) {
            ALOGD("OpPlayAudio: not muting track:%d usage:%d for service UID %d",
                  id,
                  attr.usage,
                  uid);
            return nullptr;
        }
    }
    // stream type has been filtered by audio policy to indicate whether it can be muted
    if (streamType == AUDIO_STREAM_ENFORCED_AUDIBLE) {
        ALOGD("OpPlayAudio: not muting track:%d usage:%d ENFORCED_AUDIBLE", id, attr.usage);
        return nullptr;
    }
    if ((attr.flags & AUDIO_FLAG_BYPASS_INTERRUPTION_POLICY)
            == AUDIO_FLAG_BYPASS_INTERRUPTION_POLICY) {
        ALOGD("OpPlayAudio: not muting track:%d flags %#x have FLAG_BYPASS_INTERRUPTION_POLICY",
            id, attr.flags);
        return nullptr;
    }
    return sp<OpPlayAudioMonitor>::make(thread, attributionSource, attr.usage, id, uid);
}

<<<<<<< HEAD
AudioFlinger::PlaybackThread::OpPlayAudioMonitor::OpPlayAudioMonitor(
        AudioFlinger::ThreadBase* thread,
        const AttributionSourceState& attributionSource,
        audio_usage_t usage, int id, uid_t uid)
    : mThread(wp<AudioFlinger::ThreadBase>::fromExisting(thread)),
      mHasOpPlayAudio(true),
      mAttributionSource(attributionSource),
      mUsage((int32_t)usage),
      mId(id),
      mUid(uid),
      mPackageName(VALUE_OR_FATAL(aidl2legacy_string_view_String16(
                  attributionSource.packageName.value_or("")))) {}
=======
OpPlayAudioMonitor::OpPlayAudioMonitor(
        const AttributionSourceState& attributionSource, audio_usage_t usage, int id)
        : mHasOpPlayAudio(true), mAttributionSource(attributionSource), mUsage((int32_t) usage),
        mId(id)
{
}
>>>>>>> 58061c88

OpPlayAudioMonitor::~OpPlayAudioMonitor()
{
    if (mOpCallback != 0) {
        mAppOpsManager.stopWatchingMode(mOpCallback);
    }
    mOpCallback.clear();
}

void OpPlayAudioMonitor::onFirstRef()
{
    checkPlayAudioForUsage();
    if (mAttributionSource.packageName.has_value()) {
        mOpCallback = new PlayAudioOpCallback(this);
        mAppOpsManager.startWatchingMode(AppOpsManager::OP_PLAY_AUDIO,
                mPackageName, mOpCallback);
    }
}

bool OpPlayAudioMonitor::hasOpPlayAudio() const {
    return mHasOpPlayAudio.load();
}

// Note this method is never called (and never to be) for audio server / patch record track
// - not called from constructor due to check on UID,
// - not called from PlayAudioOpCallback because the callback is not installed in this case
void OpPlayAudioMonitor::checkPlayAudioForUsage()
{
    const bool hasAppOps = mAttributionSource.packageName.has_value()
        && mAppOpsManager.checkAudioOpNoThrow(
                AppOpsManager::OP_PLAY_AUDIO, mUsage, mUid, mPackageName) ==
                        AppOpsManager::MODE_ALLOWED;

    bool shouldChange = !hasAppOps;  // check if we need to update.
    if (mHasOpPlayAudio.compare_exchange_strong(shouldChange, hasAppOps)) {
        ALOGD("OpPlayAudio: track:%d usage:%d %smuted", mId, mUsage, hasAppOps ? "not " : "");
        auto thread = mThread.promote();
        if (thread != nullptr && thread->type() == AudioFlinger::ThreadBase::OFFLOAD) {
            // Wake up Thread if offloaded, otherwise it may be several seconds for update.
            Mutex::Autolock _l(thread->mLock);
            thread->broadcast_l();
        }
    }
}

OpPlayAudioMonitor::PlayAudioOpCallback::PlayAudioOpCallback(
        const wp<OpPlayAudioMonitor>& monitor) : mMonitor(monitor)
{ }

void OpPlayAudioMonitor::PlayAudioOpCallback::opChanged(int32_t op,
            const String16& packageName) {
    // we only have uid, so we need to check all package names anyway
    UNUSED(packageName);
    if (op != AppOpsManager::OP_PLAY_AUDIO) {
        return;
    }
    sp<OpPlayAudioMonitor> monitor = mMonitor.promote();
    if (monitor != NULL) {
        monitor->checkPlayAudioForUsage();
    }
}

// static
void OpPlayAudioMonitor::getPackagesForUid(
    uid_t uid, Vector<String16>& packages)
{
    PermissionController permissionController;
    permissionController.getPackagesForUid(uid, packages);
}

// ----------------------------------------------------------------------------
#undef LOG_TAG
#define LOG_TAG "AF::Track"

/* static */
sp<IAfTrack> IAfTrack::create( // TODO(b/288339104) void*
        void * /* AudioFlinger::PlaybackThread */ thread,
        const sp<Client>& client,
        audio_stream_type_t streamType,
        const audio_attributes_t& attr,
        uint32_t sampleRate,
        audio_format_t format,
        audio_channel_mask_t channelMask,
        size_t frameCount,
        void *buffer,
        size_t bufferSize,
        const sp<IMemory>& sharedBuffer,
        audio_session_t sessionId,
        pid_t creatorPid,
        const AttributionSourceState& attributionSource,
        audio_output_flags_t flags,
        track_type type,
        audio_port_handle_t portId,
        /** default behaviour is to start when there are as many frames
          * ready as possible (aka. Buffer is full). */
        size_t frameCountToBeReady,
        float speed,
        bool isSpatialized,
        bool isBitPerfect) {
    return sp<Track>::make(reinterpret_cast<AudioFlinger::PlaybackThread*>(thread),
            client,
            streamType,
            attr,
            sampleRate,
            format,
            channelMask,
            frameCount,
            buffer,
            bufferSize,
            sharedBuffer,
            sessionId,
            creatorPid,
            attributionSource,
            flags,
            type,
            portId,
            frameCountToBeReady,
            speed,
            isSpatialized,
            isBitPerfect);
}

// Track constructor must be called with AudioFlinger::mLock and ThreadBase::mLock held
Track::Track(
            AudioFlinger::PlaybackThread *thread,
            const sp<Client>& client,
            audio_stream_type_t streamType,
            const audio_attributes_t& attr,
            uint32_t sampleRate,
            audio_format_t format,
            audio_channel_mask_t channelMask,
            size_t frameCount,
            void *buffer,
            size_t bufferSize,
            const sp<IMemory>& sharedBuffer,
            audio_session_t sessionId,
            pid_t creatorPid,
            const AttributionSourceState& attributionSource,
            audio_output_flags_t flags,
            track_type type,
            audio_port_handle_t portId,
            size_t frameCountToBeReady,
            float speed,
            bool isSpatialized,
            bool isBitPerfect)
    :   TrackBase(thread, client, attr, sampleRate, format, channelMask, frameCount,
                  // TODO: Using unsecurePointer() has some associated security pitfalls
                  //       (see declaration for details).
                  //       Either document why it is safe in this case or address the
                  //       issue (e.g. by copying).
                  (sharedBuffer != 0) ? sharedBuffer->unsecurePointer() : buffer,
                  (sharedBuffer != 0) ? sharedBuffer->size() : bufferSize,
                  sessionId, creatorPid,
                  VALUE_OR_FATAL(aidl2legacy_int32_t_uid_t(attributionSource.uid)), true /*isOut*/,
                  (type == TYPE_PATCH) ? ( buffer == NULL ? ALLOC_LOCAL : ALLOC_NONE) : ALLOC_CBLK,
                  type,
                  portId,
                  std::string(AMEDIAMETRICS_KEY_PREFIX_AUDIO_TRACK) + std::to_string(portId)),
    mFillingStatus(FS_INVALID),
    // mRetryCount initialized later when needed
    mSharedBuffer(sharedBuffer),
    mStreamType(streamType),
    mMainBuffer(thread->sinkBuffer()),
    mAuxBuffer(NULL),
    mAuxEffectId(0), mHasVolumeController(false),
    mFrameMap(16 /* sink-frame-to-track-frame map memory */),
    mVolumeHandler(new media::VolumeHandler(sampleRate)),
    mOpPlayAudioMonitor(OpPlayAudioMonitor::createIfNeeded(thread, attributionSource, attr, id(),
        streamType)),
    // mSinkTimestamp
    mFastIndex(-1),
    mCachedVolume(1.0),
    /* The track might not play immediately after being active, similarly as if its volume was 0.
     * When the track starts playing, its volume will be computed. */
    mFinalVolume(0.f),
    mResumeToStopping(false),
    mFlushHwPending(false),
    mFlags(flags),
    mSpeed(speed),
    mIsSpatialized(isSpatialized),
    mIsBitPerfect(isBitPerfect)
{
    // client == 0 implies sharedBuffer == 0
    ALOG_ASSERT(!(client == 0 && sharedBuffer != 0));

    ALOGV_IF(sharedBuffer != 0, "%s(%d): sharedBuffer: %p, size: %zu",
            __func__, mId, sharedBuffer->unsecurePointer(), sharedBuffer->size());

    if (mCblk == NULL) {
        return;
    }

    uid_t uid = VALUE_OR_FATAL(aidl2legacy_int32_t_uid_t(attributionSource.uid));
    if (!thread->isTrackAllowed_l(channelMask, format, sessionId, uid)) {
        ALOGE("%s(%d): no more tracks available", __func__, mId);
        releaseCblk(); // this makes the track invalid.
        return;
    }

    if (sharedBuffer == 0) {
        mAudioTrackServerProxy = new AudioTrackServerProxy(mCblk, mBuffer, frameCount,
                mFrameSize, !isExternalTrack(), sampleRate);
    } else {
        mAudioTrackServerProxy = new StaticAudioTrackServerProxy(mCblk, mBuffer, frameCount,
                mFrameSize, sampleRate);
    }
    mServerProxy = mAudioTrackServerProxy;
    mServerProxy->setStartThresholdInFrames(frameCountToBeReady); // update the Cblk value

    // only allocate a fast track index if we were able to allocate a normal track name
    if (flags & AUDIO_OUTPUT_FLAG_FAST) {
        // FIXME: Not calling framesReadyIsCalledByMultipleThreads() exposes a potential
        // race with setSyncEvent(). However, if we call it, we cannot properly start
        // static fast tracks (SoundPool) immediately after stopping.
        //mAudioTrackServerProxy->framesReadyIsCalledByMultipleThreads();
        ALOG_ASSERT(thread->mFastTrackAvailMask != 0);
        int i = __builtin_ctz(thread->mFastTrackAvailMask);
        ALOG_ASSERT(0 < i && i < (int)FastMixerState::sMaxFastTracks);
        // FIXME This is too eager.  We allocate a fast track index before the
        //       fast track becomes active.  Since fast tracks are a scarce resource,
        //       this means we are potentially denying other more important fast tracks from
        //       being created.  It would be better to allocate the index dynamically.
        mFastIndex = i;
        thread->mFastTrackAvailMask &= ~(1 << i);
    }

    mServerLatencySupported = checkServerLatencySupported(format, flags);
#ifdef TEE_SINK
    mTee.setId(std::string("_") + std::to_string(mThreadIoHandle)
            + "_" + std::to_string(mId) + "_T");
#endif

    if (thread->supportsHapticPlayback()) {
        // If the track is attached to haptic playback thread, it is potentially to have
        // HapticGenerator effect, which will generate haptic data, on the track. In that case,
        // external vibration is always created for all tracks attached to haptic playback thread.
        mAudioVibrationController = new AudioVibrationController(this);
        std::string packageName = attributionSource.packageName.has_value() ?
            attributionSource.packageName.value() : "";
        mExternalVibration = new os::ExternalVibration(
                mUid, packageName, mAttr, mAudioVibrationController);
    }

    // Once this item is logged by the server, the client can add properties.
    const char * const traits = sharedBuffer == 0 ? "" : "static";
    mTrackMetrics.logConstructor(creatorPid, uid, id(), traits, streamType);
}

Track::~Track()
{
    ALOGV("%s(%d)", __func__, mId);

    // The destructor would clear mSharedBuffer,
    // but it will not push the decremented reference count,
    // leaving the client's IMemory dangling indefinitely.
    // This prevents that leak.
    if (mSharedBuffer != 0) {
        mSharedBuffer.clear();
    }
}

status_t Track::initCheck() const
{
    status_t status = TrackBase::initCheck();
    if (status == NO_ERROR && mCblk == nullptr) {
        status = NO_MEMORY;
    }
    return status;
}

void Track::destroy()
{
    // NOTE: destroyTrack_l() can remove a strong reference to this Track
    // by removing it from mTracks vector, so there is a risk that this Tracks's
    // destructor is called. As the destructor needs to lock mLock,
    // we must acquire a strong reference on this Track before locking mLock
    // here so that the destructor is called only when exiting this function.
    // On the other hand, as long as Track::destroy() is only called by
    // TrackHandle destructor, the TrackHandle still holds a strong ref on
    // this Track with its member mTrack.
    sp<Track> keep(this);
    { // scope for mLock
        bool wasActive = false;
        sp<AudioFlinger::ThreadBase> thread = mThread.promote();
        if (thread != 0) {
            Mutex::Autolock _l(thread->mLock);
            auto* const playbackThread = static_cast<AudioFlinger::PlaybackThread*>(thread.get());
            wasActive = playbackThread->destroyTrack_l(this);
            forEachTeePatchTrack_l([](const auto& patchTrack) { patchTrack->destroy(); });
        }
        if (isExternalTrack() && !wasActive) {
            AudioSystem::releaseOutput(mPortId);
        }
    }
}

void Track::appendDumpHeader(String8& result) const
{
    result.appendFormat("Type     Id Active Client Session Port Id S  Flags "
                        "  Format Chn mask  SRate "
                        "ST Usg CT "
                        " G db  L dB  R dB  VS dB "
                        "  Server FrmCnt  FrmRdy F Underruns  Flushed BitPerfect"
                        "%s\n",
                        isServerLatencySupported() ? "   Latency" : "");
}

void Track::appendDump(String8& result, bool active) const
{
    char trackType;
    switch (mType) {
    case TYPE_DEFAULT:
    case TYPE_OUTPUT:
        if (isStatic()) {
            trackType = 'S'; // static
        } else {
            trackType = ' '; // normal
        }
        break;
    case TYPE_PATCH:
        trackType = 'P';
        break;
    default:
        trackType = '?';
    }

    if (isFastTrack()) {
        result.appendFormat("F%d %c %6d", mFastIndex, trackType, mId);
    } else {
        result.appendFormat("   %c %6d", trackType, mId);
    }

    char nowInUnderrun;
    switch (mObservedUnderruns.mBitFields.mMostRecent) {
    case UNDERRUN_FULL:
        nowInUnderrun = ' ';
        break;
    case UNDERRUN_PARTIAL:
        nowInUnderrun = '<';
        break;
    case UNDERRUN_EMPTY:
        nowInUnderrun = '*';
        break;
    default:
        nowInUnderrun = '?';
        break;
    }

    char fillingStatus;
    switch (mFillingStatus) {
    case FS_INVALID:
        fillingStatus = 'I';
        break;
    case FS_FILLING:
        fillingStatus = 'f';
        break;
    case FS_FILLED:
        fillingStatus = 'F';
        break;
    case FS_ACTIVE:
        fillingStatus = 'A';
        break;
    default:
        fillingStatus = '?';
        break;
    }

    // clip framesReadySafe to max representation in dump
    const size_t framesReadySafe =
            std::min(mAudioTrackServerProxy->framesReadySafe(), (size_t)99999999);

    // obtain volumes
    const gain_minifloat_packed_t vlr = mAudioTrackServerProxy->getVolumeLR();
    const std::pair<float /* volume */, bool /* active */> vsVolume =
            mVolumeHandler->getLastVolume();

    // Our effective frame count is obtained by ServerProxy::getBufferSizeInFrames()
    // as it may be reduced by the application.
    const size_t bufferSizeInFrames = (size_t)mAudioTrackServerProxy->getBufferSizeInFrames();
    // Check whether the buffer size has been modified by the app.
    const char modifiedBufferChar = bufferSizeInFrames < mFrameCount
            ? 'r' /* buffer reduced */: bufferSizeInFrames > mFrameCount
                    ? 'e' /* error */ : ' ' /* identical */;

    result.appendFormat("%7s %6u %7u %7u %2s 0x%03X "
                        "%08X %08X %6u "
                        "%2u %3x %2x "
                        "%5.2g %5.2g %5.2g %5.2g%c "
                        "%08X %6zu%c %6zu %c %9u%c %7u %10s",
            active ? "yes" : "no",
            (mClient == 0) ? getpid() : mClient->pid(),
            mSessionId,
            mPortId,
            getTrackStateAsCodedString(),
            mCblk->mFlags,

            mFormat,
            mChannelMask,
            sampleRate(),

            mStreamType,
            mAttr.usage,
            mAttr.content_type,

            20.0 * log10(mFinalVolume),
            20.0 * log10(float_from_gain(gain_minifloat_unpack_left(vlr))),
            20.0 * log10(float_from_gain(gain_minifloat_unpack_right(vlr))),
            20.0 * log10(vsVolume.first), // VolumeShaper(s) total volume
            vsVolume.second ? 'A' : ' ',  // if any VolumeShapers active

            mCblk->mServer,
            bufferSizeInFrames,
            modifiedBufferChar,
            framesReadySafe,
            fillingStatus,
            mAudioTrackServerProxy->getUnderrunFrames(),
            nowInUnderrun,
            (unsigned)mAudioTrackServerProxy->framesFlushed() % 10000000,
            isBitPerfect() ? "true" : "false"
            );

    if (isServerLatencySupported()) {
        double latencyMs;
        bool fromTrack;
        if (getTrackLatencyMs(&latencyMs, &fromTrack) == OK) {
            // Show latency in msec, followed by 't' if from track timestamp (the most accurate)
            // or 'k' if estimated from kernel because track frames haven't been presented yet.
            result.appendFormat(" %7.2lf %c", latencyMs, fromTrack ? 't' : 'k');
        } else {
            result.appendFormat("%10s", mCblk->mServer != 0 ? "unavail" : "new");
        }
    }
    result.append("\n");
}

uint32_t Track::sampleRate() const {
    return mAudioTrackServerProxy->getSampleRate();
}

// AudioBufferProvider interface
status_t Track::getNextBuffer(AudioBufferProvider::Buffer* buffer)
{
    ServerProxy::Buffer buf;
    size_t desiredFrames = buffer->frameCount;
    buf.mFrameCount = desiredFrames;
    status_t status = mServerProxy->obtainBuffer(&buf);
    buffer->frameCount = buf.mFrameCount;
    buffer->raw = buf.mRaw;
    if (buf.mFrameCount == 0 && !isStopping() && !isStopped() && !isPaused() && !isOffloaded()) {
        ALOGV("%s(%d): underrun,  framesReady(%zu) < framesDesired(%zd), state: %d",
                __func__, mId, buf.mFrameCount, desiredFrames, (int)mState);
        mAudioTrackServerProxy->tallyUnderrunFrames(desiredFrames);
    } else {
        mAudioTrackServerProxy->tallyUnderrunFrames(0);
    }
    return status;
}

void Track::releaseBuffer(AudioBufferProvider::Buffer* buffer)
{
    interceptBuffer(*buffer);
    TrackBase::releaseBuffer(buffer);
}

// TODO: compensate for time shift between HW modules.
void Track::interceptBuffer(
        const AudioBufferProvider::Buffer& sourceBuffer) {
    auto start = std::chrono::steady_clock::now();
    const size_t frameCount = sourceBuffer.frameCount;
    if (frameCount == 0) {
        return;  // No audio to intercept.
        // Additionally PatchProxyBufferProvider::obtainBuffer (called by PathTrack::getNextBuffer)
        // does not allow 0 frame size request contrary to getNextBuffer
    }
    for (auto& teePatch : mTeePatches) {
        IAfPatchRecord* patchRecord = teePatch.patchRecord.get();
        const size_t framesWritten = patchRecord->writeFrames(
                sourceBuffer.i8, frameCount, mFrameSize);
        const size_t framesLeft = frameCount - framesWritten;
        ALOGW_IF(framesLeft != 0, "%s(%d) PatchRecord %d can not provide big enough "
                 "buffer %zu/%zu, dropping %zu frames", __func__, mId, patchRecord->id(),
                 framesWritten, frameCount, framesLeft);
    }
    auto spent = ceil<std::chrono::microseconds>(std::chrono::steady_clock::now() - start);
    using namespace std::chrono_literals;
    // Average is ~20us per track, this should virtually never be logged (Logging takes >200us)
    ALOGD_IF(spent > 500us, "%s: took %lldus to intercept %zu tracks", __func__,
             spent.count(), mTeePatches.size());
}

// ExtendedAudioBufferProvider interface

// framesReady() may return an approximation of the number of frames if called
// from a different thread than the one calling Proxy->obtainBuffer() and
// Proxy->releaseBuffer(). Also note there is no mutual exclusion in the
// AudioTrackServerProxy so be especially careful calling with FastTracks.
size_t Track::framesReady() const {
    if (mSharedBuffer != 0 && (isStopped() || isStopping())) {
        // Static tracks return zero frames immediately upon stopping (for FastTracks).
        // The remainder of the buffer is not drained.
        return 0;
    }
    return mAudioTrackServerProxy->framesReady();
}

int64_t Track::framesReleased() const
{
    return mAudioTrackServerProxy->framesReleased();
}

void Track::onTimestamp(const ExtendedTimestamp &timestamp)
{
    // This call comes from a FastTrack and should be kept lockless.
    // The server side frames are already translated to client frames.
    mAudioTrackServerProxy->setTimestamp(timestamp);

    // We do not set drained here, as FastTrack timestamp may not go to very last frame.

    // Compute latency.
    // TODO: Consider whether the server latency may be passed in by FastMixer
    // as a constant for all active FastTracks.
    const double latencyMs = timestamp.getOutputServerLatencyMs(sampleRate());
    mServerLatencyFromTrack.store(true);
    mServerLatencyMs.store(latencyMs);
}

// Don't call for fast tracks; the framesReady() could result in priority inversion
bool Track::isReady() const {
    if (mFillingStatus != FS_FILLING || isStopped() || isPausing()) {
        return true;
    }

    if (isStopping()) {
        if (framesReady() > 0) {
            mFillingStatus = FS_FILLED;
        }
        return true;
    }

    size_t bufferSizeInFrames = mServerProxy->getBufferSizeInFrames();
    // Note: mServerProxy->getStartThresholdInFrames() is clamped.
    const size_t startThresholdInFrames = mServerProxy->getStartThresholdInFrames();
    const size_t framesToBeReady = std::clamp(  // clamp again to validate client values.
            std::min(startThresholdInFrames, bufferSizeInFrames), size_t(1), mFrameCount);

    if (framesReady() >= framesToBeReady || (mCblk->mFlags & CBLK_FORCEREADY)) {
        ALOGV("%s(%d): consider track ready with %zu/%zu, target was %zu)",
              __func__, mId, framesReady(), bufferSizeInFrames, framesToBeReady);
        mFillingStatus = FS_FILLED;
        android_atomic_and(~CBLK_FORCEREADY, &mCblk->mFlags);
        return true;
    }
    return false;
}

status_t Track::start(AudioSystem::sync_event_t event __unused,
                                                    audio_session_t triggerSession __unused)
{
    status_t status = NO_ERROR;
    ALOGV("%s(%d): calling pid %d session %d",
            __func__, mId, IPCThreadState::self()->getCallingPid(), mSessionId);

    sp<AudioFlinger::ThreadBase> thread = mThread.promote();
    if (thread != 0) {
        if (isOffloaded()) {
            Mutex::Autolock _laf(thread->mAudioFlinger->mLock);
            Mutex::Autolock _lth(thread->mLock);
            sp<IAfEffectChain> ec = thread->getEffectChain_l(mSessionId);
            if (thread->mAudioFlinger->isNonOffloadableGlobalEffectEnabled_l() ||
                    (ec != 0 && ec->isNonOffloadableEnabled())) {
                invalidate();
                return PERMISSION_DENIED;
            }
        }
        Mutex::Autolock _lth(thread->mLock);
        track_state state = mState;
        // here the track could be either new, or restarted
        // in both cases "unstop" the track

        // initial state-stopping. next state-pausing.
        // What if resume is called ?

        if (state == FLUSHED) {
            // avoid underrun glitches when starting after flush
            reset();
        }

        // clear mPauseHwPending because of pause (and possibly flush) during underrun.
        mPauseHwPending = false;
        if (state == PAUSED || state == PAUSING) {
            if (mResumeToStopping) {
                // happened we need to resume to STOPPING_1
                mState = TrackBase::STOPPING_1;
                ALOGV("%s(%d): PAUSED => STOPPING_1 on thread %d",
                        __func__, mId, (int)mThreadIoHandle);
            } else {
                mState = TrackBase::RESUMING;
                ALOGV("%s(%d): PAUSED => RESUMING on thread %d",
                        __func__,  mId, (int)mThreadIoHandle);
            }
        } else {
            mState = TrackBase::ACTIVE;
            ALOGV("%s(%d): ? => ACTIVE on thread %d",
                    __func__, mId, (int)mThreadIoHandle);
        }

        auto* const playbackThread = static_cast<AudioFlinger::PlaybackThread*>(thread.get());

        // states to reset position info for pcm tracks
        if (audio_is_linear_pcm(mFormat)
                && (state == IDLE || state == STOPPED || state == FLUSHED)) {
            mFrameMap.reset();

            if (!isFastTrack() && (isDirect() || isOffloaded())) {
                // Start point of track -> sink frame map. If the HAL returns a
                // frame position smaller than the first written frame in
                // updateTrackFrameInfo, the timestamp can be interpolated
                // instead of using a larger value.
                mFrameMap.push(mAudioTrackServerProxy->framesReleased(),
                               playbackThread->framesWritten());
            }
        }
        if (isFastTrack()) {
            // refresh fast track underruns on start because that field is never cleared
            // by the fast mixer; furthermore, the same track can be recycled, i.e. start
            // after stop.
            mObservedUnderruns = playbackThread->getFastTrackUnderruns(mFastIndex);
        }
        status = playbackThread->addTrack_l(this);
        if (status == INVALID_OPERATION || status == PERMISSION_DENIED || status == DEAD_OBJECT) {
            triggerEvents(AudioSystem::SYNC_EVENT_PRESENTATION_COMPLETE);
            //  restore previous state if start was rejected by policy manager
            if (status == PERMISSION_DENIED || status == DEAD_OBJECT) {
                mState = state;
            }
        }

        // Audio timing metrics are computed a few mix cycles after starting.
        {
            mLogStartCountdown = LOG_START_COUNTDOWN;
            mLogStartTimeNs = systemTime();
            mLogStartFrames = mAudioTrackServerProxy->getTimestamp()
                    .mPosition[ExtendedTimestamp::LOCATION_KERNEL];
            mLogLatencyMs = 0.;
        }
        mLogForceVolumeUpdate = true;  // at least one volume logged for metrics when starting.

        if (status == NO_ERROR || status == ALREADY_EXISTS) {
            // for streaming tracks, remove the buffer read stop limit.
            mAudioTrackServerProxy->start();
        }

        // track was already in the active list, not a problem
        if (status == ALREADY_EXISTS) {
            status = NO_ERROR;
        } else {
            // Acknowledge any pending flush(), so that subsequent new data isn't discarded.
            // It is usually unsafe to access the server proxy from a binder thread.
            // But in this case we know the mixer thread (whether normal mixer or fast mixer)
            // isn't looking at this track yet:  we still hold the normal mixer thread lock,
            // and for fast tracks the track is not yet in the fast mixer thread's active set.
            // For static tracks, this is used to acknowledge change in position or loop.
            ServerProxy::Buffer buffer;
            buffer.mFrameCount = 1;
            (void) mAudioTrackServerProxy->obtainBuffer(&buffer, true /*ackFlush*/);
        }
        if (status == NO_ERROR) {
            forEachTeePatchTrack_l([](const auto& patchTrack) { patchTrack->start(); });
        }
    } else {
        status = BAD_VALUE;
    }
    if (status == NO_ERROR) {
        // send format to AudioManager for playback activity monitoring
        sp<IAudioManager> audioManager = thread->mAudioFlinger->getOrCreateAudioManager();
        if (audioManager && mPortId != AUDIO_PORT_HANDLE_NONE) {
            std::unique_ptr<os::PersistableBundle> bundle =
                    std::make_unique<os::PersistableBundle>();
        bundle->putBoolean(String16(kExtraPlayerEventSpatializedKey),
                           isSpatialized());
        bundle->putInt(String16(kExtraPlayerEventSampleRateKey), mSampleRate);
        bundle->putInt(String16(kExtraPlayerEventChannelMaskKey), mChannelMask);
        status_t result = audioManager->portEvent(mPortId,
                                                  PLAYER_UPDATE_FORMAT, bundle);
        if (result != OK) {
            ALOGE("%s: unable to send playback format for port ID %d, status error %d",
                  __func__, mPortId, result);
        }
      }
    }
    return status;
}

void Track::stop()
{
    ALOGV("%s(%d): calling pid %d", __func__, mId, IPCThreadState::self()->getCallingPid());
    sp<AudioFlinger::ThreadBase> thread = mThread.promote();
    if (thread != 0) {
        Mutex::Autolock _l(thread->mLock);
        track_state state = mState;
        if (state == RESUMING || state == ACTIVE || state == PAUSING || state == PAUSED) {
            // If the track is not active (PAUSED and buffers full), flush buffers
            auto* const playbackThread = static_cast<AudioFlinger::PlaybackThread*>(thread.get());
            if (playbackThread->mActiveTracks.indexOf(this) < 0) {
                reset();
                mState = STOPPED;
            } else if (!isFastTrack() && !isOffloaded() && !isDirect()) {
                mState = STOPPED;
            } else {
                // For fast tracks prepareTracks_l() will set state to STOPPING_2
                // presentation is complete
                // For an offloaded track this starts a drain and state will
                // move to STOPPING_2 when drain completes and then STOPPED
                mState = STOPPING_1;
                if (isOffloaded()) {
                    mRetryCount = AudioFlinger::PlaybackThread::kMaxTrackStopRetriesOffload;
                }
            }
            playbackThread->broadcast_l();
            ALOGV("%s(%d): not stopping/stopped => stopping/stopped on thread %d",
                    __func__, mId, (int)mThreadIoHandle);
        }
        forEachTeePatchTrack_l([](const auto& patchTrack) { patchTrack->stop(); });
    }
}

void Track::pause()
{
    ALOGV("%s(%d): calling pid %d", __func__, mId, IPCThreadState::self()->getCallingPid());
    sp<AudioFlinger::ThreadBase> thread = mThread.promote();
    if (thread != 0) {
        Mutex::Autolock _l(thread->mLock);
        auto* const playbackThread = static_cast<AudioFlinger::PlaybackThread*>(thread.get());
        switch (mState) {
        case STOPPING_1:
        case STOPPING_2:
            if (!isOffloaded()) {
                /* nothing to do if track is not offloaded */
                break;
            }

            // Offloaded track was draining, we need to carry on draining when resumed
            mResumeToStopping = true;
            FALLTHROUGH_INTENDED;
        case ACTIVE:
        case RESUMING:
            mState = PAUSING;
            ALOGV("%s(%d): ACTIVE/RESUMING => PAUSING on thread %d",
                    __func__, mId, (int)mThreadIoHandle);
            if (isOffloadedOrDirect()) {
                mPauseHwPending = true;
            }
            playbackThread->broadcast_l();
            break;

        default:
            break;
        }
        // Pausing the TeePatch to avoid a glitch on underrun, at the cost of buffered audio loss.
        forEachTeePatchTrack_l([](const auto& patchTrack) { patchTrack->pause(); });
    }
}

void Track::flush()
{
    ALOGV("%s(%d)", __func__, mId);
    sp<AudioFlinger::ThreadBase> thread = mThread.promote();
    if (thread != 0) {
        Mutex::Autolock _l(thread->mLock);
        auto* const playbackThread = static_cast<AudioFlinger::PlaybackThread*>(thread.get());

        // Flush the ring buffer now if the track is not active in the PlaybackThread.
        // Otherwise the flush would not be done until the track is resumed.
        // Requires FastTrack removal be BLOCK_UNTIL_ACKED
        if (playbackThread->mActiveTracks.indexOf(this) < 0) {
            (void)mServerProxy->flushBufferIfNeeded();
        }

        if (isOffloaded()) {
            // If offloaded we allow flush during any state except terminated
            // and keep the track active to avoid problems if user is seeking
            // rapidly and underlying hardware has a significant delay handling
            // a pause
            if (isTerminated()) {
                return;
            }

            ALOGV("%s(%d): offload flush", __func__, mId);
            reset();

            if (mState == STOPPING_1 || mState == STOPPING_2) {
                ALOGV("%s(%d): flushed in STOPPING_1 or 2 state, change state to ACTIVE",
                        __func__, mId);
                mState = ACTIVE;
            }

            mFlushHwPending = true;
            mResumeToStopping = false;
        } else {
            if (mState != STOPPING_1 && mState != STOPPING_2 && mState != STOPPED &&
                    mState != PAUSED && mState != PAUSING && mState != IDLE && mState != FLUSHED) {
                return;
            }
            // No point remaining in PAUSED state after a flush => go to
            // FLUSHED state
            mState = FLUSHED;
            // do not reset the track if it is still in the process of being stopped or paused.
            // this will be done by prepareTracks_l() when the track is stopped.
            // prepareTracks_l() will see mState == FLUSHED, then
            // remove from active track list, reset(), and trigger presentation complete
            if (isDirect()) {
                mFlushHwPending = true;
            }
            if (playbackThread->mActiveTracks.indexOf(this) < 0) {
                reset();
            }
        }
        // Prevent flush being lost if the track is flushed and then resumed
        // before mixer thread can run. This is important when offloading
        // because the hardware buffer could hold a large amount of audio
        playbackThread->broadcast_l();
        // Flush the Tee to avoid on resume playing old data and glitching on the transition to
        // new data
        forEachTeePatchTrack_l([](const auto& patchTrack) { patchTrack->flush(); });
    }
}

// must be called with thread lock held
void Track::flushAck()
{
    if (!isOffloaded() && !isDirect()) {
        return;
    }

    // Clear the client ring buffer so that the app can prime the buffer while paused.
    // Otherwise it might not get cleared until playback is resumed and obtainBuffer() is called.
    mServerProxy->flushBufferIfNeeded();

    mFlushHwPending = false;
}

void Track::pauseAck()
{
    mPauseHwPending = false;
}

void Track::reset()
{
    // Do not reset twice to avoid discarding data written just after a flush and before
    // the audioflinger thread detects the track is stopped.
    if (!mResetDone) {
        // Force underrun condition to avoid false underrun callback until first data is
        // written to buffer
        android_atomic_and(~CBLK_FORCEREADY, &mCblk->mFlags);
        mFillingStatus = FS_FILLING;
        mResetDone = true;
        if (mState == FLUSHED) {
            mState = IDLE;
        }
    }
}

status_t Track::setParameters(const String8& keyValuePairs)
{
    sp<AudioFlinger::ThreadBase> thread = mThread.promote();
    if (thread == 0) {
        ALOGE("%s(%d): thread is dead", __func__, mId);
        return FAILED_TRANSACTION;
    } else if ((thread->type() == AudioFlinger::ThreadBase::DIRECT) ||
                    (thread->type() == AudioFlinger::ThreadBase::OFFLOAD)) {
        return thread->setParameters(keyValuePairs);
    } else {
        return PERMISSION_DENIED;
    }
}

status_t Track::selectPresentation(int presentationId,
        int programId) {
    sp<AudioFlinger::ThreadBase> thread = mThread.promote();
    if (thread == 0) {
        ALOGE("thread is dead");
        return FAILED_TRANSACTION;
    } else if ((thread->type() == AudioFlinger::ThreadBase::DIRECT)
            || (thread->type() == AudioFlinger::ThreadBase::OFFLOAD)) {
        auto directOutputThread = static_cast<AudioFlinger::DirectOutputThread*>(thread.get());
        return directOutputThread->selectPresentation(presentationId, programId);
    }
    return INVALID_OPERATION;
}

VolumeShaper::Status Track::applyVolumeShaper(
        const sp<VolumeShaper::Configuration>& configuration,
        const sp<VolumeShaper::Operation>& operation)
{
    VolumeShaper::Status status = mVolumeHandler->applyVolumeShaper(configuration, operation);

    if (isOffloadedOrDirect()) {
        // Signal thread to fetch new volume.
        sp<AudioFlinger::ThreadBase> thread = mThread.promote();
        if (thread != 0) {
            Mutex::Autolock _l(thread->mLock);
            thread->broadcast_l();
        }
    }
    return status;
}

sp<VolumeShaper::State> Track::getVolumeShaperState(int id) const
{
    // Note: We don't check if Thread exists.

    // mVolumeHandler is thread safe.
    return mVolumeHandler->getVolumeShaperState(id);
}

void Track::setFinalVolume(float volumeLeft, float volumeRight)
{
    mFinalVolumeLeft = volumeLeft;
    mFinalVolumeRight = volumeRight;
    const float volume = (volumeLeft + volumeRight) * 0.5f;
    if (mFinalVolume != volume) { // Compare to an epsilon if too many meaningless updates
        mFinalVolume = volume;
        setMetadataHasChanged();
        mLogForceVolumeUpdate = true;
    }
    if (mLogForceVolumeUpdate) {
        mLogForceVolumeUpdate = false;
        mTrackMetrics.logVolume(mFinalVolume);
    }
}

void Track::copyMetadataTo(MetadataInserter& backInserter) const
{
    // Do not forward metadata for PatchTrack with unspecified stream type
    if (mStreamType == AUDIO_STREAM_PATCH) {
        return;
    }

    playback_track_metadata_v7_t metadata;
    metadata.base = {
            .usage = mAttr.usage,
            .content_type = mAttr.content_type,
            .gain = mFinalVolume,
    };

    // When attributes are undefined, derive default values from stream type.
    // See AudioAttributes.java, usageForStreamType() and Builder.setInternalLegacyStreamType()
    if (mAttr.usage == AUDIO_USAGE_UNKNOWN) {
        switch (mStreamType) {
        case AUDIO_STREAM_VOICE_CALL:
            metadata.base.usage = AUDIO_USAGE_VOICE_COMMUNICATION;
            metadata.base.content_type = AUDIO_CONTENT_TYPE_SPEECH;
            break;
        case AUDIO_STREAM_SYSTEM:
            metadata.base.usage = AUDIO_USAGE_ASSISTANCE_SONIFICATION;
            metadata.base.content_type = AUDIO_CONTENT_TYPE_SONIFICATION;
            break;
        case AUDIO_STREAM_RING:
            metadata.base.usage = AUDIO_USAGE_NOTIFICATION_TELEPHONY_RINGTONE;
            metadata.base.content_type = AUDIO_CONTENT_TYPE_SONIFICATION;
            break;
        case AUDIO_STREAM_MUSIC:
            metadata.base.usage = AUDIO_USAGE_MEDIA;
            metadata.base.content_type = AUDIO_CONTENT_TYPE_MUSIC;
            break;
        case AUDIO_STREAM_ALARM:
            metadata.base.usage = AUDIO_USAGE_ALARM;
            metadata.base.content_type = AUDIO_CONTENT_TYPE_SONIFICATION;
            break;
        case AUDIO_STREAM_NOTIFICATION:
            metadata.base.usage = AUDIO_USAGE_NOTIFICATION;
            metadata.base.content_type = AUDIO_CONTENT_TYPE_SONIFICATION;
            break;
        case AUDIO_STREAM_DTMF:
            metadata.base.usage = AUDIO_USAGE_VOICE_COMMUNICATION_SIGNALLING;
            metadata.base.content_type = AUDIO_CONTENT_TYPE_SONIFICATION;
            break;
        case AUDIO_STREAM_ACCESSIBILITY:
            metadata.base.usage = AUDIO_USAGE_ASSISTANCE_ACCESSIBILITY;
            metadata.base.content_type = AUDIO_CONTENT_TYPE_SPEECH;
            break;
        case AUDIO_STREAM_ASSISTANT:
            metadata.base.usage = AUDIO_USAGE_ASSISTANT;
            metadata.base.content_type = AUDIO_CONTENT_TYPE_SPEECH;
            break;
        case AUDIO_STREAM_REROUTING:
            metadata.base.usage = AUDIO_USAGE_VIRTUAL_SOURCE;
            // unknown content type
            break;
        case AUDIO_STREAM_CALL_ASSISTANT:
            metadata.base.usage = AUDIO_USAGE_CALL_ASSISTANT;
            metadata.base.content_type = AUDIO_CONTENT_TYPE_SPEECH;
            break;
        default:
            break;
        }
    }

    metadata.channel_mask = mChannelMask;
    strncpy(metadata.tags, mAttr.tags, AUDIO_ATTRIBUTES_TAGS_MAX_SIZE);
    *backInserter++ = metadata;
}

void Track::updateTeePatches_l() {
    if (mTeePatchesToUpdate.has_value()) {
        forEachTeePatchTrack_l([](const auto& patchTrack) { patchTrack->destroy(); });
        mTeePatches = mTeePatchesToUpdate.value();
        if (mState == TrackBase::ACTIVE || mState == TrackBase::RESUMING ||
                mState == TrackBase::STOPPING_1) {
            forEachTeePatchTrack_l([](const auto& patchTrack) { patchTrack->start(); });
        }
        mTeePatchesToUpdate.reset();
    }
}

void Track::setTeePatchesToUpdate_l(AudioFlinger::TeePatches teePatchesToUpdate) {
    ALOGW_IF(mTeePatchesToUpdate.has_value(),
             "%s, existing tee patches to update will be ignored", __func__);
    mTeePatchesToUpdate = std::move(teePatchesToUpdate);
}

// must be called with player thread lock held
void Track::processMuteEvent_l(const sp<
    IAudioManager>& audioManager, mute_state_t muteState)
{
    if (mMuteState == muteState) {
        // mute state did not change, do nothing
        return;
    }

    status_t result = UNKNOWN_ERROR;
    if (audioManager && mPortId != AUDIO_PORT_HANDLE_NONE) {
        if (mMuteEventExtras == nullptr) {
            mMuteEventExtras = std::make_unique<os::PersistableBundle>();
        }
        mMuteEventExtras->putInt(String16(kExtraPlayerEventMuteKey),
                                 static_cast<int>(muteState));

        result = audioManager->portEvent(mPortId,
                                         PLAYER_UPDATE_MUTED,
                                         mMuteEventExtras);
    }

    if (result == OK) {
        mMuteState = muteState;
    } else {
        ALOGW("%s(%d): cannot process mute state for port ID %d, status error %d",
              __func__,
              id(),
              mPortId,
              result);
    }
}

status_t Track::getTimestamp(AudioTimestamp& timestamp)
{
<<<<<<< HEAD
    sp<ThreadBase> thread = mThread.promote();
=======
    if (!isOffloaded() && !isDirect()) {
        return INVALID_OPERATION; // normal tracks handled through SSQ
    }
    sp<AudioFlinger::ThreadBase> thread = mThread.promote();
>>>>>>> 58061c88
    if (thread == 0) {
        return INVALID_OPERATION;
    }

    Mutex::Autolock _l(thread->mLock);
    auto* const playbackThread = static_cast<AudioFlinger::PlaybackThread*>(thread.get());
    return playbackThread->getTimestamp_l(timestamp);
}

status_t Track::attachAuxEffect(int EffectId)
{
    sp<AudioFlinger::ThreadBase> thread = mThread.promote();
    if (thread == nullptr) {
        return DEAD_OBJECT;
    }

    auto dstThread = sp<AudioFlinger::PlaybackThread>::cast(thread);
    // srcThread is initialized by call to moveAuxEffectToIo()
    sp<AudioFlinger::PlaybackThread> srcThread;
    sp<AudioFlinger> af = mClient->audioFlinger();
    status_t status = af->moveAuxEffectToIo(EffectId, dstThread, &srcThread);

    if (EffectId != 0 && status == NO_ERROR) {
        status = dstThread->attachAuxEffect(this, EffectId);
        if (status == NO_ERROR) {
            AudioSystem::moveEffectsToIo(std::vector<int>(EffectId), dstThread->id());
        }
    }

    if (status != NO_ERROR && srcThread != nullptr) {
        af->moveAuxEffectToIo(EffectId, srcThread, &dstThread);
    }
    return status;
}

void Track::setAuxBuffer(int EffectId, int32_t *buffer)
{
    mAuxEffectId = EffectId;
    mAuxBuffer = buffer;
}

// presentationComplete verified by frames, used by Mixed tracks.
bool Track::presentationComplete(
        int64_t framesWritten, size_t audioHalFrames)
{
    // TODO: improve this based on FrameMap if it exists, to ensure full drain.
    // This assists in proper timestamp computation as well as wakelock management.

    // a track is considered presented when the total number of frames written to audio HAL
    // corresponds to the number of frames written when presentationComplete() is called for the
    // first time (mPresentationCompleteFrames == 0) plus the buffer filling status at that time.
    // For an offloaded track the HAL+h/w delay is variable so a HAL drain() is used
    // to detect when all frames have been played. In this case framesWritten isn't
    // useful because it doesn't always reflect whether there is data in the h/w
    // buffers, particularly if a track has been paused and resumed during draining
    ALOGV("%s(%d): presentationComplete() mPresentationCompleteFrames %lld framesWritten %lld",
            __func__, mId,
            (long long)mPresentationCompleteFrames, (long long)framesWritten);
    if (mPresentationCompleteFrames == 0) {
        mPresentationCompleteFrames = framesWritten + audioHalFrames;
        ALOGV("%s(%d): set:"
                " mPresentationCompleteFrames %lld audioHalFrames %zu",
                __func__, mId,
                (long long)mPresentationCompleteFrames, audioHalFrames);
    }

    bool complete;
    if (isFastTrack()) { // does not go through linear map
        complete = framesWritten >= (int64_t) mPresentationCompleteFrames;
        ALOGV("%s(%d): %s framesWritten:%lld  mPresentationCompleteFrames:%lld",
                __func__, mId, (complete ? "complete" : "waiting"),
                (long long) framesWritten, (long long) mPresentationCompleteFrames);
    } else {  // Normal tracks, OutputTracks, and PatchTracks
        complete = framesWritten >= (int64_t) mPresentationCompleteFrames
                && mAudioTrackServerProxy->isDrained();
    }

    if (complete) {
        notifyPresentationComplete();
        return true;
    }
    return false;
}

// presentationComplete checked by time, used by DirectTracks.
bool Track::presentationComplete(uint32_t latencyMs)
{
    // For Offloaded or Direct tracks.

    // For a direct track, we incorporated time based testing for presentationComplete.

    // For an offloaded track the HAL+h/w delay is variable so a HAL drain() is used
    // to detect when all frames have been played. In this case latencyMs isn't
    // useful because it doesn't always reflect whether there is data in the h/w
    // buffers, particularly if a track has been paused and resumed during draining

    constexpr float MIN_SPEED = 0.125f; // min speed scaling allowed for timely response.
    if (mPresentationCompleteTimeNs == 0) {
        mPresentationCompleteTimeNs = systemTime() + latencyMs * 1e6 / fmax(mSpeed, MIN_SPEED);
        ALOGV("%s(%d): set: latencyMs %u  mPresentationCompleteTimeNs:%lld",
                __func__, mId, latencyMs, (long long) mPresentationCompleteTimeNs);
    }

    bool complete;
    if (isOffloaded()) {
        complete = true;
    } else { // Direct
        complete = systemTime() >= mPresentationCompleteTimeNs;
        ALOGV("%s(%d): %s", __func__, mId, (complete ? "complete" : "waiting"));
    }
    if (complete) {
        notifyPresentationComplete();
        return true;
    }
    return false;
}

void Track::notifyPresentationComplete()
{
    // This only triggers once. TODO: should we enforce this?
    triggerEvents(AudioSystem::SYNC_EVENT_PRESENTATION_COMPLETE);
    mAudioTrackServerProxy->setStreamEndDone();
}

void Track::triggerEvents(AudioSystem::sync_event_t type)
{
    for (auto it = mSyncEvents.begin(); it != mSyncEvents.end();) {
        if ((*it)->type() == type) {
            ALOGV("%s: triggering SyncEvent type %d", __func__, type);
            (*it)->trigger();
            it = mSyncEvents.erase(it);
        } else {
            ++it;
        }
    }
}

// implement VolumeBufferProvider interface

gain_minifloat_packed_t Track::getVolumeLR() const
{
    // called by FastMixer, so not allowed to take any locks, block, or do I/O including logs
    ALOG_ASSERT(isFastTrack() && (mCblk != NULL));
    gain_minifloat_packed_t vlr = mAudioTrackServerProxy->getVolumeLR();
    float vl = float_from_gain(gain_minifloat_unpack_left(vlr));
    float vr = float_from_gain(gain_minifloat_unpack_right(vlr));
    // track volumes come from shared memory, so can't be trusted and must be clamped
    if (vl > GAIN_FLOAT_UNITY) {
        vl = GAIN_FLOAT_UNITY;
    }
    if (vr > GAIN_FLOAT_UNITY) {
        vr = GAIN_FLOAT_UNITY;
    }
    // now apply the cached master volume and stream type volume;
    // this is trusted but lacks any synchronization or barrier so may be stale
    float v = mCachedVolume;
    vl *= v;
    vr *= v;
    // re-combine into packed minifloat
    vlr = gain_minifloat_pack(gain_from_float(vl), gain_from_float(vr));
    // FIXME look at mute, pause, and stop flags
    return vlr;
}

<<<<<<< HEAD
status_t AudioFlinger::PlaybackThread::Track::setSyncEvent(
=======
status_t Track::setSyncEvent(
>>>>>>> 58061c88
        const sp<audioflinger::SyncEvent>& event)
{
    if (isTerminated() || mState == PAUSED ||
            ((framesReady() == 0) && ((mSharedBuffer != 0) ||
                                      (mState == STOPPED)))) {
        ALOGW("%s(%d): in invalid state %d on session %d %s mode, framesReady %zu",
              __func__, mId,
              (int)mState, mSessionId, (mSharedBuffer != 0) ? "static" : "stream", framesReady());
        event->cancel();
        return INVALID_OPERATION;
    }
    (void) TrackBase::setSyncEvent(event);
    return NO_ERROR;
}

void Track::invalidate()
{
    TrackBase::invalidate();
    signalClientFlag(CBLK_INVALID);
}

void Track::disable()
{
    // TODO(b/142394888): the filling status should also be reset to filling
    signalClientFlag(CBLK_DISABLED);
}

void Track::signalClientFlag(int32_t flag)
{
    // FIXME should use proxy, and needs work
    audio_track_cblk_t* cblk = mCblk;
    android_atomic_or(flag, &cblk->mFlags);
    android_atomic_release_store(0x40000000, &cblk->mFutex);
    // client is not in server, so FUTEX_WAKE is needed instead of FUTEX_WAKE_PRIVATE
    (void) syscall(__NR_futex, &cblk->mFutex, FUTEX_WAKE, INT_MAX);
}

void Track::signal()
{
    sp<AudioFlinger::ThreadBase> thread = mThread.promote();
    if (thread != 0) {
        auto* const t = static_cast<AudioFlinger::PlaybackThread*>(thread.get());
        Mutex::Autolock _l(t->mLock);
        t->broadcast_l();
    }
}

status_t Track::getDualMonoMode(audio_dual_mono_mode_t* mode) const
{
    status_t status = INVALID_OPERATION;
    if (isOffloadedOrDirect()) {
        sp<AudioFlinger::ThreadBase> thread = mThread.promote();
        if (thread != nullptr) {
            auto* const t = static_cast<AudioFlinger::PlaybackThread*>(thread.get());
            Mutex::Autolock _l(t->mLock);
            status = t->mOutput->stream->getDualMonoMode(mode);
            ALOGD_IF((status == NO_ERROR) && (mDualMonoMode != *mode),
                    "%s: mode %d inconsistent", __func__, mDualMonoMode);
        }
    }
    return status;
}

status_t Track::setDualMonoMode(audio_dual_mono_mode_t mode)
{
    status_t status = INVALID_OPERATION;
    if (isOffloadedOrDirect()) {
        sp<AudioFlinger::ThreadBase> thread = mThread.promote();
        if (thread != nullptr) {
            auto* const t = static_cast<AudioFlinger::PlaybackThread*>(thread.get());
            Mutex::Autolock lock(t->mLock);
            status = t->mOutput->stream->setDualMonoMode(mode);
            if (status == NO_ERROR) {
                mDualMonoMode = mode;
            }
        }
    }
    return status;
}

status_t Track::getAudioDescriptionMixLevel(float* leveldB) const
{
    status_t status = INVALID_OPERATION;
    if (isOffloadedOrDirect()) {
        sp<AudioFlinger::ThreadBase> thread = mThread.promote();
        if (thread != nullptr) {
            auto* const t = static_cast<AudioFlinger::PlaybackThread*>(thread.get());
            Mutex::Autolock lock(t->mLock);
            status = t->mOutput->stream->getAudioDescriptionMixLevel(leveldB);
            ALOGD_IF((status == NO_ERROR) && (mAudioDescriptionMixLevel != *leveldB),
                    "%s: level %.3f inconsistent", __func__, mAudioDescriptionMixLevel);
        }
    }
    return status;
}

status_t Track::setAudioDescriptionMixLevel(float leveldB)
{
    status_t status = INVALID_OPERATION;
    if (isOffloadedOrDirect()) {
        sp<AudioFlinger::ThreadBase> thread = mThread.promote();
        if (thread != nullptr) {
            auto* const t = static_cast<AudioFlinger::PlaybackThread*>(thread.get());
            Mutex::Autolock lock(t->mLock);
            status = t->mOutput->stream->setAudioDescriptionMixLevel(leveldB);
            if (status == NO_ERROR) {
                mAudioDescriptionMixLevel = leveldB;
            }
        }
    }
    return status;
}

status_t Track::getPlaybackRateParameters(
        audio_playback_rate_t* playbackRate) const
{
    status_t status = INVALID_OPERATION;
    if (isOffloadedOrDirect()) {
        sp<AudioFlinger::ThreadBase> thread = mThread.promote();
        if (thread != nullptr) {
            auto* const t = static_cast<AudioFlinger::PlaybackThread*>(thread.get());
            Mutex::Autolock lock(t->mLock);
            status = t->mOutput->stream->getPlaybackRateParameters(playbackRate);
            ALOGD_IF((status == NO_ERROR) &&
                    !isAudioPlaybackRateEqual(mPlaybackRateParameters, *playbackRate),
                    "%s: playbackRate inconsistent", __func__);
        }
    }
    return status;
}

status_t Track::setPlaybackRateParameters(
        const audio_playback_rate_t& playbackRate)
{
    status_t status = INVALID_OPERATION;
    if (isOffloadedOrDirect()) {
        sp<AudioFlinger::ThreadBase> thread = mThread.promote();
        if (thread != nullptr) {
            auto* const t = static_cast<AudioFlinger::PlaybackThread*>(thread.get());
            Mutex::Autolock lock(t->mLock);
            status = t->mOutput->stream->setPlaybackRateParameters(playbackRate);
            if (status == NO_ERROR) {
                mPlaybackRateParameters = playbackRate;
            }
        }
    }
    return status;
}

//To be called with thread lock held
bool Track::isResumePending() const {
    if (mState == RESUMING) {
        return true;
    }
    /* Resume is pending if track was stopping before pause was called */
    if (mState == STOPPING_1 &&
        mResumeToStopping) {
        return true;
    }

    return false;
}

//To be called with thread lock held
void Track::resumeAck() {
    if (mState == RESUMING) {
        mState = ACTIVE;
    }

    // Other possibility of  pending resume is stopping_1 state
    // Do not update the state from stopping as this prevents
    // drain being called.
    if (mState == STOPPING_1) {
        mResumeToStopping = false;
    }
}

//To be called with thread lock held
void Track::updateTrackFrameInfo(
        int64_t trackFramesReleased, int64_t sinkFramesWritten,
        uint32_t halSampleRate, const ExtendedTimestamp &timeStamp) {
   // Make the kernel frametime available.
    const FrameTime ft{
            timeStamp.mPosition[ExtendedTimestamp::LOCATION_KERNEL],
            timeStamp.mTimeNs[ExtendedTimestamp::LOCATION_KERNEL]};
    // ALOGD("FrameTime: %lld %lld", (long long)ft.frames, (long long)ft.timeNs);
    mKernelFrameTime.store(ft);
    if (!audio_is_linear_pcm(mFormat)) {
        return;
    }

    //update frame map
    mFrameMap.push(trackFramesReleased, sinkFramesWritten);

    // adjust server times and set drained state.
    //
    // Our timestamps are only updated when the track is on the Thread active list.
    // We need to ensure that tracks are not removed before full drain.
    ExtendedTimestamp local = timeStamp;
    bool drained = true; // default assume drained, if no server info found
    bool checked = false;
    for (int i = ExtendedTimestamp::LOCATION_MAX - 1;
            i >= ExtendedTimestamp::LOCATION_SERVER; --i) {
        // Lookup the track frame corresponding to the sink frame position.
        if (local.mTimeNs[i] > 0) {
            local.mPosition[i] = mFrameMap.findX(local.mPosition[i]);
            // check drain state from the latest stage in the pipeline.
            if (!checked && i <= ExtendedTimestamp::LOCATION_KERNEL) {
                drained = local.mPosition[i] >= mAudioTrackServerProxy->framesReleased();
                checked = true;
            }
        }
    }

    ALOGV("%s: trackFramesReleased:%lld  sinkFramesWritten:%lld  setDrained: %d",
        __func__, (long long)trackFramesReleased, (long long)sinkFramesWritten, drained);
    mAudioTrackServerProxy->setDrained(drained);
    // Set correction for flushed frames that are not accounted for in released.
    local.mFlushed = mAudioTrackServerProxy->framesFlushed();
    mServerProxy->setTimestamp(local);

    // Compute latency info.
    const bool useTrackTimestamp = !drained;
    const double latencyMs = useTrackTimestamp
            ? local.getOutputServerLatencyMs(sampleRate())
            : timeStamp.getOutputServerLatencyMs(halSampleRate);

    mServerLatencyFromTrack.store(useTrackTimestamp);
    mServerLatencyMs.store(latencyMs);

    if (mLogStartCountdown > 0
            && local.mTimeNs[ExtendedTimestamp::LOCATION_KERNEL] > 0
            && local.mPosition[ExtendedTimestamp::LOCATION_KERNEL] > 0)
    {
        if (mLogStartCountdown > 1) {
            --mLogStartCountdown;
        } else if (latencyMs < mLogLatencyMs) { // wait for latency to stabilize (dip)
            mLogStartCountdown = 0;
            // startup is the difference in times for the current timestamp and our start
            double startUpMs =
                    (local.mTimeNs[ExtendedTimestamp::LOCATION_KERNEL] - mLogStartTimeNs) * 1e-6;
            // adjust for frames played.
            startUpMs -= (local.mPosition[ExtendedTimestamp::LOCATION_KERNEL] - mLogStartFrames)
                    * 1e3 / mSampleRate;
            ALOGV("%s: latencyMs:%lf startUpMs:%lf"
                    " localTime:%lld startTime:%lld"
                    " localPosition:%lld startPosition:%lld",
                    __func__, latencyMs, startUpMs,
                    (long long)local.mTimeNs[ExtendedTimestamp::LOCATION_KERNEL],
                    (long long)mLogStartTimeNs,
                    (long long)local.mPosition[ExtendedTimestamp::LOCATION_KERNEL],
                    (long long)mLogStartFrames);
            mTrackMetrics.logLatencyAndStartup(latencyMs, startUpMs);
        }
        mLogLatencyMs = latencyMs;
    }
}

bool Track::AudioVibrationController::setMute(bool muted) {
    sp<AudioFlinger::ThreadBase> thread = mTrack->mThread.promote();
    if (thread != 0) {
        // Lock for updating mHapticPlaybackEnabled.
        Mutex::Autolock _l(thread->mLock);
        auto* const playbackThread = static_cast<AudioFlinger::PlaybackThread*>(thread.get());
        if ((mTrack->channelMask() & AUDIO_CHANNEL_HAPTIC_ALL) != AUDIO_CHANNEL_NONE
                && playbackThread->mHapticChannelCount > 0) {
            ALOGD("%s, haptic playback was %s for track %d",
                    __func__, muted ? "muted" : "unmuted", mTrack->id());
            mTrack->setHapticPlaybackEnabled(!muted);
            return true;
        }
    }
    return false;
}

binder::Status Track::AudioVibrationController::mute(
        /*out*/ bool *ret) {
    *ret = setMute(true);
    return binder::Status::ok();
}

binder::Status Track::AudioVibrationController::unmute(
        /*out*/ bool *ret) {
    *ret = setMute(false);
    return binder::Status::ok();
}

// ----------------------------------------------------------------------------
#undef LOG_TAG
#define LOG_TAG "AF::OutputTrack"

/* static */
sp<IAfOutputTrack> IAfOutputTrack::create(  // TODO(b/288339104) void*
        void* /* AudioFlinger::PlaybackThread */ playbackThread,
        void* /* AudioFlinger::DuplicatingThread */ sourceThread,
        uint32_t sampleRate,
        audio_format_t format,
        audio_channel_mask_t channelMask,
        size_t frameCount,
        const AttributionSourceState& attributionSource) {
    return sp<OutputTrack>::make(
            reinterpret_cast<AudioFlinger::PlaybackThread*>(playbackThread),
            reinterpret_cast<AudioFlinger::DuplicatingThread*>(sourceThread),
            sampleRate,
            format,
            channelMask,
            frameCount,
            attributionSource);
}

OutputTrack::OutputTrack(
            AudioFlinger::PlaybackThread *playbackThread,
            AudioFlinger::DuplicatingThread *sourceThread,
            uint32_t sampleRate,
            audio_format_t format,
            audio_channel_mask_t channelMask,
            size_t frameCount,
            const AttributionSourceState& attributionSource)
    :   Track(playbackThread, NULL, AUDIO_STREAM_PATCH,
              audio_attributes_t{} /* currently unused for output track */,
              sampleRate, format, channelMask, frameCount,
              nullptr /* buffer */, (size_t)0 /* bufferSize */, nullptr /* sharedBuffer */,
              AUDIO_SESSION_NONE, getpid(), attributionSource, AUDIO_OUTPUT_FLAG_NONE,
              TYPE_OUTPUT),
    mActive(false), mSourceThread(sourceThread)
{

    if (mCblk != NULL) {
        mOutBuffer.frameCount = 0;
        playbackThread->mTracks.add(this);
        ALOGV("%s(): mCblk %p, mBuffer %p, "
                "frameCount %zu, mChannelMask 0x%08x",
                __func__, mCblk, mBuffer,
                frameCount, mChannelMask);
        // since client and server are in the same process,
        // the buffer has the same virtual address on both sides
        mClientProxy = new AudioTrackClientProxy(mCblk, mBuffer, mFrameCount, mFrameSize,
                true /*clientInServer*/);
        mClientProxy->setVolumeLR(GAIN_MINIFLOAT_PACKED_UNITY);
        mClientProxy->setSendLevel(0.0);
        mClientProxy->setSampleRate(sampleRate);
    } else {
        ALOGW("%s(%d): Error creating output track on thread %d",
                __func__, mId, (int)mThreadIoHandle);
    }
}

OutputTrack::~OutputTrack()
{
    clearBufferQueue();
    // superclass destructor will now delete the server proxy and shared memory both refer to
}

status_t OutputTrack::start(AudioSystem::sync_event_t event,
                                                          audio_session_t triggerSession)
{
    status_t status = Track::start(event, triggerSession);
    if (status != NO_ERROR) {
        return status;
    }

    mActive = true;
    mRetryCount = 127;
    return status;
}

void OutputTrack::stop()
{
    Track::stop();
    clearBufferQueue();
    mOutBuffer.frameCount = 0;
    mActive = false;
}

ssize_t OutputTrack::write(void* data, uint32_t frames)
{
    if (!mActive && frames != 0) {
        sp<AudioFlinger::ThreadBase> thread = mThread.promote();
        if (thread != nullptr && thread->standby()) {
            // preload one silent buffer to trigger mixer on start()
            ClientProxy::Buffer buf { .mFrameCount = mClientProxy->getStartThresholdInFrames() };
            status_t status = mClientProxy->obtainBuffer(&buf);
            if (status != NO_ERROR && status != NOT_ENOUGH_DATA && status != WOULD_BLOCK) {
                ALOGE("%s(%d): could not obtain buffer on start", __func__, mId);
                return 0;
            }
            memset(buf.mRaw, 0, buf.mFrameCount * mFrameSize);
            mClientProxy->releaseBuffer(&buf);

            (void) start();

            // wait for HAL stream to start before sending actual audio. Doing this on each
            // OutputTrack makes that playback start on all output streams is synchronized.
            // If another OutputTrack has already started it can underrun but this is OK
            // as only silence has been played so far and the retry count is very high on
            // OutputTrack.
            auto* const pt = static_cast<AudioFlinger::PlaybackThread*>(thread.get());
            if (!pt->waitForHalStart()) {
                ALOGW("%s(%d): timeout waiting for thread to exit standby", __func__, mId);
                stop();
                return 0;
            }

            // enqueue the first buffer and exit so that other OutputTracks will also start before
            // write() is called again and this buffer actually consumed.
            Buffer firstBuffer;
            firstBuffer.frameCount = frames;
            firstBuffer.raw = data;
            queueBuffer(firstBuffer);
            return frames;
        } else {
            (void) start();
        }
    }

    Buffer *pInBuffer;
    Buffer inBuffer;
    inBuffer.frameCount = frames;
    inBuffer.raw = data;
    uint32_t waitTimeLeftMs = mSourceThread->waitTimeMs();
    while (waitTimeLeftMs) {
        // First write pending buffers, then new data
        if (mBufferQueue.size()) {
            pInBuffer = mBufferQueue.itemAt(0);
        } else {
            pInBuffer = &inBuffer;
        }

        if (pInBuffer->frameCount == 0) {
            break;
        }

        if (mOutBuffer.frameCount == 0) {
            mOutBuffer.frameCount = pInBuffer->frameCount;
            nsecs_t startTime = systemTime();
            status_t status = obtainBuffer(&mOutBuffer, waitTimeLeftMs);
            if (status != NO_ERROR && status != NOT_ENOUGH_DATA) {
                ALOGV("%s(%d): thread %d no more output buffers; status %d",
                        __func__, mId,
                        (int)mThreadIoHandle, status);
                break;
            }
            uint32_t waitTimeMs = (uint32_t)ns2ms(systemTime() - startTime);
            if (waitTimeLeftMs >= waitTimeMs) {
                waitTimeLeftMs -= waitTimeMs;
            } else {
                waitTimeLeftMs = 0;
            }
            if (status == NOT_ENOUGH_DATA) {
                restartIfDisabled();
                continue;
            }
        }

        uint32_t outFrames = pInBuffer->frameCount > mOutBuffer.frameCount ? mOutBuffer.frameCount :
                pInBuffer->frameCount;
        memcpy(mOutBuffer.raw, pInBuffer->raw, outFrames * mFrameSize);
        Proxy::Buffer buf;
        buf.mFrameCount = outFrames;
        buf.mRaw = NULL;
        mClientProxy->releaseBuffer(&buf);
        restartIfDisabled();
        pInBuffer->frameCount -= outFrames;
        pInBuffer->raw = (int8_t *)pInBuffer->raw + outFrames * mFrameSize;
        mOutBuffer.frameCount -= outFrames;
        mOutBuffer.raw = (int8_t *)mOutBuffer.raw + outFrames * mFrameSize;

        if (pInBuffer->frameCount == 0) {
            if (mBufferQueue.size()) {
                mBufferQueue.removeAt(0);
                free(pInBuffer->mBuffer);
                if (pInBuffer != &inBuffer) {
                    delete pInBuffer;
                }
                ALOGV("%s(%d): thread %d released overflow buffer %zu",
                        __func__, mId,
                        (int)mThreadIoHandle, mBufferQueue.size());
            } else {
                break;
            }
        }
    }

    // If we could not write all frames, allocate a buffer and queue it for next time.
    if (inBuffer.frameCount) {
        sp<AudioFlinger::ThreadBase> thread = mThread.promote();
        if (thread != 0 && !thread->standby()) {
            queueBuffer(inBuffer);
        }
    }

    // Calling write() with a 0 length buffer means that no more data will be written:
    // We rely on stop() to set the appropriate flags to allow the remaining frames to play out.
    if (frames == 0 && mBufferQueue.size() == 0 && mActive) {
        stop();
    }

    return frames - inBuffer.frameCount;  // number of frames consumed.
}

void OutputTrack::queueBuffer(Buffer& inBuffer) {

    if (mBufferQueue.size() < kMaxOverFlowBuffers) {
        Buffer *pInBuffer = new Buffer;
        const size_t bufferSize = inBuffer.frameCount * mFrameSize;
        pInBuffer->mBuffer = malloc(bufferSize);
        LOG_ALWAYS_FATAL_IF(pInBuffer->mBuffer == nullptr,
                "%s: Unable to malloc size %zu", __func__, bufferSize);
        pInBuffer->frameCount = inBuffer.frameCount;
        pInBuffer->raw = pInBuffer->mBuffer;
        memcpy(pInBuffer->raw, inBuffer.raw, inBuffer.frameCount * mFrameSize);
        mBufferQueue.add(pInBuffer);
        ALOGV("%s(%d): thread %d adding overflow buffer %zu", __func__, mId,
                (int)mThreadIoHandle, mBufferQueue.size());
        // audio data is consumed (stored locally); set frameCount to 0.
        inBuffer.frameCount = 0;
    } else {
        ALOGW("%s(%d): thread %d no more overflow buffers",
                __func__, mId, (int)mThreadIoHandle);
        // TODO: return error for this.
    }
}

void OutputTrack::copyMetadataTo(MetadataInserter& backInserter) const
{
    std::lock_guard<std::mutex> lock(mTrackMetadatasMutex);
    backInserter = std::copy(mTrackMetadatas.begin(), mTrackMetadatas.end(), backInserter);
}

void OutputTrack::setMetadatas(const SourceMetadatas& metadatas) {
    {
        std::lock_guard<std::mutex> lock(mTrackMetadatasMutex);
        mTrackMetadatas = metadatas;
    }
    // No need to adjust metadata track volumes as OutputTrack volumes are always 0dBFS.
    setMetadataHasChanged();
}

status_t OutputTrack::obtainBuffer(
        AudioBufferProvider::Buffer* buffer, uint32_t waitTimeMs)
{
    ClientProxy::Buffer buf;
    buf.mFrameCount = buffer->frameCount;
    struct timespec timeout;
    timeout.tv_sec = waitTimeMs / 1000;
    timeout.tv_nsec = (int) (waitTimeMs % 1000) * 1000000;
    status_t status = mClientProxy->obtainBuffer(&buf, &timeout);
    buffer->frameCount = buf.mFrameCount;
    buffer->raw = buf.mRaw;
    return status;
}

void OutputTrack::clearBufferQueue()
{
    size_t size = mBufferQueue.size();

    for (size_t i = 0; i < size; i++) {
        Buffer *pBuffer = mBufferQueue.itemAt(i);
        free(pBuffer->mBuffer);
        delete pBuffer;
    }
    mBufferQueue.clear();
}

void OutputTrack::restartIfDisabled()
{
    int32_t flags = android_atomic_and(~CBLK_DISABLED, &mCblk->mFlags);
    if (mActive && (flags & CBLK_DISABLED)) {
        start();
    }
}

// ----------------------------------------------------------------------------
#undef LOG_TAG
#define LOG_TAG "AF::PatchTrack"

/* static */
sp<IAfPatchTrack> IAfPatchTrack::create(
        void* /* PlaybackThread */ playbackThread, // TODO(b/288339104)
        audio_stream_type_t streamType,
        uint32_t sampleRate,
        audio_channel_mask_t channelMask,
        audio_format_t format,
        size_t frameCount,
        void* buffer,
        size_t bufferSize,
        audio_output_flags_t flags,
        const Timeout& timeout,
        size_t frameCountToBeReady /** Default behaviour is to start
                                         *  as soon as possible to have
                                         *  the lowest possible latency
                                         *  even if it might glitch. */)
{
    return sp<PatchTrack>::make(
            reinterpret_cast<AudioFlinger::PlaybackThread*>(playbackThread),
            streamType,
            sampleRate,
            channelMask,
            format,
            frameCount,
            buffer,
            bufferSize,
            flags,
            timeout,
            frameCountToBeReady);
}

PatchTrack::PatchTrack(AudioFlinger::PlaybackThread *playbackThread,
                                                     audio_stream_type_t streamType,
                                                     uint32_t sampleRate,
                                                     audio_channel_mask_t channelMask,
                                                     audio_format_t format,
                                                     size_t frameCount,
                                                     void *buffer,
                                                     size_t bufferSize,
                                                     audio_output_flags_t flags,
                                                     const Timeout& timeout,
                                                     size_t frameCountToBeReady)
    :   Track(playbackThread, NULL, streamType,
              audio_attributes_t{} /* currently unused for patch track */,
              sampleRate, format, channelMask, frameCount,
              buffer, bufferSize, nullptr /* sharedBuffer */,
              AUDIO_SESSION_NONE, getpid(), audioServerAttributionSource(getpid()), flags,
              TYPE_PATCH, AUDIO_PORT_HANDLE_NONE, frameCountToBeReady),
        PatchTrackBase(new ClientProxy(mCblk, mBuffer, frameCount, mFrameSize, true, true),
                       *playbackThread, timeout)
{
    ALOGV("%s(%d): sampleRate %d mPeerTimeout %d.%03d sec",
                                      __func__, mId, sampleRate,
                                      (int)mPeerTimeout.tv_sec,
                                      (int)(mPeerTimeout.tv_nsec / 1000000));
}

PatchTrack::~PatchTrack()
{
    ALOGV("%s(%d)", __func__, mId);
}

size_t PatchTrack::framesReady() const
{
    if (mPeerProxy && mPeerProxy->producesBufferOnDemand()) {
        return std::numeric_limits<size_t>::max();
    } else {
        return Track::framesReady();
    }
}

status_t PatchTrack::start(AudioSystem::sync_event_t event,
                                                         audio_session_t triggerSession)
{
    status_t status = Track::start(event, triggerSession);
    if (status != NO_ERROR) {
        return status;
    }
    android_atomic_and(~CBLK_DISABLED, &mCblk->mFlags);
    return status;
}

// AudioBufferProvider interface
status_t PatchTrack::getNextBuffer(
        AudioBufferProvider::Buffer* buffer)
{
    ALOG_ASSERT(mPeerProxy != 0, "%s(%d): called without peer proxy", __func__, mId);
    Proxy::Buffer buf;
    buf.mFrameCount = buffer->frameCount;
    if (ATRACE_ENABLED()) {
        std::string traceName("PTnReq");
        traceName += std::to_string(id());
        ATRACE_INT(traceName.c_str(), buf.mFrameCount);
    }
    status_t status = mPeerProxy->obtainBuffer(&buf, &mPeerTimeout);
    ALOGV_IF(status != NO_ERROR, "%s(%d): getNextBuffer status %d", __func__, mId, status);
    buffer->frameCount = buf.mFrameCount;
    if (ATRACE_ENABLED()) {
        std::string traceName("PTnObt");
        traceName += std::to_string(id());
        ATRACE_INT(traceName.c_str(), buf.mFrameCount);
    }
    if (buf.mFrameCount == 0) {
        return WOULD_BLOCK;
    }
    status = Track::getNextBuffer(buffer);
    return status;
}

void PatchTrack::releaseBuffer(AudioBufferProvider::Buffer* buffer)
{
    ALOG_ASSERT(mPeerProxy != 0, "%s(%d): called without peer proxy", __func__, mId);
    Proxy::Buffer buf;
    buf.mFrameCount = buffer->frameCount;
    buf.mRaw = buffer->raw;
    mPeerProxy->releaseBuffer(&buf);
    TrackBase::releaseBuffer(buffer); // Note: this is the base class.
}

status_t PatchTrack::obtainBuffer(Proxy::Buffer* buffer,
                                                                const struct timespec *timeOut)
{
    status_t status = NO_ERROR;
    static const int32_t kMaxTries = 5;
    int32_t tryCounter = kMaxTries;
    const size_t originalFrameCount = buffer->mFrameCount;
    do {
        if (status == NOT_ENOUGH_DATA) {
            restartIfDisabled();
            buffer->mFrameCount = originalFrameCount; // cleared on error, must be restored.
        }
        status = mProxy->obtainBuffer(buffer, timeOut);
    } while ((status == NOT_ENOUGH_DATA) && (tryCounter-- > 0));
    return status;
}

void PatchTrack::releaseBuffer(Proxy::Buffer* buffer)
{
    mProxy->releaseBuffer(buffer);
    restartIfDisabled();

    // Check if the PatchTrack has enough data to write once in releaseBuffer().
    // If not, prevent an underrun from occurring by moving the track into FS_FILLING;
    // this logic avoids glitches when suspending A2DP with AudioPlaybackCapture.
    // TODO: perhaps underrun avoidance could be a track property checked in isReady() instead.
    if (mFillingStatus == FS_ACTIVE
            && audio_is_linear_pcm(mFormat)
            && !isOffloadedOrDirect()) {
        if (sp<AudioFlinger::ThreadBase> thread = mThread.promote();
            thread != 0) {
            auto* const playbackThread = static_cast<AudioFlinger::PlaybackThread*>(thread.get());
            const size_t frameCount = playbackThread->frameCount() * sampleRate()
                    / playbackThread->sampleRate();
            if (framesReady() < frameCount) {
                ALOGD("%s(%d) Not enough data, wait for buffer to fill", __func__, mId);
                mFillingStatus = FS_FILLING;
            }
        }
    }
}

void PatchTrack::restartIfDisabled()
{
    if (android_atomic_and(~CBLK_DISABLED, &mCblk->mFlags) & CBLK_DISABLED) {
        ALOGW("%s(%d): disabled due to previous underrun, restarting", __func__, mId);
        start();
    }
}

// ----------------------------------------------------------------------------
//      Record
// ----------------------------------------------------------------------------


#undef LOG_TAG
#define LOG_TAG "AF::RecordHandle"

class RecordHandle : public android::media::BnAudioRecord {
public:
    explicit RecordHandle(const sp<IAfRecordTrack>& recordTrack);
    ~RecordHandle() override;
    binder::Status start(int /*AudioSystem::sync_event_t*/ event,
            int /*audio_session_t*/ triggerSession) final;
    binder::Status stop() final;
    binder::Status getActiveMicrophones(
            std::vector<media::MicrophoneInfoFw>* activeMicrophones) final;
    binder::Status setPreferredMicrophoneDirection(
            int /*audio_microphone_direction_t*/ direction) final;
    binder::Status setPreferredMicrophoneFieldDimension(float zoom) final;
    binder::Status shareAudioHistory(
            const std::string& sharedAudioPackageName, int64_t sharedAudioStartMs) final;

private:
    const sp<IAfRecordTrack> mRecordTrack;

    // for use from destructor
    void stop_nonvirtual();
};

/* static */
sp<media::IAudioRecord> IAfRecordTrack::createIAudioRecordAdapter(
        const sp<IAfRecordTrack>& recordTrack) {
    return sp<RecordHandle>::make(recordTrack);
}

RecordHandle::RecordHandle(
        const sp<IAfRecordTrack>& recordTrack)
    : BnAudioRecord(),
    mRecordTrack(recordTrack)
{
    // TODO(b/288339104) binder thread priority change not needed.
    setMinSchedulerPolicy(SCHED_NORMAL, ANDROID_PRIORITY_AUDIO);
}

RecordHandle::~RecordHandle() {
    stop_nonvirtual();
    mRecordTrack->destroy();
}

binder::Status RecordHandle::start(int /*AudioSystem::sync_event_t*/ event,
        int /*audio_session_t*/ triggerSession) {
    ALOGV("%s()", __func__);
    return binderStatusFromStatusT(
        mRecordTrack->start((AudioSystem::sync_event_t)event, (audio_session_t) triggerSession));
}

binder::Status RecordHandle::stop() {
    stop_nonvirtual();
    return binder::Status::ok();
}

void RecordHandle::stop_nonvirtual() {
    ALOGV("%s()", __func__);
    mRecordTrack->stop();
}

binder::Status RecordHandle::getActiveMicrophones(
        std::vector<media::MicrophoneInfoFw>* activeMicrophones) {
    ALOGV("%s()", __func__);
    return binderStatusFromStatusT(mRecordTrack->getActiveMicrophones(activeMicrophones));
}

binder::Status RecordHandle::setPreferredMicrophoneDirection(
        int /*audio_microphone_direction_t*/ direction) {
    ALOGV("%s()", __func__);
    return binderStatusFromStatusT(mRecordTrack->setPreferredMicrophoneDirection(
            static_cast<audio_microphone_direction_t>(direction)));
}

binder::Status RecordHandle::setPreferredMicrophoneFieldDimension(float zoom) {
    ALOGV("%s()", __func__);
    return binderStatusFromStatusT(mRecordTrack->setPreferredMicrophoneFieldDimension(zoom));
}

binder::Status RecordHandle::shareAudioHistory(
        const std::string& sharedAudioPackageName, int64_t sharedAudioStartMs) {
    return binderStatusFromStatusT(
            mRecordTrack->shareAudioHistory(sharedAudioPackageName, sharedAudioStartMs));
}

// ----------------------------------------------------------------------------
#undef LOG_TAG
#define LOG_TAG "AF::RecordTrack"


/* static */ // TODO(b/288339104)
sp<IAfRecordTrack> IAfRecordTrack::create(void* /*AudioFlinger::RecordThread */ thread,
        const sp<Client>& client,
        const audio_attributes_t& attr,
        uint32_t sampleRate,
        audio_format_t format,
        audio_channel_mask_t channelMask,
        size_t frameCount,
        void* buffer,
        size_t bufferSize,
        audio_session_t sessionId,
        pid_t creatorPid,
        const AttributionSourceState& attributionSource,
        audio_input_flags_t flags,
        track_type type,
        audio_port_handle_t portId,
        int32_t startFrames)
{
    return sp<RecordTrack>::make(
        reinterpret_cast<AudioFlinger::RecordThread*>(thread),
        client,
        attr,
        sampleRate,
        format,
        channelMask,
        frameCount,
        buffer,
        bufferSize,
        sessionId,
        creatorPid,
        attributionSource,
        flags,
        type,
        portId,
        startFrames);
}

// RecordTrack constructor must be called with AudioFlinger::mLock and ThreadBase::mLock held
RecordTrack::RecordTrack(
            AudioFlinger::RecordThread* thread,
            const sp<Client>& client,
            const audio_attributes_t& attr,
            uint32_t sampleRate,
            audio_format_t format,
            audio_channel_mask_t channelMask,
            size_t frameCount,
            void *buffer,
            size_t bufferSize,
            audio_session_t sessionId,
            pid_t creatorPid,
            const AttributionSourceState& attributionSource,
            audio_input_flags_t flags,
            track_type type,
            audio_port_handle_t portId,
            int32_t startFrames)
    :   TrackBase(thread, client, attr, sampleRate, format,
                  channelMask, frameCount, buffer, bufferSize, sessionId,
                  creatorPid,
                  VALUE_OR_FATAL(aidl2legacy_int32_t_uid_t(attributionSource.uid)),
                  false /*isOut*/,
                  (type == TYPE_DEFAULT) ?
                          ((flags & AUDIO_INPUT_FLAG_FAST) ? ALLOC_PIPE : ALLOC_CBLK) :
                          ((buffer == NULL) ? ALLOC_LOCAL : ALLOC_NONE),
                  type, portId,
                  std::string(AMEDIAMETRICS_KEY_PREFIX_AUDIO_RECORD) + std::to_string(portId)),
        mOverflow(false),
        mResamplerBufferProvider(NULL), // initialize in case of early constructor exit
        mRecordBufferConverter(NULL),
        mFlags(flags),
        mSilenced(false),
        mStartFrames(startFrames)
{
    if (mCblk == NULL) {
        return;
    }

    if (!isDirect()) {
        mRecordBufferConverter = new RecordBufferConverter(
                thread->mChannelMask, thread->mFormat, thread->mSampleRate,
                channelMask, format, sampleRate);
        // Check if the RecordBufferConverter construction was successful.
        // If not, don't continue with construction.
        //
        // NOTE: It would be extremely rare that the record track cannot be created
        // for the current device, but a pending or future device change would make
        // the record track configuration valid.
        if (mRecordBufferConverter->initCheck() != NO_ERROR) {
            ALOGE("%s(%d): RecordTrack unable to create record buffer converter", __func__, mId);
            return;
        }
    }

    mServerProxy = new AudioRecordServerProxy(mCblk, mBuffer, frameCount,
            mFrameSize, !isExternalTrack());

    mResamplerBufferProvider = new ResamplerBufferProvider(this);

    if (flags & AUDIO_INPUT_FLAG_FAST) {
        ALOG_ASSERT(thread->mFastTrackAvail);
        thread->mFastTrackAvail = false;
    } else {
        // TODO: only Normal Record has timestamps (Fast Record does not).
        mServerLatencySupported = checkServerLatencySupported(mFormat, flags);
    }
#ifdef TEE_SINK
    mTee.setId(std::string("_") + std::to_string(mThreadIoHandle)
            + "_" + std::to_string(mId)
            + "_R");
#endif

    // Once this item is logged by the server, the client can add properties.
    mTrackMetrics.logConstructor(creatorPid, uid(), id());
}

RecordTrack::~RecordTrack()
{
    ALOGV("%s()", __func__);
    delete mRecordBufferConverter;
    delete mResamplerBufferProvider;
}

status_t RecordTrack::initCheck() const
{
    status_t status = TrackBase::initCheck();
    if (status == NO_ERROR && mServerProxy == 0) {
        status = BAD_VALUE;
    }
    return status;
}

// AudioBufferProvider interface
status_t RecordTrack::getNextBuffer(AudioBufferProvider::Buffer* buffer)
{
    ServerProxy::Buffer buf;
    buf.mFrameCount = buffer->frameCount;
    status_t status = mServerProxy->obtainBuffer(&buf);
    buffer->frameCount = buf.mFrameCount;
    buffer->raw = buf.mRaw;
    if (buf.mFrameCount == 0) {
        // FIXME also wake futex so that overrun is noticed more quickly
        (void) android_atomic_or(CBLK_OVERRUN, &mCblk->mFlags);
    }
    return status;
}

status_t RecordTrack::start(AudioSystem::sync_event_t event,
                                                        audio_session_t triggerSession)
{
    sp<AudioFlinger::ThreadBase> thread = mThread.promote();
    if (thread != 0) {
        auto* const recordThread = static_cast<AudioFlinger::RecordThread*>(thread.get());
        return recordThread->start(this, event, triggerSession);
    } else {
        ALOGW("%s track %d: thread was destroyed", __func__, portId());
        return DEAD_OBJECT;
    }
}

void RecordTrack::stop()
{
    sp<AudioFlinger::ThreadBase> thread = mThread.promote();
    if (thread != 0) {
        auto* const recordThread = static_cast<AudioFlinger::RecordThread*>(thread.get());
        if (recordThread->stop(this) && isExternalTrack()) {
            AudioSystem::stopInput(mPortId);
        }
    }
}

void RecordTrack::destroy()
{
    // see comments at Track::destroy()
    sp<RecordTrack> keep(this);
    {
        track_state priorState = mState;
        sp<AudioFlinger::ThreadBase> thread = mThread.promote();
        if (thread != 0) {
            Mutex::Autolock _l(thread->mLock);
            auto* const recordThread = static_cast<AudioFlinger::RecordThread*>(thread.get());
            priorState = mState;
            if (!mSharedAudioPackageName.empty()) {
                recordThread->resetAudioHistory_l();
            }
            recordThread->destroyTrack_l(this); // move mState to STOPPED, terminate
        }
        // APM portid/client management done outside of lock.
        // NOTE: if thread doesn't exist, the input descriptor probably doesn't either.
        if (isExternalTrack()) {
            switch (priorState) {
            case ACTIVE:     // invalidated while still active
            case STARTING_2: // invalidated/start-aborted after startInput successfully called
            case PAUSING:    // invalidated while in the middle of stop() pausing (still active)
                AudioSystem::stopInput(mPortId);
                break;

            case STARTING_1: // invalidated/start-aborted and startInput not successful
            case PAUSED:     // OK, not active
            case IDLE:       // OK, not active
                break;

            case STOPPED:    // unexpected (destroyed)
            default:
                LOG_ALWAYS_FATAL("%s(%d): invalid prior state: %d", __func__, mId, priorState);
            }
            AudioSystem::releaseInput(mPortId);
        }
    }
}

void RecordTrack::invalidate()
{
    TrackBase::invalidate();
    // FIXME should use proxy, and needs work
    audio_track_cblk_t* cblk = mCblk;
    android_atomic_or(CBLK_INVALID, &cblk->mFlags);
    android_atomic_release_store(0x40000000, &cblk->mFutex);
    // client is not in server, so FUTEX_WAKE is needed instead of FUTEX_WAKE_PRIVATE
    (void) syscall(__NR_futex, &cblk->mFutex, FUTEX_WAKE, INT_MAX);
}


void RecordTrack::appendDumpHeader(String8& result) const
{
    result.appendFormat("Active     Id Client Session Port Id  S  Flags  "
                        " Format Chn mask  SRate Source  "
                        " Server FrmCnt FrmRdy Sil%s\n",
                        isServerLatencySupported() ? "   Latency" : "");
}

void RecordTrack::appendDump(String8& result, bool active) const
{
    result.appendFormat("%c%5s %6d %6u %7u %7u  %2s 0x%03X "
            "%08X %08X %6u %6X "
            "%08X %6zu %6zu %3c",
            isFastTrack() ? 'F' : ' ',
            active ? "yes" : "no",
            mId,
            (mClient == 0) ? getpid() : mClient->pid(),
            mSessionId,
            mPortId,
            getTrackStateAsCodedString(),
            mCblk->mFlags,

            mFormat,
            mChannelMask,
            mSampleRate,
            mAttr.source,

            mCblk->mServer,
            mFrameCount,
            mServerProxy->framesReadySafe(),
            isSilenced() ? 's' : 'n'
            );
    if (isServerLatencySupported()) {
        double latencyMs;
        bool fromTrack;
        if (getTrackLatencyMs(&latencyMs, &fromTrack) == OK) {
            // Show latency in msec, followed by 't' if from track timestamp (the most accurate)
            // or 'k' if estimated from kernel (usually for debugging).
            result.appendFormat(" %7.2lf %c", latencyMs, fromTrack ? 't' : 'k');
        } else {
            result.appendFormat("%10s", mCblk->mServer != 0 ? "unavail" : "new");
        }
    }
    result.append("\n");
}

// This is invoked by SyncEvent callback.
<<<<<<< HEAD
void AudioFlinger::RecordThread::RecordTrack::handleSyncStartEvent(
        const sp<audioflinger::SyncEvent>& event)
{
    size_t framesToDrop = 0;
    sp<ThreadBase> threadBase = mThread.promote();
=======
void RecordTrack::handleSyncStartEvent(
        const sp<audioflinger::SyncEvent>& event)
{
    size_t framesToDrop = 0;
    sp<AudioFlinger::ThreadBase> threadBase = mThread.promote();
>>>>>>> 58061c88
    if (threadBase != 0) {
        // TODO: use actual buffer filling status instead of 2 buffers when info is available
        // from audio HAL
        framesToDrop = threadBase->mFrameCount * 2;
    }

    mSynchronizedRecordState.onPlaybackFinished(event, framesToDrop);
}

void RecordTrack::clearSyncStartEvent()
{
    mSynchronizedRecordState.clear();
}

void RecordTrack::updateTrackFrameInfo(
        int64_t trackFramesReleased, int64_t sourceFramesRead,
        uint32_t halSampleRate, const ExtendedTimestamp &timestamp)
{
   // Make the kernel frametime available.
    const FrameTime ft{
            timestamp.mPosition[ExtendedTimestamp::LOCATION_KERNEL],
            timestamp.mTimeNs[ExtendedTimestamp::LOCATION_KERNEL]};
    // ALOGD("FrameTime: %lld %lld", (long long)ft.frames, (long long)ft.timeNs);
    mKernelFrameTime.store(ft);
    if (!audio_is_linear_pcm(mFormat)) {
        // Stream is direct, return provided timestamp with no conversion
        mServerProxy->setTimestamp(timestamp);
        return;
    }

    ExtendedTimestamp local = timestamp;

    // Convert HAL frames to server-side track frames at track sample rate.
    // We use trackFramesReleased and sourceFramesRead as an anchor point.
    for (int i = ExtendedTimestamp::LOCATION_SERVER; i < ExtendedTimestamp::LOCATION_MAX; ++i) {
        if (local.mTimeNs[i] != 0) {
            const int64_t relativeServerFrames = local.mPosition[i] - sourceFramesRead;
            const int64_t relativeTrackFrames = relativeServerFrames
                    * mSampleRate / halSampleRate; // TODO: potential computation overflow
            local.mPosition[i] = relativeTrackFrames + trackFramesReleased;
        }
    }
    mServerProxy->setTimestamp(local);

    // Compute latency info.
    const bool useTrackTimestamp = true; // use track unless debugging.
    const double latencyMs = - (useTrackTimestamp
            ? local.getOutputServerLatencyMs(sampleRate())
            : timestamp.getOutputServerLatencyMs(halSampleRate));

    mServerLatencyFromTrack.store(useTrackTimestamp);
    mServerLatencyMs.store(latencyMs);
}

status_t RecordTrack::getActiveMicrophones(
        std::vector<media::MicrophoneInfoFw>* activeMicrophones) const
{
    sp<AudioFlinger::ThreadBase> thread = mThread.promote();
    if (thread != 0) {
        auto* const recordThread = static_cast<AudioFlinger::RecordThread*>(thread.get());
        return recordThread->getActiveMicrophones(activeMicrophones);
    } else {
        return BAD_VALUE;
    }
}

status_t RecordTrack::setPreferredMicrophoneDirection(
        audio_microphone_direction_t direction) {
    sp<AudioFlinger::ThreadBase> thread = mThread.promote();
    if (thread != 0) {
        auto* const recordThread = static_cast<AudioFlinger::RecordThread*>(thread.get());
        return recordThread->setPreferredMicrophoneDirection(direction);
    } else {
        return BAD_VALUE;
    }
}

status_t RecordTrack::setPreferredMicrophoneFieldDimension(float zoom) {
    sp<AudioFlinger::ThreadBase> thread = mThread.promote();
    if (thread != 0) {
        auto* const recordThread = static_cast<AudioFlinger::RecordThread*>(thread.get());
        return recordThread->setPreferredMicrophoneFieldDimension(zoom);
    } else {
        return BAD_VALUE;
    }
}

status_t RecordTrack::shareAudioHistory(
        const std::string& sharedAudioPackageName, int64_t sharedAudioStartMs) {

    const uid_t callingUid = IPCThreadState::self()->getCallingUid();
    const pid_t callingPid = IPCThreadState::self()->getCallingPid();
    if (callingUid != mUid || callingPid != mCreatorPid) {
        return PERMISSION_DENIED;
    }

    AttributionSourceState attributionSource{};
    attributionSource.uid = VALUE_OR_RETURN_STATUS(legacy2aidl_uid_t_int32_t(callingUid));
    attributionSource.pid = VALUE_OR_RETURN_STATUS(legacy2aidl_uid_t_int32_t(callingPid));
    attributionSource.token = sp<BBinder>::make();
    if (!captureHotwordAllowed(attributionSource)) {
        return PERMISSION_DENIED;
    }

    sp<AudioFlinger::ThreadBase> thread = mThread.promote();
    if (thread != 0) {
        auto* const recordThread = static_cast<AudioFlinger::RecordThread*>(thread.get());
        status_t status = recordThread->shareAudioHistory(
                sharedAudioPackageName, mSessionId, sharedAudioStartMs);
        if (status == NO_ERROR) {
            mSharedAudioPackageName = sharedAudioPackageName;
        }
        return status;
    } else {
        return BAD_VALUE;
    }
}

void RecordTrack::copyMetadataTo(MetadataInserter& backInserter) const
{

    // Do not forward PatchRecord metadata with unspecified audio source
    if (mAttr.source == AUDIO_SOURCE_DEFAULT) {
        return;
    }

    // No track is invalid as this is called after prepareTrack_l in the same critical section
    record_track_metadata_v7_t metadata;
    metadata.base = {
            .source = mAttr.source,
            .gain = 1, // capture tracks do not have volumes
    };
    metadata.channel_mask = mChannelMask;
    strncpy(metadata.tags, mAttr.tags, AUDIO_ATTRIBUTES_TAGS_MAX_SIZE);

    *backInserter++ = metadata;
}

// ----------------------------------------------------------------------------
#undef LOG_TAG
#define LOG_TAG "AF::PatchRecord"

/* static */
sp<IAfPatchRecord> IAfPatchRecord::create(
        void* /* RecordThread */ recordThread, // TODO(b/288339104)
        uint32_t sampleRate,
        audio_channel_mask_t channelMask,
        audio_format_t format,
        size_t frameCount,
        void *buffer,
        size_t bufferSize,
        audio_input_flags_t flags,
        const Timeout& timeout,
        audio_source_t source)
{
    return sp<PatchRecord>::make(
            reinterpret_cast<AudioFlinger::RecordThread*>(recordThread),
            sampleRate,
            channelMask,
            format,
            frameCount,
            buffer,
            bufferSize,
            flags,
            timeout,
            source);
}

PatchRecord::PatchRecord(AudioFlinger::RecordThread *recordThread,
                                                     uint32_t sampleRate,
                                                     audio_channel_mask_t channelMask,
                                                     audio_format_t format,
                                                     size_t frameCount,
                                                     void *buffer,
                                                     size_t bufferSize,
                                                     audio_input_flags_t flags,
                                                     const Timeout& timeout,
                                                     audio_source_t source)
    :   RecordTrack(recordThread, NULL,
                audio_attributes_t{ .source = source } ,
                sampleRate, format, channelMask, frameCount,
                buffer, bufferSize, AUDIO_SESSION_NONE, getpid(),
                audioServerAttributionSource(getpid()), flags, TYPE_PATCH),
        PatchTrackBase(new ClientProxy(mCblk, mBuffer, frameCount, mFrameSize, false, true),
                       *recordThread, timeout)
{
    ALOGV("%s(%d): sampleRate %d mPeerTimeout %d.%03d sec",
                                      __func__, mId, sampleRate,
                                      (int)mPeerTimeout.tv_sec,
                                      (int)(mPeerTimeout.tv_nsec / 1000000));
}

PatchRecord::~PatchRecord()
{
    ALOGV("%s(%d)", __func__, mId);
}

static size_t writeFramesHelper(
        AudioBufferProvider* dest, const void* src, size_t frameCount, size_t frameSize)
{
    AudioBufferProvider::Buffer patchBuffer;
    patchBuffer.frameCount = frameCount;
    auto status = dest->getNextBuffer(&patchBuffer);
    if (status != NO_ERROR) {
       ALOGW("%s PathRecord getNextBuffer failed with error %d: %s",
             __func__, status, strerror(-status));
       return 0;
    }
    ALOG_ASSERT(patchBuffer.frameCount <= frameCount);
    memcpy(patchBuffer.raw, src, patchBuffer.frameCount * frameSize);
    size_t framesWritten = patchBuffer.frameCount;
    dest->releaseBuffer(&patchBuffer);
    return framesWritten;
}

// static
size_t PatchRecord::writeFrames(
        AudioBufferProvider* dest, const void* src, size_t frameCount, size_t frameSize)
{
    size_t framesWritten = writeFramesHelper(dest, src, frameCount, frameSize);
    // On buffer wrap, the buffer frame count will be less than requested,
    // when this happens a second buffer needs to be used to write the leftover audio
    const size_t framesLeft = frameCount - framesWritten;
    if (framesWritten != 0 && framesLeft != 0) {
        framesWritten += writeFramesHelper(dest, (const char*)src + framesWritten * frameSize,
                        framesLeft, frameSize);
    }
    return framesWritten;
}

// AudioBufferProvider interface
status_t PatchRecord::getNextBuffer(
                                                  AudioBufferProvider::Buffer* buffer)
{
    ALOG_ASSERT(mPeerProxy != 0, "%s(%d): called without peer proxy", __func__, mId);
    Proxy::Buffer buf;
    buf.mFrameCount = buffer->frameCount;
    status_t status = mPeerProxy->obtainBuffer(&buf, &mPeerTimeout);
    ALOGV_IF(status != NO_ERROR,
             "%s(%d): mPeerProxy->obtainBuffer status %d", __func__, mId, status);
    buffer->frameCount = buf.mFrameCount;
    if (ATRACE_ENABLED()) {
        std::string traceName("PRnObt");
        traceName += std::to_string(id());
        ATRACE_INT(traceName.c_str(), buf.mFrameCount);
    }
    if (buf.mFrameCount == 0) {
        return WOULD_BLOCK;
    }
    status = RecordTrack::getNextBuffer(buffer);
    return status;
}

void PatchRecord::releaseBuffer(AudioBufferProvider::Buffer* buffer)
{
    ALOG_ASSERT(mPeerProxy != 0, "%s(%d): called without peer proxy", __func__, mId);
    Proxy::Buffer buf;
    buf.mFrameCount = buffer->frameCount;
    buf.mRaw = buffer->raw;
    mPeerProxy->releaseBuffer(&buf);
    TrackBase::releaseBuffer(buffer);
}

status_t PatchRecord::obtainBuffer(Proxy::Buffer* buffer,
                                                               const struct timespec *timeOut)
{
    return mProxy->obtainBuffer(buffer, timeOut);
}

void PatchRecord::releaseBuffer(Proxy::Buffer* buffer)
{
    mProxy->releaseBuffer(buffer);
}

#undef LOG_TAG
#define LOG_TAG "AF::PthrPatchRecord"

static std::unique_ptr<void, decltype(free)*> allocAligned(size_t alignment, size_t size)
{
    void *ptr = nullptr;
    (void)posix_memalign(&ptr, alignment, size);
    return {ptr, free};
}

/* static */
sp<IAfPatchRecord> IAfPatchRecord::createPassThru(
        void* /* RecordThread */ recordThread, // TODO(b/288339104)
        uint32_t sampleRate,
        audio_channel_mask_t channelMask,
        audio_format_t format,
        size_t frameCount,
        audio_input_flags_t flags,
        audio_source_t source)
{
    return sp<PassthruPatchRecord>::make(
            reinterpret_cast<AudioFlinger::RecordThread*>(recordThread),
            sampleRate,
            channelMask,
            format,
            frameCount,
            flags,
            source);
}

PassthruPatchRecord::PassthruPatchRecord(
        AudioFlinger::RecordThread* recordThread,
        uint32_t sampleRate,
        audio_channel_mask_t channelMask,
        audio_format_t format,
        size_t frameCount,
        audio_input_flags_t flags,
        audio_source_t source)
        : PatchRecord(recordThread, sampleRate, channelMask, format, frameCount,
                nullptr /*buffer*/, 0 /*bufferSize*/, flags, {} /* timeout */, source),
          mPatchRecordAudioBufferProvider(*this),
          mSinkBuffer(allocAligned(32, mFrameCount * mFrameSize)),
          mStubBuffer(allocAligned(32, mFrameCount * mFrameSize))
{
    memset(mStubBuffer.get(), 0, mFrameCount * mFrameSize);
}

sp<StreamInHalInterface> PassthruPatchRecord::obtainStream(
        sp<AudioFlinger::ThreadBase>* thread)
{
    *thread = mThread.promote();
    if (!*thread) return nullptr;
    auto* const recordThread = static_cast<AudioFlinger::RecordThread*>((*thread).get());
    Mutex::Autolock _l(recordThread->mLock);
    return recordThread->mInput ? recordThread->mInput->stream : nullptr;
}

// PatchProxyBufferProvider methods are called on DirectOutputThread
status_t PassthruPatchRecord::obtainBuffer(
        Proxy::Buffer* buffer, const struct timespec* timeOut)
{
    if (mUnconsumedFrames) {
        buffer->mFrameCount = std::min(buffer->mFrameCount, mUnconsumedFrames);
        // mUnconsumedFrames is decreased in releaseBuffer to use actual frame consumption figure.
        return PatchRecord::obtainBuffer(buffer, timeOut);
    }

    // Otherwise, execute a read from HAL and write into the buffer.
    nsecs_t startTimeNs = 0;
    if (timeOut && (timeOut->tv_sec != 0 || timeOut->tv_nsec != 0) && timeOut->tv_sec != INT_MAX) {
        // Will need to correct timeOut by elapsed time.
        startTimeNs = systemTime();
    }
    const size_t framesToRead = std::min(buffer->mFrameCount, mFrameCount);
    buffer->mFrameCount = 0;
    buffer->mRaw = nullptr;
    sp<AudioFlinger::ThreadBase> thread;
    sp<StreamInHalInterface> stream = obtainStream(&thread);
    if (!stream) return NO_INIT;  // If there is no stream, RecordThread is not reading.

    status_t result = NO_ERROR;
    size_t bytesRead = 0;
    {
        ATRACE_NAME("read");
        result = stream->read(mSinkBuffer.get(), framesToRead * mFrameSize, &bytesRead);
        if (result != NO_ERROR) goto stream_error;
        if (bytesRead == 0) return NO_ERROR;
    }

    {
        std::lock_guard<std::mutex> lock(mReadLock);
        mReadBytes += bytesRead;
        mReadError = NO_ERROR;
    }
    mReadCV.notify_one();
    // writeFrames handles wraparound and should write all the provided frames.
    // If it couldn't, there is something wrong with the client/server buffer of the software patch.
    buffer->mFrameCount = writeFrames(
            &mPatchRecordAudioBufferProvider,
            mSinkBuffer.get(), bytesRead / mFrameSize, mFrameSize);
    ALOGW_IF(buffer->mFrameCount < bytesRead / mFrameSize,
            "Lost %zu frames obtained from HAL", bytesRead / mFrameSize - buffer->mFrameCount);
    mUnconsumedFrames = buffer->mFrameCount;
    struct timespec newTimeOut;
    if (startTimeNs) {
        // Correct the timeout by elapsed time.
        nsecs_t newTimeOutNs = audio_utils_ns_from_timespec(timeOut) - (systemTime() - startTimeNs);
        if (newTimeOutNs < 0) newTimeOutNs = 0;
        newTimeOut.tv_sec = newTimeOutNs / NANOS_PER_SECOND;
        newTimeOut.tv_nsec = newTimeOutNs - newTimeOut.tv_sec * NANOS_PER_SECOND;
        timeOut = &newTimeOut;
    }
    return PatchRecord::obtainBuffer(buffer, timeOut);

stream_error:
    stream->standby();
    {
        std::lock_guard<std::mutex> lock(mReadLock);
        mReadError = result;
    }
    mReadCV.notify_one();
    return result;
}

void PassthruPatchRecord::releaseBuffer(Proxy::Buffer* buffer)
{
    if (buffer->mFrameCount <= mUnconsumedFrames) {
        mUnconsumedFrames -= buffer->mFrameCount;
    } else {
        ALOGW("Write side has consumed more frames than we had: %zu > %zu",
                buffer->mFrameCount, mUnconsumedFrames);
        mUnconsumedFrames = 0;
    }
    PatchRecord::releaseBuffer(buffer);
}

// AudioBufferProvider and Source methods are called on RecordThread
// 'read' emulates actual audio data with 0's. This is OK as 'getNextBuffer'
// and 'releaseBuffer' are stubbed out and ignore their input.
// It's not possible to retrieve actual data here w/o blocking 'obtainBuffer'
// until we copy it.
status_t PassthruPatchRecord::read(
        void* buffer, size_t bytes, size_t* read)
{
    bytes = std::min(bytes, mFrameCount * mFrameSize);
    {
        std::unique_lock<std::mutex> lock(mReadLock);
        mReadCV.wait(lock, [&]{ return mReadError != NO_ERROR || mReadBytes != 0; });
        if (mReadError != NO_ERROR) {
            mLastReadFrames = 0;
            return mReadError;
        }
        *read = std::min(bytes, mReadBytes);
        mReadBytes -= *read;
    }
    mLastReadFrames = *read / mFrameSize;
    memset(buffer, 0, *read);
    return 0;
}

status_t PassthruPatchRecord::getCapturePosition(
        int64_t* frames, int64_t* time)
{
    sp<AudioFlinger::ThreadBase> thread;
    sp<StreamInHalInterface> stream = obtainStream(&thread);
    return stream ? stream->getCapturePosition(frames, time) : NO_INIT;
}

status_t PassthruPatchRecord::standby()
{
    // RecordThread issues 'standby' command in two major cases:
    // 1. Error on read--this case is handled in 'obtainBuffer'.
    // 2. Track is stopping--as PassthruPatchRecord assumes continuous
    //    output, this can only happen when the software patch
    //    is being torn down. In this case, the RecordThread
    //    will terminate and close the HAL stream.
    return 0;
}

// As the buffer gets filled in obtainBuffer, here we only simulate data consumption.
status_t PassthruPatchRecord::getNextBuffer(
        AudioBufferProvider::Buffer* buffer)
{
    buffer->frameCount = mLastReadFrames;
    buffer->raw = buffer->frameCount != 0 ? mStubBuffer.get() : nullptr;
    return NO_ERROR;
}

void PassthruPatchRecord::releaseBuffer(
        AudioBufferProvider::Buffer* buffer)
{
    buffer->frameCount = 0;
    buffer->raw = nullptr;
}

// ----------------------------------------------------------------------------
#undef LOG_TAG
#define LOG_TAG "AF::MmapTrack"

/* static */
sp<IAfMmapTrack> IAfMmapTrack::create(void* /* AudioFlinger::ThreadBase */ thread,
          const audio_attributes_t& attr,
          uint32_t sampleRate,
          audio_format_t format,
          audio_channel_mask_t channelMask,
          audio_session_t sessionId,
          bool isOut,
          const android::content::AttributionSourceState& attributionSource,
          pid_t creatorPid,
          audio_port_handle_t portId)
{
    return sp<MmapTrack>::make(
            reinterpret_cast<AudioFlinger::ThreadBase*>(thread),
            attr,
            sampleRate,
            format,
            channelMask,
            sessionId,
            isOut,
            attributionSource,
            creatorPid,
            portId);
}

MmapTrack::MmapTrack(AudioFlinger::ThreadBase* thread,
        const audio_attributes_t& attr,
        uint32_t sampleRate,
        audio_format_t format,
        audio_channel_mask_t channelMask,
        audio_session_t sessionId,
        bool isOut,
        const AttributionSourceState& attributionSource,
        pid_t creatorPid,
        audio_port_handle_t portId)
    :   TrackBase(thread, NULL, attr, sampleRate, format,
                  channelMask, (size_t)0 /* frameCount */,
                  nullptr /* buffer */, (size_t)0 /* bufferSize */,
                  sessionId, creatorPid,
                  VALUE_OR_FATAL(aidl2legacy_int32_t_uid_t(attributionSource.uid)),
                  isOut,
                  ALLOC_NONE,
                  TYPE_DEFAULT, portId,
                  std::string(AMEDIAMETRICS_KEY_PREFIX_AUDIO_MMAP) + std::to_string(portId)),
        mPid(VALUE_OR_FATAL(aidl2legacy_int32_t_uid_t(attributionSource.pid))),
            mSilenced(false), mSilencedNotified(false)
{
    // Once this item is logged by the server, the client can add properties.
    mTrackMetrics.logConstructor(creatorPid, uid(), id());
}

MmapTrack::~MmapTrack()
{
}

status_t MmapTrack::initCheck() const
{
    return NO_ERROR;
}

status_t MmapTrack::start(AudioSystem::sync_event_t event __unused,
                                                    audio_session_t triggerSession __unused)
{
    return NO_ERROR;
}

void MmapTrack::stop()
{
}

// AudioBufferProvider interface
status_t MmapTrack::getNextBuffer(AudioBufferProvider::Buffer* buffer)
{
    buffer->frameCount = 0;
    buffer->raw = nullptr;
    return INVALID_OPERATION;
}

// ExtendedAudioBufferProvider interface
size_t MmapTrack::framesReady() const {
    return 0;
}

int64_t MmapTrack::framesReleased() const
{
    return 0;
}

void MmapTrack::onTimestamp(const ExtendedTimestamp& timestamp __unused)
{
}

void MmapTrack::processMuteEvent_l(const sp<IAudioManager>& audioManager, mute_state_t muteState)
{
    if (mMuteState == muteState) {
        // mute state did not change, do nothing
        return;
    }

    status_t result = UNKNOWN_ERROR;
    if (audioManager && mPortId != AUDIO_PORT_HANDLE_NONE) {
        if (mMuteEventExtras == nullptr) {
            mMuteEventExtras = std::make_unique<os::PersistableBundle>();
        }
        mMuteEventExtras->putInt(String16(kExtraPlayerEventMuteKey),
                                 static_cast<int>(muteState));

        result = audioManager->portEvent(mPortId,
                                         PLAYER_UPDATE_MUTED,
                                         mMuteEventExtras);
    }

    if (result == OK) {
        mMuteState = muteState;
    } else {
        ALOGW("%s(%d): cannot process mute state for port ID %d, status error %d",
              __func__,
              id(),
              mPortId,
              result);
    }
}

void MmapTrack::appendDumpHeader(String8& result) const
{
    result.appendFormat("Client Session Port Id  Format Chn mask  SRate Flags %s\n",
                        isOut() ? "Usg CT": "Source");
}

void MmapTrack::appendDump(String8& result, bool active __unused) const
{
    result.appendFormat("%6u %7u %7u %08X %08X %6u 0x%03X ",
            mPid,
            mSessionId,
            mPortId,
            mFormat,
            mChannelMask,
            mSampleRate,
            mAttr.flags);
    if (isOut()) {
        result.appendFormat("%3x %2x", mAttr.usage, mAttr.content_type);
    } else {
        result.appendFormat("%6x", mAttr.source);
    }
    result.append("\n");
}

} // namespace android<|MERGE_RESOLUTION|>--- conflicted
+++ resolved
@@ -307,11 +307,7 @@
     mServerProxy->releaseBuffer(&buf);
 }
 
-<<<<<<< HEAD
-status_t AudioFlinger::ThreadBase::TrackBase::setSyncEvent(
-=======
 status_t TrackBase::setSyncEvent(
->>>>>>> 58061c88
         const sp<audioflinger::SyncEvent>& event)
 {
     mSyncEvents.emplace_back(event);
@@ -562,13 +558,8 @@
 // -------------------------------
 
 // static
-<<<<<<< HEAD
-sp<AudioFlinger::PlaybackThread::OpPlayAudioMonitor>
-AudioFlinger::PlaybackThread::OpPlayAudioMonitor::createIfNeeded(
+sp<OpPlayAudioMonitor> OpPlayAudioMonitor::createIfNeeded(
             AudioFlinger::ThreadBase* thread,
-=======
-sp<OpPlayAudioMonitor> OpPlayAudioMonitor::createIfNeeded(
->>>>>>> 58061c88
             const AttributionSourceState& attributionSource, const audio_attributes_t& attr, int id,
             audio_stream_type_t streamType)
 {
@@ -598,8 +589,7 @@
     return sp<OpPlayAudioMonitor>::make(thread, attributionSource, attr.usage, id, uid);
 }
 
-<<<<<<< HEAD
-AudioFlinger::PlaybackThread::OpPlayAudioMonitor::OpPlayAudioMonitor(
+OpPlayAudioMonitor::OpPlayAudioMonitor(
         AudioFlinger::ThreadBase* thread,
         const AttributionSourceState& attributionSource,
         audio_usage_t usage, int id, uid_t uid)
@@ -611,14 +601,6 @@
       mUid(uid),
       mPackageName(VALUE_OR_FATAL(aidl2legacy_string_view_String16(
                   attributionSource.packageName.value_or("")))) {}
-=======
-OpPlayAudioMonitor::OpPlayAudioMonitor(
-        const AttributionSourceState& attributionSource, audio_usage_t usage, int id)
-        : mHasOpPlayAudio(true), mAttributionSource(attributionSource), mUsage((int32_t) usage),
-        mId(id)
-{
-}
->>>>>>> 58061c88
 
 OpPlayAudioMonitor::~OpPlayAudioMonitor()
 {
@@ -1675,14 +1657,7 @@
 
 status_t Track::getTimestamp(AudioTimestamp& timestamp)
 {
-<<<<<<< HEAD
-    sp<ThreadBase> thread = mThread.promote();
-=======
-    if (!isOffloaded() && !isDirect()) {
-        return INVALID_OPERATION; // normal tracks handled through SSQ
-    }
     sp<AudioFlinger::ThreadBase> thread = mThread.promote();
->>>>>>> 58061c88
     if (thread == 0) {
         return INVALID_OPERATION;
     }
@@ -1847,11 +1822,7 @@
     return vlr;
 }
 
-<<<<<<< HEAD
-status_t AudioFlinger::PlaybackThread::Track::setSyncEvent(
-=======
 status_t Track::setSyncEvent(
->>>>>>> 58061c88
         const sp<audioflinger::SyncEvent>& event)
 {
     if (isTerminated() || mState == PAUSED ||
@@ -2961,19 +2932,11 @@
 }
 
 // This is invoked by SyncEvent callback.
-<<<<<<< HEAD
-void AudioFlinger::RecordThread::RecordTrack::handleSyncStartEvent(
-        const sp<audioflinger::SyncEvent>& event)
-{
-    size_t framesToDrop = 0;
-    sp<ThreadBase> threadBase = mThread.promote();
-=======
 void RecordTrack::handleSyncStartEvent(
         const sp<audioflinger::SyncEvent>& event)
 {
     size_t framesToDrop = 0;
     sp<AudioFlinger::ThreadBase> threadBase = mThread.promote();
->>>>>>> 58061c88
     if (threadBase != 0) {
         // TODO: use actual buffer filling status instead of 2 buffers when info is available
         // from audio HAL
