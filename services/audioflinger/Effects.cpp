/*
**
** Copyright 2012, The Android Open Source Project
**
** Licensed under the Apache License, Version 2.0 (the "License");
** you may not use this file except in compliance with the License.
** You may obtain a copy of the License at
**
**     http://www.apache.org/licenses/LICENSE-2.0
**
** Unless required by applicable law or agreed to in writing, software
** distributed under the License is distributed on an "AS IS" BASIS,
** WITHOUT WARRANTIES OR CONDITIONS OF ANY KIND, either express or implied.
** See the License for the specific language governing permissions and
** limitations under the License.
*/


#define LOG_TAG "AudioFlinger"
//#define LOG_NDEBUG 0

#include "Effects.h"

#include "Client.h"
#include "EffectConfiguration.h"

#include <afutils/DumpTryLock.h>
#include <audio_utils/channels.h>
#include <audio_utils/primitives.h>
#include <media/AudioCommonTypes.h>
#include <media/AudioContainers.h>
#include <media/AudioDeviceTypeAddr.h>
#include <media/AudioEffect.h>
#include <media/EffectClientAsyncProxy.h>
#include <media/ShmemCompat.h>
#include <media/TypeConverter.h>
#include <media/audiohal/EffectHalInterface.h>
#include <media/audiohal/EffectsFactoryHalInterface.h>
#include <mediautils/MethodStatistics.h>
#include <mediautils/ServiceUtilities.h>
#include <mediautils/TimeCheck.h>
#include <system/audio_effects/effect_aec.h>
#include <system/audio_effects/effect_downmix.h>
#include <system/audio_effects/effect_dynamicsprocessing.h>
#include <system/audio_effects/effect_hapticgenerator.h>
#include <system/audio_effects/effect_ns.h>
#include <system/audio_effects/effect_spatializer.h>
#include <system/audio_effects/effect_visualizer.h>
#include <utils/Log.h>

#include <algorithm>

// ----------------------------------------------------------------------------

// Note: the following macro is used for extremely verbose logging message.  In
// order to run with ALOG_ASSERT turned on, we need to have LOG_NDEBUG set to
// 0; but one side effect of this is to turn all LOGV's as well.  Some messages
// are so verbose that we want to suppress them even when we have ALOG_ASSERT
// turned on.  Do not uncomment the #def below unless you really know what you
// are doing and want to see all of the extremely verbose messages.
//#define VERY_VERY_VERBOSE_LOGGING
#ifdef VERY_VERY_VERBOSE_LOGGING
#define ALOGVV ALOGV
#else
#define ALOGVV(a...) do { } while(0)
#endif

#define DEFAULT_OUTPUT_SAMPLE_RATE 48000

namespace android {

using aidl_utils::statusTFromBinderStatus;
using audioflinger::EffectConfiguration;
using binder::Status;

namespace {

// Append a POD value into a vector of bytes.
template<typename T>
void appendToBuffer(const T& value, std::vector<uint8_t>* buffer) {
    const uint8_t* ar(reinterpret_cast<const uint8_t*>(&value));
    buffer->insert(buffer->end(), ar, ar + sizeof(T));
}

// Write a POD value into a vector of bytes (clears the previous buffer
// content).
template<typename T>
void writeToBuffer(const T& value, std::vector<uint8_t>* buffer) {
    buffer->clear();
    appendToBuffer(value, buffer);
}

}  // namespace

// ----------------------------------------------------------------------------
//  EffectBase implementation
// ----------------------------------------------------------------------------

#undef LOG_TAG
#define LOG_TAG "EffectBase"

EffectBase::EffectBase(const sp<EffectCallbackInterface>& callback,
                                        effect_descriptor_t *desc,
                                        int id,
                                        audio_session_t sessionId,
                                        bool pinned)
    : mPinned(pinned),
      mCallback(callback), mId(id), mSessionId(sessionId),
      mDescriptor(*desc)
{
}

// must be called with EffectModule::mutex() held
status_t EffectBase::setEnabled_l(bool enabled)
{

    ALOGV("setEnabled %p enabled %d", this, enabled);

    if (enabled != isEnabled()) {
        switch (mState) {
        // going from disabled to enabled
        case IDLE:
            mState = STARTING;
            break;
        case STOPPED:
            mState = RESTART;
            break;
        case STOPPING:
            mState = ACTIVE;
            break;

        // going from enabled to disabled
        case RESTART:
            mState = STOPPED;
            break;
        case STARTING:
            mState = IDLE;
            break;
        case ACTIVE:
            mState = STOPPING;
            break;
        case DESTROYED:
            return NO_ERROR; // simply ignore as we are being destroyed
        }
        for (size_t i = 1; i < mHandles.size(); i++) {
            IAfEffectHandle *h = mHandles[i];
            if (h != NULL && !h->disconnected()) {
                h->setEnabled(enabled);
            }
        }
    }
    return NO_ERROR;
}

status_t EffectBase::setEnabled(bool enabled, bool fromHandle)
{
    status_t status;
    {
        audio_utils::lock_guard _l(mutex());
        status = setEnabled_l(enabled);
    }
    if (fromHandle) {
        if (enabled) {
            if (status != NO_ERROR) {
                getCallback()->checkSuspendOnEffectEnabled(this, false, false /*threadLocked*/);
            } else {
                getCallback()->onEffectEnable(this);
            }
        } else {
            getCallback()->onEffectDisable(this);
        }
    }
    return status;
}

bool EffectBase::isEnabled() const
{
    switch (mState) {
    case RESTART:
    case STARTING:
    case ACTIVE:
        return true;
    case IDLE:
    case STOPPING:
    case STOPPED:
    case DESTROYED:
    default:
        return false;
    }
}

void EffectBase::setSuspended(bool suspended)
{
    audio_utils::lock_guard _l(mutex());
    mSuspended = suspended;
}

bool EffectBase::suspended() const
{
    audio_utils::lock_guard _l(mutex());
    return mSuspended;
}

status_t EffectBase::addHandle(IAfEffectHandle *handle)
{
    status_t status;

    audio_utils::lock_guard _l(mutex());
    int priority = handle->priority();
    size_t size = mHandles.size();
    IAfEffectHandle *controlHandle = nullptr;
    size_t i;
    for (i = 0; i < size; i++) {
        IAfEffectHandle *h = mHandles[i];
        if (h == NULL || h->disconnected()) {
            continue;
        }
        // first non destroyed handle is considered in control
        if (controlHandle == NULL) {
            controlHandle = h;
        }
        if (h->priority() <= priority) {
            break;
        }
    }
    // if inserted in first place, move effect control from previous owner to this handle
    if (i == 0) {
        bool enabled = false;
        if (controlHandle != NULL) {
            enabled = controlHandle->enabled();
            controlHandle->setControl(false/*hasControl*/, true /*signal*/, enabled /*enabled*/);
        }
        handle->setControl(true /*hasControl*/, false /*signal*/, enabled /*enabled*/);
        status = NO_ERROR;
    } else {
        status = ALREADY_EXISTS;
    }
    ALOGV("addHandle() %p added handle %p in position %zu", this, handle, i);
    mHandles.insertAt(handle, i);
    return status;
}

status_t EffectBase::updatePolicyState()
{
    status_t status = NO_ERROR;
    bool doRegister = false;
    bool registered = false;
    bool doEnable = false;
    bool enabled = false;
    audio_io_handle_t io = AUDIO_IO_HANDLE_NONE;
    product_strategy_t strategy = PRODUCT_STRATEGY_NONE;

    {
        audio_utils::lock_guard _l(mutex());

        if ((isInternal_l() && !mPolicyRegistered)
                || !getCallback()->isAudioPolicyReady()) {
            return NO_ERROR;
        }

        // register effect when first handle is attached and unregister when last handle is removed
        if (mPolicyRegistered != mHandles.size() > 0) {
            doRegister = true;
            mPolicyRegistered = mHandles.size() > 0;
            if (mPolicyRegistered) {
                const auto callback = getCallback();
                io = callback->io();
                strategy = callback->strategy();
            }
        }
        // enable effect when registered according to enable state requested by controlling handle
        if (mHandles.size() > 0) {
            IAfEffectHandle *handle = controlHandle_l();
            if (handle != nullptr && mPolicyEnabled != handle->enabled()) {
                doEnable = true;
                mPolicyEnabled = handle->enabled();
            }
        }
        registered = mPolicyRegistered;
        enabled = mPolicyEnabled;
        // The simultaneous release of two EffectHandles with the same EffectModule
        // may cause us to call this method at the same time.
        // This may deadlock under some circumstances (b/180941720).  Avoid this.
        if (!doRegister && !(registered && doEnable)) {
            return NO_ERROR;
        }
    }
    policyMutex().lock();
    ALOGV("%s name %s id %d session %d doRegister %d registered %d doEnable %d enabled %d",
        __func__, mDescriptor.name, mId, mSessionId, doRegister, registered, doEnable, enabled);
    if (doRegister) {
        if (registered) {
            status = AudioSystem::registerEffect(
                &mDescriptor,
                io,
                strategy,
                mSessionId,
                mId);
        } else {
            status = AudioSystem::unregisterEffect(mId);
        }
    }
    if (registered && doEnable) {
        status = AudioSystem::setEffectEnabled(mId, enabled);
    }
    policyMutex().unlock();

    return status;
}


ssize_t EffectBase::removeHandle(IAfEffectHandle *handle)
{
    audio_utils::lock_guard _l(mutex());
    return removeHandle_l(handle);
}

ssize_t EffectBase::removeHandle_l(IAfEffectHandle *handle)
{
    size_t size = mHandles.size();
    size_t i;
    for (i = 0; i < size; i++) {
        if (mHandles[i] == handle) {
            break;
        }
    }
    if (i == size) {
        ALOGW("%s %p handle not found %p", __FUNCTION__, this, handle);
        return BAD_VALUE;
    }
    ALOGV("removeHandle_l() %p removed handle %p in position %zu", this, handle, i);

    mHandles.removeAt(i);
    // if removed from first place, move effect control from this handle to next in line
    if (i == 0) {
        IAfEffectHandle *h = controlHandle_l();
        if (h != NULL) {
            h->setControl(true /*hasControl*/, true /*signal*/ , handle->enabled() /*enabled*/);
        }
    }

    // Prevent calls to process() and other functions on effect interface from now on.
    // The effect engine will be released by the destructor when the last strong reference on
    // this object is released which can happen after next process is called.
    if (mHandles.size() == 0 && !mPinned) {
        mState = DESTROYED;
    }

    return mHandles.size();
}

// must be called with EffectModule::mutex() held
IAfEffectHandle *EffectBase::controlHandle_l()
{
    // the first valid handle in the list has control over the module
    for (size_t i = 0; i < mHandles.size(); i++) {
        IAfEffectHandle *h = mHandles[i];
        if (h != NULL && !h->disconnected()) {
            return h;
        }
    }

    return NULL;
}

// unsafe method called when the effect parent thread has been destroyed
ssize_t EffectBase::disconnectHandle(IAfEffectHandle *handle, bool unpinIfLast)
{
    const auto callback = getCallback();
    ALOGV("disconnect() %p handle %p", this, handle);
    if (callback->disconnectEffectHandle(handle, unpinIfLast)) {
        return mHandles.size();
    }

    audio_utils::lock_guard _l(mutex());
    ssize_t numHandles = removeHandle_l(handle);
    if ((numHandles == 0) && (!mPinned || unpinIfLast)) {
        mutex().unlock();
        callback->updateOrphanEffectChains(this);
        mutex().lock();
    }
    return numHandles;
}

bool EffectBase::purgeHandles()
{
    bool enabled = false;
    audio_utils::lock_guard _l(mutex());
    IAfEffectHandle *handle = controlHandle_l();
    if (handle != NULL) {
        enabled = handle->enabled();
    }
    mHandles.clear();
    return enabled;
}

void EffectBase::checkSuspendOnEffectEnabled(bool enabled, bool threadLocked) {
    getCallback()->checkSuspendOnEffectEnabled(this, enabled, threadLocked);
}

static String8 effectFlagsToString(uint32_t flags) {
    String8 s;

    s.append("conn. mode: ");
    switch (flags & EFFECT_FLAG_TYPE_MASK) {
    case EFFECT_FLAG_TYPE_INSERT: s.append("insert"); break;
    case EFFECT_FLAG_TYPE_AUXILIARY: s.append("auxiliary"); break;
    case EFFECT_FLAG_TYPE_REPLACE: s.append("replace"); break;
    case EFFECT_FLAG_TYPE_PRE_PROC: s.append("preproc"); break;
    case EFFECT_FLAG_TYPE_POST_PROC: s.append("postproc"); break;
    default: s.append("unknown/reserved"); break;
    }
    s.append(", ");

    s.append("insert pref: ");
    switch (flags & EFFECT_FLAG_INSERT_MASK) {
    case EFFECT_FLAG_INSERT_ANY: s.append("any"); break;
    case EFFECT_FLAG_INSERT_FIRST: s.append("first"); break;
    case EFFECT_FLAG_INSERT_LAST: s.append("last"); break;
    case EFFECT_FLAG_INSERT_EXCLUSIVE: s.append("exclusive"); break;
    default: s.append("unknown/reserved"); break;
    }
    s.append(", ");

    s.append("volume mgmt: ");
    switch (flags & EFFECT_FLAG_VOLUME_MASK) {
    case EFFECT_FLAG_VOLUME_NONE: s.append("none"); break;
    case EFFECT_FLAG_VOLUME_CTRL: s.append("implements control"); break;
    case EFFECT_FLAG_VOLUME_IND: s.append("requires indication"); break;
    case EFFECT_FLAG_VOLUME_MONITOR: s.append("monitors volume"); break;
    default: s.append("unknown/reserved"); break;
    }
    s.append(", ");

    uint32_t devind = flags & EFFECT_FLAG_DEVICE_MASK;
    if (devind) {
        s.append("device indication: ");
        switch (devind) {
        case EFFECT_FLAG_DEVICE_IND: s.append("requires updates"); break;
        default: s.append("unknown/reserved"); break;
        }
        s.append(", ");
    }

    s.append("input mode: ");
    switch (flags & EFFECT_FLAG_INPUT_MASK) {
    case EFFECT_FLAG_INPUT_DIRECT: s.append("direct"); break;
    case EFFECT_FLAG_INPUT_PROVIDER: s.append("provider"); break;
    case EFFECT_FLAG_INPUT_BOTH: s.append("direct+provider"); break;
    default: s.append("not set"); break;
    }
    s.append(", ");

    s.append("output mode: ");
    switch (flags & EFFECT_FLAG_OUTPUT_MASK) {
    case EFFECT_FLAG_OUTPUT_DIRECT: s.append("direct"); break;
    case EFFECT_FLAG_OUTPUT_PROVIDER: s.append("provider"); break;
    case EFFECT_FLAG_OUTPUT_BOTH: s.append("direct+provider"); break;
    default: s.append("not set"); break;
    }
    s.append(", ");

    uint32_t accel = flags & EFFECT_FLAG_HW_ACC_MASK;
    if (accel) {
        s.append("hardware acceleration: ");
        switch (accel) {
        case EFFECT_FLAG_HW_ACC_SIMPLE: s.append("non-tunneled"); break;
        case EFFECT_FLAG_HW_ACC_TUNNEL: s.append("tunneled"); break;
        default: s.append("unknown/reserved"); break;
        }
        s.append(", ");
    }

    uint32_t modeind = flags & EFFECT_FLAG_AUDIO_MODE_MASK;
    if (modeind) {
        s.append("mode indication: ");
        switch (modeind) {
        case EFFECT_FLAG_AUDIO_MODE_IND: s.append("required"); break;
        default: s.append("unknown/reserved"); break;
        }
        s.append(", ");
    }

    uint32_t srcind = flags & EFFECT_FLAG_AUDIO_SOURCE_MASK;
    if (srcind) {
        s.append("source indication: ");
        switch (srcind) {
        case EFFECT_FLAG_AUDIO_SOURCE_IND: s.append("required"); break;
        default: s.append("unknown/reserved"); break;
        }
        s.append(", ");
    }

    if (flags & EFFECT_FLAG_OFFLOAD_MASK) {
        s.append("offloadable, ");
    }

    int len = s.length();
    if (s.length() > 2) {
        (void) s.lockBuffer(len);
        s.unlockBuffer(len - 2);
    }
    return s;
}

void EffectBase::dump(int fd, const Vector<String16>& args __unused) const
NO_THREAD_SAFETY_ANALYSIS // conditional try lock
{
    String8 result;

    result.appendFormat("\tEffect ID %d:\n", mId);

    const bool locked = afutils::dumpTryLock(mutex());
    // failed to lock - AudioFlinger is probably deadlocked
    if (!locked) {
        result.append("\t\tCould not lock Fx mutex:\n");
    }
    bool isInternal = isInternal_l();
    result.append("\t\tSession State Registered Internal Enabled Suspended:\n");
    result.appendFormat("\t\t%05d   %03d   %s          %s        %s       %s\n",
            mSessionId, mState, mPolicyRegistered ? "y" : "n", isInternal ? "y" : "n",
            ((isInternal && isEnabled()) || (!isInternal && mPolicyEnabled)) ? "y" : "n",
            mSuspended ? "y" : "n");

    result.append("\t\tDescriptor:\n");
    char uuidStr[64];
    AudioEffect::guidToString(&mDescriptor.uuid, uuidStr, sizeof(uuidStr));
    result.appendFormat("\t\t- UUID: %s\n", uuidStr);
    AudioEffect::guidToString(&mDescriptor.type, uuidStr, sizeof(uuidStr));
    result.appendFormat("\t\t- TYPE: %s\n", uuidStr);
    result.appendFormat("\t\t- apiVersion: %08X\n\t\t- flags: %08X (%s)\n",
            mDescriptor.apiVersion,
            mDescriptor.flags,
            effectFlagsToString(mDescriptor.flags).c_str());
    result.appendFormat("\t\t- name: %s\n",
            mDescriptor.name);

    result.appendFormat("\t\t- implementor: %s\n",
            mDescriptor.implementor);

    result.appendFormat("\t\t%zu Clients:\n", mHandles.size());
    result.append("\t\t\t  Pid Priority Ctrl Locked client server\n");
    char buffer[256];
    for (size_t i = 0; i < mHandles.size(); ++i) {
        IAfEffectHandle *handle = mHandles[i];
        if (handle != NULL && !handle->disconnected()) {
            handle->dumpToBuffer(buffer, sizeof(buffer));
            result.append(buffer);
        }
    }
    if (locked) {
        mutex().unlock();
    }

    write(fd, result.c_str(), result.length());
}

// ----------------------------------------------------------------------------
//  EffectModule implementation
// ----------------------------------------------------------------------------

#undef LOG_TAG
#define LOG_TAG "EffectModule"

EffectModule::EffectModule(const sp<EffectCallbackInterface>& callback, effect_descriptor_t* desc,
                           int id, audio_session_t sessionId, bool pinned,
                           audio_port_handle_t deviceId)
    : EffectBase(callback, desc, id, sessionId, pinned),
      // clear mConfig to ensure consistent initial value of buffer framecount
      // in case buffers are associated by setInBuffer() or setOutBuffer()
      // prior to configure_l().
      mConfig{{}, {}},
      mStatus(NO_INIT),
      mMaxDisableWaitCnt(1), // set by configure_l(), should be >= 1
      mDisableWaitCnt(0),    // set by process() and updateState()
      mOffloaded(false),
      mIsOutput(false),
      mSupportsFloat(false),
      mEffectInterfaceDebug(desc->name) {
    ALOGV("Constructor %p pinned %d", this, pinned);
    int lStatus;

    // create effect engine from effect factory
    mStatus = callback->createEffectHal(
            &desc->uuid, sessionId, deviceId, &mEffectInterface);
    if (mStatus != NO_ERROR) {
        ALOGE("%s createEffectHal failed: %d", __func__, mStatus);
        return;
    }
    lStatus = init_l();
    if (lStatus < 0) {
        mStatus = lStatus;
        goto Error;
    }

<<<<<<< HEAD
    setOffloaded_l(callback->isOffloadOrDirect(), callback->io());
    ALOGV("Constructor success name %s, Interface %p", mDescriptor.name, mEffectInterface.get());
=======
    setOffloaded_l(callback->isOffload(), callback->io());
    ALOGV("%s Constructor success name %s, Interface %p", __func__, mDescriptor.name,
          mEffectInterface.get());
>>>>>>> 97f78f36

    return;
Error:
    mEffectInterface.clear();
    mEffectInterfaceDebug += " init failed:" + std::to_string(lStatus);
    ALOGE("%s Constructor Error %d", __func__, mStatus);
}

EffectModule::~EffectModule()
{
    ALOGV("Destructor %p", this);
    if (mEffectInterface != 0) {
        char uuidStr[64];
        AudioEffect::guidToString(&mDescriptor.uuid, uuidStr, sizeof(uuidStr));
        ALOGW("EffectModule %p destructor called with unreleased interface, effect %s",
                this, uuidStr);
        release_l("~EffectModule");
    }

}

bool EffectModule::updateState_l() {
    audio_utils::lock_guard _l(mutex());

    bool started = false;
    switch (mState) {
    case RESTART:
        reset_l();
        FALLTHROUGH_INTENDED;

    case STARTING:
        // clear auxiliary effect input buffer for next accumulation
        if ((mDescriptor.flags & EFFECT_FLAG_TYPE_MASK) == EFFECT_FLAG_TYPE_AUXILIARY) {
            memset(mConfig.inputCfg.buffer.raw,
                   0,
                   mConfig.inputCfg.buffer.frameCount*sizeof(int32_t));
        }
        if (start_ll() == NO_ERROR) {
            mState = ACTIVE;
            started = true;
        } else {
            mState = IDLE;
        }
        break;
    case STOPPING:
        // volume control for offload and direct threads must take effect immediately.
        if (stop_ll() == NO_ERROR
            && !(isVolumeControl() && isOffloadedOrDirect_l())) {
            mDisableWaitCnt = mMaxDisableWaitCnt;
        } else {
            mDisableWaitCnt = 1; // will cause immediate transition to IDLE
        }
        mState = STOPPED;
        break;
    case STOPPED:
        // mDisableWaitCnt is forced to 1 by process() when the engine indicates the end of the
        // turn off sequence.
        if (--mDisableWaitCnt == 0) {
            reset_l();
            mState = IDLE;
        }
        break;
    case ACTIVE:
        for (size_t i = 0; i < mHandles.size(); i++) {
            if (!mHandles[i]->disconnected()) {
                mHandles[i]->framesProcessed(mConfig.inputCfg.buffer.frameCount);
            }
        }
        break;
    default: //IDLE , ACTIVE, DESTROYED
        break;
    }

    return started;
}

void EffectModule::process()
{
    audio_utils::lock_guard _l(mutex());

    if (mState == DESTROYED || mEffectInterface == 0 || mInBuffer == 0 || mOutBuffer == 0) {
        return;
    }

    const uint32_t inChannelCount =
            audio_channel_count_from_out_mask(mConfig.inputCfg.channels);
    const uint32_t outChannelCount =
            audio_channel_count_from_out_mask(mConfig.outputCfg.channels);
    const bool auxType =
            (mDescriptor.flags & EFFECT_FLAG_TYPE_MASK) == EFFECT_FLAG_TYPE_AUXILIARY;

    // safeInputOutputSampleCount is 0 if the channel count between input and output
    // buffers do not match. This prevents automatic accumulation or copying between the
    // input and output effect buffers without an intermediary effect process.
    // TODO: consider implementing channel conversion.
    const size_t safeInputOutputSampleCount =
            mInChannelCountRequested != mOutChannelCountRequested ? 0
                    : mOutChannelCountRequested * std::min(
                            mConfig.inputCfg.buffer.frameCount,
                            mConfig.outputCfg.buffer.frameCount);
    const auto accumulateInputToOutput = [this, safeInputOutputSampleCount]() {
        accumulate_float(
                mConfig.outputCfg.buffer.f32,
                mConfig.inputCfg.buffer.f32,
                safeInputOutputSampleCount);
    };
    const auto copyInputToOutput = [this, safeInputOutputSampleCount]() {
        memcpy(
                mConfig.outputCfg.buffer.f32,
                mConfig.inputCfg.buffer.f32,
                safeInputOutputSampleCount * sizeof(*mConfig.outputCfg.buffer.f32));
    };

    if (isProcessEnabled()) {
        int ret;
        if (isProcessImplemented()) {
            if (auxType) {
                // We overwrite the aux input buffer here and clear after processing.
                // aux input is always mono.

                if (!mSupportsFloat) {
                    memcpy_to_i16_from_float(
                            mConfig.inputCfg.buffer.s16,
                            mConfig.inputCfg.buffer.f32,
                            mConfig.inputCfg.buffer.frameCount);
                }
            }
            sp<EffectBufferHalInterface> inBuffer = mInBuffer;
            sp<EffectBufferHalInterface> outBuffer = mOutBuffer;

            if (!auxType && mInChannelCountRequested != inChannelCount) {
                adjust_channels(
                        inBuffer->audioBuffer()->f32, mInChannelCountRequested,
                        mInConversionBuffer->audioBuffer()->f32, inChannelCount,
                        sizeof(float),
                        sizeof(float)
                        * mInChannelCountRequested * mConfig.inputCfg.buffer.frameCount);
                inBuffer = mInConversionBuffer;
            }
            if (mConfig.outputCfg.accessMode == EFFECT_BUFFER_ACCESS_ACCUMULATE
                    && mOutChannelCountRequested != outChannelCount) {
                adjust_selected_channels(
                        outBuffer->audioBuffer()->f32, mOutChannelCountRequested,
                        mOutConversionBuffer->audioBuffer()->f32, outChannelCount,
                        sizeof(float),
                        sizeof(float)
                        * mOutChannelCountRequested * mConfig.outputCfg.buffer.frameCount);
                outBuffer = mOutConversionBuffer;
            }
            if (!mSupportsFloat) { // convert input to int16_t as effect doesn't support float.
                if (!auxType) {
                    if (mInConversionBuffer == nullptr) {
                        ALOGW("%s: mInConversionBuffer is null, bypassing", __func__);
                        goto data_bypass;
                    }
                    memcpy_to_i16_from_float(
                            mInConversionBuffer->audioBuffer()->s16,
                            inBuffer->audioBuffer()->f32,
                            inChannelCount * mConfig.inputCfg.buffer.frameCount);
                    inBuffer = mInConversionBuffer;
                }
                if (mConfig.outputCfg.accessMode == EFFECT_BUFFER_ACCESS_ACCUMULATE) {
                    if (mOutConversionBuffer == nullptr) {
                        ALOGW("%s: mOutConversionBuffer is null, bypassing", __func__);
                        goto data_bypass;
                    }
                    memcpy_to_i16_from_float(
                            mOutConversionBuffer->audioBuffer()->s16,
                            outBuffer->audioBuffer()->f32,
                            outChannelCount * mConfig.outputCfg.buffer.frameCount);
                    outBuffer = mOutConversionBuffer;
                }
            }
            ret = mEffectInterface->process();
            if (!mSupportsFloat) { // convert output int16_t back to float.
                sp<EffectBufferHalInterface> target =
                        mOutChannelCountRequested != outChannelCount
                        ? mOutConversionBuffer : mOutBuffer;

                memcpy_to_float_from_i16(
                        target->audioBuffer()->f32,
                        mOutConversionBuffer->audioBuffer()->s16,
                        outChannelCount * mConfig.outputCfg.buffer.frameCount);
            }
            if (mOutChannelCountRequested != outChannelCount) {
                adjust_selected_channels(mOutConversionBuffer->audioBuffer()->f32, outChannelCount,
                        mOutBuffer->audioBuffer()->f32, mOutChannelCountRequested,
                        sizeof(float),
                        sizeof(float) * outChannelCount * mConfig.outputCfg.buffer.frameCount);
            }
        } else {
            data_bypass:
            if (!auxType  /* aux effects do not require data bypass */
                    && mConfig.inputCfg.buffer.raw != mConfig.outputCfg.buffer.raw) {
                if (mConfig.outputCfg.accessMode == EFFECT_BUFFER_ACCESS_ACCUMULATE) {
                    accumulateInputToOutput();
                } else {
                    copyInputToOutput();
                }
            }
            ret = -ENODATA;
        }

        // force transition to IDLE state when engine is ready
        if (mState == STOPPED && ret == -ENODATA) {
            mDisableWaitCnt = 1;
        }

        // clear auxiliary effect input buffer for next accumulation
        if (auxType) {
            const size_t size =
                    mConfig.inputCfg.buffer.frameCount * inChannelCount * sizeof(float);
            memset(mConfig.inputCfg.buffer.raw, 0, size);
        }
    } else if ((mDescriptor.flags & EFFECT_FLAG_TYPE_MASK) == EFFECT_FLAG_TYPE_INSERT &&
                // mInBuffer->audioBuffer()->raw != mOutBuffer->audioBuffer()->raw
                mConfig.inputCfg.buffer.raw != mConfig.outputCfg.buffer.raw) {
        // If an insert effect is idle and input buffer is different from output buffer,
        // accumulate input onto output
        if (getCallback()->activeTrackCnt() != 0) {
            // similar handling with data_bypass above.
            if (mConfig.outputCfg.accessMode == EFFECT_BUFFER_ACCESS_ACCUMULATE) {
                accumulateInputToOutput();
            } else { // EFFECT_BUFFER_ACCESS_WRITE
                copyInputToOutput();
            }
        }
    }
}

void EffectModule::reset_l()
{
    if (mStatus != NO_ERROR || mEffectInterface == 0) {
        return;
    }

    int reply = 0;
    uint32_t replySize = sizeof(reply);
    mEffectInterface->command(EFFECT_CMD_RESET, 0, NULL, &replySize, &reply);
}

status_t EffectModule::configure_l()
{
    ALOGVV("%s started", __func__);
    status_t status;
    uint32_t size;
    audio_channel_mask_t channelMask;
    sp<EffectCallbackInterface> callback;

    if (mEffectInterface == 0) {
        status = NO_INIT;
        goto exit;
    }

    // TODO: handle configuration of effects replacing track process
    // TODO: handle configuration of input (record) SW effects above the HAL,
    // similar to output EFFECT_FLAG_TYPE_INSERT/REPLACE,
    // in which case input channel masks should be used here.
    callback = getCallback();
    channelMask = callback->inChannelMask(mId);
    mConfig.inputCfg.channels = channelMask;
    mConfig.outputCfg.channels = callback->outChannelMask();

    if ((mDescriptor.flags & EFFECT_FLAG_TYPE_MASK) == EFFECT_FLAG_TYPE_AUXILIARY) {
        if (mConfig.inputCfg.channels != AUDIO_CHANNEL_OUT_MONO) {
            mConfig.inputCfg.channels = AUDIO_CHANNEL_OUT_MONO;
            ALOGV("Overriding auxiliary effect input channels %#x as MONO",
                    mConfig.inputCfg.channels);
        }
    }
    if (isHapticGenerator()) {
        audio_channel_mask_t hapticChannelMask = callback->hapticChannelMask();
        mConfig.inputCfg.channels |= hapticChannelMask;
        mConfig.outputCfg.channels |= hapticChannelMask;
    }
    mInChannelCountRequested =
            audio_channel_count_from_out_mask(mConfig.inputCfg.channels);
    mOutChannelCountRequested =
            audio_channel_count_from_out_mask(mConfig.outputCfg.channels);

    mConfig.inputCfg.format = AUDIO_FORMAT_PCM_FLOAT;
    mConfig.outputCfg.format = AUDIO_FORMAT_PCM_FLOAT;

    // Don't use sample rate for thread if effect isn't offloadable.
    if (callback->isOffloadOrDirect() && !isOffloaded_l()) {
        mConfig.inputCfg.samplingRate = DEFAULT_OUTPUT_SAMPLE_RATE;
        ALOGV("Overriding effect input as 48kHz");
    } else {
        mConfig.inputCfg.samplingRate = callback->sampleRate();
    }
    mConfig.outputCfg.samplingRate = mConfig.inputCfg.samplingRate;
    mConfig.inputCfg.bufferProvider.cookie = NULL;
    mConfig.inputCfg.bufferProvider.getBuffer = NULL;
    mConfig.inputCfg.bufferProvider.releaseBuffer = NULL;
    mConfig.outputCfg.bufferProvider.cookie = NULL;
    mConfig.outputCfg.bufferProvider.getBuffer = NULL;
    mConfig.outputCfg.bufferProvider.releaseBuffer = NULL;
    mConfig.inputCfg.accessMode = EFFECT_BUFFER_ACCESS_READ;
    // Insert effect:
    // - in global sessions (e.g AUDIO_SESSION_OUTPUT_MIX),
    // always overwrites output buffer: input buffer == output buffer
    // - in other sessions:
    //      last effect in the chain accumulates in output buffer: input buffer != output buffer
    //      other effect: overwrites output buffer: input buffer == output buffer
    // Auxiliary effect:
    //      accumulates in output buffer: input buffer != output buffer
    // Therefore: accumulate <=> input buffer != output buffer
    mConfig.outputCfg.accessMode = requiredEffectBufferAccessMode();
    mConfig.inputCfg.mask = EFFECT_CONFIG_ALL;
    mConfig.outputCfg.mask = EFFECT_CONFIG_ALL;
    mConfig.inputCfg.buffer.frameCount = callback->frameCount();
    mConfig.outputCfg.buffer.frameCount = mConfig.inputCfg.buffer.frameCount;
    mIsOutput = callback->isOutput();

    ALOGV("%s %p chain %p buffer %p framecount %zu", __func__, this,
          callback->chain().promote().get(), mConfig.inputCfg.buffer.raw,
          mConfig.inputCfg.buffer.frameCount);

    status_t cmdStatus;
    size = sizeof(int);
    status = mEffectInterface->command(EFFECT_CMD_SET_CONFIG,
                                       sizeof(mConfig),
                                       &mConfig,
                                       &size,
                                       &cmdStatus);
    if (status == NO_ERROR) {
        status = cmdStatus;
    }

    if (status != NO_ERROR &&
            EffectConfiguration::isHidl() && // only HIDL effects support channel conversion
            mIsOutput &&
            (mConfig.inputCfg.channels != AUDIO_CHANNEL_OUT_STEREO
                    || mConfig.outputCfg.channels != AUDIO_CHANNEL_OUT_STEREO)) {
        // Older effects may require exact STEREO position mask.
        if (mConfig.inputCfg.channels != AUDIO_CHANNEL_OUT_STEREO
                && (mDescriptor.flags & EFFECT_FLAG_TYPE_MASK) != EFFECT_FLAG_TYPE_AUXILIARY) {
            ALOGV("Overriding effect input channels %#x as STEREO", mConfig.inputCfg.channels);
            mConfig.inputCfg.channels = AUDIO_CHANNEL_OUT_STEREO;
        }
        if (mConfig.outputCfg.channels != AUDIO_CHANNEL_OUT_STEREO) {
            ALOGV("Overriding effect output channels %#x as STEREO", mConfig.outputCfg.channels);
            mConfig.outputCfg.channels = AUDIO_CHANNEL_OUT_STEREO;
        }
        size = sizeof(int);
        status = mEffectInterface->command(EFFECT_CMD_SET_CONFIG,
                                           sizeof(mConfig),
                                           &mConfig,
                                           &size,
                                           &cmdStatus);
        if (status == NO_ERROR) {
            status = cmdStatus;
        }
    }

    if (status == NO_ERROR) {
        mSupportsFloat = true;
    }

    // only HIDL effects support integer conversion.
    if (status != NO_ERROR && EffectConfiguration::isHidl()) {
        ALOGV("EFFECT_CMD_SET_CONFIG failed with float format, retry with int16_t.");
        mConfig.inputCfg.format = AUDIO_FORMAT_PCM_16_BIT;
        mConfig.outputCfg.format = AUDIO_FORMAT_PCM_16_BIT;
        size = sizeof(int);
        status = mEffectInterface->command(EFFECT_CMD_SET_CONFIG,
                                           sizeof(mConfig),
                                           &mConfig,
                                           &size,
                                           &cmdStatus);
        if (status == NO_ERROR) {
            status = cmdStatus;
        }
        if (status == NO_ERROR) {
            mSupportsFloat = false;
            ALOGVV("config worked with 16 bit");
        } else {
            ALOGE("%s failed %d with int16_t (as well as float)", __func__, status);
        }
    }

    if (status == NO_ERROR) {
        // Establish Buffer strategy
        setInBuffer(mInBuffer);
        setOutBuffer(mOutBuffer);

        // Update visualizer latency
        if (memcmp(&mDescriptor.type, SL_IID_VISUALIZATION, sizeof(effect_uuid_t)) == 0) {
            uint32_t buf32[sizeof(effect_param_t) / sizeof(uint32_t) + 2];
            effect_param_t *p = (effect_param_t *)buf32;

            p->psize = sizeof(uint32_t);
            p->vsize = sizeof(uint32_t);
            size = sizeof(int);
            *(int32_t *)p->data = VISUALIZER_PARAM_LATENCY;

            uint32_t latency = callback->latency();

            *((int32_t *)p->data + 1)= latency;
            mEffectInterface->command(EFFECT_CMD_SET_PARAM,
                    sizeof(effect_param_t) + 8,
                    &buf32,
                    &size,
                    &cmdStatus);
        }
    }

    // mConfig.outputCfg.buffer.frameCount cannot be zero.
    mMaxDisableWaitCnt = (uint32_t)std::max(
            (uint64_t)1, // mMaxDisableWaitCnt must be greater than zero.
            (uint64_t)mConfig.outputCfg.buffer.frameCount == 0 ? 1
                : (MAX_DISABLE_TIME_MS * mConfig.outputCfg.samplingRate
                / ((uint64_t)1000 * mConfig.outputCfg.buffer.frameCount)));

exit:
    // TODO: consider clearing mConfig on error.
    mStatus = status;
    ALOGVV("%s ended", __func__);
    return status;
}

status_t EffectModule::init_l()
{
    audio_utils::lock_guard _l(mutex());
    if (mEffectInterface == 0) {
        return NO_INIT;
    }
    status_t cmdStatus;
    uint32_t size = sizeof(status_t);
    status_t status = mEffectInterface->command(EFFECT_CMD_INIT,
                                                0,
                                                NULL,
                                                &size,
                                                &cmdStatus);
    if (status == 0) {
        status = cmdStatus;
    }
    return status;
}

void EffectModule::addEffectToHal_l()
{
    if ((mDescriptor.flags & EFFECT_FLAG_TYPE_MASK) == EFFECT_FLAG_TYPE_PRE_PROC ||
         (mDescriptor.flags & EFFECT_FLAG_TYPE_MASK) == EFFECT_FLAG_TYPE_POST_PROC) {
        if (mCurrentHalStream == getCallback()->io()) {
            return;
        }

        (void)getCallback()->addEffectToHal(mEffectInterface);
        mCurrentHalStream = getCallback()->io();
    }
}

// start_l() must be called with EffectChain::mutex() held
status_t EffectModule::start_l()
{
    status_t status;
    {
        audio_utils::lock_guard _l(mutex());
        status = start_ll();
    }
    if (status == NO_ERROR) {
        getCallback()->resetVolume_l();
    }
    return status;
}

status_t EffectModule::start_ll()
{
    if (mEffectInterface == 0) {
        return NO_INIT;
    }
    if (mStatus != NO_ERROR) {
        return mStatus;
    }
    status_t cmdStatus;
    uint32_t size = sizeof(status_t);
    status_t status = mEffectInterface->command(EFFECT_CMD_ENABLE,
                                                0,
                                                NULL,
                                                &size,
                                                &cmdStatus);
    if (status == 0) {
        status = cmdStatus;
    }
    if (status == 0) {
        addEffectToHal_l();
    }
    return status;
}

status_t EffectModule::stop_l()
{
    audio_utils::lock_guard _l(mutex());
    return stop_ll();
}

status_t EffectModule::stop_ll()
{
    if (mEffectInterface == 0) {
        return NO_INIT;
    }
    if (mStatus != NO_ERROR) {
        return mStatus;
    }
    status_t cmdStatus = NO_ERROR;
    uint32_t size = sizeof(status_t);

    if (isVolumeControl() && isOffloadedOrDirect_l()) {
        // We have the EffectChain and EffectModule lock, permit a reentrant call to setVolume:
        // resetVolume_l --> setVolume_l --> EffectModule::setVolume
        mSetVolumeReentrantTid = gettid();
        getCallback()->resetVolume_l();
        mSetVolumeReentrantTid = INVALID_PID;
    }

    status_t status = mEffectInterface->command(EFFECT_CMD_DISABLE,
                                                0,
                                                NULL,
                                                &size,
                                                &cmdStatus);
    if (status == NO_ERROR) {
        status = cmdStatus;
    }
    if (status == NO_ERROR) {
        status = removeEffectFromHal_l();
    }
    return status;
}

// must be called with EffectChain::mutex() held
void EffectModule::release_l(const std::string& from)
{
    if (mEffectInterface != 0) {
        removeEffectFromHal_l();
        // release effect engine
        mEffectInterface->close();
        mEffectInterface.clear();
        mEffectInterfaceDebug += " released by: " + from;
    }
}

status_t EffectModule::removeEffectFromHal_l()
{
    if ((mDescriptor.flags & EFFECT_FLAG_TYPE_MASK) == EFFECT_FLAG_TYPE_PRE_PROC ||
             (mDescriptor.flags & EFFECT_FLAG_TYPE_MASK) == EFFECT_FLAG_TYPE_POST_PROC) {
        if (mCurrentHalStream != getCallback()->io()) {
            return (mCurrentHalStream == AUDIO_IO_HANDLE_NONE) ? NO_ERROR : INVALID_OPERATION;
        }
        getCallback()->removeEffectFromHal(mEffectInterface);
        mCurrentHalStream = AUDIO_IO_HANDLE_NONE;
    }
    return NO_ERROR;
}

// round up delta valid if value and divisor are positive.
template <typename T>
static T roundUpDelta(const T &value, const T &divisor) {
    T remainder = value % divisor;
    return remainder == 0 ? 0 : divisor - remainder;
}

status_t EffectModule::command(int32_t cmdCode,
                     const std::vector<uint8_t>& cmdData,
                     int32_t maxReplySize,
                     std::vector<uint8_t>* reply)
{
    audio_utils::lock_guard _l(mutex());
    ALOGVV("%s, cmdCode: %d, mEffectInterface: %p", __func__, cmdCode, mEffectInterface.get());

    if (mState == DESTROYED || mEffectInterface == 0) {
        return NO_INIT;
    }
    if (mStatus != NO_ERROR) {
        return mStatus;
    }
    if (maxReplySize < 0 || maxReplySize > EFFECT_PARAM_SIZE_MAX) {
        return -EINVAL;
    }
    size_t cmdSize = cmdData.size();
    const effect_param_t* param = cmdSize >= sizeof(effect_param_t)
                                  ? reinterpret_cast<const effect_param_t*>(cmdData.data())
                                  : nullptr;
    if (cmdCode == EFFECT_CMD_GET_PARAM &&
            (param == nullptr || param->psize > cmdSize - sizeof(effect_param_t))) {
        android_errorWriteLog(0x534e4554, "32438594");
        android_errorWriteLog(0x534e4554, "33003822");
        return -EINVAL;
    }
    if (cmdCode == EFFECT_CMD_GET_PARAM &&
            (maxReplySize < static_cast<signed>(sizeof(effect_param_t)) ||
                   param->psize > maxReplySize - sizeof(effect_param_t))) {
        android_errorWriteLog(0x534e4554, "29251553");
        return -EINVAL;
    }
    if (cmdCode == EFFECT_CMD_GET_PARAM &&
            (static_cast<signed>(sizeof(effect_param_t)) > maxReplySize
                    || param->psize > maxReplySize - sizeof(effect_param_t)
                    || param->vsize > maxReplySize - sizeof(effect_param_t)
                            - param->psize
                    || roundUpDelta(param->psize, (uint32_t) sizeof(int)) >
                            maxReplySize
                                    - sizeof(effect_param_t)
                                    - param->psize
                                    - param->vsize)) {
        ALOGV("\tLVM_ERROR : EFFECT_CMD_GET_PARAM: reply size inconsistent");
                     android_errorWriteLog(0x534e4554, "32705438");
        return -EINVAL;
    }
    if ((cmdCode == EFFECT_CMD_SET_PARAM
            || cmdCode == EFFECT_CMD_SET_PARAM_DEFERRED)
            &&  // DEFERRED not generally used
                    (param == nullptr
                            || param->psize > cmdSize - sizeof(effect_param_t)
                            || param->vsize > cmdSize - sizeof(effect_param_t)
                                    - param->psize
                            || roundUpDelta(param->psize,
                                            (uint32_t) sizeof(int)) >
                                    cmdSize
                                            - sizeof(effect_param_t)
                                            - param->psize
                                            - param->vsize)) {
        android_errorWriteLog(0x534e4554, "30204301");
        return -EINVAL;
    }
    uint32_t replySize = maxReplySize;
    reply->resize(replySize);
    status_t status = mEffectInterface->command(cmdCode,
                                                cmdSize,
                                                const_cast<uint8_t*>(cmdData.data()),
                                                &replySize,
                                                reply->data());
    reply->resize(status == NO_ERROR ? replySize : 0);
    if (cmdCode != EFFECT_CMD_GET_PARAM && status == NO_ERROR) {
        for (size_t i = 1; i < mHandles.size(); i++) {
            IAfEffectHandle *h = mHandles[i];
            if (h != NULL && !h->disconnected()) {
                h->commandExecuted(cmdCode, cmdData, *reply);
            }
        }
    }
    return status;
}

bool EffectModule::isProcessEnabled() const
{
    if (mStatus != NO_ERROR) {
        return false;
    }

    switch (mState) {
    case RESTART:
    case ACTIVE:
    case STOPPING:
    case STOPPED:
        return true;
    case IDLE:
    case STARTING:
    case DESTROYED:
    default:
        return false;
    }
}

bool EffectModule::isOffloadedOrDirect_l() const
{
    return getCallback()->isOffloadOrDirect();
}

bool EffectModule::isVolumeControlEnabled_l() const
{
    return (isVolumeControl() && (isOffloadedOrDirect_l() ? isEnabled() : isProcessEnabled()));
}

void EffectModule::setInBuffer(const sp<EffectBufferHalInterface>& buffer) {
    ALOGVV("setInBuffer %p",(&buffer));

    // mConfig.inputCfg.buffer.frameCount may be zero if configure_l() is not called yet.
    if (buffer != 0) {
        mConfig.inputCfg.buffer.raw = buffer->audioBuffer()->raw;
        buffer->setFrameCount(mConfig.inputCfg.buffer.frameCount);
    } else {
        mConfig.inputCfg.buffer.raw = NULL;
    }
    mInBuffer = buffer;
    mEffectInterface->setInBuffer(buffer);

    // aux effects do in place conversion to float - we don't allocate mInConversionBuffer.
    // Theoretically insert effects can also do in-place conversions (destroying
    // the original buffer) when the output buffer is identical to the input buffer,
    // but we don't optimize for it here.
    const bool auxType = (mDescriptor.flags & EFFECT_FLAG_TYPE_MASK) == EFFECT_FLAG_TYPE_AUXILIARY;
    const uint32_t inChannelCount =
            audio_channel_count_from_out_mask(mConfig.inputCfg.channels);
    const bool formatMismatch = !mSupportsFloat || mInChannelCountRequested != inChannelCount;
    if (!auxType && formatMismatch && mInBuffer != nullptr) {
        // we need to translate - create hidl shared buffer and intercept
        const size_t inFrameCount = mConfig.inputCfg.buffer.frameCount;
        // Use FCC_2 in case mInChannelCountRequested is mono and the effect is stereo.
        const uint32_t inChannels = std::max((uint32_t)FCC_2, mInChannelCountRequested);
        const size_t size = inChannels * inFrameCount * std::max(sizeof(int16_t), sizeof(float));

        ALOGV("%s: setInBuffer updating for inChannels:%d inFrameCount:%zu total size:%zu",
                __func__, inChannels, inFrameCount, size);

        if (size > 0 && (mInConversionBuffer == nullptr
                || size > mInConversionBuffer->getSize())) {
            mInConversionBuffer.clear();
            ALOGV("%s: allocating mInConversionBuffer %zu", __func__, size);
            (void)getCallback()->allocateHalBuffer(size, &mInConversionBuffer);
        }
        if (mInConversionBuffer != nullptr) {
            mInConversionBuffer->setFrameCount(inFrameCount);
            mEffectInterface->setInBuffer(mInConversionBuffer);
        } else if (size > 0) {
            ALOGE("%s cannot create mInConversionBuffer", __func__);
        }
    }
}

void EffectModule::setOutBuffer(const sp<EffectBufferHalInterface>& buffer) {
    ALOGVV("setOutBuffer %p",(&buffer));

    // mConfig.outputCfg.buffer.frameCount may be zero if configure_l() is not called yet.
    if (buffer != 0) {
        mConfig.outputCfg.buffer.raw = buffer->audioBuffer()->raw;
        buffer->setFrameCount(mConfig.outputCfg.buffer.frameCount);
    } else {
        mConfig.outputCfg.buffer.raw = NULL;
    }
    mOutBuffer = buffer;
    mEffectInterface->setOutBuffer(buffer);

    // Note: Any effect that does not accumulate does not need mOutConversionBuffer and
    // can do in-place conversion from int16_t to float.  We don't optimize here.
    const uint32_t outChannelCount =
            audio_channel_count_from_out_mask(mConfig.outputCfg.channels);
    const bool formatMismatch = !mSupportsFloat || mOutChannelCountRequested != outChannelCount;
    if (formatMismatch && mOutBuffer != nullptr) {
        const size_t outFrameCount = mConfig.outputCfg.buffer.frameCount;
        // Use FCC_2 in case mOutChannelCountRequested is mono and the effect is stereo.
        const uint32_t outChannels = std::max((uint32_t)FCC_2, mOutChannelCountRequested);
        const size_t size = outChannels * outFrameCount * std::max(sizeof(int16_t), sizeof(float));

        ALOGV("%s: setOutBuffer updating for outChannels:%d outFrameCount:%zu total size:%zu",
                __func__, outChannels, outFrameCount, size);

        if (size > 0 && (mOutConversionBuffer == nullptr
                || size > mOutConversionBuffer->getSize())) {
            mOutConversionBuffer.clear();
            ALOGV("%s: allocating mOutConversionBuffer %zu", __func__, size);
            (void)getCallback()->allocateHalBuffer(size, &mOutConversionBuffer);
        }
        if (mOutConversionBuffer != nullptr) {
            mOutConversionBuffer->setFrameCount(outFrameCount);
            mEffectInterface->setOutBuffer(mOutConversionBuffer);
        } else if (size > 0) {
            ALOGE("%s cannot create mOutConversionBuffer", __func__);
        }
    }
}

status_t EffectModule::setVolume(uint32_t* left, uint32_t* right, bool controller, bool force) {
    AutoLockReentrant _l(mutex(), mSetVolumeReentrantTid);
    if (mStatus != NO_ERROR) {
        return mStatus;
    }
    status_t status = NO_ERROR;
    // Send volume indication if EFFECT_FLAG_VOLUME_IND is set and read back altered volume
    // if controller flag is set (Note that controller == TRUE => EFFECT_FLAG_VOLUME_CTRL set)
    if ((isProcessEnabled() || force) &&
            ((mDescriptor.flags & EFFECT_FLAG_VOLUME_MASK) == EFFECT_FLAG_VOLUME_CTRL ||
             (mDescriptor.flags & EFFECT_FLAG_VOLUME_MASK) == EFFECT_FLAG_VOLUME_IND ||
             (mDescriptor.flags & EFFECT_FLAG_VOLUME_MASK) == EFFECT_FLAG_VOLUME_MONITOR)) {
        status = setVolumeInternal(left, right, controller);
    }
    return status;
}

status_t EffectModule::setVolumeInternal(
        uint32_t *left, uint32_t *right, bool controller) {
    if (mVolume.has_value() && *left == mVolume.value()[0] && *right == mVolume.value()[1]) {
        return NO_ERROR;
    }
    LOG_ALWAYS_FATAL_IF(mEffectInterface == nullptr, "%s", mEffectInterfaceDebug.c_str());
    uint32_t volume[2] = {*left, *right};
    uint32_t *pVolume = controller ? volume : nullptr;
    uint32_t size = sizeof(volume);
    status_t status = mEffectInterface->command(EFFECT_CMD_SET_VOLUME,
                                                size,
                                                volume,
                                                &size,
                                                pVolume);
    if (controller && status == NO_ERROR && size == sizeof(volume)) {
        mVolume = {*left, *right}; // Cache the value that has been set
        *left = volume[0];
        *right = volume[1];
    }
    return status;
}

void EffectChain::setVolumeForOutput_l(uint32_t left, uint32_t right)
{
    // for offload or direct thread, if the effect chain has non-offloadable
    // effect and any effect module within the chain has volume control, then
    // volume control is delegated to effect, otherwise, set volume to hal.
    if (mEffectCallback->isOffloadOrDirect() &&
        !(isNonOffloadableEnabled_l() && hasVolumeControlEnabled_l())) {
        float vol_l = (float)left / (1 << 24);
        float vol_r = (float)right / (1 << 24);
        mEffectCallback->setVolumeForOutput(vol_l, vol_r);
    }
}

status_t EffectModule::sendSetAudioDevicesCommand(
        const AudioDeviceTypeAddrVector &devices, uint32_t cmdCode)
{
    audio_devices_t deviceType = deviceTypesToBitMask(getAudioDeviceTypes(devices));
    if (deviceType == AUDIO_DEVICE_NONE) {
        return NO_ERROR;
    }

    audio_utils::lock_guard _l(mutex());
    if (mStatus != NO_ERROR) {
        return mStatus;
    }
    status_t status = NO_ERROR;
    if ((mDescriptor.flags & EFFECT_FLAG_DEVICE_MASK) == EFFECT_FLAG_DEVICE_IND) {
        status_t cmdStatus;
        uint32_t size = sizeof(status_t);
        // FIXME: use audio device types and addresses when the hal interface is ready.
        status = mEffectInterface->command(cmdCode,
                                           sizeof(uint32_t),
                                           &deviceType,
                                           &size,
                                           &cmdStatus);
    }
    return status;
}

status_t EffectModule::setDevices(const AudioDeviceTypeAddrVector &devices)
{
    return sendSetAudioDevicesCommand(devices, EFFECT_CMD_SET_DEVICE);
}

status_t EffectModule::setInputDevice(const AudioDeviceTypeAddr &device)
{
    return sendSetAudioDevicesCommand({device}, EFFECT_CMD_SET_INPUT_DEVICE);
}

status_t EffectModule::setMode(audio_mode_t mode)
{
    audio_utils::lock_guard _l(mutex());
    if (mStatus != NO_ERROR) {
        return mStatus;
    }
    status_t status = NO_ERROR;
    if ((mDescriptor.flags & EFFECT_FLAG_AUDIO_MODE_MASK) == EFFECT_FLAG_AUDIO_MODE_IND) {
        status_t cmdStatus;
        uint32_t size = sizeof(status_t);
        status = mEffectInterface->command(EFFECT_CMD_SET_AUDIO_MODE,
                                           sizeof(audio_mode_t),
                                           &mode,
                                           &size,
                                           &cmdStatus);
        if (status == NO_ERROR) {
            status = cmdStatus;
        }
    }
    return status;
}

status_t EffectModule::setAudioSource(audio_source_t source)
{
    audio_utils::lock_guard _l(mutex());
    if (mStatus != NO_ERROR) {
        return mStatus;
    }
    status_t status = NO_ERROR;
    if ((mDescriptor.flags & EFFECT_FLAG_AUDIO_SOURCE_MASK) == EFFECT_FLAG_AUDIO_SOURCE_IND) {
        uint32_t size = 0;
        status = mEffectInterface->command(EFFECT_CMD_SET_AUDIO_SOURCE,
                                           sizeof(audio_source_t),
                                           &source,
                                           &size,
                                           NULL);
    }
    return status;
}

status_t EffectModule::setOffloaded_l(bool offloaded, audio_io_handle_t io)
{
    audio_utils::lock_guard _l(mutex());
    if (mStatus != NO_ERROR) {
        return mStatus;
    }
    status_t status = NO_ERROR;
    if ((mDescriptor.flags & EFFECT_FLAG_OFFLOAD_SUPPORTED) != 0) {
        status_t cmdStatus;
        uint32_t size = sizeof(status_t);
        effect_offload_param_t cmd;

        cmd.isOffload = offloaded;
        cmd.ioHandle = io;
        status = mEffectInterface->command(EFFECT_CMD_OFFLOAD,
                                           sizeof(effect_offload_param_t),
                                           &cmd,
                                           &size,
                                           &cmdStatus);
        if (status == NO_ERROR) {
            status = cmdStatus;
        }
        mOffloaded = (status == NO_ERROR) ? offloaded : false;
    } else {
        if (offloaded) {
            status = INVALID_OPERATION;
        }
        mOffloaded = false;
    }
    ALOGV("%s offloaded %d io %d status %d", __func__, offloaded, io, status);
    return status;
}

bool EffectModule::isOffloaded_l() const
{
    audio_utils::lock_guard _l(mutex());
    return mOffloaded;
}

/*static*/
bool IAfEffectModule::isHapticGenerator(const effect_uuid_t *type) {
    return memcmp(type, FX_IID_HAPTICGENERATOR, sizeof(effect_uuid_t)) == 0;
}

bool EffectModule::isHapticGenerator() const {
    return IAfEffectModule::isHapticGenerator(&mDescriptor.type);
}

/*static*/
bool IAfEffectModule::isSpatializer(const effect_uuid_t *type) {
    return memcmp(type, FX_IID_SPATIALIZER, sizeof(effect_uuid_t)) == 0;
}

bool EffectModule::isSpatializer() const {
    return IAfEffectModule::isSpatializer(&mDescriptor.type);
}

status_t EffectModule::setHapticScale_l(int id, os::HapticScale hapticScale) {
    if (mStatus != NO_ERROR) {
        return mStatus;
    }
    if (!isHapticGenerator()) {
        ALOGW("Should not set haptic intensity for effects that are not HapticGenerator");
        return INVALID_OPERATION;
    }

    std::vector<uint8_t> request(sizeof(effect_param_t) + 3 * sizeof(uint32_t) + sizeof(float));
    effect_param_t *param = (effect_param_t*) request.data();
    param->psize = sizeof(int32_t);
    param->vsize = sizeof(int32_t) * 2 + sizeof(float);
    *(int32_t*)param->data = HG_PARAM_HAPTIC_INTENSITY;
    int32_t* hapticScalePtr = reinterpret_cast<int32_t*>(param->data + sizeof(int32_t));
    hapticScalePtr[0] = id;
    hapticScalePtr[1] = static_cast<int32_t>(hapticScale.getLevel());
    float* adaptiveScaleFactorPtr = reinterpret_cast<float*>(param->data + 3 * sizeof(int32_t));
    *adaptiveScaleFactorPtr = hapticScale.getAdaptiveScaleFactor();
    std::vector<uint8_t> response;
    status_t status = command(EFFECT_CMD_SET_PARAM, request, sizeof(int32_t), &response);
    if (status == NO_ERROR) {
        LOG_ALWAYS_FATAL_IF(response.size() != 4);
        status = *reinterpret_cast<const status_t*>(response.data());
    }
    return status;
}

status_t EffectModule::setVibratorInfo_l(const media::AudioVibratorInfo& vibratorInfo) {
    if (mStatus != NO_ERROR) {
        return mStatus;
    }
    if (!isHapticGenerator()) {
        ALOGW("Should not set vibrator info for effects that are not HapticGenerator");
        return INVALID_OPERATION;
    }

    const size_t paramCount = 3;
    std::vector<uint8_t> request(
            sizeof(effect_param_t) + sizeof(int32_t) + paramCount * sizeof(float));
    effect_param_t *param = (effect_param_t*) request.data();
    param->psize = sizeof(int32_t);
    param->vsize = paramCount * sizeof(float);
    *(int32_t*)param->data = HG_PARAM_VIBRATOR_INFO;
    float* vibratorInfoPtr = reinterpret_cast<float*>(param->data + sizeof(int32_t));
    vibratorInfoPtr[0] = vibratorInfo.resonantFrequency;
    vibratorInfoPtr[1] = vibratorInfo.qFactor;
    vibratorInfoPtr[2] = vibratorInfo.maxAmplitude;
    std::vector<uint8_t> response;
    status_t status = command(EFFECT_CMD_SET_PARAM, request, sizeof(int32_t), &response);
    if (status == NO_ERROR) {
        LOG_ALWAYS_FATAL_IF(response.size() != sizeof(status_t));
        status = *reinterpret_cast<const status_t*>(response.data());
    }
    return status;
}

status_t EffectModule::getConfigs_l(audio_config_base_t* inputCfg, audio_config_base_t* outputCfg,
                                    bool* isOutput) const {
    audio_utils::lock_guard _l(mutex());
    if (mConfig.inputCfg.mask == 0 || mConfig.outputCfg.mask == 0) {
        return NO_INIT;
    }
    inputCfg->sample_rate = mConfig.inputCfg.samplingRate;
    inputCfg->channel_mask = static_cast<audio_channel_mask_t>(mConfig.inputCfg.channels);
    inputCfg->format = static_cast<audio_format_t>(mConfig.inputCfg.format);
    outputCfg->sample_rate = mConfig.outputCfg.samplingRate;
    outputCfg->channel_mask = static_cast<audio_channel_mask_t>(mConfig.outputCfg.channels);
    outputCfg->format = static_cast<audio_format_t>(mConfig.outputCfg.format);
    *isOutput = mIsOutput;
    return NO_ERROR;
}

status_t EffectModule::sendMetadata_ll(const std::vector<playback_track_metadata_v7_t>& metadata) {
    if (mStatus != NO_ERROR) {
        return mStatus;
    }
    // TODO b/307368176: send all metadata to effects if requested by the implementation.
    // For now only send channel mask to Spatializer.
    if (!isSpatializer()) {
        return INVALID_OPERATION;
    }

    std::vector<uint8_t> request(
            sizeof(effect_param_t) + sizeof(int32_t) + metadata.size() * sizeof(uint32_t));
    effect_param_t *param = (effect_param_t*) request.data();
    param->psize = sizeof(int32_t);
    param->vsize = metadata.size() * sizeof(uint32_t);
    *(int32_t*)param->data = SPATIALIZER_PARAM_INPUT_CHANNEL_MASK;
    uint32_t* channelMasks = reinterpret_cast<uint32_t*>(param->data + sizeof(int32_t));
    for (auto m : metadata) {
        *channelMasks++ = m.channel_mask;
    }
    std::vector<uint8_t> response;
    status_t status = command(EFFECT_CMD_SET_PARAM, request, sizeof(int32_t), &response);
    if (status == NO_ERROR) {
        LOG_ALWAYS_FATAL_IF(response.size() != sizeof(status_t));
        status = *reinterpret_cast<const status_t*>(response.data());
    }
    return status;
}

static std::string dumpInOutBuffer(bool isInput, const sp<EffectBufferHalInterface> &buffer) {
    std::stringstream ss;

    if (buffer == nullptr) {
        return "nullptr"; // make different than below
    } else if (buffer->externalData() != nullptr) {
        ss << (isInput ? buffer->externalData() : buffer->audioBuffer()->raw)
                << " -> "
                << (isInput ? buffer->audioBuffer()->raw : buffer->externalData());
    } else {
        ss << buffer->audioBuffer()->raw;
    }
    return ss.str();
}

void EffectModule::dump(int fd, const Vector<String16>& args) const
NO_THREAD_SAFETY_ANALYSIS  // conditional try lock
{
    EffectBase::dump(fd, args);

    String8 result;
    const bool locked = afutils::dumpTryLock(mutex());

    result.append("\t\tStatus Engine:\n");
    result.appendFormat("\t\t%03d    %p\n",
            mStatus, mEffectInterface.get());

    result.appendFormat("\t\t- data: %s\n", mSupportsFloat ? "float" : "int16");

    result.append("\t\t- Input configuration:\n");
    result.append("\t\t\tBuffer     Frames  Smp rate Channels Format\n");
    result.appendFormat("\t\t\t%p %05zu   %05d    %08x %6d (%s)\n",
            mConfig.inputCfg.buffer.raw,
            mConfig.inputCfg.buffer.frameCount,
            mConfig.inputCfg.samplingRate,
            mConfig.inputCfg.channels,
            mConfig.inputCfg.format,
            toString(static_cast<audio_format_t>(mConfig.inputCfg.format)).c_str());

    result.append("\t\t- Output configuration:\n");
    result.append("\t\t\tBuffer     Frames  Smp rate Channels Format\n");
    result.appendFormat("\t\t\t%p %05zu   %05d    %08x %6d (%s)\n",
            mConfig.outputCfg.buffer.raw,
            mConfig.outputCfg.buffer.frameCount,
            mConfig.outputCfg.samplingRate,
            mConfig.outputCfg.channels,
            mConfig.outputCfg.format,
            toString(static_cast<audio_format_t>(mConfig.outputCfg.format)).c_str());

    result.appendFormat("\t\t- HAL buffers:\n"
            "\t\t\tIn(%s) InConversion(%s) Out(%s) OutConversion(%s)\n",
            dumpInOutBuffer(true /* isInput */, mInBuffer).c_str(),
            dumpInOutBuffer(true /* isInput */, mInConversionBuffer).c_str(),
            dumpInOutBuffer(false /* isInput */, mOutBuffer).c_str(),
            dumpInOutBuffer(false /* isInput */, mOutConversionBuffer).c_str());

    write(fd, result.c_str(), result.length());

    if (mEffectInterface != 0) {
        dprintf(fd, "\tEffect ID %d HAL dump:\n", mId);
        (void)mEffectInterface->dump(fd);
    }

    if (locked) {
        mutex().unlock();
    }
}

// ----------------------------------------------------------------------------
//  EffectHandle implementation
// ----------------------------------------------------------------------------

#undef LOG_TAG
#define LOG_TAG "EffectHandle"

/* static */
sp<IAfEffectHandle> IAfEffectHandle::create(
        const sp<IAfEffectBase>& effect,
        const sp<Client>& client,
        const sp<media::IEffectClient>& effectClient,
        int32_t priority, bool notifyFramesProcessed)
{
    return sp<EffectHandle>::make(
            effect, client, effectClient, priority, notifyFramesProcessed);
}

EffectHandle::EffectHandle(const sp<IAfEffectBase>& effect,
                                         const sp<Client>& client,
                                         const sp<media::IEffectClient>& effectClient,
                                         int32_t priority, bool notifyFramesProcessed)
    : BnEffect(),
    mEffect(effect), mEffectClient(media::EffectClientAsyncProxy::makeIfNeeded(effectClient)),
    mClient(client), mCblk(nullptr),
    mPriority(priority), mHasControl(false), mEnabled(false), mDisconnected(false),
    mNotifyFramesProcessed(notifyFramesProcessed)
{
    ALOGV("constructor %p client %p", this, client.get());
    setMinSchedulerPolicy(SCHED_NORMAL, ANDROID_PRIORITY_AUDIO);
    setInheritRt(true);

    if (client == 0) {
        return;
    }
    int bufOffset = ((sizeof(effect_param_cblk_t) - 1) / sizeof(int) + 1) * sizeof(int);
    mCblkMemory = client->allocator().allocate(mediautils::NamedAllocRequest{
            {static_cast<size_t>(EFFECT_PARAM_BUFFER_SIZE + bufOffset)},
            std::string("Effect ID: ")
                    .append(std::to_string(effect->id()))
                    .append(" Session ID: ")
                    .append(std::to_string(static_cast<int>(effect->sessionId())))
                    .append(" \n")
            });
    if (mCblkMemory == 0 ||
            (mCblk = static_cast<effect_param_cblk_t *>(mCblkMemory->unsecurePointer())) == NULL) {
        ALOGE("not enough memory for Effect size=%zu", EFFECT_PARAM_BUFFER_SIZE +
                sizeof(effect_param_cblk_t));
        mCblkMemory.clear();
        return;
    }
    new(mCblk) effect_param_cblk_t();
    mBuffer = (uint8_t *)mCblk + bufOffset;
}

EffectHandle::~EffectHandle()
{
    ALOGV("Destructor %p", this);
    disconnect(false);
}

// Creates an association between Binder code to name for IEffect.
#define IEFFECT_BINDER_METHOD_MACRO_LIST \
BINDER_METHOD_ENTRY(enable) \
BINDER_METHOD_ENTRY(disable) \
BINDER_METHOD_ENTRY(command) \
BINDER_METHOD_ENTRY(disconnect) \
BINDER_METHOD_ENTRY(getCblk) \
BINDER_METHOD_ENTRY(getConfig) \

// singleton for Binder Method Statistics for IEffect
mediautils::MethodStatistics<int>& getIEffectStatistics() {
    using Code = int;

#pragma push_macro("BINDER_METHOD_ENTRY")
#undef BINDER_METHOD_ENTRY
#define BINDER_METHOD_ENTRY(ENTRY) \
        {(Code)media::BnEffect::TRANSACTION_##ENTRY, #ENTRY},

    static mediautils::MethodStatistics<Code> methodStatistics{
        IEFFECT_BINDER_METHOD_MACRO_LIST
        METHOD_STATISTICS_BINDER_CODE_NAMES(Code)
    };
#pragma pop_macro("BINDER_METHOD_ENTRY")

    return methodStatistics;
}

status_t EffectHandle::onTransact(
        uint32_t code, const Parcel& data, Parcel* reply, uint32_t flags) {
    const std::string methodName = getIEffectStatistics().getMethodForCode(code);
    mediautils::TimeCheck check(
            std::string("IEffect::").append(methodName),
            [code](bool timeout, float elapsedMs) {
        if (timeout) {
            ; // we don't timeout right now on the effect interface.
        } else {
            getIEffectStatistics().event(code, elapsedMs);
        }
    }, {} /* timeoutDuration */, {} /* secondChanceDuration */, false /* crashOnTimeout */);
    return BnEffect::onTransact(code, data, reply, flags);
}

status_t EffectHandle::initCheck() const
{
    return mClient == 0 || mCblkMemory != 0 ? OK : NO_MEMORY;
}

#define RETURN(code) \
  *_aidl_return = (code); \
  return Status::ok();

#define VALUE_OR_RETURN_STATUS_AS_OUT(exp)              \
    ({                                                  \
        auto _tmp = (exp);                              \
        if (!_tmp.ok()) { RETURN(_tmp.error()); }       \
        std::move(_tmp.value());                        \
    })

Status EffectHandle::enable(int32_t* _aidl_return)
{
    audio_utils::lock_guard _l(mutex());
    ALOGV("enable %p", this);
    sp<IAfEffectBase> effect = mEffect.promote();
    if (effect == 0 || mDisconnected) {
        RETURN(DEAD_OBJECT);
    }
    if (!mHasControl) {
        RETURN(INVALID_OPERATION);
    }

    if (mEnabled) {
        RETURN(NO_ERROR);
    }

    mEnabled = true;

    status_t status = effect->updatePolicyState();
    if (status != NO_ERROR) {
        mEnabled = false;
        RETURN(status);
    }

    effect->checkSuspendOnEffectEnabled(true, false /*threadLocked*/);

    // checkSuspendOnEffectEnabled() can suspend this same effect when enabled
    if (effect->suspended()) {
        RETURN(NO_ERROR);
    }

    status = effect->setEnabled(true, true /*fromHandle*/);
    if (status != NO_ERROR) {
        mEnabled = false;
    }
    RETURN(status);
}

Status EffectHandle::disable(int32_t* _aidl_return)
{
    ALOGV("disable %p", this);
    audio_utils::lock_guard _l(mutex());
    sp<IAfEffectBase> effect = mEffect.promote();
    if (effect == 0 || mDisconnected) {
        RETURN(DEAD_OBJECT);
    }
    if (!mHasControl) {
        RETURN(INVALID_OPERATION);
    }

    if (!mEnabled) {
        RETURN(NO_ERROR);
    }
    mEnabled = false;

    effect->updatePolicyState();

    if (effect->suspended()) {
        RETURN(NO_ERROR);
    }

    status_t status = effect->setEnabled(false, true /*fromHandle*/);
    RETURN(status);
}

Status EffectHandle::disconnect()
{
    ALOGV("%s %p", __FUNCTION__, this);
    disconnect(true);
    return Status::ok();
}

void EffectHandle::disconnect(bool unpinIfLast)
{
    audio_utils::lock_guard _l(mutex());
    ALOGV("disconnect(%s) %p", unpinIfLast ? "true" : "false", this);
    if (mDisconnected) {
        if (unpinIfLast) {
            android_errorWriteLog(0x534e4554, "32707507");
        }
        return;
    }
    mDisconnected = true;
    {
        sp<IAfEffectBase> effect = mEffect.promote();
        if (effect != 0) {
            if (effect->disconnectHandle(this, unpinIfLast) > 0) {
                ALOGW("%s Effect handle %p disconnected after thread destruction",
                    __func__, this);
            }
            effect->updatePolicyState();
        }
    }

    if (mClient != 0) {
        if (mCblk != NULL) {
            // unlike ~TrackBase(), mCblk is never a local new, so don't delete
            mCblk->~effect_param_cblk_t();   // destroy our shared-structure.
        }
        mCblkMemory.clear();    // free the shared memory before releasing the heap it belongs to
        // Client destructor must run with AudioFlinger client mutex locked
        audio_utils::lock_guard _l2(mClient->afClientCallback()->clientMutex());
        mClient.clear();
    }
}

Status EffectHandle::getCblk(media::SharedFileRegion* _aidl_return) {
    LOG_ALWAYS_FATAL_IF(!convertIMemoryToSharedFileRegion(mCblkMemory, _aidl_return));
    return Status::ok();
}

Status EffectHandle::getConfig(
        media::EffectConfig* _config, int32_t* _aidl_return) {
    audio_utils::lock_guard _l(mutex());
    sp<IAfEffectBase> effect = mEffect.promote();
    if (effect == nullptr || mDisconnected) {
        RETURN(DEAD_OBJECT);
    }
    sp<IAfEffectModule> effectModule = effect->asEffectModule();
    if (effectModule == nullptr) {
        RETURN(INVALID_OPERATION);
    }
    audio_config_base_t inputCfg = AUDIO_CONFIG_BASE_INITIALIZER;
    audio_config_base_t outputCfg = AUDIO_CONFIG_BASE_INITIALIZER;
    bool isOutput;
    status_t status = effectModule->getConfigs_l(&inputCfg, &outputCfg, &isOutput);
    if (status == NO_ERROR) {
        constexpr bool isInput = false; // effects always use 'OUT' channel masks.
        _config->inputCfg = VALUE_OR_RETURN_STATUS_AS_OUT(
                legacy2aidl_audio_config_base_t_AudioConfigBase(inputCfg, isInput));
        _config->outputCfg = VALUE_OR_RETURN_STATUS_AS_OUT(
                legacy2aidl_audio_config_base_t_AudioConfigBase(outputCfg, isInput));
        _config->isOnInputStream = !isOutput;
    }
    RETURN(status);
}

Status EffectHandle::command(int32_t cmdCode,
                       const std::vector<uint8_t>& cmdData,
                       int32_t maxResponseSize,
                       std::vector<uint8_t>* response,
                       int32_t* _aidl_return)
{
    ALOGVV("command(), cmdCode: %d, mHasControl: %d, mEffect: %p",
            cmdCode, mHasControl, mEffect.unsafe_get());

    // reject commands reserved for internal use by audio framework if coming from outside
    // of audioserver
    switch(cmdCode) {
        case EFFECT_CMD_ENABLE:
        case EFFECT_CMD_DISABLE:
        case EFFECT_CMD_SET_PARAM:
        case EFFECT_CMD_SET_PARAM_DEFERRED:
        case EFFECT_CMD_SET_PARAM_COMMIT:
        case EFFECT_CMD_GET_PARAM:
            break;
        default:
            if (cmdCode >= EFFECT_CMD_FIRST_PROPRIETARY) {
                break;
            }
            android_errorWriteLog(0x534e4554, "62019992");
            RETURN(BAD_VALUE);
    }

    if (cmdCode == EFFECT_CMD_ENABLE) {
        if (maxResponseSize < static_cast<signed>(sizeof(int))) {
            android_errorWriteLog(0x534e4554, "32095713");
            RETURN(BAD_VALUE);
        }
        writeToBuffer(NO_ERROR, response);
        return enable(_aidl_return);
    } else if (cmdCode == EFFECT_CMD_DISABLE) {
        if (maxResponseSize < static_cast<signed>(sizeof(int))) {
            android_errorWriteLog(0x534e4554, "32095713");
            RETURN(BAD_VALUE);
        }
        writeToBuffer(NO_ERROR, response);
        return disable(_aidl_return);
    }

    audio_utils::lock_guard _l(mutex());
    sp<IAfEffectBase> effect = mEffect.promote();
    if (effect == 0 || mDisconnected) {
        RETURN(DEAD_OBJECT);
    }
    // only get parameter command is permitted for applications not controlling the effect
    if (!mHasControl && cmdCode != EFFECT_CMD_GET_PARAM) {
        RETURN(INVALID_OPERATION);
    }

    // handle commands that are not forwarded transparently to effect engine
    if (cmdCode == EFFECT_CMD_SET_PARAM_COMMIT) {
        if (mClient == 0) {
            RETURN(INVALID_OPERATION);
        }

        if (maxResponseSize < (signed)sizeof(int)) {
            android_errorWriteLog(0x534e4554, "32095713");
            RETURN(BAD_VALUE);
        }
        writeToBuffer(NO_ERROR, response);

        // No need to trylock() here as this function is executed in the binder thread serving a
        // particular client process:  no risk to block the whole media server process or mixer
        // threads if we are stuck here
        Mutex::Autolock _l2(mCblk->lock);
        // keep local copy of index in case of client corruption b/32220769
        const uint32_t clientIndex = mCblk->clientIndex;
        const uint32_t serverIndex = mCblk->serverIndex;
        if (clientIndex > EFFECT_PARAM_BUFFER_SIZE ||
            serverIndex > EFFECT_PARAM_BUFFER_SIZE) {
            mCblk->serverIndex = 0;
            mCblk->clientIndex = 0;
            RETURN(BAD_VALUE);
        }
        status_t status = NO_ERROR;
        std::vector<uint8_t> param;
        for (uint32_t index = serverIndex; index < clientIndex;) {
            int *p = (int *)(mBuffer + index);
            const int size = *p++;
            if (size < 0
                    || size > EFFECT_PARAM_BUFFER_SIZE
                    || ((uint8_t *)p + size) > mBuffer + clientIndex) {
                ALOGW("command(): invalid parameter block size");
                status = BAD_VALUE;
                break;
            }

            std::copy(reinterpret_cast<const uint8_t*>(p),
                      reinterpret_cast<const uint8_t*>(p) + size,
                      std::back_inserter(param));

            std::vector<uint8_t> replyBuffer;
            status_t ret = effect->command(EFFECT_CMD_SET_PARAM,
                                            param,
                                            sizeof(int),
                                            &replyBuffer);
            int reply = *reinterpret_cast<const int*>(replyBuffer.data());

            // verify shared memory: server index shouldn't change; client index can't go back.
            if (serverIndex != mCblk->serverIndex
                    || clientIndex > mCblk->clientIndex) {
                android_errorWriteLog(0x534e4554, "32220769");
                status = BAD_VALUE;
                break;
            }

            // stop at first error encountered
            if (ret != NO_ERROR) {
                status = ret;
                writeToBuffer(reply, response);
                break;
            } else if (reply != NO_ERROR) {
                writeToBuffer(reply, response);
                break;
            }
            index += size;
        }
        mCblk->serverIndex = 0;
        mCblk->clientIndex = 0;
        RETURN(status);
    }

    status_t status = effect->command(cmdCode,
                                      cmdData,
                                      maxResponseSize,
                                      response);
    RETURN(status);
}

void EffectHandle::setControl(bool hasControl, bool signal, bool enabled)
{
    ALOGV("setControl %p control %d", this, hasControl);

    mHasControl = hasControl;
    mEnabled = enabled;

    if (signal && mEffectClient != 0) {
        mEffectClient->controlStatusChanged(hasControl);
    }
}

void EffectHandle::commandExecuted(uint32_t cmdCode,
                         const std::vector<uint8_t>& cmdData,
                         const std::vector<uint8_t>& replyData)
{
    if (mEffectClient != 0) {
        mEffectClient->commandExecuted(cmdCode, cmdData, replyData);
    }
}



void EffectHandle::setEnabled(bool enabled)
{
    if (mEffectClient != 0) {
        mEffectClient->enableStatusChanged(enabled);
    }
}

void EffectHandle::framesProcessed(int32_t frames) const
{
    if (mEffectClient != 0 && mNotifyFramesProcessed) {
        mEffectClient->framesProcessed(frames);
    }
}

void EffectHandle::dumpToBuffer(char* buffer, size_t size) const
NO_THREAD_SAFETY_ANALYSIS  // conditional try lock
{
    const bool locked = mCblk != nullptr && afutils::dumpTryLock(mCblk->lock);

    snprintf(buffer, size, "\t\t\t%5d    %5d  %3s    %3s  %5u  %5u\n",
            (mClient == 0) ? getpid() : mClient->pid(),
            mPriority,
            mHasControl ? "yes" : "no",
            locked ? "yes" : "no",
            mCblk ? mCblk->clientIndex : 0,
            mCblk ? mCblk->serverIndex : 0
            );

    if (locked) {
        mCblk->lock.unlock();
    }
}

#undef LOG_TAG
#define LOG_TAG "EffectChain"

/* static */
sp<IAfEffectChain> IAfEffectChain::create(
        const sp<IAfThreadBase>& thread,
        audio_session_t sessionId,
        const sp<IAfThreadCallback>& afThreadCallback)
{
    return sp<EffectChain>::make(thread, sessionId, afThreadCallback);
}

EffectChain::EffectChain(const sp<IAfThreadBase>& thread, audio_session_t sessionId,
                         const sp<IAfThreadCallback>& afThreadCallback)
    : mSessionId(sessionId), mActiveTrackCnt(0), mTrackCnt(0), mTailBufferCount(0),
      mLeftVolume(UINT_MAX), mRightVolume(UINT_MAX),
      mNewLeftVolume(UINT_MAX), mNewRightVolume(UINT_MAX),
      mEffectCallback(new EffectCallback(wp<EffectChain>(this), thread, afThreadCallback))
{
    if (thread != nullptr) {
        mStrategy = thread->getStrategyForStream(AUDIO_STREAM_MUSIC);
        mMaxTailBuffers =
            ((kProcessTailDurationMs * thread->sampleRate()) / 1000) /
                thread->frameCount();
    }
}

sp<IAfEffectModule> EffectChain::getEffectFromDesc(
        effect_descriptor_t *descriptor) const
{
    audio_utils::lock_guard _l(mutex());
    size_t size = mEffects.size();

    for (size_t i = 0; i < size; i++) {
        if (memcmp(&mEffects[i]->desc().uuid, &descriptor->uuid, sizeof(effect_uuid_t)) == 0) {
            return mEffects[i];
        }
    }
    return 0;
}

// getEffectFromId_l() must be called with IAfThreadBase::mutex() held
sp<IAfEffectModule> EffectChain::getEffectFromId_l(int id) const
{
    audio_utils::lock_guard _l(mutex());
    size_t size = mEffects.size();

    for (size_t i = 0; i < size; i++) {
        // by convention, return first effect if id provided is 0 (0 is never a valid id)
        if (id == 0 || mEffects[i]->id() == id) {
            return mEffects[i];
        }
    }
    return 0;
}

// getEffectFromType_l() must be called with IAfThreadBase::mutex() held
sp<IAfEffectModule> EffectChain::getEffectFromType_l(
        const effect_uuid_t *type) const
{
    audio_utils::lock_guard _l(mutex());
    size_t size = mEffects.size();

    for (size_t i = 0; i < size; i++) {
        if (memcmp(&mEffects[i]->desc().type, type, sizeof(effect_uuid_t)) == 0) {
            return mEffects[i];
        }
    }
    return 0;
}

std::vector<int> EffectChain::getEffectIds_l() const
{
    std::vector<int> ids;
    audio_utils::lock_guard _l(mutex());
    for (size_t i = 0; i < mEffects.size(); i++) {
        ids.push_back(mEffects[i]->id());
    }
    return ids;
}

void EffectChain::clearInputBuffer()
{
    audio_utils::lock_guard _l(mutex());
    clearInputBuffer_l();
}

// Must be called with EffectChain::mutex() locked
void EffectChain::clearInputBuffer_l()
{
    if (mInBuffer == NULL) {
        return;
    }
    const size_t frameSize = audio_bytes_per_sample(AUDIO_FORMAT_PCM_FLOAT)
            * mEffectCallback->inChannelCount(mEffects[0]->id());

    memset(mInBuffer->audioBuffer()->raw, 0, mEffectCallback->frameCount() * frameSize);
    mInBuffer->commit();
}

// Must be called with EffectChain::mutex() locked
void EffectChain::process_l() {
    // never process effects when:
    // - on an OFFLOAD thread
    // - no more tracks are on the session and the effect tail has been rendered
    bool doProcess = !mEffectCallback->isOffloadOrMmap() && !mEffectCallback->isOffloadOrDirect();
    if (!audio_is_global_session(mSessionId)) {
        bool tracksOnSession = (trackCnt() != 0);

        if (!tracksOnSession && mTailBufferCount == 0) {
            doProcess = false;
        }

        if (activeTrackCnt() == 0) {
            // if no track is active and the effect tail has not been rendered,
            // the input buffer must be cleared here as the mixer process will not do it
            if (tracksOnSession || mTailBufferCount > 0) {
                clearInputBuffer_l();
                if (mTailBufferCount > 0) {
                    mTailBufferCount--;
                }
            }
        }
    }

    size_t size = mEffects.size();
    if (doProcess) {
        // Only the input and output buffers of the chain can be external,
        // and 'update' / 'commit' do nothing for allocated buffers, thus
        // it's not needed to consider any other buffers here.
        mInBuffer->update();
        if (mInBuffer->audioBuffer()->raw != mOutBuffer->audioBuffer()->raw) {
            mOutBuffer->update();
        }
        for (size_t i = 0; i < size; i++) {
            mEffects[i]->process();
        }
        mInBuffer->commit();
        if (mInBuffer->audioBuffer()->raw != mOutBuffer->audioBuffer()->raw) {
            mOutBuffer->commit();
        }
    }
    bool doResetVolume = false;
    for (size_t i = 0; i < size; i++) {
        doResetVolume = mEffects[i]->updateState_l() || doResetVolume;
    }
    if (doResetVolume) {
        resetVolume_l();
    }
}

status_t EffectChain::createEffect(sp<IAfEffectModule>& effect,
                                                   effect_descriptor_t *desc,
                                                   int id,
                                                   audio_session_t sessionId,
                                                   bool pinned)
{
    audio_utils::lock_guard _l(mutex());
    effect = new EffectModule(mEffectCallback, desc, id, sessionId, pinned, AUDIO_PORT_HANDLE_NONE);
    status_t lStatus = effect->status();
    if (lStatus == NO_ERROR) {
        lStatus = addEffect_l(effect);
    }
    if (lStatus != NO_ERROR) {
        effect.clear();
    }
    return lStatus;
}

status_t EffectChain::addEffect(const sp<IAfEffectModule>& effect)
{
    audio_utils::lock_guard _l(mutex());
    return addEffect_l(effect);
}
// addEffect_l() must be called with EffectChain::mutex() held
status_t EffectChain::addEffect_l(const sp<IAfEffectModule>& effect)
{
    effect->setCallback(mEffectCallback);

    effect_descriptor_t desc = effect->desc();
    ssize_t idx_insert = 0;
    if ((desc.flags & EFFECT_FLAG_TYPE_MASK) == EFFECT_FLAG_TYPE_AUXILIARY) {
        // Auxiliary effects are inserted at the beginning of mEffects vector as
        // they are processed first and accumulated in chain input buffer
        mEffects.insertAt(effect, idx_insert);

        // the input buffer for auxiliary effect contains mono samples in
        // 32 bit format. This is to avoid saturation in AudoMixer
        // accumulation stage. Saturation is done in EffectModule::process() before
        // calling the process in effect engine
        size_t numSamples = mEffectCallback->frameCount();
        sp<EffectBufferHalInterface> halBuffer;

        status_t result = mEffectCallback->allocateHalBuffer(
                numSamples * sizeof(float), &halBuffer);
        if (result != OK) return result;

        effect->configure_l();

        effect->setInBuffer(halBuffer);
        // auxiliary effects output samples to chain input buffer for further processing
        // by insert effects
        effect->setOutBuffer(mInBuffer);
    } else {
        idx_insert = getInsertIndex_l(desc);
        if (idx_insert < 0) {
            return INVALID_OPERATION;
        }

        size_t previousSize = mEffects.size();
        mEffects.insertAt(effect, idx_insert);

        effect->configure_l();

        // - By default:
        //   All effects read samples from chain input buffer.
        //   The last effect in the chain, writes samples to chain output buffer,
        //   otherwise to chain input buffer
        // - In the OUTPUT_STAGE chain of a spatializer mixer thread:
        //   The spatializer effect (first effect) reads samples from the input buffer
        //   and writes samples to the output buffer.
        //   All other effects read and writes samples to the output buffer
        if (mEffectCallback->isSpatializer()
                && mSessionId == AUDIO_SESSION_OUTPUT_STAGE) {
            effect->setOutBuffer(mOutBuffer);
            if (idx_insert == 0) {
                if (previousSize != 0) {
                    mEffects[1]->configure_l();
                    mEffects[1]->setInBuffer(mOutBuffer);
                    mEffects[1]->updateAccessMode_l();  // reconfig if needed.
                }
                effect->setInBuffer(mInBuffer);
            } else {
                effect->setInBuffer(mOutBuffer);
            }
        } else {
            effect->setInBuffer(mInBuffer);
            if (idx_insert == static_cast<ssize_t>(previousSize)) {
                if (idx_insert != 0) {
                    mEffects[idx_insert-1]->configure_l();
                    mEffects[idx_insert-1]->setOutBuffer(mInBuffer);
                    mEffects[idx_insert - 1]->updateAccessMode_l();  // reconfig if needed.
                }
                effect->setOutBuffer(mOutBuffer);
            } else {
                effect->setOutBuffer(mInBuffer);
            }
        }
        ALOGV("%s effect %p, added in chain %p at rank %zu",
                __func__, effect.get(), this, idx_insert);
    }
    effect->configure_l();

    if (effect->isVolumeControl()) {
        const auto volumeControlIndex = findVolumeControl_l(0, mEffects.size());
        if (!volumeControlIndex.has_value() || (ssize_t)volumeControlIndex.value() < idx_insert) {
            // If this effect will be the new volume control effect when it is enabled, force
            // initializing the volume as 0 for volume control effect for safer ramping. The actual
            // volume will be set from setVolume_l.
            uint32_t left = 0;
            uint32_t right = 0;
            effect->setVolume(&left, &right, true /*controller*/, true /*force*/);
        }
    }

    return NO_ERROR;
}

std::optional<size_t> EffectChain::findVolumeControl_l(size_t from, size_t to) const {
    for (size_t i = std::min(to, mEffects.size()); i > from; i--) {
        if (mEffects[i - 1]->isVolumeControlEnabled_l()) {
            return i - 1;
        }
    }
    return std::nullopt;
}

ssize_t EffectChain::getInsertIndex_l(const effect_descriptor_t& desc) {
    // Insert effects are inserted at the end of mEffects vector as they are processed
    //  after track and auxiliary effects.
    // Insert effect order as a function of indicated preference:
    //  if EFFECT_FLAG_INSERT_EXCLUSIVE, insert in first position or reject if
    //  another effect is present
    //  else if EFFECT_FLAG_INSERT_FIRST, insert in first position or after the
    //  last effect claiming first position
    //  else if EFFECT_FLAG_INSERT_LAST, insert in last position or before the
    //  first effect claiming last position
    //  else if EFFECT_FLAG_INSERT_ANY insert after first or before last
    // Reject insertion if an effect with EFFECT_FLAG_INSERT_EXCLUSIVE is
    // already present
    // Spatializer or Downmixer effects are inserted in first position because
    // they adapt the channel count for all other effects in the chain
    if (IAfEffectModule::isSpatializer(&desc.type)
            || (memcmp(&desc.type, EFFECT_UIID_DOWNMIX, sizeof(effect_uuid_t)) == 0)) {
        return 0;
    }

    size_t size = mEffects.size();
    uint32_t insertPref = desc.flags & EFFECT_FLAG_INSERT_MASK;
    ssize_t idx_insert;
    ssize_t idx_insert_first = -1;
    ssize_t idx_insert_last = -1;

    idx_insert = size;
    for (size_t i = 0; i < size; i++) {
        effect_descriptor_t d = mEffects[i]->desc();
        uint32_t iMode = d.flags & EFFECT_FLAG_TYPE_MASK;
        uint32_t iPref = d.flags & EFFECT_FLAG_INSERT_MASK;
        if (iMode == EFFECT_FLAG_TYPE_INSERT) {
            // check invalid effect chaining combinations
            if (insertPref == EFFECT_FLAG_INSERT_EXCLUSIVE ||
                iPref == EFFECT_FLAG_INSERT_EXCLUSIVE) {
                ALOGW("%s could not insert effect %s: exclusive conflict with %s",
                        __func__, desc.name, d.name);
                return -1;
            }
            // remember position of first insert effect and by default
            // select this as insert position for new effect
            if (idx_insert == static_cast<ssize_t>(size)) {
                idx_insert = i;
            }
            // remember position of last insert effect claiming
            // first position
            if (iPref == EFFECT_FLAG_INSERT_FIRST) {
                idx_insert_first = i;
            }
            // remember position of first insert effect claiming
            // last position
            if (iPref == EFFECT_FLAG_INSERT_LAST &&
                idx_insert_last == -1) {
                idx_insert_last = i;
            }
        }
    }

    // modify idx_insert from first position if needed
    if (insertPref == EFFECT_FLAG_INSERT_LAST) {
        if (idx_insert_last != -1) {
            idx_insert = idx_insert_last;
        } else {
            idx_insert = size;
        }
    } else {
        if (idx_insert_first != -1) {
            idx_insert = idx_insert_first + 1;
        }
    }
    return idx_insert;
}

size_t EffectChain::removeEffect(const sp<IAfEffectModule>& effect,
                                                 bool release)
{
    audio_utils::lock_guard _l(mutex());
    size_t size = mEffects.size();
    uint32_t type = effect->desc().flags & EFFECT_FLAG_TYPE_MASK;

    const bool hasThreadAttached = mEffectCallback->hasThreadAttached();
    for (size_t i = 0; i < size; i++) {
        if (effect == mEffects[i]) {
            // calling stop here will remove pre-processing effect from the audio HAL.
            // This is safe as we hold the EffectChain mutex which guarantees that we are not in
            // the middle of a read from audio HAL
            if (mEffects[i]->state() == EffectModule::ACTIVE ||
                    mEffects[i]->state() == EffectModule::STOPPING) {
                mEffects[i]->stop_l();
            }
            if (release) {
                mEffects[i]->release_l("EffectChain::removeEffect");
            }
            // Skip operation when no thread attached (could lead to sigfpe as framecount is 0...)
            if (hasThreadAttached && type != EFFECT_FLAG_TYPE_AUXILIARY) {
                if (i == size - 1 && i != 0) {
                    mEffects[i - 1]->configure_l();
                    mEffects[i - 1]->setOutBuffer(mOutBuffer);
                    mEffects[i - 1]->updateAccessMode_l();      // reconfig if needed.
                }
            }
            mEffects.removeAt(i);

            // make sure the input buffer configuration for the new first effect in the chain
            // is updated if needed (can switch from HAL channel mask to mixer channel mask)
            if (type != EFFECT_FLAG_TYPE_AUXILIARY // TODO(b/284522658) breaks for aux FX, why?
                    && hasThreadAttached && i == 0 && size > 1) {
                mEffects[0]->configure_l();
                mEffects[0]->setInBuffer(mInBuffer);
                mEffects[0]->updateAccessMode_l();      // reconfig if needed.
            }

            ALOGV("removeEffect_l() effect %p, removed from chain %p at rank %zu", effect.get(),
                    this, i);
            break;
        }
    }

    return mEffects.size();
}

// setDevices_l() must be called with IAfThreadBase::mutex() held
void EffectChain::setDevices_l(const AudioDeviceTypeAddrVector &devices)
{
    audio_utils::lock_guard _l(mutex());
    size_t size = mEffects.size();
    for (size_t i = 0; i < size; i++) {
        mEffects[i]->setDevices(devices);
    }
}

// setInputDevice_l() must be called with IAfThreadBase::mutex() held
void EffectChain::setInputDevice_l(const AudioDeviceTypeAddr &device)
{
    audio_utils::lock_guard _l(mutex());
    size_t size = mEffects.size();
    for (size_t i = 0; i < size; i++) {
        mEffects[i]->setInputDevice(device);
    }
}

// setMode_l() must be called with IAfThreadBase::mutex() held
void EffectChain::setMode_l(audio_mode_t mode)
{
    audio_utils::lock_guard _l(mutex());
    size_t size = mEffects.size();
    for (size_t i = 0; i < size; i++) {
        mEffects[i]->setMode(mode);
    }
}

// setAudioSource_l() must be called with IAfThreadBase::mutex() held
void EffectChain::setAudioSource_l(audio_source_t source)
{
    audio_utils::lock_guard _l(mutex());
    size_t size = mEffects.size();
    for (size_t i = 0; i < size; i++) {
        mEffects[i]->setAudioSource(source);
    }
}

bool EffectChain::hasVolumeControlEnabled_l() const {
    for (const auto &effect : mEffects) {
        if (effect->isVolumeControlEnabled_l()) return true;
    }
    return false;
}

// setVolume() must be called without EffectChain::mutex()
bool EffectChain::setVolume(uint32_t* left, uint32_t* right, bool force) {
    audio_utils::lock_guard _l(mutex());
    return setVolume_l(left, right, force);
}

// setVolume_l() must be called with EffectChain::mutex() held
bool EffectChain::setVolume_l(uint32_t* left, uint32_t* right, bool force) {
    uint32_t newLeft = *left;
    uint32_t newRight = *right;
    const size_t size = mEffects.size();

    // first update volume controller
    const auto volumeControlIndex = findVolumeControl_l(0, size);
    const int ctrlIdx = volumeControlIndex.value_or(-1);
    const sp<IAfEffectModule> volumeControlEffect =
            volumeControlIndex.has_value() ? mEffects[ctrlIdx] : nullptr;
    const sp<IAfEffectModule> cachedVolumeControlEffect = mVolumeControlEffect.promote();

    if (!force && volumeControlEffect == cachedVolumeControlEffect &&
            *left == mLeftVolume && *right == mRightVolume) {
        if (volumeControlIndex.has_value()) {
            *left = mNewLeftVolume;
            *right = mNewRightVolume;
        }
        return volumeControlIndex.has_value();
    }
    mVolumeControlEffect = volumeControlEffect;

    for (int i = 0; i < ctrlIdx; ++i) {
        // For all volume control effects before the effect that controls volume, set the volume
        // to maximum to avoid double attenuation.
        if (mEffects[i]->isVolumeControl()) {
            uint32_t leftMax = 1 << 24;
            uint32_t rightMax = 1 << 24;
            mEffects[i]->setVolume(&leftMax, &rightMax, true /*controller*/, true /*force*/);
        }
    }

    mLeftVolume = newLeft;
    mRightVolume = newRight;

    // second get volume update from volume controller
    if (ctrlIdx >= 0) {
        mEffects[ctrlIdx]->setVolume(&newLeft, &newRight, true);
        mNewLeftVolume = newLeft;
        mNewRightVolume = newRight;
    }
    // then indicate volume to all other effects in chain.
    // Pass altered volume to effects before volume controller
    // and requested volume to effects after controller or with volume monitor flag
    uint32_t lVol = newLeft;
    uint32_t rVol = newRight;

    for (size_t i = 0; i < size; i++) {
        if ((int)i == ctrlIdx) {
            continue;
        }
        // this also works for ctrlIdx == -1 when there is no volume controller
        if ((int)i > ctrlIdx) {
            lVol = *left;
            rVol = *right;
        }
        // Pass requested volume directly if this is volume monitor module
        if (mEffects[i]->isVolumeMonitor()) {
            mEffects[i]->setVolume(left, right, false);
        } else {
            mEffects[i]->setVolume(&lVol, &rVol, false);
        }
    }
    *left = newLeft;
    *right = newRight;

    setVolumeForOutput_l(*left, *right);

    return volumeControlIndex.has_value();
}

// resetVolume_l() must be called with EffectChain::mutex() held
void EffectChain::resetVolume_l()
{
    if ((mLeftVolume != UINT_MAX) && (mRightVolume != UINT_MAX)) {
        uint32_t left = mLeftVolume;
        uint32_t right = mRightVolume;
        (void)setVolume_l(&left, &right, true);
    }
}

bool EffectChain::containsHapticGeneratingEffect()
{
    audio_utils::lock_guard _l(mutex());
    return containsHapticGeneratingEffect_l();
}
// containsHapticGeneratingEffect_l must be called with EffectChain::mutex() held
bool EffectChain::containsHapticGeneratingEffect_l()
{
    for (size_t i = 0; i < mEffects.size(); ++i) {
        if (mEffects[i]->isHapticGenerator()) {
            return true;
        }
    }
    return false;
}

void EffectChain::setHapticScale_l(int id, os::HapticScale hapticScale)
{
    audio_utils::lock_guard _l(mutex());
    for (size_t i = 0; i < mEffects.size(); ++i) {
        mEffects[i]->setHapticScale_l(id, hapticScale);
    }
}

void EffectChain::syncHalEffectsState_l()
{
    audio_utils::lock_guard _l(mutex());
    for (size_t i = 0; i < mEffects.size(); i++) {
        if (mEffects[i]->state() == EffectModule::ACTIVE ||
                mEffects[i]->state() == EffectModule::STOPPING) {
            mEffects[i]->addEffectToHal_l();
        }
    }
}

void EffectChain::dump(int fd, const Vector<String16>& args) const
NO_THREAD_SAFETY_ANALYSIS  // conditional try lock
{
    String8 result;

    const size_t numEffects = mEffects.size();
    result.appendFormat("    %zu effects for session %d\n", numEffects, mSessionId);

    if (numEffects) {
        const bool locked = afutils::dumpTryLock(mutex());
        // failed to lock - AudioFlinger is probably deadlocked
        if (!locked) {
            result.append("\tCould not lock mutex:\n");
        }

        const std::string inBufferStr = dumpInOutBuffer(true /* isInput */, mInBuffer);
        const std::string outBufferStr = dumpInOutBuffer(false /* isInput */, mOutBuffer);
        result.appendFormat("\t%-*s%-*s   Active tracks:\n",
                (int)inBufferStr.size(), "In buffer    ",
                (int)outBufferStr.size(), "Out buffer      ");
        result.appendFormat("\t%s   %s   %d\n",
                inBufferStr.c_str(), outBufferStr.c_str(), mActiveTrackCnt);
        write(fd, result.c_str(), result.size());

        for (size_t i = 0; i < numEffects; ++i) {
            sp<IAfEffectModule> effect = mEffects[i];
            if (effect != 0) {
                effect->dump(fd, args);
            }
        }

        if (locked) {
            mutex().unlock();
        }
    } else {
        write(fd, result.c_str(), result.size());
    }
}

// must be called with IAfThreadBase::mutex() held
void EffectChain::setEffectSuspended_l(
        const effect_uuid_t *type, bool suspend)
{
    sp<SuspendedEffectDesc> desc;
    // use effect type UUID timelow as key as there is no real risk of identical
    // timeLow fields among effect type UUIDs.
    ssize_t index = mSuspendedEffects.indexOfKey(type->timeLow);
    if (suspend) {
        if (index >= 0) {
            desc = mSuspendedEffects.valueAt(index);
        } else {
            desc = new SuspendedEffectDesc();
            desc->mType = *type;
            mSuspendedEffects.add(type->timeLow, desc);
            ALOGV("setEffectSuspended_l() add entry for %08x", type->timeLow);
        }

        if (desc->mRefCount++ == 0) {
            sp<IAfEffectModule> effect = getEffectIfEnabled_l(type);
            if (effect != 0) {
                desc->mEffect = effect;
                effect->setSuspended(true);
                effect->setEnabled(false, false /*fromHandle*/);
            }
        }
    } else {
        if (index < 0) {
            return;
        }
        desc = mSuspendedEffects.valueAt(index);
        if (desc->mRefCount <= 0) {
            ALOGW("setEffectSuspended_l() restore refcount should not be 0 %d", desc->mRefCount);
            desc->mRefCount = 0;
            return;
        }
        if (--desc->mRefCount == 0) {
            ALOGV("setEffectSuspended_l() remove entry for %08x", mSuspendedEffects.keyAt(index));
            if (desc->mEffect != 0) {
                sp<IAfEffectModule> effect = desc->mEffect.promote();
                if (effect != 0) {
                    effect->setSuspended(false);
                    effect->mutex().lock();
                    IAfEffectHandle *handle = effect->controlHandle_l();
                    if (handle != NULL && !handle->disconnected()) {
                        effect->setEnabled_l(handle->enabled());
                    }
                    effect->mutex().unlock();
                }
                desc->mEffect.clear();
            }
            mSuspendedEffects.removeItemsAt(index);
        }
    }
}

// must be called with IAfThreadBase::mutex() held
void EffectChain::setEffectSuspendedAll_l(bool suspend)
{
    sp<SuspendedEffectDesc> desc;

    ssize_t index = mSuspendedEffects.indexOfKey((int)kKeyForSuspendAll);
    if (suspend) {
        if (index >= 0) {
            desc = mSuspendedEffects.valueAt(index);
        } else {
            desc = new SuspendedEffectDesc();
            mSuspendedEffects.add((int)kKeyForSuspendAll, desc);
            ALOGV("setEffectSuspendedAll_l() add entry for 0");
        }
        if (desc->mRefCount++ == 0) {
            Vector< sp<IAfEffectModule> > effects;
            getSuspendEligibleEffects(effects);
            for (size_t i = 0; i < effects.size(); i++) {
                setEffectSuspended_l(&effects[i]->desc().type, true);
            }
        }
    } else {
        if (index < 0) {
            return;
        }
        desc = mSuspendedEffects.valueAt(index);
        if (desc->mRefCount <= 0) {
            ALOGW("setEffectSuspendedAll_l() restore refcount should not be 0 %d", desc->mRefCount);
            desc->mRefCount = 1;
        }
        if (--desc->mRefCount == 0) {
            Vector<const effect_uuid_t *> types;
            for (size_t i = 0; i < mSuspendedEffects.size(); i++) {
                if (mSuspendedEffects.keyAt(i) == (int)kKeyForSuspendAll) {
                    continue;
                }
                types.add(&mSuspendedEffects.valueAt(i)->mType);
            }
            for (size_t i = 0; i < types.size(); i++) {
                setEffectSuspended_l(types[i], false);
            }
            ALOGV("setEffectSuspendedAll_l() remove entry for %08x",
                    mSuspendedEffects.keyAt(index));
            mSuspendedEffects.removeItem((int)kKeyForSuspendAll);
        }
    }
}


// The volume effect is used for automated tests only
#ifndef OPENSL_ES_H_
static const effect_uuid_t SL_IID_VOLUME_ = { 0x09e8ede0, 0xddde, 0x11db, 0xb4f6,
                                            { 0x00, 0x02, 0xa5, 0xd5, 0xc5, 0x1b } };
const effect_uuid_t * const SL_IID_VOLUME = &SL_IID_VOLUME_;
#endif //OPENSL_ES_H_

/* static */
bool EffectChain::isEffectEligibleForBtNrecSuspend_l(const effect_uuid_t* type) {
    // Only NS and AEC are suspended when BtNRec is off
    if ((memcmp(type, FX_IID_AEC, sizeof(effect_uuid_t)) == 0) ||
        (memcmp(type, FX_IID_NS, sizeof(effect_uuid_t)) == 0)) {
        return true;
    }
    return false;
}

bool EffectChain::isEffectEligibleForSuspend(const effect_descriptor_t& desc)
{
    // auxiliary effects and visualizer are never suspended on output mix
    if ((mSessionId == AUDIO_SESSION_OUTPUT_MIX) &&
        (((desc.flags & EFFECT_FLAG_TYPE_MASK) == EFFECT_FLAG_TYPE_AUXILIARY) ||
         (memcmp(&desc.type, SL_IID_VISUALIZATION, sizeof(effect_uuid_t)) == 0) ||
         (memcmp(&desc.type, SL_IID_VOLUME, sizeof(effect_uuid_t)) == 0) ||
         (memcmp(&desc.type, SL_IID_DYNAMICSPROCESSING, sizeof(effect_uuid_t)) == 0))) {
        return false;
    }
    return true;
}

void EffectChain::getSuspendEligibleEffects(
        Vector< sp<IAfEffectModule> > &effects)
{
    effects.clear();
    audio_utils::lock_guard _l(mutex());
    for (size_t i = 0; i < mEffects.size(); i++) {
        if (isEffectEligibleForSuspend(mEffects[i]->desc())) {
            effects.add(mEffects[i]);
        }
    }
}

sp<IAfEffectModule> EffectChain::getEffectIfEnabled_l(const effect_uuid_t *type)
{
    sp<IAfEffectModule> effect = getEffectFromType_l(type);
    return effect != 0 && effect->isEnabled() ? effect : 0;
}

void EffectChain::checkSuspendOnEffectEnabled_l(const sp<IAfEffectModule>& effect, bool enabled) {
    ssize_t index = mSuspendedEffects.indexOfKey(effect->desc().type.timeLow);
    if (enabled) {
        if (index < 0) {
            // if the effect is not suspend check if all effects are suspended
            index = mSuspendedEffects.indexOfKey((int)kKeyForSuspendAll);
            if (index < 0) {
                return;
            }
            if (!isEffectEligibleForSuspend(effect->desc())) {
                return;
            }
            setEffectSuspended_l(&effect->desc().type, enabled);
            index = mSuspendedEffects.indexOfKey(effect->desc().type.timeLow);
            if (index < 0) {
                ALOGW("%s Fx should be suspended here!", __func__);
                return;
            }
        }
        ALOGV("%s enable suspending fx %08x", __func__, effect->desc().type.timeLow);
        sp<SuspendedEffectDesc> desc = mSuspendedEffects.valueAt(index);
        // if effect is requested to suspended but was not yet enabled, suspend it now.
        if (desc->mEffect == 0) {
            desc->mEffect = effect;
            effect->setEnabled(false, false /*fromHandle*/);
            effect->setSuspended(true);
        }
    } else {
        if (index < 0) {
            return;
        }
        ALOGV("%s disable restoring fx %08x", __func__, effect->desc().type.timeLow);
        sp<SuspendedEffectDesc> desc = mSuspendedEffects.valueAt(index);
        desc->mEffect.clear();
        effect->setSuspended(false);
    }
}

bool EffectChain::isNonOffloadableEnabled() const
{
    audio_utils::lock_guard _l(mutex());
    return isNonOffloadableEnabled_l();
}

bool EffectChain::isNonOffloadableEnabled_l() const
{
    size_t size = mEffects.size();
    for (size_t i = 0; i < size; i++) {
        if (mEffects[i]->isEnabled() && !mEffects[i]->isOffloadable()) {
            return true;
        }
    }
    return false;
}

void EffectChain::setThread(const sp<IAfThreadBase>& thread)
{
    if (thread != nullptr) {
        mStrategy = thread->getStrategyForStream(AUDIO_STREAM_MUSIC);
        mMaxTailBuffers =
            ((kProcessTailDurationMs * thread->sampleRate()) / 1000) /
                thread->frameCount();
    }
    audio_utils::lock_guard _l(mutex());
    mEffectCallback->setThread(thread);
}

void EffectChain::checkOutputFlagCompatibility(audio_output_flags_t *flags) const
{
    if ((*flags & AUDIO_OUTPUT_FLAG_RAW) != 0 && !isRawCompatible()) {
        *flags = (audio_output_flags_t)(*flags & ~AUDIO_OUTPUT_FLAG_RAW);
    }
    if ((*flags & AUDIO_OUTPUT_FLAG_FAST) != 0 && !isFastCompatible()) {
        *flags = (audio_output_flags_t)(*flags & ~AUDIO_OUTPUT_FLAG_FAST);
    }
    if ((*flags & AUDIO_OUTPUT_FLAG_BIT_PERFECT) != 0 && !isBitPerfectCompatible()) {
        *flags = (audio_output_flags_t)(*flags & ~AUDIO_OUTPUT_FLAG_BIT_PERFECT);
    }
}

void EffectChain::checkInputFlagCompatibility(audio_input_flags_t *flags) const
{
    if ((*flags & AUDIO_INPUT_FLAG_RAW) != 0 && !isRawCompatible()) {
        *flags = (audio_input_flags_t)(*flags & ~AUDIO_INPUT_FLAG_RAW);
    }
    if ((*flags & AUDIO_INPUT_FLAG_FAST) != 0 && !isFastCompatible()) {
        *flags = (audio_input_flags_t)(*flags & ~AUDIO_INPUT_FLAG_FAST);
    }
}

bool EffectChain::isRawCompatible() const
{
    audio_utils::lock_guard _l(mutex());
    for (const auto &effect : mEffects) {
        if (effect->isProcessImplemented()) {
            return false;
        }
    }
    // Allow effects without processing.
    return true;
}

bool EffectChain::isFastCompatible() const
{
    audio_utils::lock_guard _l(mutex());
    for (const auto &effect : mEffects) {
        if (effect->isProcessImplemented()
                && effect->isImplementationSoftware()) {
            return false;
        }
    }
    // Allow effects without processing or hw accelerated effects.
    return true;
}

bool EffectChain::isBitPerfectCompatible() const {
    audio_utils::lock_guard _l(mutex());
    for (const auto &effect : mEffects) {
        if (effect->isProcessImplemented()
                && effect->isImplementationSoftware()) {
            return false;
        }
    }
    // Allow effects without processing or hw accelerated effects.
    return true;
}

// isCompatibleWithThread_l() must be called with thread->mutex() held
bool EffectChain::isCompatibleWithThread_l(const sp<IAfThreadBase>& thread) const
{
    audio_utils::lock_guard _l(mutex());
    for (size_t i = 0; i < mEffects.size(); i++) {
        if (thread->checkEffectCompatibility_l(&(mEffects[i]->desc()), mSessionId) != NO_ERROR) {
            return false;
        }
    }
    return true;
}

// sendMetadata_l() must be called with thread->mutex() held
void EffectChain::sendMetadata_l(const std::vector<playback_track_metadata_v7_t>& allMetadata,
        const std::optional<const std::vector<playback_track_metadata_v7_t>> spatializedMetadata) {
    audio_utils::lock_guard _l(mutex());
    for (const auto& effect : mEffects) {
        if (spatializedMetadata.has_value()
                && IAfEffectModule::isSpatializer(&effect->desc().type)) {
            effect->sendMetadata_ll(spatializedMetadata.value());
        } else {
            effect->sendMetadata_ll(allMetadata);
        }
    }
}

// EffectCallbackInterface implementation
status_t EffectChain::EffectCallback::createEffectHal(
        const effect_uuid_t *pEffectUuid, int32_t sessionId, int32_t deviceId,
        sp<EffectHalInterface> *effect) {
    status_t status = NO_INIT;
    const sp<EffectsFactoryHalInterface> effectsFactory =
            EffectConfiguration::getEffectsFactoryHal();
    if (effectsFactory != 0) {
        status = effectsFactory->createEffect(pEffectUuid, sessionId, io(), deviceId, effect);
    }
    return status;
}

bool EffectChain::EffectCallback::updateOrphanEffectChains(
        const sp<IAfEffectBase>& effect) {
    // in EffectChain context, an EffectBase is always from an EffectModule so static cast is safe
    return mAfThreadCallback->updateOrphanEffectChains(effect->asEffectModule());
}

status_t EffectChain::EffectCallback::allocateHalBuffer(
        size_t size, sp<EffectBufferHalInterface>* buffer) {
    return mAfThreadCallback->getEffectsFactoryHal()->allocateBuffer(size, buffer);
}

status_t EffectChain::EffectCallback::addEffectToHal(
        const sp<EffectHalInterface>& effect) {
    status_t result = NO_INIT;
    const sp<IAfThreadBase> t = thread().promote();
    if (t == nullptr) {
        return result;
    }
    sp <StreamHalInterface> st = t->stream();
    if (st == nullptr) {
        return result;
    }
    result = st->addEffect(effect);
    ALOGE_IF(result != OK, "Error when adding effect: %d", result);
    return result;
}

status_t EffectChain::EffectCallback::removeEffectFromHal(
        const sp<EffectHalInterface>& effect) {
    status_t result = NO_INIT;
    const sp<IAfThreadBase> t = thread().promote();
    if (t == nullptr) {
        return result;
    }
    sp <StreamHalInterface> st = t->stream();
    if (st == nullptr) {
        return result;
    }
    result = st->removeEffect(effect);
    ALOGE_IF(result != OK, "Error when removing effect: %d", result);
    return result;
}

audio_io_handle_t EffectChain::EffectCallback::io() const {
    const sp<IAfThreadBase> t = thread().promote();
    if (t == nullptr) {
        return AUDIO_IO_HANDLE_NONE;
    }
    return t->id();
}

bool EffectChain::EffectCallback::isOutput() const {
    const sp<IAfThreadBase> t = thread().promote();
    if (t == nullptr) {
        return true;
    }
    return t->isOutput();
}

bool EffectChain::EffectCallback::isOffload() const {
    return mThreadType == IAfThreadBase::OFFLOAD;
}

bool EffectChain::EffectCallback::isOffloadOrDirect() const {
    return mThreadType == IAfThreadBase::OFFLOAD
            || mThreadType == IAfThreadBase::DIRECT;
}

bool EffectChain::EffectCallback::isOffloadOrMmap() const {
    switch (mThreadType) {
    case IAfThreadBase::OFFLOAD:
    case IAfThreadBase::MMAP_PLAYBACK:
    case IAfThreadBase::MMAP_CAPTURE:
        return true;
    default:
        return false;
    }
}

bool EffectChain::EffectCallback::isSpatializer() const {
    return mThreadType == IAfThreadBase::SPATIALIZER;
}

uint32_t EffectChain::EffectCallback::sampleRate() const {
    const sp<IAfThreadBase> t = thread().promote();
    if (t == nullptr) {
        return DEFAULT_OUTPUT_SAMPLE_RATE;
    }
    return t->sampleRate();
}

audio_channel_mask_t EffectChain::EffectCallback::inChannelMask(int id) const
NO_THREAD_SAFETY_ANALYSIS
// calling function 'hasAudioSession_l' requires holding mutex 'ThreadBase_Mutex' exclusively
// calling function 'isFirstEffect_l' requires holding mutex 'EffectChain_Mutex' exclusively
{
    const sp<IAfThreadBase> t = thread().promote();
    if (t == nullptr) {
        return AUDIO_CHANNEL_OUT_STEREO;
    }
    sp<IAfEffectChain> c = chain().promote();
    if (c == nullptr) {
        return AUDIO_CHANNEL_OUT_STEREO;
    }

    if (mThreadType == IAfThreadBase::SPATIALIZER) {
        if (c->sessionId() == AUDIO_SESSION_OUTPUT_STAGE) {
            if (c->isFirstEffect_l(id)) {
                return t->mixerChannelMask();
            } else {
                return t->channelMask();
            }
        } else if (!audio_is_global_session(c->sessionId())) {
            if ((t->hasAudioSession_l(c->sessionId())
                    & IAfThreadBase::SPATIALIZED_SESSION) != 0) {
                return t->mixerChannelMask();
            } else {
                return t->channelMask();
            }
        } else {
            return t->channelMask();
        }
    } else {
        return t->channelMask();
    }
}

uint32_t EffectChain::EffectCallback::inChannelCount(int id) const {
    return audio_channel_count_from_out_mask(inChannelMask(id));
}

audio_channel_mask_t EffectChain::EffectCallback::outChannelMask() const
NO_THREAD_SAFETY_ANALYSIS
// calling function 'hasAudioSession_l' requires holding mutex 'ThreadBase_Mutex' exclusively
{
    const sp<IAfThreadBase> t = thread().promote();
    if (t == nullptr) {
        return AUDIO_CHANNEL_OUT_STEREO;
    }
    sp<IAfEffectChain> c = chain().promote();
    if (c == nullptr) {
        return AUDIO_CHANNEL_OUT_STEREO;
    }

    if (mThreadType == IAfThreadBase::SPATIALIZER) {
        if (!audio_is_global_session(c->sessionId())) {
            if ((t->hasAudioSession_l(c->sessionId())
                    & IAfThreadBase::SPATIALIZED_SESSION) != 0) {
                return t->mixerChannelMask();
            } else {
                return t->channelMask();
            }
        } else {
            return t->channelMask();
        }
    } else {
        return t->channelMask();
    }
}

uint32_t EffectChain::EffectCallback::outChannelCount() const {
    return audio_channel_count_from_out_mask(outChannelMask());
}

audio_channel_mask_t EffectChain::EffectCallback::hapticChannelMask() const {
    const sp<IAfThreadBase> t = thread().promote();
    if (t == nullptr) {
        return AUDIO_CHANNEL_NONE;
    }
    return t->hapticChannelMask();
}

size_t EffectChain::EffectCallback::frameCount() const {
    const sp<IAfThreadBase> t = thread().promote();
    if (t == nullptr) {
        // frameCount cannot be zero.
        return 1;
    }
    return t->frameCount();
}

uint32_t EffectChain::EffectCallback::latency() const
NO_THREAD_SAFETY_ANALYSIS  // latency_l() access
{
    const sp<IAfThreadBase> t = thread().promote();
    if (t == nullptr) {
        return 0;
    }
    // TODO(b/275956781) - this requires the thread lock.
    return t->latency_l();
}

void EffectChain::EffectCallback::setVolumeForOutput(float left, float right) const
NO_THREAD_SAFETY_ANALYSIS  // setVolumeForOutput_l() access
{
    const sp<IAfThreadBase> t = thread().promote();
    if (t == nullptr) {
        return;
    }
    t->setVolumeForOutput_l(left, right);
}

void EffectChain::EffectCallback::checkSuspendOnEffectEnabled(const sp<IAfEffectBase>& effect,
                                                              bool enabled, bool threadLocked)
        NO_THREAD_SAFETY_ANALYSIS {
    const sp<IAfThreadBase> t = thread().promote();
    if (t == nullptr) {
        return;
    }
    t->checkSuspendOnEffectEnabled(enabled, effect->sessionId(), threadLocked);

    sp<IAfEffectChain> c = chain().promote();
    if (c == nullptr) {
        return;
    }
    // in EffectChain context, an EffectBase is always from an EffectModule so static cast is safe
    c->checkSuspendOnEffectEnabled_l(effect->asEffectModule(), enabled);
}

void EffectChain::EffectCallback::onEffectEnable(const sp<IAfEffectBase>& effect) {
    const sp<IAfThreadBase> t = thread().promote();
    if (t == nullptr) {
        return;
    }
    // in EffectChain context, an EffectBase is always from an EffectModule so static cast is safe
    t->onEffectEnable(effect->asEffectModule());
}

void EffectChain::EffectCallback::onEffectDisable(const sp<IAfEffectBase>& effect) {
    checkSuspendOnEffectEnabled(effect, false, false /*threadLocked*/);

    const sp<IAfThreadBase> t = thread().promote();
    if (t == nullptr) {
        return;
    }
    t->onEffectDisable();
}

bool EffectChain::EffectCallback::disconnectEffectHandle(IAfEffectHandle *handle,
                                                      bool unpinIfLast) {
    const sp<IAfThreadBase> t = thread().promote();
    if (t == nullptr) {
        return false;
    }
    t->disconnectEffectHandle(handle, unpinIfLast);
    return true;
}

void EffectChain::EffectCallback::resetVolume_l() {
    sp<IAfEffectChain> c = chain().promote();
    if (c == nullptr) {
        return;
    }
    c->resetVolume_l();

}

product_strategy_t EffectChain::EffectCallback::strategy() const {
    sp<IAfEffectChain> c = chain().promote();
    if (c == nullptr) {
        return PRODUCT_STRATEGY_NONE;
    }
    return c->strategy();
}

int32_t EffectChain::EffectCallback::activeTrackCnt() const {
    sp<IAfEffectChain> c = chain().promote();
    if (c == nullptr) {
        return 0;
    }
    return c->activeTrackCnt();
}


#undef LOG_TAG
#define LOG_TAG "DeviceEffectProxy"

/* static */
sp<IAfDeviceEffectProxy> IAfDeviceEffectProxy::create(
        const AudioDeviceTypeAddr& device,
        const sp<DeviceEffectManagerCallback>& callback,
        effect_descriptor_t *desc, int id, bool notifyFramesProcessed)
{
    return sp<DeviceEffectProxy>::make(device,
            callback,
            desc, id, notifyFramesProcessed);
}

status_t DeviceEffectProxy::setEnabled(bool enabled, bool fromHandle)
{
    status_t status = EffectBase::setEnabled(enabled, fromHandle);
    audio_utils::lock_guard _l(proxyMutex());
    if (status == NO_ERROR) {
        for (auto& handle : mEffectHandles) {
            Status bs;
            if (enabled) {
                bs = handle.second->asIEffect()->enable(&status);
            } else {
                bs = handle.second->asIEffect()->disable(&status);
            }
            if (!bs.isOk()) {
              status = statusTFromBinderStatus(bs);
            }
        }
    }
    ALOGV("%s enable %d status %d", __func__, enabled, status);
    return status;
}

status_t DeviceEffectProxy::init_l(
        const std::map <audio_patch_handle_t, IAfPatchPanel::Patch>& patches) {
//For all audio patches
//If src or sink device match
//If the effect is HW accelerated
//	if no corresponding effect module
//		Create EffectModule: mHalEffect
//Create and attach EffectHandle
//If the effect is not HW accelerated and the patch sink or src is a mixer port
//	Create Effect on patch input or output thread on session -1
//Add EffectHandle to EffectHandle map of Effect Proxy:
    ALOGV("%s device type %d address %s", __func__,  mDevice.mType, mDevice.getAddress());
    status_t status = NO_ERROR;
    for (auto &patch : patches) {
        status = onCreatePatch(patch.first, patch.second);
        ALOGV("%s onCreatePatch status %d", __func__, status);
        if (status == BAD_VALUE) {
            return status;
        }
    }
    return status;
}

status_t DeviceEffectProxy::onUpdatePatch(audio_patch_handle_t oldPatchHandle,
        audio_patch_handle_t newPatchHandle,
        const IAfPatchPanel::Patch& /* patch */) {
    status_t status = NAME_NOT_FOUND;
    ALOGV("%s", __func__);
    audio_utils::lock_guard _l(proxyMutex());
    if (mEffectHandles.find(oldPatchHandle) != mEffectHandles.end()) {
        ALOGV("%s replacing effect from handle %d to handle %d", __func__, oldPatchHandle,
                newPatchHandle);
        sp<IAfEffectHandle> effect = mEffectHandles.at(oldPatchHandle);
        mEffectHandles.erase(oldPatchHandle);
        mEffectHandles.emplace(newPatchHandle, effect);
        status = NO_ERROR;
    }
    return status;
}

status_t DeviceEffectProxy::onCreatePatch(
        audio_patch_handle_t patchHandle, const IAfPatchPanel::Patch& patch) {
    status_t status = NAME_NOT_FOUND;
    sp<IAfEffectHandle> handle;
    // only consider source[0] as this is the only "true" source of a patch
    status = checkPort(patch, &patch.mAudioPatch.sources[0], &handle);
    ALOGV("%s source checkPort status %d", __func__, status);
    for (uint32_t i = 0; i < patch.mAudioPatch.num_sinks && status == NAME_NOT_FOUND; i++) {
        status = checkPort(patch, &patch.mAudioPatch.sinks[i], &handle);
        ALOGV("%s sink %d checkPort status %d", __func__, i, status);
    }
    if (status == NO_ERROR || status == ALREADY_EXISTS) {
        audio_utils::lock_guard _l(proxyMutex());
        size_t erasedHandle = mEffectHandles.erase(patchHandle);
        ALOGV("%s %s effecthandle %p for patch %d",
                __func__, (erasedHandle == 0 ? "adding" : "replacing"), handle.get(), patchHandle);
        mEffectHandles.emplace(patchHandle, handle);
    }
    ALOGW_IF(status == BAD_VALUE,
            "%s cannot attach effect %s on patch %d", __func__, mDescriptor.name, patchHandle);

    return status;
}

status_t DeviceEffectProxy::checkPort(const IAfPatchPanel::Patch& patch,
        const struct audio_port_config *port, sp<IAfEffectHandle> *handle)
NO_THREAD_SAFETY_ANALYSIS
// calling function 'createEffect_l' requires holding mutex 'AudioFlinger_Mutex' exclusively
{

    ALOGV("%s type %d device type %d address %s device ID %d patch.isSoftware() %d",
            __func__, port->type, port->ext.device.type,
            port->ext.device.address, port->id, patch.isSoftware());
    if (port->type != AUDIO_PORT_TYPE_DEVICE || port->ext.device.type != mDevice.mType ||
        port->ext.device.address != mDevice.address()) {
        return NAME_NOT_FOUND;
    }
    if (((mDescriptor.flags & EFFECT_FLAG_TYPE_MASK) == EFFECT_FLAG_TYPE_POST_PROC) &&
        (audio_port_config_has_input_direction(port))) {
        ALOGI("%s don't create postprocessing effect on record port", __func__);
        return NAME_NOT_FOUND;
    }
    if (((mDescriptor.flags & EFFECT_FLAG_TYPE_MASK) == EFFECT_FLAG_TYPE_PRE_PROC) &&
        (!audio_port_config_has_input_direction(port))) {
        ALOGI("%s don't create preprocessing effect on playback port", __func__);
        return NAME_NOT_FOUND;
    }
    status_t status = NAME_NOT_FOUND;

    if (mDescriptor.flags & EFFECT_FLAG_HW_ACC_TUNNEL) {
        audio_utils::lock_guard _l(proxyMutex());
        if (mHalEffect != nullptr && mDevicePort.id == port->id) {
            ALOGV("%s reusing HAL effect", __func__);
        } else {
            mDevicePort = *port;
            mHalEffect = new EffectModule(mMyCallback,
                                      const_cast<effect_descriptor_t *>(&mDescriptor),
                                      mMyCallback->newEffectId(), AUDIO_SESSION_DEVICE,
                                      false /* pinned */, port->id);
            if (audio_is_input_device(mDevice.mType)) {
                mHalEffect->setInputDevice(mDevice);
            } else {
                mHalEffect->setDevices({mDevice});
            }
            mHalEffect->configure_l();
        }
        *handle = new EffectHandle(mHalEffect, nullptr, nullptr, 0 /*priority*/,
                                   mNotifyFramesProcessed);
        status = (*handle)->initCheck();
        if (status == OK) {
            status = mHalEffect->addHandle((*handle).get());
        } else {
            mHalEffect.clear();
            mDevicePort.id = AUDIO_PORT_HANDLE_NONE;
        }
    } else if (patch.isSoftware() || patch.thread().promote() != nullptr) {
        sp<IAfThreadBase> thread;
        if (audio_port_config_has_input_direction(port)) {
            if (patch.isSoftware()) {
                thread = patch.mRecord.thread();
            } else {
                thread = patch.thread().promote();
            }
        } else {
            if (patch.isSoftware()) {
                thread = patch.mPlayback.thread();
            } else {
                thread = patch.thread().promote();
            }
        }
        int enabled;
        *handle = thread->createEffect_l(nullptr, nullptr, 0, AUDIO_SESSION_DEVICE,
                                         const_cast<effect_descriptor_t *>(&mDescriptor),
                                         &enabled, &status, false, false /*probe*/,
                                         mNotifyFramesProcessed);
        ALOGV("%s thread->createEffect_l status %d", __func__, status);
    } else {
        status = BAD_VALUE;
    }

    if (status == NO_ERROR || status == ALREADY_EXISTS) {
        Status bs;
        if (isEnabled()) {
            bs = (*handle)->asIEffect()->enable(&status);
        } else {
            bs = (*handle)->asIEffect()->disable(&status);
        }
        if (!bs.isOk()) {
            status = statusTFromBinderStatus(bs);
        }
    }
    return status;
}

void DeviceEffectProxy::onReleasePatch(audio_patch_handle_t patchHandle) {
    sp<IAfEffectHandle> effect;
    {
        audio_utils::lock_guard _l(proxyMutex());
        if (mEffectHandles.find(patchHandle) != mEffectHandles.end()) {
            effect = mEffectHandles.at(patchHandle);
            mEffectHandles.erase(patchHandle);
        }
    }
}


size_t DeviceEffectProxy::removeEffect(const sp<IAfEffectModule>& effect)
{
    audio_utils::lock_guard _l(proxyMutex());
    if (effect == mHalEffect) {
        mHalEffect->release_l("DeviceEffectProxy::removeEffect");
        mHalEffect.clear();
        mDevicePort.id = AUDIO_PORT_HANDLE_NONE;
    }
    return mHalEffect == nullptr ? 0 : 1;
}

status_t DeviceEffectProxy::addEffectToHal(
        const sp<EffectHalInterface>& effect) {
    if (mHalEffect == nullptr) {
        return NO_INIT;
    }
    return mManagerCallback->addEffectToHal(&mDevicePort, effect);
}

status_t DeviceEffectProxy::removeEffectFromHal(
        const sp<EffectHalInterface>& effect) {
    if (mHalEffect == nullptr) {
        return NO_INIT;
    }
    return mManagerCallback->removeEffectFromHal(&mDevicePort, effect);
}

status_t DeviceEffectProxy::command(
        int32_t cmdCode, const std::vector<uint8_t>& cmdData, int32_t maxReplySize,
        std::vector<uint8_t>* reply) {
    audio_utils::lock_guard _l(proxyMutex());
    status_t status = EffectBase::command(cmdCode, cmdData, maxReplySize, reply);
    if (status == NO_ERROR) {
        for (auto& handle : mEffectHandles) {
            sp<IAfEffectBase> effect = handle.second->effect().promote();
            if (effect != nullptr) {
                status = effect->command(cmdCode, cmdData, maxReplySize, reply);
            }
        }
    }
    ALOGV("%s status %d", __func__, status);
    return status;
}

bool DeviceEffectProxy::isOutput() const {
    if (mDevicePort.id != AUDIO_PORT_HANDLE_NONE) {
        return mDevicePort.role == AUDIO_PORT_ROLE_SINK;
    }
    return true;
}

uint32_t DeviceEffectProxy::sampleRate() const {
    if (mDevicePort.id != AUDIO_PORT_HANDLE_NONE &&
            (mDevicePort.config_mask & AUDIO_PORT_CONFIG_SAMPLE_RATE) != 0) {
        return mDevicePort.sample_rate;
    }
    return DEFAULT_OUTPUT_SAMPLE_RATE;
}

audio_channel_mask_t DeviceEffectProxy::channelMask() const {
    if (mDevicePort.id != AUDIO_PORT_HANDLE_NONE &&
            (mDevicePort.config_mask & AUDIO_PORT_CONFIG_CHANNEL_MASK) != 0) {
        return mDevicePort.channel_mask;
    }
    return AUDIO_CHANNEL_OUT_STEREO;
}

uint32_t DeviceEffectProxy::channelCount() const {
    if (isOutput()) {
        return audio_channel_count_from_out_mask(channelMask());
    }
    return audio_channel_count_from_in_mask(channelMask());
}

void DeviceEffectProxy::dump2(int fd, int spaces) const
NO_THREAD_SAFETY_ANALYSIS  // conditional try lock
{
    const Vector<String16> args;
    EffectBase::dump(fd, args);

    const bool locked = afutils::dumpTryLock(proxyMutex());
    if (!locked) {
        String8 result("DeviceEffectProxy may be deadlocked\n");
        write(fd, result.c_str(), result.size());
    }

    String8 outStr;
    if (mHalEffect != nullptr) {
        outStr.appendFormat("%*sHAL Effect Id: %d\n", spaces, "", mHalEffect->id());
    } else {
        outStr.appendFormat("%*sNO HAL Effect\n", spaces, "");
    }
    write(fd, outStr.c_str(), outStr.size());
    outStr.clear();

    outStr.appendFormat("%*sSub Effects:\n", spaces, "");
    write(fd, outStr.c_str(), outStr.size());
    outStr.clear();

    for (const auto& iter : mEffectHandles) {
        outStr.appendFormat("%*sEffect for patch handle %d:\n", spaces + 2, "", iter.first);
        write(fd, outStr.c_str(), outStr.size());
        outStr.clear();
        sp<IAfEffectBase> effect = iter.second->effect().promote();
        if (effect != nullptr) {
            effect->dump(fd, args);
        }
    }

    if (locked) {
        proxyMutex().unlock();
    }
}

#undef LOG_TAG
#define LOG_TAG "DeviceEffectProxy::ProxyCallback"

int DeviceEffectProxy::ProxyCallback::newEffectId() {
    return mManagerCallback->newEffectId();
}


bool DeviceEffectProxy::ProxyCallback::disconnectEffectHandle(
        IAfEffectHandle *handle, bool unpinIfLast) {
    sp<IAfEffectBase> effectBase = handle->effect().promote();
    if (effectBase == nullptr) {
        return false;
    }

    sp<IAfEffectModule> effect = effectBase->asEffectModule();
    if (effect == nullptr) {
        return false;
    }

    // restore suspended effects if the disconnected handle was enabled and the last one.
    bool remove = (effect->removeHandle(handle) == 0) && (!effect->isPinned() || unpinIfLast);
    if (remove) {
        sp<DeviceEffectProxy> proxy = mProxy.promote();
        if (proxy != nullptr) {
            proxy->removeEffect(effect);
        }
        if (handle->enabled()) {
            effectBase->checkSuspendOnEffectEnabled(false, false /*threadLocked*/);
        }
    }
    return true;
}

status_t DeviceEffectProxy::ProxyCallback::createEffectHal(
        const effect_uuid_t *pEffectUuid, int32_t sessionId, int32_t deviceId,
        sp<EffectHalInterface> *effect) {
    return mManagerCallback->createEffectHal(pEffectUuid, sessionId, deviceId, effect);
}

status_t DeviceEffectProxy::ProxyCallback::addEffectToHal(
        const sp<EffectHalInterface>& effect) {
    sp<DeviceEffectProxy> proxy = mProxy.promote();
    if (proxy == nullptr) {
        return NO_INIT;
    }
    return proxy->addEffectToHal(effect);
}

status_t DeviceEffectProxy::ProxyCallback::removeEffectFromHal(
        const sp<EffectHalInterface>& effect) {
    sp<DeviceEffectProxy> proxy = mProxy.promote();
    if (proxy == nullptr) {
        return NO_INIT;
    }
    return proxy->removeEffectFromHal(effect);
}

bool DeviceEffectProxy::ProxyCallback::isOutput() const {
    sp<DeviceEffectProxy> proxy = mProxy.promote();
    if (proxy == nullptr) {
        return true;
    }
    return proxy->isOutput();
}

uint32_t DeviceEffectProxy::ProxyCallback::sampleRate() const {
    sp<DeviceEffectProxy> proxy = mProxy.promote();
    if (proxy == nullptr) {
        return DEFAULT_OUTPUT_SAMPLE_RATE;
    }
    return proxy->sampleRate();
}

audio_channel_mask_t DeviceEffectProxy::ProxyCallback::inChannelMask(
        int id __unused) const {
    sp<DeviceEffectProxy> proxy = mProxy.promote();
    if (proxy == nullptr) {
        return AUDIO_CHANNEL_OUT_STEREO;
    }
    return proxy->channelMask();
}

uint32_t DeviceEffectProxy::ProxyCallback::inChannelCount(int id __unused) const {
    sp<DeviceEffectProxy> proxy = mProxy.promote();
    if (proxy == nullptr) {
        return 2;
    }
    return proxy->channelCount();
}

audio_channel_mask_t DeviceEffectProxy::ProxyCallback::outChannelMask() const {
    sp<DeviceEffectProxy> proxy = mProxy.promote();
    if (proxy == nullptr) {
        return AUDIO_CHANNEL_OUT_STEREO;
    }
    return proxy->channelMask();
}

uint32_t DeviceEffectProxy::ProxyCallback::outChannelCount() const {
    sp<DeviceEffectProxy> proxy = mProxy.promote();
    if (proxy == nullptr) {
        return 2;
    }
    return proxy->channelCount();
}

void DeviceEffectProxy::ProxyCallback::onEffectEnable(
        const sp<IAfEffectBase>& effectBase) {
    sp<IAfEffectModule> effect = effectBase->asEffectModule();
    if (effect == nullptr) {
        return;
    }
    effect->start_l();
}

void DeviceEffectProxy::ProxyCallback::onEffectDisable(
        const sp<IAfEffectBase>& effectBase) {
    sp<IAfEffectModule> effect = effectBase->asEffectModule();
    if (effect == nullptr) {
        return;
    }
    effect->stop_l();
}

} // namespace android<|MERGE_RESOLUTION|>--- conflicted
+++ resolved
@@ -593,14 +593,9 @@
         goto Error;
     }
 
-<<<<<<< HEAD
     setOffloaded_l(callback->isOffloadOrDirect(), callback->io());
-    ALOGV("Constructor success name %s, Interface %p", mDescriptor.name, mEffectInterface.get());
-=======
-    setOffloaded_l(callback->isOffload(), callback->io());
     ALOGV("%s Constructor success name %s, Interface %p", __func__, mDescriptor.name,
           mEffectInterface.get());
->>>>>>> 97f78f36
 
     return;
 Error:
