/*
 *
 * Copyright 2015, The Android Open Source Project
 *
 * Licensed under the Apache License, Version 2.0 (the "License");
 * you may not use this file except in compliance with the License.
 * You may obtain a copy of the License at
 *
 *     http://www.apache.org/licenses/LICENSE-2.0
 *
 * Unless required by applicable law or agreed to in writing, software
 * distributed under the License is distributed on an "AS IS" BASIS,
 * WITHOUT WARRANTIES OR CONDITIONS OF ANY KIND, either express or implied.
 * See the License for the specific language governing permissions and
 * limitations under the License.
 */

#define LOG_TAG "AudioFlinger"
//#define LOG_NDEBUG 0

#include "AudioStreamOut.h"

#include <media/audiohal/DeviceHalInterface.h>
#include <media/audiohal/StreamHalInterface.h>
#include <system/audio.h>
#include <utils/Log.h>

#include "AudioHwDevice.h"

namespace android {

// ----------------------------------------------------------------------------
AudioStreamOut::AudioStreamOut(AudioHwDevice *dev, audio_output_flags_t flags)
        : audioHwDev(dev)
        , flags(flags)
{
}

// This must be defined here together with the HAL includes above and
// not solely in the header.
AudioStreamOut::~AudioStreamOut() = default;

sp<DeviceHalInterface> AudioStreamOut::hwDev() const
{
    return audioHwDev->hwDevice();
}

status_t AudioStreamOut::getRenderPosition(uint64_t *frames)
{
    if (stream == nullptr) {
        return NO_INIT;
    }

    uint64_t halPosition = 0;
    const status_t status = stream->getRenderPosition(&halPosition);
    if (status != NO_ERROR) {
        return status;
    }
    // Scale from HAL sample rate to application rate.
    *frames = halPosition / mRateMultiplier;

    return status;
}

status_t AudioStreamOut::getPresentationPosition(uint64_t *frames, struct timespec *timestamp)
{
    if (stream == nullptr) {
        return NO_INIT;
    }

    uint64_t halPosition = 0;
    const status_t status = stream->getPresentationPosition(&halPosition, timestamp);
    if (status != NO_ERROR) {
        return status;
    }

    if (mHalFormatHasProportionalFrames &&
            (flags & AUDIO_OUTPUT_FLAG_DIRECT) == AUDIO_OUTPUT_FLAG_DIRECT) {
<<<<<<< HEAD
        *frames = halPosition / mRateMultiplier;
=======
        // For DirectTrack reset position to 0 on standby.
        const uint64_t adjustedPosition = (halPosition <= mFramesWrittenAtStandby) ?
                0 : (halPosition - mFramesWrittenAtStandby);
        // Scale from HAL sample rate to application rate.
        *frames = adjustedPosition / mRateMultiplier;
>>>>>>> a762b520
    } else {
        // For offloaded MP3 and other compressed formats, and linear PCM.
        *frames = halPosition;
    }

    return status;
}

status_t AudioStreamOut::open(
        audio_io_handle_t handle,
        audio_devices_t deviceType,
        struct audio_config *config,
        const char *address)
{
    sp<StreamOutHalInterface> outStream;

    const audio_output_flags_t customFlags = (config->format == AUDIO_FORMAT_IEC61937)
                ? (audio_output_flags_t)(flags | AUDIO_OUTPUT_FLAG_IEC958_NONAUDIO)
                : flags;

    int status = hwDev()->openOutputStream(
            handle,
            deviceType,
            customFlags,
            config,
            address,
            &outStream);
    ALOGV("AudioStreamOut::open(), HAL returned stream %p, sampleRate %d, format %#x,"
            " channelMask %#x, status %d", outStream.get(), config->sample_rate, config->format,
            config->channel_mask, status);

    // Some HALs may not recognize AUDIO_FORMAT_IEC61937. But if we declare
    // it as PCM then it will probably work.
    if (status != NO_ERROR && config->format == AUDIO_FORMAT_IEC61937) {
        struct audio_config customConfig = *config;
        customConfig.format = AUDIO_FORMAT_PCM_16_BIT;

        status = hwDev()->openOutputStream(
                handle,
                deviceType,
                customFlags,
                &customConfig,
                address,
                &outStream);
        ALOGV("AudioStreamOut::open(), treat IEC61937 as PCM, status = %d", status);
    }

    if (status == NO_ERROR) {
        stream = outStream;
        mHalFormatHasProportionalFrames = audio_has_proportional_frames(config->format);
        status = stream->getFrameSize(&mHalFrameSize);
        LOG_ALWAYS_FATAL_IF(status != OK, "Error retrieving frame size from HAL: %d", status);
        LOG_ALWAYS_FATAL_IF(mHalFrameSize == 0, "Error frame size was %zu but must be greater than"
                " zero", mHalFrameSize);

    }

    return status;
}

audio_config_base_t AudioStreamOut::getAudioProperties() const
{
    audio_config_base_t result = AUDIO_CONFIG_BASE_INITIALIZER;
    if (stream->getAudioProperties(&result) != OK) {
        result.sample_rate = 0;
        result.channel_mask = AUDIO_CHANNEL_INVALID;
        result.format = AUDIO_FORMAT_INVALID;
    }
    return result;
}

int AudioStreamOut::flush()
{
<<<<<<< HEAD
    mRenderPosition = 0;
    mExpectRetrograde = false;
    status_t result = stream->flush();
=======
    mFramesWritten = 0;
    mFramesWrittenAtStandby = 0;
    const status_t result = stream->flush();
>>>>>>> a762b520
    return result != INVALID_OPERATION ? result : NO_ERROR;
}

int AudioStreamOut::standby()
{
<<<<<<< HEAD
    mRenderPosition = 0;
    mExpectRetrograde = false;
=======
    mFramesWrittenAtStandby = mFramesWritten;
>>>>>>> a762b520
    return stream->standby();
}

void AudioStreamOut::presentationComplete() {
    stream->presentationComplete();
}

ssize_t AudioStreamOut::write(const void *buffer, size_t numBytes)
{
    size_t bytesWritten;
    status_t result = stream->write(buffer, numBytes, &bytesWritten);
    return result == OK ? bytesWritten : result;
}

} // namespace android<|MERGE_RESOLUTION|>--- conflicted
+++ resolved
@@ -76,15 +76,7 @@
 
     if (mHalFormatHasProportionalFrames &&
             (flags & AUDIO_OUTPUT_FLAG_DIRECT) == AUDIO_OUTPUT_FLAG_DIRECT) {
-<<<<<<< HEAD
         *frames = halPosition / mRateMultiplier;
-=======
-        // For DirectTrack reset position to 0 on standby.
-        const uint64_t adjustedPosition = (halPosition <= mFramesWrittenAtStandby) ?
-                0 : (halPosition - mFramesWrittenAtStandby);
-        // Scale from HAL sample rate to application rate.
-        *frames = adjustedPosition / mRateMultiplier;
->>>>>>> a762b520
     } else {
         // For offloaded MP3 and other compressed formats, and linear PCM.
         *frames = halPosition;
@@ -158,26 +150,12 @@
 
 int AudioStreamOut::flush()
 {
-<<<<<<< HEAD
-    mRenderPosition = 0;
-    mExpectRetrograde = false;
     status_t result = stream->flush();
-=======
-    mFramesWritten = 0;
-    mFramesWrittenAtStandby = 0;
-    const status_t result = stream->flush();
->>>>>>> a762b520
     return result != INVALID_OPERATION ? result : NO_ERROR;
 }
 
 int AudioStreamOut::standby()
 {
-<<<<<<< HEAD
-    mRenderPosition = 0;
-    mExpectRetrograde = false;
-=======
-    mFramesWrittenAtStandby = mFramesWritten;
->>>>>>> a762b520
     return stream->standby();
 }
 
