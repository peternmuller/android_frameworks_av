--- conflicted
+++ resolved
@@ -91,12 +91,6 @@
     virtual void presentationComplete();
 
 protected:
-<<<<<<< HEAD
-    uint64_t mRenderPosition = 0; // reset by flush, standby, or presentation complete
-=======
-    uint64_t mFramesWritten = 0; // reset by flush
-    uint64_t mFramesWrittenAtStandby = 0;
->>>>>>> a762b520
     int mRateMultiplier = 1;
     bool mHalFormatHasProportionalFrames = false;
     size_t mHalFrameSize = 0;
