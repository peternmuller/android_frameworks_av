--- conflicted
+++ resolved
@@ -99,21 +99,11 @@
     virtual void presentationComplete() { mExpectRetrograde = true; }
 
 protected:
-<<<<<<< HEAD
-    uint64_t             mRenderPosition = 0; // reset by flush, standby, or presentation complete
-    int                  mRateMultiplier = 1;
-    bool                 mHalFormatHasProportionalFrames = false;
-    size_t               mHalFrameSize = 0;
-    bool                 mExpectRetrograde = false; // see presentationComplete
-=======
-    uint64_t mFramesWritten = 0; // reset by flush
-    uint64_t mFramesWrittenAtStandby = 0;
     uint64_t mRenderPosition = 0; // reset by flush, standby, or presentation complete
     int mRateMultiplier = 1;
     bool mHalFormatHasProportionalFrames = false;
     size_t mHalFrameSize = 0;
     bool mExpectRetrograde = false; // see presentationComplete
->>>>>>> 5ef41fda
 };
 
 } // namespace android