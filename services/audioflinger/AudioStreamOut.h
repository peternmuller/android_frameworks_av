/*
**
** Copyright 2015, The Android Open Source Project
**
** Licensed under the Apache License, Version 2.0 (the "License");
** you may not use this file except in compliance with the License.
** You may obtain a copy of the License at
**
**     http://www.apache.org/licenses/LICENSE-2.0
**
** Unless required by applicable law or agreed to in writing, software
** distributed under the License is distributed on an "AS IS" BASIS,
** WITHOUT WARRANTIES OR CONDITIONS OF ANY KIND, either express or implied.
** See the License for the specific language governing permissions and
** limitations under the License.
*/

#ifndef ANDROID_AUDIO_STREAM_OUT_H
#define ANDROID_AUDIO_STREAM_OUT_H

#include <stdint.h>
#include <sys/types.h>

#include <system/audio.h>

namespace android {

class AudioHwDevice;
class DeviceHalInterface;
class StreamOutHalInterface;

/**
 * Managed access to a HAL output stream.
 */
class AudioStreamOut {
public:
// AudioStreamOut is immutable, so its fields are const.
// For emphasis, we could also make all pointers to them be "const *",
// but that would clutter the code unnecessarily.
    AudioHwDevice * const audioHwDev;
    sp<StreamOutHalInterface> stream;
    const audio_output_flags_t flags;

    sp<DeviceHalInterface> hwDev() const;

    AudioStreamOut(AudioHwDevice *dev, audio_output_flags_t flags);

    virtual status_t open(
            audio_io_handle_t handle,
            audio_devices_t deviceType,
            struct audio_config *config,
            const char *address);

    virtual ~AudioStreamOut();

    // Get the bottom 32-bits of the 64-bit render position.
    status_t getRenderPosition(uint32_t *frames);

    virtual status_t getRenderPosition(uint64_t *frames);

    virtual status_t getPresentationPosition(uint64_t *frames, struct timespec *timestamp);

    /**
    * Write audio buffer to driver. Returns number of bytes written, or a
    * negative status_t. If at least one frame was written successfully prior to the error,
    * it is suggested that the driver return that successful (short) byte count
    * and then return an error in the subsequent call.
    *
    * If set_callback() has previously been called to enable non-blocking mode
    * the write() is not allowed to block. It must write only the number of
    * bytes that currently fit in the driver/hardware buffer and then return
    * this byte count. If this is less than the requested write size the
    * callback function must be called when more space is available in the
    * driver/hardware buffer.
    */
    virtual ssize_t write(const void *buffer, size_t bytes);

    /**
     * @return frame size from the perspective of the application and the AudioFlinger.
     */
    virtual size_t getFrameSize() const { return mHalFrameSize; }

    /**
     * @return audio stream configuration: channel mask, format, sample rate:
     *   - channel mask from the perspective of the application and the AudioFlinger,
     *     The HAL is in stereo mode when playing multi-channel compressed audio over HDMI;
     *   - format from the perspective of the application and the AudioFlinger;
     *   - sample rate from the perspective of the application and the AudioFlinger,
     *     The HAL may be running at a higher sample rate if, for example, playing wrapped EAC3.
     */
    virtual audio_config_base_t getAudioProperties() const;

    virtual status_t flush();
    virtual status_t standby();

    // Avoid suppressing retrograde motion in mRenderPosition for gapless offload/direct when
    // transitioning between tracks.
    // The HAL resets the frame position without flush/stop being called, but calls back prior to
    // this event. So, on the next occurrence of retrograde motion, we permit backwards movement of
    // mRenderPosition.
    virtual void presentationComplete() { mExpectRetrograde = true; }

protected:
<<<<<<< HEAD
    uint64_t             mRenderPosition; // reset by flush or standby
=======
    uint64_t             mFramesWritten; // reset by flush
    uint64_t             mFramesWrittenAtStandby;
    uint64_t             mRenderPosition; // reset by flush, standby, or presentation complete
>>>>>>> 810e710c
    int                  mRateMultiplier;
    bool                 mHalFormatHasProportionalFrames;
    size_t               mHalFrameSize;
    bool                 mExpectRetrograde; // see presentationComplete
};

} // namespace android

#endif // ANDROID_AUDIO_STREAM_OUT_H<|MERGE_RESOLUTION|>--- conflicted
+++ resolved
@@ -101,13 +101,7 @@
     virtual void presentationComplete() { mExpectRetrograde = true; }
 
 protected:
-<<<<<<< HEAD
     uint64_t             mRenderPosition; // reset by flush or standby
-=======
-    uint64_t             mFramesWritten; // reset by flush
-    uint64_t             mFramesWrittenAtStandby;
-    uint64_t             mRenderPosition; // reset by flush, standby, or presentation complete
->>>>>>> 810e710c
     int                  mRateMultiplier;
     bool                 mHalFormatHasProportionalFrames;
     size_t               mHalFrameSize;
