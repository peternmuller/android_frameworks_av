--- conflicted
+++ resolved
@@ -59,29 +59,13 @@
 // ------------------------------
 
 BufLog::~BufLog() {
-<<<<<<< HEAD
-    const AutoMutex autoLock(mLock);
-
-    for (unsigned int id = 0; id < BUFLOG_MAXSTREAMS; id++) { // NOLINT(modernize-loop-convert)
-        BufLogStream *pBLStream = mStreams[id];
-        if (pBLStream != nullptr) {
-            delete pBLStream ;
-            mStreams[id] = nullptr;
-        }
-    }
-=======
     reset();
->>>>>>> a199146b
 }
 
 size_t BufLog::write(int streamid, const char *tag, int format, int channels,
         int samplingRate, size_t maxBytes, const void *buf, size_t size) {
     const unsigned int id = streamid % BUFLOG_MAXSTREAMS;
-<<<<<<< HEAD
-    const AutoMutex autoLock(mLock);
-=======
     const std::lock_guard autoLock(mLock);
->>>>>>> a199146b
 
     BufLogStream *pBLStream = mStreams[id];
 
@@ -94,24 +78,12 @@
 }
 
 void BufLog::reset() {
-<<<<<<< HEAD
-    const AutoMutex autoLock(mLock);
-    ALOGV("Resetting all BufLogs");
-    int count = 0;
-
-    for (unsigned int id = 0; id < BUFLOG_MAXSTREAMS; id++) { // NOLINT(modernize-loop-convert)
-        BufLogStream *pBLStream = mStreams[id];
-        if (pBLStream != nullptr) {
-            delete pBLStream;
-            mStreams[id] = nullptr;
-=======
     const std::lock_guard autoLock(mLock);
     int count = 0;
     for (auto &pBLStream : mStreams) {
         if (pBLStream != nullptr) {
             delete pBLStream;
             pBLStream = nullptr;
->>>>>>> a199146b
             count++;
         }
     }
@@ -129,11 +101,6 @@
         unsigned int samplingRate,
         size_t maxBytes = 0) : mId(id), mFormat(format), mChannels(channels),
                 mSamplingRate(samplingRate), mMaxBytes(maxBytes) {
-<<<<<<< HEAD
-    mByteCount = 0;
-    mPaused = false;
-=======
->>>>>>> a199146b
     if (tag != nullptr) {
         (void)audio_utils_strlcpy(mTag, tag);
     } else {
@@ -173,11 +140,7 @@
 
 BufLogStream::~BufLogStream() {
     ALOGV("Destroying BufLogStream id:%d tag:%s", mId, mTag);
-<<<<<<< HEAD
-    const AutoMutex autoLock(mLock);
-=======
     const std::lock_guard autoLock(mLock);
->>>>>>> a199146b
     closeStream_l();
 }
 
@@ -186,11 +149,7 @@
     size_t bytes = 0;
     if (!mPaused && mFile != nullptr) {
         if (size > 0 && buf != nullptr) {
-<<<<<<< HEAD
-            const AutoMutex autoLock(mLock);
-=======
             const std::lock_guard autoLock(mLock);
->>>>>>> a199146b
             if (mMaxBytes > 0) {
                 size = MIN(size, mMaxBytes - mByteCount);
             }
@@ -216,11 +175,7 @@
 }
 
 void BufLogStream::finalize() {
-<<<<<<< HEAD
-    const AutoMutex autoLock(mLock);
-=======
     const std::lock_guard autoLock(mLock);
->>>>>>> a199146b
     closeStream_l();
 }
 
