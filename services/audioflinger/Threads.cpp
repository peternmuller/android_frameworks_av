--- conflicted
+++ resolved
@@ -4823,11 +4823,6 @@
     if (configChanged) {
         sendIoConfigEvent_l(AUDIO_OUTPUT_CONFIG_CHANGED);
     }
-<<<<<<< HEAD
-=======
-    // Force metadata update after a route change
-    mActiveTracks.setHasChanged();
->>>>>>> f001730c
 
     return status;
 }
