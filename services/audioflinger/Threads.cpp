--- conflicted
+++ resolved
@@ -4819,11 +4819,8 @@
 AudioFlinger::DirectOutputThread::DirectOutputThread(const sp<AudioFlinger>& audioFlinger,
         AudioStreamOut* output, audio_io_handle_t id, audio_devices_t device, bool systemReady)
     :   PlaybackThread(audioFlinger, output, id, device, DIRECT, systemReady)
-<<<<<<< HEAD
         // mLeftVolFloat, mRightVolFloat
         , mVolumeShaperActive(false), mFramesWrittenAtStandby(0)
-=======
->>>>>>> b234d604
 {
 }
 
@@ -4831,12 +4828,8 @@
         AudioStreamOut* output, audio_io_handle_t id, uint32_t device,
         ThreadBase::type_t type, bool systemReady)
     :   PlaybackThread(audioFlinger, output, id, device, type, systemReady)
-<<<<<<< HEAD
         // mLeftVolFloat, mRightVolFloat
         , mVolumeShaperActive(false), mFramesWrittenAtStandby(0)
-=======
-        , mVolumeShaperActive(false)
->>>>>>> b234d604
 {
 }
 
