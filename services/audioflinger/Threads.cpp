--- conflicted
+++ resolved
@@ -7093,7 +7093,6 @@
     bool trackStopped = false;
     bool trackDisabled = false;
 
-<<<<<<< HEAD
     if (mStandby) {
         return false; // already in standby
     }
@@ -7101,10 +7100,7 @@
     // allowing DIRECT linear pcm track to be in standby even when active
     standbyForDirectPcm = (mType == DIRECT) && audio_is_linear_pcm(mFormat) && !usesHwAvSync();
 
-    // do not put the HAL in standby when paused. AwesomePlayer clear the offloaded AudioTrack
-=======
     // do not put the HAL in standby when paused. NuPlayer clear the offloaded AudioTrack
->>>>>>> edf14b9c
     // after a timeout and we will enter standby then.
     // On offload threads, do not enter standby if the main track is still underrunning.
     if (mTracks.size() > 0) {
@@ -7114,8 +7110,7 @@
         trackStopped = mainTrack->isStopped() || mainTrack->state() == IAfTrackBase::IDLE;
         trackDisabled = (mType == OFFLOAD) && mainTrack->isDisabled();
     }
-<<<<<<< HEAD
-    standbyWhenIdle = trackStopped || (!trackPaused && !mHwPaused);
+    standbyWhenIdle = trackStopped || (!trackPaused && !mHwPaused) || trackDisabled;
     // store position when entering standby in idle/stopped state for DIRECT linear pcm tracks.
     // This is required because presentation position for a DIRECT linear pcm track is not reset
     // on standby, and must be reset on track stop.
@@ -7129,10 +7124,6 @@
         }
     }
     return standbyForDirectPcm || standbyWhenIdle;
-=======
-
-    return !mStandby && !(trackPaused || (mHwPaused && !trackStopped) || trackDisabled);
->>>>>>> edf14b9c
 }
 
 // checkForNewParameter_l() must be called with ThreadBase::mutex() held
