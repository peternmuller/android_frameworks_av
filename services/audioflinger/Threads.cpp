--- conflicted
+++ resolved
@@ -4130,14 +4130,10 @@
             // mMixerStatusIgnoringFastTracks is also updated internally
             mMixerStatus = prepareTracks_l(&tracksToRemove);
 
-<<<<<<< HEAD
-            mActiveTracks.updatePowerState(this);
+            mActiveTracks.updatePowerState_l(this);
             if (mMixerStatus == MIXER_IDLE && !mActiveTracks.size()) {
                 onIdleMixer();
             }
-=======
-            mActiveTracks.updatePowerState_l(this);
->>>>>>> 2d028e36
 
             metadataUpdate = updateMetadata_l();
 
