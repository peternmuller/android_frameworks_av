/*
**
** Copyright 2012, The Android Open Source Project
**
** Licensed under the Apache License, Version 2.0 (the "License");
** you may not use this file except in compliance with the License.
** You may obtain a copy of the License at
**
**     http://www.apache.org/licenses/LICENSE-2.0
**
** Unless required by applicable law or agreed to in writing, software
** distributed under the License is distributed on an "AS IS" BASIS,
** WITHOUT WARRANTIES OR CONDITIONS OF ANY KIND, either express or implied.
** See the License for the specific language governing permissions and
** limitations under the License.
*/


#define LOG_TAG "AudioFlinger"
//#define LOG_NDEBUG 0
#define ATRACE_TAG ATRACE_TAG_AUDIO

#include "Configuration.h"
#include <math.h>
#include <fcntl.h>
#include <linux/futex.h>
#include <sys/stat.h>
#include <sys/syscall.h>
#include <cutils/properties.h>
#include <media/AudioParameter.h>
#include <media/AudioResamplerPublic.h>
#include <media/RecordBufferConverter.h>
#include <media/TypeConverter.h>
#include <utils/Log.h>
#include <utils/Trace.h>

#include <private/media/AudioTrackShared.h>
#include <private/android_filesystem_config.h>
#include <audio_utils/mono_blend.h>
#include <audio_utils/primitives.h>
#include <audio_utils/format.h>
#include <audio_utils/minifloat.h>
#include <system/audio_effects/effect_ns.h>
#include <system/audio_effects/effect_aec.h>
#include <system/audio.h>

// NBAIO implementations
#include <media/nbaio/AudioStreamInSource.h>
#include <media/nbaio/AudioStreamOutSink.h>
#include <media/nbaio/MonoPipe.h>
#include <media/nbaio/MonoPipeReader.h>
#include <media/nbaio/Pipe.h>
#include <media/nbaio/PipeReader.h>
#include <media/nbaio/SourceAudioBufferProvider.h>
#include <mediautils/BatteryNotifier.h>

#include <powermanager/PowerManager.h>

#include <media/audiohal/EffectsFactoryHalInterface.h>
#include <media/audiohal/StreamHalInterface.h>

#include "AudioFlinger.h"
#include "FastMixer.h"
#include "FastCapture.h"
#include "ServiceUtilities.h"
#include "mediautils/SchedulingPolicyService.h"

#ifdef ADD_BATTERY_DATA
#include <media/IMediaPlayerService.h>
#include <media/IMediaDeathNotifier.h>
#endif

#ifdef DEBUG_CPU_USAGE
#include <cpustats/CentralTendencyStatistics.h>
#include <cpustats/ThreadCpuUsage.h>
#endif

#include "AutoPark.h"

#include <pthread.h>
#include "TypedLogger.h"

// ----------------------------------------------------------------------------

// Note: the following macro is used for extremely verbose logging message.  In
// order to run with ALOG_ASSERT turned on, we need to have LOG_NDEBUG set to
// 0; but one side effect of this is to turn all LOGV's as well.  Some messages
// are so verbose that we want to suppress them even when we have ALOG_ASSERT
// turned on.  Do not uncomment the #def below unless you really know what you
// are doing and want to see all of the extremely verbose messages.
//#define VERY_VERY_VERBOSE_LOGGING
#ifdef VERY_VERY_VERBOSE_LOGGING
#define ALOGVV ALOGV
#else
#define ALOGVV(a...) do { } while(0)
#endif

// TODO: Move these macro/inlines to a header file.
#define max(a, b) ((a) > (b) ? (a) : (b))
template <typename T>
static inline T min(const T& a, const T& b)
{
    return a < b ? a : b;
}

namespace android {

// retry counts for buffer fill timeout
// 50 * ~20msecs = 1 second
static const int8_t kMaxTrackRetries = 50;
static const int8_t kMaxTrackStartupRetries = 50;
// allow less retry attempts on direct output thread.
// direct outputs can be a scarce resource in audio hardware and should
// be released as quickly as possible.
static const int8_t kMaxTrackRetriesDirect = 2;



// don't warn about blocked writes or record buffer overflows more often than this
static const nsecs_t kWarningThrottleNs = seconds(5);

// RecordThread loop sleep time upon application overrun or audio HAL read error
static const int kRecordThreadSleepUs = 5000;

// maximum time to wait in sendConfigEvent_l() for a status to be received
static const nsecs_t kConfigEventTimeoutNs = seconds(2);

// minimum sleep time for the mixer thread loop when tracks are active but in underrun
static const uint32_t kMinThreadSleepTimeUs = 5000;
// maximum divider applied to the active sleep time in the mixer thread loop
static const uint32_t kMaxThreadSleepTimeShift = 2;

// minimum normal sink buffer size, expressed in milliseconds rather than frames
// FIXME This should be based on experimentally observed scheduling jitter
static const uint32_t kMinNormalSinkBufferSizeMs = 20;
// maximum normal sink buffer size
static const uint32_t kMaxNormalSinkBufferSizeMs = 24;

// minimum capture buffer size in milliseconds to _not_ need a fast capture thread
// FIXME This should be based on experimentally observed scheduling jitter
static const uint32_t kMinNormalCaptureBufferSizeMs = 12;

// Offloaded output thread standby delay: allows track transition without going to standby
static const nsecs_t kOffloadStandbyDelayNs = seconds(1);

// Direct output thread minimum sleep time in idle or active(underrun) state
static const nsecs_t kDirectMinSleepTimeUs = 10000;

// The universal constant for ubiquitous 20ms value. The value of 20ms seems to provide a good
// balance between power consumption and latency, and allows threads to be scheduled reliably
// by the CFS scheduler.
// FIXME Express other hardcoded references to 20ms with references to this constant and move
// it appropriately.
#define FMS_20 20

// Whether to use fast mixer
static const enum {
    FastMixer_Never,    // never initialize or use: for debugging only
    FastMixer_Always,   // always initialize and use, even if not needed: for debugging only
                        // normal mixer multiplier is 1
    FastMixer_Static,   // initialize if needed, then use all the time if initialized,
                        // multiplier is calculated based on min & max normal mixer buffer size
    FastMixer_Dynamic,  // initialize if needed, then use dynamically depending on track load,
                        // multiplier is calculated based on min & max normal mixer buffer size
    // FIXME for FastMixer_Dynamic:
    //  Supporting this option will require fixing HALs that can't handle large writes.
    //  For example, one HAL implementation returns an error from a large write,
    //  and another HAL implementation corrupts memory, possibly in the sample rate converter.
    //  We could either fix the HAL implementations, or provide a wrapper that breaks
    //  up large writes into smaller ones, and the wrapper would need to deal with scheduler.
} kUseFastMixer = FastMixer_Static;

// Whether to use fast capture
static const enum {
    FastCapture_Never,  // never initialize or use: for debugging only
    FastCapture_Always, // always initialize and use, even if not needed: for debugging only
    FastCapture_Static, // initialize if needed, then use all the time if initialized
} kUseFastCapture = FastCapture_Static;

// Priorities for requestPriority
static const int kPriorityAudioApp = 2;
static const int kPriorityFastMixer = 3;
static const int kPriorityFastCapture = 3;

// IAudioFlinger::createTrack() has an in/out parameter 'pFrameCount' for the total size of the
// track buffer in shared memory.  Zero on input means to use a default value.  For fast tracks,
// AudioFlinger derives the default from HAL buffer size and 'fast track multiplier'.

// This is the default value, if not specified by property.
static const int kFastTrackMultiplier = 2;

// The minimum and maximum allowed values
static const int kFastTrackMultiplierMin = 1;
static const int kFastTrackMultiplierMax = 2;

// The actual value to use, which can be specified per-device via property af.fast_track_multiplier.
static int sFastTrackMultiplier = kFastTrackMultiplier;

// See Thread::readOnlyHeap().
// Initially this heap is used to allocate client buffers for "fast" AudioRecord.
// Eventually it will be the single buffer that FastCapture writes into via HAL read(),
// and that all "fast" AudioRecord clients read from.  In either case, the size can be small.
static const size_t kRecordThreadReadOnlyHeapSize = 0x4000;

// ----------------------------------------------------------------------------

static pthread_once_t sFastTrackMultiplierOnce = PTHREAD_ONCE_INIT;

static void sFastTrackMultiplierInit()
{
    char value[PROPERTY_VALUE_MAX];
    if (property_get("af.fast_track_multiplier", value, NULL) > 0) {
        char *endptr;
        unsigned long ul = strtoul(value, &endptr, 0);
        if (*endptr == '\0' && kFastTrackMultiplierMin <= ul && ul <= kFastTrackMultiplierMax) {
            sFastTrackMultiplier = (int) ul;
        }
    }
}

// ----------------------------------------------------------------------------

#ifdef ADD_BATTERY_DATA
// To collect the amplifier usage
static void addBatteryData(uint32_t params) {
    sp<IMediaPlayerService> service = IMediaDeathNotifier::getMediaPlayerService();
    if (service == NULL) {
        // it already logged
        return;
    }

    service->addBatteryData(params);
}
#endif

// Track the CLOCK_BOOTTIME versus CLOCK_MONOTONIC timebase offset
struct {
    // call when you acquire a partial wakelock
    void acquire(const sp<IBinder> &wakeLockToken) {
        pthread_mutex_lock(&mLock);
        if (wakeLockToken.get() == nullptr) {
            adjustTimebaseOffset(&mBoottimeOffset, ExtendedTimestamp::TIMEBASE_BOOTTIME);
        } else {
            if (mCount == 0) {
                adjustTimebaseOffset(&mBoottimeOffset, ExtendedTimestamp::TIMEBASE_BOOTTIME);
            }
            ++mCount;
        }
        pthread_mutex_unlock(&mLock);
    }

    // call when you release a partial wakelock.
    void release(const sp<IBinder> &wakeLockToken) {
        if (wakeLockToken.get() == nullptr) {
            return;
        }
        pthread_mutex_lock(&mLock);
        if (--mCount < 0) {
            ALOGE("negative wakelock count");
            mCount = 0;
        }
        pthread_mutex_unlock(&mLock);
    }

    // retrieves the boottime timebase offset from monotonic.
    int64_t getBoottimeOffset() {
        pthread_mutex_lock(&mLock);
        int64_t boottimeOffset = mBoottimeOffset;
        pthread_mutex_unlock(&mLock);
        return boottimeOffset;
    }

    // Adjusts the timebase offset between TIMEBASE_MONOTONIC
    // and the selected timebase.
    // Currently only TIMEBASE_BOOTTIME is allowed.
    //
    // This only needs to be called upon acquiring the first partial wakelock
    // after all other partial wakelocks are released.
    //
    // We do an empirical measurement of the offset rather than parsing
    // /proc/timer_list since the latter is not a formal kernel ABI.
    static void adjustTimebaseOffset(int64_t *offset, ExtendedTimestamp::Timebase timebase) {
        int clockbase;
        switch (timebase) {
        case ExtendedTimestamp::TIMEBASE_BOOTTIME:
            clockbase = SYSTEM_TIME_BOOTTIME;
            break;
        default:
            LOG_ALWAYS_FATAL("invalid timebase %d", timebase);
            break;
        }
        // try three times to get the clock offset, choose the one
        // with the minimum gap in measurements.
        const int tries = 3;
        nsecs_t bestGap, measured;
        for (int i = 0; i < tries; ++i) {
            const nsecs_t tmono = systemTime(SYSTEM_TIME_MONOTONIC);
            const nsecs_t tbase = systemTime(clockbase);
            const nsecs_t tmono2 = systemTime(SYSTEM_TIME_MONOTONIC);
            const nsecs_t gap = tmono2 - tmono;
            if (i == 0 || gap < bestGap) {
                bestGap = gap;
                measured = tbase - ((tmono + tmono2) >> 1);
            }
        }

        // to avoid micro-adjusting, we don't change the timebase
        // unless it is significantly different.
        //
        // Assumption: It probably takes more than toleranceNs to
        // suspend and resume the device.
        static int64_t toleranceNs = 10000; // 10 us
        if (llabs(*offset - measured) > toleranceNs) {
            ALOGV("Adjusting timebase offset old: %lld  new: %lld",
                    (long long)*offset, (long long)measured);
            *offset = measured;
        }
    }

    pthread_mutex_t mLock;
    int32_t mCount;
    int64_t mBoottimeOffset;
} gBoottime = { PTHREAD_MUTEX_INITIALIZER, 0, 0 }; // static, so use POD initialization

// ----------------------------------------------------------------------------
//      CPU Stats
// ----------------------------------------------------------------------------

class CpuStats {
public:
    CpuStats();
    void sample(const String8 &title);
#ifdef DEBUG_CPU_USAGE
private:
    ThreadCpuUsage mCpuUsage;           // instantaneous thread CPU usage in wall clock ns
    CentralTendencyStatistics mWcStats; // statistics on thread CPU usage in wall clock ns

    CentralTendencyStatistics mHzStats; // statistics on thread CPU usage in cycles

    int mCpuNum;                        // thread's current CPU number
    int mCpukHz;                        // frequency of thread's current CPU in kHz
#endif
};

CpuStats::CpuStats()
#ifdef DEBUG_CPU_USAGE
    : mCpuNum(-1), mCpukHz(-1)
#endif
{
}

void CpuStats::sample(const String8 &title
#ifndef DEBUG_CPU_USAGE
                __unused
#endif
        ) {
#ifdef DEBUG_CPU_USAGE
    // get current thread's delta CPU time in wall clock ns
    double wcNs;
    bool valid = mCpuUsage.sampleAndEnable(wcNs);

    // record sample for wall clock statistics
    if (valid) {
        mWcStats.sample(wcNs);
    }

    // get the current CPU number
    int cpuNum = sched_getcpu();

    // get the current CPU frequency in kHz
    int cpukHz = mCpuUsage.getCpukHz(cpuNum);

    // check if either CPU number or frequency changed
    if (cpuNum != mCpuNum || cpukHz != mCpukHz) {
        mCpuNum = cpuNum;
        mCpukHz = cpukHz;
        // ignore sample for purposes of cycles
        valid = false;
    }

    // if no change in CPU number or frequency, then record sample for cycle statistics
    if (valid && mCpukHz > 0) {
        double cycles = wcNs * cpukHz * 0.000001;
        mHzStats.sample(cycles);
    }

    unsigned n = mWcStats.n();
    // mCpuUsage.elapsed() is expensive, so don't call it every loop
    if ((n & 127) == 1) {
        long long elapsed = mCpuUsage.elapsed();
        if (elapsed >= DEBUG_CPU_USAGE * 1000000000LL) {
            double perLoop = elapsed / (double) n;
            double perLoop100 = perLoop * 0.01;
            double perLoop1k = perLoop * 0.001;
            double mean = mWcStats.mean();
            double stddev = mWcStats.stddev();
            double minimum = mWcStats.minimum();
            double maximum = mWcStats.maximum();
            double meanCycles = mHzStats.mean();
            double stddevCycles = mHzStats.stddev();
            double minCycles = mHzStats.minimum();
            double maxCycles = mHzStats.maximum();
            mCpuUsage.resetElapsed();
            mWcStats.reset();
            mHzStats.reset();
            ALOGD("CPU usage for %s over past %.1f secs\n"
                "  (%u mixer loops at %.1f mean ms per loop):\n"
                "  us per mix loop: mean=%.0f stddev=%.0f min=%.0f max=%.0f\n"
                "  %% of wall: mean=%.1f stddev=%.1f min=%.1f max=%.1f\n"
                "  MHz: mean=%.1f, stddev=%.1f, min=%.1f max=%.1f",
                    title.string(),
                    elapsed * .000000001, n, perLoop * .000001,
                    mean * .001,
                    stddev * .001,
                    minimum * .001,
                    maximum * .001,
                    mean / perLoop100,
                    stddev / perLoop100,
                    minimum / perLoop100,
                    maximum / perLoop100,
                    meanCycles / perLoop1k,
                    stddevCycles / perLoop1k,
                    minCycles / perLoop1k,
                    maxCycles / perLoop1k);

        }
    }
#endif
};

// ----------------------------------------------------------------------------
//      ThreadBase
// ----------------------------------------------------------------------------

// static
const char *AudioFlinger::ThreadBase::threadTypeToString(AudioFlinger::ThreadBase::type_t type)
{
    switch (type) {
    case MIXER:
        return "MIXER";
    case DIRECT:
        return "DIRECT";
    case DUPLICATING:
        return "DUPLICATING";
    case RECORD:
        return "RECORD";
    case OFFLOAD:
        return "OFFLOAD";
    case MMAP:
        return "MMAP";
    default:
        return "unknown";
    }
}

std::string devicesToString(audio_devices_t devices)
{
    std::string result;
    if (devices & AUDIO_DEVICE_BIT_IN) {
        InputDeviceConverter::maskToString(devices, result);
    } else {
        OutputDeviceConverter::maskToString(devices, result);
    }
    return result;
}

std::string inputFlagsToString(audio_input_flags_t flags)
{
    std::string result;
    InputFlagConverter::maskToString(flags, result);
    return result;
}

std::string outputFlagsToString(audio_output_flags_t flags)
{
    std::string result;
    OutputFlagConverter::maskToString(flags, result);
    return result;
}

const char *sourceToString(audio_source_t source)
{
    switch (source) {
    case AUDIO_SOURCE_DEFAULT:              return "default";
    case AUDIO_SOURCE_MIC:                  return "mic";
    case AUDIO_SOURCE_VOICE_UPLINK:         return "voice uplink";
    case AUDIO_SOURCE_VOICE_DOWNLINK:       return "voice downlink";
    case AUDIO_SOURCE_VOICE_CALL:           return "voice call";
    case AUDIO_SOURCE_CAMCORDER:            return "camcorder";
    case AUDIO_SOURCE_VOICE_RECOGNITION:    return "voice recognition";
    case AUDIO_SOURCE_VOICE_COMMUNICATION:  return "voice communication";
    case AUDIO_SOURCE_REMOTE_SUBMIX:        return "remote submix";
    case AUDIO_SOURCE_UNPROCESSED:          return "unprocessed";
    case AUDIO_SOURCE_FM_TUNER:             return "FM tuner";
    case AUDIO_SOURCE_HOTWORD:              return "hotword";
    default:                                return "unknown";
    }
}

AudioFlinger::ThreadBase::ThreadBase(const sp<AudioFlinger>& audioFlinger, audio_io_handle_t id,
        audio_devices_t outDevice, audio_devices_t inDevice, type_t type, bool systemReady)
    :   Thread(false /*canCallJava*/),
        mType(type),
        mAudioFlinger(audioFlinger),
        // mSampleRate, mFrameCount, mChannelMask, mChannelCount, mFrameSize, mFormat, mBufferSize
        // are set by PlaybackThread::readOutputParameters_l() or
        // RecordThread::readInputParameters_l()
        //FIXME: mStandby should be true here. Is this some kind of hack?
        mStandby(false), mOutDevice(outDevice), mInDevice(inDevice),
        mPrevOutDevice(AUDIO_DEVICE_NONE), mPrevInDevice(AUDIO_DEVICE_NONE),
        mAudioSource(AUDIO_SOURCE_DEFAULT), mId(id),
        // mName will be set by concrete (non-virtual) subclass
        mDeathRecipient(new PMDeathRecipient(this)),
        mSystemReady(systemReady),
        mSignalPending(false)
{
    memset(&mPatch, 0, sizeof(struct audio_patch));
}

AudioFlinger::ThreadBase::~ThreadBase()
{
    // mConfigEvents should be empty, but just in case it isn't, free the memory it owns
    mConfigEvents.clear();

    // do not lock the mutex in destructor
    releaseWakeLock_l();
    if (mPowerManager != 0) {
        sp<IBinder> binder = IInterface::asBinder(mPowerManager);
        binder->unlinkToDeath(mDeathRecipient);
    }
}

status_t AudioFlinger::ThreadBase::readyToRun()
{
    status_t status = initCheck();
    if (status == NO_ERROR) {
        ALOGI("AudioFlinger's thread %p tid=%d ready to run", this, getTid());
    } else {
        ALOGE("No working audio driver found.");
    }
    return status;
}

void AudioFlinger::ThreadBase::exit()
{
    ALOGV("ThreadBase::exit");
    // do any cleanup required for exit to succeed
    preExit();
    {
        // This lock prevents the following race in thread (uniprocessor for illustration):
        //  if (!exitPending()) {
        //      // context switch from here to exit()
        //      // exit() calls requestExit(), what exitPending() observes
        //      // exit() calls signal(), which is dropped since no waiters
        //      // context switch back from exit() to here
        //      mWaitWorkCV.wait(...);
        //      // now thread is hung
        //  }
        AutoMutex lock(mLock);
        requestExit();
        mWaitWorkCV.broadcast();
    }
    // When Thread::requestExitAndWait is made virtual and this method is renamed to
    // "virtual status_t requestExitAndWait()", replace by "return Thread::requestExitAndWait();"
    requestExitAndWait();
}

status_t AudioFlinger::ThreadBase::setParameters(const String8& keyValuePairs)
{
    ALOGV("ThreadBase::setParameters() %s", keyValuePairs.string());
    Mutex::Autolock _l(mLock);

    return sendSetParameterConfigEvent_l(keyValuePairs);
}

// sendConfigEvent_l() must be called with ThreadBase::mLock held
// Can temporarily release the lock if waiting for a reply from processConfigEvents_l().
status_t AudioFlinger::ThreadBase::sendConfigEvent_l(sp<ConfigEvent>& event)
{
    status_t status = NO_ERROR;

    if (event->mRequiresSystemReady && !mSystemReady) {
        event->mWaitStatus = false;
        mPendingConfigEvents.add(event);
        return status;
    }
    mConfigEvents.add(event);
    ALOGV("sendConfigEvent_l() num events %zu event %d", mConfigEvents.size(), event->mType);
    mWaitWorkCV.signal();
    mLock.unlock();
    {
        Mutex::Autolock _l(event->mLock);
        while (event->mWaitStatus) {
            if (event->mCond.waitRelative(event->mLock, kConfigEventTimeoutNs) != NO_ERROR) {
                event->mStatus = TIMED_OUT;
                event->mWaitStatus = false;
            }
        }
        status = event->mStatus;
    }
    mLock.lock();
    return status;
}

void AudioFlinger::ThreadBase::sendIoConfigEvent(audio_io_config_event event, pid_t pid)
{
    Mutex::Autolock _l(mLock);
    sendIoConfigEvent_l(event, pid);
}

// sendIoConfigEvent_l() must be called with ThreadBase::mLock held
void AudioFlinger::ThreadBase::sendIoConfigEvent_l(audio_io_config_event event, pid_t pid)
{
    sp<ConfigEvent> configEvent = (ConfigEvent *)new IoConfigEvent(event, pid);
    sendConfigEvent_l(configEvent);
}

void AudioFlinger::ThreadBase::sendPrioConfigEvent(pid_t pid, pid_t tid, int32_t prio, bool forApp)
{
    Mutex::Autolock _l(mLock);
    sendPrioConfigEvent_l(pid, tid, prio, forApp);
}

// sendPrioConfigEvent_l() must be called with ThreadBase::mLock held
void AudioFlinger::ThreadBase::sendPrioConfigEvent_l(
        pid_t pid, pid_t tid, int32_t prio, bool forApp)
{
    sp<ConfigEvent> configEvent = (ConfigEvent *)new PrioConfigEvent(pid, tid, prio, forApp);
    sendConfigEvent_l(configEvent);
}

// sendSetParameterConfigEvent_l() must be called with ThreadBase::mLock held
status_t AudioFlinger::ThreadBase::sendSetParameterConfigEvent_l(const String8& keyValuePair)
{
    sp<ConfigEvent> configEvent;
    AudioParameter param(keyValuePair);
    int value;
    if (param.getInt(String8(AudioParameter::keyMonoOutput), value) == NO_ERROR) {
        setMasterMono_l(value != 0);
        if (param.size() == 1) {
            return NO_ERROR; // should be a solo parameter - we don't pass down
        }
        param.remove(String8(AudioParameter::keyMonoOutput));
        configEvent = new SetParameterConfigEvent(param.toString());
    } else {
        configEvent = new SetParameterConfigEvent(keyValuePair);
    }
    return sendConfigEvent_l(configEvent);
}

status_t AudioFlinger::ThreadBase::sendCreateAudioPatchConfigEvent(
                                                        const struct audio_patch *patch,
                                                        audio_patch_handle_t *handle)
{
    Mutex::Autolock _l(mLock);
    sp<ConfigEvent> configEvent = (ConfigEvent *)new CreateAudioPatchConfigEvent(*patch, *handle);
    status_t status = sendConfigEvent_l(configEvent);
    if (status == NO_ERROR) {
        CreateAudioPatchConfigEventData *data =
                                        (CreateAudioPatchConfigEventData *)configEvent->mData.get();
        *handle = data->mHandle;
    }
    return status;
}

status_t AudioFlinger::ThreadBase::sendReleaseAudioPatchConfigEvent(
                                                                const audio_patch_handle_t handle)
{
    Mutex::Autolock _l(mLock);
    sp<ConfigEvent> configEvent = (ConfigEvent *)new ReleaseAudioPatchConfigEvent(handle);
    return sendConfigEvent_l(configEvent);
}


// post condition: mConfigEvents.isEmpty()
void AudioFlinger::ThreadBase::processConfigEvents_l()
{
    bool configChanged = false;

    while (!mConfigEvents.isEmpty()) {
        ALOGV("processConfigEvents_l() remaining events %zu", mConfigEvents.size());
        sp<ConfigEvent> event = mConfigEvents[0];
        mConfigEvents.removeAt(0);
        switch (event->mType) {
        case CFG_EVENT_PRIO: {
            PrioConfigEventData *data = (PrioConfigEventData *)event->mData.get();
            // FIXME Need to understand why this has to be done asynchronously
            int err = requestPriority(data->mPid, data->mTid, data->mPrio, data->mForApp,
                    true /*asynchronous*/);
            if (err != 0) {
                ALOGW("Policy SCHED_FIFO priority %d is unavailable for pid %d tid %d; error %d",
                      data->mPrio, data->mPid, data->mTid, err);
            }
        } break;
        case CFG_EVENT_IO: {
            IoConfigEventData *data = (IoConfigEventData *)event->mData.get();
            ioConfigChanged(data->mEvent, data->mPid);
        } break;
        case CFG_EVENT_SET_PARAMETER: {
            SetParameterConfigEventData *data = (SetParameterConfigEventData *)event->mData.get();
            if (checkForNewParameter_l(data->mKeyValuePairs, event->mStatus)) {
                configChanged = true;
                mLocalLog.log("CFG_EVENT_SET_PARAMETER: (%s) configuration changed",
                        data->mKeyValuePairs.string());
            }
        } break;
        case CFG_EVENT_CREATE_AUDIO_PATCH: {
            const audio_devices_t oldDevice = getDevice();
            CreateAudioPatchConfigEventData *data =
                                            (CreateAudioPatchConfigEventData *)event->mData.get();
            event->mStatus = createAudioPatch_l(&data->mPatch, &data->mHandle);
            const audio_devices_t newDevice = getDevice();
            mLocalLog.log("CFG_EVENT_CREATE_AUDIO_PATCH: old device %#x (%s) new device %#x (%s)",
                    (unsigned)oldDevice, devicesToString(oldDevice).c_str(),
                    (unsigned)newDevice, devicesToString(newDevice).c_str());
        } break;
        case CFG_EVENT_RELEASE_AUDIO_PATCH: {
            const audio_devices_t oldDevice = getDevice();
            ReleaseAudioPatchConfigEventData *data =
                                            (ReleaseAudioPatchConfigEventData *)event->mData.get();
            event->mStatus = releaseAudioPatch_l(data->mHandle);
            const audio_devices_t newDevice = getDevice();
            mLocalLog.log("CFG_EVENT_RELEASE_AUDIO_PATCH: old device %#x (%s) new device %#x (%s)",
                    (unsigned)oldDevice, devicesToString(oldDevice).c_str(),
                    (unsigned)newDevice, devicesToString(newDevice).c_str());
        } break;
        default:
            ALOG_ASSERT(false, "processConfigEvents_l() unknown event type %d", event->mType);
            break;
        }
        {
            Mutex::Autolock _l(event->mLock);
            if (event->mWaitStatus) {
                event->mWaitStatus = false;
                event->mCond.signal();
            }
        }
        ALOGV_IF(mConfigEvents.isEmpty(), "processConfigEvents_l() DONE thread %p", this);
    }

    if (configChanged) {
        cacheParameters_l();
    }
}

String8 channelMaskToString(audio_channel_mask_t mask, bool output) {
    String8 s;
    const audio_channel_representation_t representation =
            audio_channel_mask_get_representation(mask);

    switch (representation) {
    case AUDIO_CHANNEL_REPRESENTATION_POSITION: {
        if (output) {
            if (mask & AUDIO_CHANNEL_OUT_FRONT_LEFT) s.append("front-left, ");
            if (mask & AUDIO_CHANNEL_OUT_FRONT_RIGHT) s.append("front-right, ");
            if (mask & AUDIO_CHANNEL_OUT_FRONT_CENTER) s.append("front-center, ");
            if (mask & AUDIO_CHANNEL_OUT_LOW_FREQUENCY) s.append("low freq, ");
            if (mask & AUDIO_CHANNEL_OUT_BACK_LEFT) s.append("back-left, ");
            if (mask & AUDIO_CHANNEL_OUT_BACK_RIGHT) s.append("back-right, ");
            if (mask & AUDIO_CHANNEL_OUT_FRONT_LEFT_OF_CENTER) s.append("front-left-of-center, ");
            if (mask & AUDIO_CHANNEL_OUT_FRONT_RIGHT_OF_CENTER) s.append("front-right-of-center, ");
            if (mask & AUDIO_CHANNEL_OUT_BACK_CENTER) s.append("back-center, ");
            if (mask & AUDIO_CHANNEL_OUT_SIDE_LEFT) s.append("side-left, ");
            if (mask & AUDIO_CHANNEL_OUT_SIDE_RIGHT) s.append("side-right, ");
            if (mask & AUDIO_CHANNEL_OUT_TOP_CENTER) s.append("top-center ,");
            if (mask & AUDIO_CHANNEL_OUT_TOP_FRONT_LEFT) s.append("top-front-left, ");
            if (mask & AUDIO_CHANNEL_OUT_TOP_FRONT_CENTER) s.append("top-front-center, ");
            if (mask & AUDIO_CHANNEL_OUT_TOP_FRONT_RIGHT) s.append("top-front-right, ");
            if (mask & AUDIO_CHANNEL_OUT_TOP_BACK_LEFT) s.append("top-back-left, ");
            if (mask & AUDIO_CHANNEL_OUT_TOP_BACK_CENTER) s.append("top-back-center, " );
            if (mask & AUDIO_CHANNEL_OUT_TOP_BACK_RIGHT) s.append("top-back-right, " );
            if (mask & ~AUDIO_CHANNEL_OUT_ALL) s.append("unknown,  ");
        } else {
            if (mask & AUDIO_CHANNEL_IN_LEFT) s.append("left, ");
            if (mask & AUDIO_CHANNEL_IN_RIGHT) s.append("right, ");
            if (mask & AUDIO_CHANNEL_IN_FRONT) s.append("front, ");
            if (mask & AUDIO_CHANNEL_IN_BACK) s.append("back, ");
            if (mask & AUDIO_CHANNEL_IN_LEFT_PROCESSED) s.append("left-processed, ");
            if (mask & AUDIO_CHANNEL_IN_RIGHT_PROCESSED) s.append("right-processed, ");
            if (mask & AUDIO_CHANNEL_IN_FRONT_PROCESSED) s.append("front-processed, ");
            if (mask & AUDIO_CHANNEL_IN_BACK_PROCESSED) s.append("back-processed, ");
            if (mask & AUDIO_CHANNEL_IN_PRESSURE) s.append("pressure, ");
            if (mask & AUDIO_CHANNEL_IN_X_AXIS) s.append("X, ");
            if (mask & AUDIO_CHANNEL_IN_Y_AXIS) s.append("Y, ");
            if (mask & AUDIO_CHANNEL_IN_Z_AXIS) s.append("Z, ");
            if (mask & AUDIO_CHANNEL_IN_VOICE_UPLINK) s.append("voice-uplink, ");
            if (mask & AUDIO_CHANNEL_IN_VOICE_DNLINK) s.append("voice-dnlink, ");
            if (mask & ~AUDIO_CHANNEL_IN_ALL) s.append("unknown,  ");
        }
        const int len = s.length();
        if (len > 2) {
            (void) s.lockBuffer(len);      // needed?
            s.unlockBuffer(len - 2);       // remove trailing ", "
        }
        return s;
    }
    case AUDIO_CHANNEL_REPRESENTATION_INDEX:
        s.appendFormat("index mask, bits:%#x", audio_channel_mask_get_bits(mask));
        return s;
    default:
        s.appendFormat("unknown mask, representation:%d  bits:%#x",
                representation, audio_channel_mask_get_bits(mask));
        return s;
    }
}

void AudioFlinger::ThreadBase::dumpBase(int fd, const Vector<String16>& args __unused)
{
    const size_t SIZE = 256;
    char buffer[SIZE];
    String8 result;

    dprintf(fd, "\n%s thread %p, name %s, tid %d, type %d (%s):\n", isOutput() ? "Output" : "Input",
            this, mThreadName, getTid(), type(), threadTypeToString(type()));

    bool locked = AudioFlinger::dumpTryLock(mLock);
    if (!locked) {
        dprintf(fd, "  Thread may be deadlocked\n");
    }

    dprintf(fd, "  I/O handle: %d\n", mId);
    dprintf(fd, "  Standby: %s\n", mStandby ? "yes" : "no");
    dprintf(fd, "  Sample rate: %u Hz\n", mSampleRate);
    dprintf(fd, "  HAL frame count: %zu\n", mFrameCount);
    dprintf(fd, "  HAL format: 0x%x (%s)\n", mHALFormat, formatToString(mHALFormat).c_str());
    dprintf(fd, "  HAL buffer size: %zu bytes\n", mBufferSize);
    dprintf(fd, "  Channel count: %u\n", mChannelCount);
    dprintf(fd, "  Channel mask: 0x%08x (%s)\n", mChannelMask,
            channelMaskToString(mChannelMask, mType != RECORD).string());
    dprintf(fd, "  Processing format: 0x%x (%s)\n", mFormat, formatToString(mFormat).c_str());
    dprintf(fd, "  Processing frame size: %zu bytes\n", mFrameSize);
    dprintf(fd, "  Pending config events:");
    size_t numConfig = mConfigEvents.size();
    if (numConfig) {
        for (size_t i = 0; i < numConfig; i++) {
            mConfigEvents[i]->dump(buffer, SIZE);
            dprintf(fd, "\n    %s", buffer);
        }
        dprintf(fd, "\n");
    } else {
        dprintf(fd, " none\n");
    }
    // Note: output device may be used by capture threads for effects such as AEC.
    dprintf(fd, "  Output device: %#x (%s)\n", mOutDevice, devicesToString(mOutDevice).c_str());
    dprintf(fd, "  Input device: %#x (%s)\n", mInDevice, devicesToString(mInDevice).c_str());
    dprintf(fd, "  Audio source: %d (%s)\n", mAudioSource, sourceToString(mAudioSource));

    if (locked) {
        mLock.unlock();
    }
}

void AudioFlinger::ThreadBase::dumpEffectChains(int fd, const Vector<String16>& args)
{
    const size_t SIZE = 256;
    char buffer[SIZE];
    String8 result;

    size_t numEffectChains = mEffectChains.size();
    snprintf(buffer, SIZE, "  %zu Effect Chains\n", numEffectChains);
    write(fd, buffer, strlen(buffer));

    for (size_t i = 0; i < numEffectChains; ++i) {
        sp<EffectChain> chain = mEffectChains[i];
        if (chain != 0) {
            chain->dump(fd, args);
        }
    }
}

void AudioFlinger::ThreadBase::acquireWakeLock()
{
    Mutex::Autolock _l(mLock);
    acquireWakeLock_l();
}

String16 AudioFlinger::ThreadBase::getWakeLockTag()
{
    switch (mType) {
    case MIXER:
        return String16("AudioMix");
    case DIRECT:
        return String16("AudioDirectOut");
    case DUPLICATING:
        return String16("AudioDup");
    case RECORD:
        return String16("AudioIn");
    case OFFLOAD:
        return String16("AudioOffload");
    case MMAP:
        return String16("Mmap");
    default:
        ALOG_ASSERT(false);
        return String16("AudioUnknown");
    }
}

void AudioFlinger::ThreadBase::acquireWakeLock_l()
{
    getPowerManager_l();
    if (mPowerManager != 0) {
        sp<IBinder> binder = new BBinder();
        // Uses AID_AUDIOSERVER for wakelock.  updateWakeLockUids_l() updates with client uids.
        status_t status = mPowerManager->acquireWakeLock(POWERMANAGER_PARTIAL_WAKE_LOCK,
                    binder,
                    getWakeLockTag(),
                    String16("audioserver"),
                    true /* FIXME force oneway contrary to .aidl */);
        if (status == NO_ERROR) {
            mWakeLockToken = binder;
        }
        ALOGV("acquireWakeLock_l() %s status %d", mThreadName, status);
    }

    gBoottime.acquire(mWakeLockToken);
    mTimestamp.mTimebaseOffset[ExtendedTimestamp::TIMEBASE_BOOTTIME] =
            gBoottime.getBoottimeOffset();
}

void AudioFlinger::ThreadBase::releaseWakeLock()
{
    Mutex::Autolock _l(mLock);
    releaseWakeLock_l();
}

void AudioFlinger::ThreadBase::releaseWakeLock_l()
{
    gBoottime.release(mWakeLockToken);
    if (mWakeLockToken != 0) {
        ALOGV("releaseWakeLock_l() %s", mThreadName);
        if (mPowerManager != 0) {
            mPowerManager->releaseWakeLock(mWakeLockToken, 0,
                    true /* FIXME force oneway contrary to .aidl */);
        }
        mWakeLockToken.clear();
    }
}

void AudioFlinger::ThreadBase::getPowerManager_l() {
    if (mSystemReady && mPowerManager == 0) {
        // use checkService() to avoid blocking if power service is not up yet
        sp<IBinder> binder =
            defaultServiceManager()->checkService(String16("power"));
        if (binder == 0) {
            ALOGW("Thread %s cannot connect to the power manager service", mThreadName);
        } else {
            mPowerManager = interface_cast<IPowerManager>(binder);
            binder->linkToDeath(mDeathRecipient);
        }
    }
}

void AudioFlinger::ThreadBase::updateWakeLockUids_l(const SortedVector<uid_t> &uids) {
    getPowerManager_l();

#if !LOG_NDEBUG
    std::stringstream s;
    for (uid_t uid : uids) {
        s << uid << " ";
    }
    ALOGD("updateWakeLockUids_l %s uids:%s", mThreadName, s.str().c_str());
#endif

    if (mWakeLockToken == NULL) { // token may be NULL if AudioFlinger::systemReady() not called.
        if (mSystemReady) {
            ALOGE("no wake lock to update, but system ready!");
        } else {
            ALOGW("no wake lock to update, system not ready yet");
        }
        return;
    }
    if (mPowerManager != 0) {
        std::vector<int> uidsAsInt(uids.begin(), uids.end()); // powermanager expects uids as ints
        status_t status = mPowerManager->updateWakeLockUids(
                mWakeLockToken, uidsAsInt.size(), uidsAsInt.data(),
                true /* FIXME force oneway contrary to .aidl */);
        ALOGV("updateWakeLockUids_l() %s status %d", mThreadName, status);
    }
}

void AudioFlinger::ThreadBase::clearPowerManager()
{
    Mutex::Autolock _l(mLock);
    releaseWakeLock_l();
    mPowerManager.clear();
}

void AudioFlinger::ThreadBase::PMDeathRecipient::binderDied(const wp<IBinder>& who __unused)
{
    sp<ThreadBase> thread = mThread.promote();
    if (thread != 0) {
        thread->clearPowerManager();
    }
    ALOGW("power manager service died !!!");
}

void AudioFlinger::ThreadBase::setEffectSuspended_l(
        const effect_uuid_t *type, bool suspend, audio_session_t sessionId)
{
    sp<EffectChain> chain = getEffectChain_l(sessionId);
    if (chain != 0) {
        if (type != NULL) {
            chain->setEffectSuspended_l(type, suspend);
        } else {
            chain->setEffectSuspendedAll_l(suspend);
        }
    }

    updateSuspendedSessions_l(type, suspend, sessionId);
}

void AudioFlinger::ThreadBase::checkSuspendOnAddEffectChain_l(const sp<EffectChain>& chain)
{
    ssize_t index = mSuspendedSessions.indexOfKey(chain->sessionId());
    if (index < 0) {
        return;
    }

    const KeyedVector <int, sp<SuspendedSessionDesc> >& sessionEffects =
            mSuspendedSessions.valueAt(index);

    for (size_t i = 0; i < sessionEffects.size(); i++) {
        const sp<SuspendedSessionDesc>& desc = sessionEffects.valueAt(i);
        for (int j = 0; j < desc->mRefCount; j++) {
            if (sessionEffects.keyAt(i) == EffectChain::kKeyForSuspendAll) {
                chain->setEffectSuspendedAll_l(true);
            } else {
                ALOGV("checkSuspendOnAddEffectChain_l() suspending effects %08x",
                    desc->mType.timeLow);
                chain->setEffectSuspended_l(&desc->mType, true);
            }
        }
    }
}

void AudioFlinger::ThreadBase::updateSuspendedSessions_l(const effect_uuid_t *type,
                                                         bool suspend,
                                                         audio_session_t sessionId)
{
    ssize_t index = mSuspendedSessions.indexOfKey(sessionId);

    KeyedVector <int, sp<SuspendedSessionDesc> > sessionEffects;

    if (suspend) {
        if (index >= 0) {
            sessionEffects = mSuspendedSessions.valueAt(index);
        } else {
            mSuspendedSessions.add(sessionId, sessionEffects);
        }
    } else {
        if (index < 0) {
            return;
        }
        sessionEffects = mSuspendedSessions.valueAt(index);
    }


    int key = EffectChain::kKeyForSuspendAll;
    if (type != NULL) {
        key = type->timeLow;
    }
    index = sessionEffects.indexOfKey(key);

    sp<SuspendedSessionDesc> desc;
    if (suspend) {
        if (index >= 0) {
            desc = sessionEffects.valueAt(index);
        } else {
            desc = new SuspendedSessionDesc();
            if (type != NULL) {
                desc->mType = *type;
            }
            sessionEffects.add(key, desc);
            ALOGV("updateSuspendedSessions_l() suspend adding effect %08x", key);
        }
        desc->mRefCount++;
    } else {
        if (index < 0) {
            return;
        }
        desc = sessionEffects.valueAt(index);
        if (--desc->mRefCount == 0) {
            ALOGV("updateSuspendedSessions_l() restore removing effect %08x", key);
            sessionEffects.removeItemsAt(index);
            if (sessionEffects.isEmpty()) {
                ALOGV("updateSuspendedSessions_l() restore removing session %d",
                                 sessionId);
                mSuspendedSessions.removeItem(sessionId);
            }
        }
    }
    if (!sessionEffects.isEmpty()) {
        mSuspendedSessions.replaceValueFor(sessionId, sessionEffects);
    }
}

void AudioFlinger::ThreadBase::checkSuspendOnEffectEnabled(const sp<EffectModule>& effect,
                                                            bool enabled,
                                                            audio_session_t sessionId)
{
    Mutex::Autolock _l(mLock);
    checkSuspendOnEffectEnabled_l(effect, enabled, sessionId);
}

void AudioFlinger::ThreadBase::checkSuspendOnEffectEnabled_l(const sp<EffectModule>& effect,
                                                            bool enabled,
                                                            audio_session_t sessionId)
{
    if (mType != RECORD) {
        // suspend all effects in AUDIO_SESSION_OUTPUT_MIX when enabling any effect on
        // another session. This gives the priority to well behaved effect control panels
        // and applications not using global effects.
        // Enabling post processing in AUDIO_SESSION_OUTPUT_STAGE session does not affect
        // global effects
        if ((sessionId != AUDIO_SESSION_OUTPUT_MIX) && (sessionId != AUDIO_SESSION_OUTPUT_STAGE)) {
            setEffectSuspended_l(NULL, enabled, AUDIO_SESSION_OUTPUT_MIX);
        }
    }

    sp<EffectChain> chain = getEffectChain_l(sessionId);
    if (chain != 0) {
        chain->checkSuspendOnEffectEnabled(effect, enabled);
    }
}

// checkEffectCompatibility_l() must be called with ThreadBase::mLock held
status_t AudioFlinger::RecordThread::checkEffectCompatibility_l(
        const effect_descriptor_t *desc, audio_session_t sessionId)
{
    // No global effect sessions on record threads
    if (sessionId == AUDIO_SESSION_OUTPUT_MIX || sessionId == AUDIO_SESSION_OUTPUT_STAGE) {
        ALOGW("checkEffectCompatibility_l(): global effect %s on record thread %s",
                desc->name, mThreadName);
        return BAD_VALUE;
    }
    // only pre processing effects on record thread
    if ((desc->flags & EFFECT_FLAG_TYPE_MASK) != EFFECT_FLAG_TYPE_PRE_PROC) {
        ALOGW("checkEffectCompatibility_l(): non pre processing effect %s on record thread %s",
                desc->name, mThreadName);
        return BAD_VALUE;
    }

    // always allow effects without processing load or latency
    if ((desc->flags & EFFECT_FLAG_NO_PROCESS_MASK) == EFFECT_FLAG_NO_PROCESS) {
        return NO_ERROR;
    }

    audio_input_flags_t flags = mInput->flags;
    if (hasFastCapture() || (flags & AUDIO_INPUT_FLAG_FAST)) {
        if (flags & AUDIO_INPUT_FLAG_RAW) {
            ALOGW("checkEffectCompatibility_l(): effect %s on record thread %s in raw mode",
                  desc->name, mThreadName);
            return BAD_VALUE;
        }
        if ((desc->flags & EFFECT_FLAG_HW_ACC_TUNNEL) == 0) {
            ALOGW("checkEffectCompatibility_l(): non HW effect %s on record thread %s in fast mode",
                  desc->name, mThreadName);
            return BAD_VALUE;
        }
    }
    return NO_ERROR;
}

// checkEffectCompatibility_l() must be called with ThreadBase::mLock held
status_t AudioFlinger::PlaybackThread::checkEffectCompatibility_l(
        const effect_descriptor_t *desc, audio_session_t sessionId)
{
    // no preprocessing on playback threads
    if ((desc->flags & EFFECT_FLAG_TYPE_MASK) == EFFECT_FLAG_TYPE_PRE_PROC) {
        ALOGW("checkEffectCompatibility_l(): pre processing effect %s created on playback"
                " thread %s", desc->name, mThreadName);
        return BAD_VALUE;
    }

    // always allow effects without processing load or latency
    if ((desc->flags & EFFECT_FLAG_NO_PROCESS_MASK) == EFFECT_FLAG_NO_PROCESS) {
        return NO_ERROR;
    }

    switch (mType) {
    case MIXER: {
#ifndef MULTICHANNEL_EFFECT_CHAIN
        // Reject any effect on mixer multichannel sinks.
        // TODO: fix both format and multichannel issues with effects.
        if (mChannelCount != FCC_2) {
            ALOGW("checkEffectCompatibility_l(): effect %s for multichannel(%d) on MIXER"
                    " thread %s", desc->name, mChannelCount, mThreadName);
            return BAD_VALUE;
        }
#endif
        audio_output_flags_t flags = mOutput->flags;
        if (hasFastMixer() || (flags & AUDIO_OUTPUT_FLAG_FAST)) {
            if (sessionId == AUDIO_SESSION_OUTPUT_MIX) {
                // global effects are applied only to non fast tracks if they are SW
                if ((desc->flags & EFFECT_FLAG_HW_ACC_TUNNEL) == 0) {
                    break;
                }
            } else if (sessionId == AUDIO_SESSION_OUTPUT_STAGE) {
                // only post processing on output stage session
                if ((desc->flags & EFFECT_FLAG_TYPE_MASK) != EFFECT_FLAG_TYPE_POST_PROC) {
                    ALOGW("checkEffectCompatibility_l(): non post processing effect %s not allowed"
                            " on output stage session", desc->name);
                    return BAD_VALUE;
                }
            } else {
                // no restriction on effects applied on non fast tracks
                if ((hasAudioSession_l(sessionId) & ThreadBase::FAST_SESSION) == 0) {
                    break;
                }
            }

            if (flags & AUDIO_OUTPUT_FLAG_RAW) {
                ALOGW("checkEffectCompatibility_l(): effect %s on playback thread in raw mode",
                      desc->name);
                return BAD_VALUE;
            }
            if ((desc->flags & EFFECT_FLAG_HW_ACC_TUNNEL) == 0) {
                ALOGW("checkEffectCompatibility_l(): non HW effect %s on playback thread"
                        " in fast mode", desc->name);
                return BAD_VALUE;
            }
        }
    } break;
    case OFFLOAD:
        // nothing actionable on offload threads, if the effect:
        //   - is offloadable: the effect can be created
        //   - is NOT offloadable: the effect should still be created, but EffectHandle::enable()
        //     will take care of invalidating the tracks of the thread
        break;
    case DIRECT:
        // Reject any effect on Direct output threads for now, since the format of
        // mSinkBuffer is not guaranteed to be compatible with effect processing (PCM 16 stereo).
        ALOGW("checkEffectCompatibility_l(): effect %s on DIRECT output thread %s",
                desc->name, mThreadName);
        return BAD_VALUE;
    case DUPLICATING:
#ifndef MULTICHANNEL_EFFECT_CHAIN
        // Reject any effect on mixer multichannel sinks.
        // TODO: fix both format and multichannel issues with effects.
        if (mChannelCount != FCC_2) {
            ALOGW("checkEffectCompatibility_l(): effect %s for multichannel(%d)"
                    " on DUPLICATING thread %s", desc->name, mChannelCount, mThreadName);
            return BAD_VALUE;
        }
#endif
        if ((sessionId == AUDIO_SESSION_OUTPUT_STAGE) || (sessionId == AUDIO_SESSION_OUTPUT_MIX)) {
            ALOGW("checkEffectCompatibility_l(): global effect %s on DUPLICATING"
                    " thread %s", desc->name, mThreadName);
            return BAD_VALUE;
        }
        if ((desc->flags & EFFECT_FLAG_TYPE_MASK) == EFFECT_FLAG_TYPE_POST_PROC) {
            ALOGW("checkEffectCompatibility_l(): post processing effect %s on"
                    " DUPLICATING thread %s", desc->name, mThreadName);
            return BAD_VALUE;
        }
        if ((desc->flags & EFFECT_FLAG_HW_ACC_TUNNEL) != 0) {
            ALOGW("checkEffectCompatibility_l(): HW tunneled effect %s on"
                    " DUPLICATING thread %s", desc->name, mThreadName);
            return BAD_VALUE;
        }
        break;
    default:
        LOG_ALWAYS_FATAL("checkEffectCompatibility_l(): wrong thread type %d", mType);
    }

    return NO_ERROR;
}

// ThreadBase::createEffect_l() must be called with AudioFlinger::mLock held
sp<AudioFlinger::EffectHandle> AudioFlinger::ThreadBase::createEffect_l(
        const sp<AudioFlinger::Client>& client,
        const sp<IEffectClient>& effectClient,
        int32_t priority,
        audio_session_t sessionId,
        effect_descriptor_t *desc,
        int *enabled,
        status_t *status,
        bool pinned)
{
    sp<EffectModule> effect;
    sp<EffectHandle> handle;
    status_t lStatus;
    sp<EffectChain> chain;
    bool chainCreated = false;
    bool effectCreated = false;
    bool effectRegistered = false;
    audio_unique_id_t effectId = AUDIO_UNIQUE_ID_USE_UNSPECIFIED;

    lStatus = initCheck();
    if (lStatus != NO_ERROR) {
        ALOGW("createEffect_l() Audio driver not initialized.");
        goto Exit;
    }

    ALOGV("createEffect_l() thread %p effect %s on session %d", this, desc->name, sessionId);

    { // scope for mLock
        Mutex::Autolock _l(mLock);

        lStatus = checkEffectCompatibility_l(desc, sessionId);
        if (lStatus != NO_ERROR) {
            goto Exit;
        }

        // check for existing effect chain with the requested audio session
        chain = getEffectChain_l(sessionId);
        if (chain == 0) {
            // create a new chain for this session
            ALOGV("createEffect_l() new effect chain for session %d", sessionId);
            chain = new EffectChain(this, sessionId);
            addEffectChain_l(chain);
            chain->setStrategy(getStrategyForSession_l(sessionId));
            chainCreated = true;
        } else {
            effect = chain->getEffectFromDesc_l(desc);
        }

        ALOGV("createEffect_l() got effect %p on chain %p", effect.get(), chain.get());

        if (effect == 0) {
            effectId = mAudioFlinger->nextUniqueId(AUDIO_UNIQUE_ID_USE_EFFECT);
            // Check CPU and memory usage
            lStatus = AudioSystem::registerEffect(
                    desc, mId, chain->strategy(), sessionId, effectId);
            if (lStatus != NO_ERROR) {
                goto Exit;
            }
            effectRegistered = true;
            // create a new effect module if none present in the chain
            lStatus = chain->createEffect_l(effect, this, desc, effectId, sessionId, pinned);
            if (lStatus != NO_ERROR) {
                goto Exit;
            }
            effectCreated = true;

            effect->setDevice(mOutDevice);
            effect->setDevice(mInDevice);
            effect->setMode(mAudioFlinger->getMode());
            effect->setAudioSource(mAudioSource);
        }
        // create effect handle and connect it to effect module
        handle = new EffectHandle(effect, client, effectClient, priority);
        lStatus = handle->initCheck();
        if (lStatus == OK) {
            lStatus = effect->addHandle(handle.get());
        }
        if (enabled != NULL) {
            *enabled = (int)effect->isEnabled();
        }
    }

Exit:
    if (lStatus != NO_ERROR && lStatus != ALREADY_EXISTS) {
        Mutex::Autolock _l(mLock);
        if (effectCreated) {
            chain->removeEffect_l(effect);
        }
        if (effectRegistered) {
            AudioSystem::unregisterEffect(effectId);
        }
        if (chainCreated) {
            removeEffectChain_l(chain);
        }
        // handle must be cleared by caller to avoid deadlock.
    }

    *status = lStatus;
    return handle;
}

void AudioFlinger::ThreadBase::disconnectEffectHandle(EffectHandle *handle,
                                                      bool unpinIfLast)
{
    bool remove = false;
    sp<EffectModule> effect;
    {
        Mutex::Autolock _l(mLock);

        effect = handle->effect().promote();
        if (effect == 0) {
            return;
        }
        // restore suspended effects if the disconnected handle was enabled and the last one.
        remove = (effect->removeHandle(handle) == 0) && (!effect->isPinned() || unpinIfLast);
        if (remove) {
            removeEffect_l(effect, true);
        }
    }
    if (remove) {
        mAudioFlinger->updateOrphanEffectChains(effect);
        AudioSystem::unregisterEffect(effect->id());
        if (handle->enabled()) {
            checkSuspendOnEffectEnabled(effect, false, effect->sessionId());
        }
    }
}

sp<AudioFlinger::EffectModule> AudioFlinger::ThreadBase::getEffect(audio_session_t sessionId,
        int effectId)
{
    Mutex::Autolock _l(mLock);
    return getEffect_l(sessionId, effectId);
}

sp<AudioFlinger::EffectModule> AudioFlinger::ThreadBase::getEffect_l(audio_session_t sessionId,
        int effectId)
{
    sp<EffectChain> chain = getEffectChain_l(sessionId);
    return chain != 0 ? chain->getEffectFromId_l(effectId) : 0;
}

// PlaybackThread::addEffect_l() must be called with AudioFlinger::mLock and
// PlaybackThread::mLock held
status_t AudioFlinger::ThreadBase::addEffect_l(const sp<EffectModule>& effect)
{
    // check for existing effect chain with the requested audio session
    audio_session_t sessionId = effect->sessionId();
    sp<EffectChain> chain = getEffectChain_l(sessionId);
    bool chainCreated = false;

    ALOGD_IF((mType == OFFLOAD) && !effect->isOffloadable(),
             "addEffect_l() on offloaded thread %p: effect %s does not support offload flags %#x",
                    this, effect->desc().name, effect->desc().flags);

    if (chain == 0) {
        // create a new chain for this session
        ALOGV("addEffect_l() new effect chain for session %d", sessionId);
        chain = new EffectChain(this, sessionId);
        addEffectChain_l(chain);
        chain->setStrategy(getStrategyForSession_l(sessionId));
        chainCreated = true;
    }
    ALOGV("addEffect_l() %p chain %p effect %p", this, chain.get(), effect.get());

    if (chain->getEffectFromId_l(effect->id()) != 0) {
        ALOGW("addEffect_l() %p effect %s already present in chain %p",
                this, effect->desc().name, chain.get());
        return BAD_VALUE;
    }

    effect->setOffloaded(mType == OFFLOAD, mId);

    status_t status = chain->addEffect_l(effect);
    if (status != NO_ERROR) {
        if (chainCreated) {
            removeEffectChain_l(chain);
        }
        return status;
    }

    effect->setDevice(mOutDevice);
    effect->setDevice(mInDevice);
    effect->setMode(mAudioFlinger->getMode());
    effect->setAudioSource(mAudioSource);

    return NO_ERROR;
}

void AudioFlinger::ThreadBase::removeEffect_l(const sp<EffectModule>& effect, bool release) {

    ALOGV("%s %p effect %p", __FUNCTION__, this, effect.get());
    effect_descriptor_t desc = effect->desc();
    if ((desc.flags & EFFECT_FLAG_TYPE_MASK) == EFFECT_FLAG_TYPE_AUXILIARY) {
        detachAuxEffect_l(effect->id());
    }

    sp<EffectChain> chain = effect->chain().promote();
    if (chain != 0) {
        // remove effect chain if removing last effect
        if (chain->removeEffect_l(effect, release) == 0) {
            removeEffectChain_l(chain);
        }
    } else {
        ALOGW("removeEffect_l() %p cannot promote chain for effect %p", this, effect.get());
    }
}

void AudioFlinger::ThreadBase::lockEffectChains_l(
        Vector< sp<AudioFlinger::EffectChain> >& effectChains)
{
    effectChains = mEffectChains;
    for (size_t i = 0; i < mEffectChains.size(); i++) {
        mEffectChains[i]->lock();
    }
}

void AudioFlinger::ThreadBase::unlockEffectChains(
        const Vector< sp<AudioFlinger::EffectChain> >& effectChains)
{
    for (size_t i = 0; i < effectChains.size(); i++) {
        effectChains[i]->unlock();
    }
}

sp<AudioFlinger::EffectChain> AudioFlinger::ThreadBase::getEffectChain(audio_session_t sessionId)
{
    Mutex::Autolock _l(mLock);
    return getEffectChain_l(sessionId);
}

sp<AudioFlinger::EffectChain> AudioFlinger::ThreadBase::getEffectChain_l(audio_session_t sessionId)
        const
{
    size_t size = mEffectChains.size();
    for (size_t i = 0; i < size; i++) {
        if (mEffectChains[i]->sessionId() == sessionId) {
            return mEffectChains[i];
        }
    }
    return 0;
}

void AudioFlinger::ThreadBase::setMode(audio_mode_t mode)
{
    Mutex::Autolock _l(mLock);
    size_t size = mEffectChains.size();
    for (size_t i = 0; i < size; i++) {
        mEffectChains[i]->setMode_l(mode);
    }
}

void AudioFlinger::ThreadBase::getAudioPortConfig(struct audio_port_config *config)
{
    config->type = AUDIO_PORT_TYPE_MIX;
    config->ext.mix.handle = mId;
    config->sample_rate = mSampleRate;
    config->format = mFormat;
    config->channel_mask = mChannelMask;
    config->config_mask = AUDIO_PORT_CONFIG_SAMPLE_RATE|AUDIO_PORT_CONFIG_CHANNEL_MASK|
                            AUDIO_PORT_CONFIG_FORMAT;
}

void AudioFlinger::ThreadBase::systemReady()
{
    Mutex::Autolock _l(mLock);
    if (mSystemReady) {
        return;
    }
    mSystemReady = true;

    for (size_t i = 0; i < mPendingConfigEvents.size(); i++) {
        sendConfigEvent_l(mPendingConfigEvents.editItemAt(i));
    }
    mPendingConfigEvents.clear();
}

template <typename T>
ssize_t AudioFlinger::ThreadBase::ActiveTracks<T>::add(const sp<T> &track) {
    ssize_t index = mActiveTracks.indexOf(track);
    if (index >= 0) {
        ALOGW("ActiveTracks<T>::add track %p already there", track.get());
        return index;
    }
    logTrack("add", track);
    mActiveTracksGeneration++;
    mLatestActiveTrack = track;
    ++mBatteryCounter[track->uid()].second;
    mHasChanged = true;
    return mActiveTracks.add(track);
}

template <typename T>
ssize_t AudioFlinger::ThreadBase::ActiveTracks<T>::remove(const sp<T> &track) {
    ssize_t index = mActiveTracks.remove(track);
    if (index < 0) {
        ALOGW("ActiveTracks<T>::remove nonexistent track %p", track.get());
        return index;
    }
    logTrack("remove", track);
    mActiveTracksGeneration++;
    --mBatteryCounter[track->uid()].second;
    // mLatestActiveTrack is not cleared even if is the same as track.
    mHasChanged = true;
    return index;
}

template <typename T>
void AudioFlinger::ThreadBase::ActiveTracks<T>::clear() {
    for (const sp<T> &track : mActiveTracks) {
        BatteryNotifier::getInstance().noteStopAudio(track->uid());
        logTrack("clear", track);
    }
    mLastActiveTracksGeneration = mActiveTracksGeneration;
    if (!mActiveTracks.empty()) { mHasChanged = true; }
    mActiveTracks.clear();
    mLatestActiveTrack.clear();
    mBatteryCounter.clear();
}

template <typename T>
void AudioFlinger::ThreadBase::ActiveTracks<T>::updatePowerState(
        sp<ThreadBase> thread, bool force) {
    // Updates ActiveTracks client uids to the thread wakelock.
    if (mActiveTracksGeneration != mLastActiveTracksGeneration || force) {
        thread->updateWakeLockUids_l(getWakeLockUids());
        mLastActiveTracksGeneration = mActiveTracksGeneration;
    }

    // Updates BatteryNotifier uids
    for (auto it = mBatteryCounter.begin(); it != mBatteryCounter.end();) {
        const uid_t uid = it->first;
        ssize_t &previous = it->second.first;
        ssize_t &current = it->second.second;
        if (current > 0) {
            if (previous == 0) {
                BatteryNotifier::getInstance().noteStartAudio(uid);
            }
            previous = current;
            ++it;
        } else if (current == 0) {
            if (previous > 0) {
                BatteryNotifier::getInstance().noteStopAudio(uid);
            }
            it = mBatteryCounter.erase(it); // std::map<> is stable on iterator erase.
        } else /* (current < 0) */ {
            LOG_ALWAYS_FATAL("negative battery count %zd", current);
        }
    }
}

template <typename T>
bool AudioFlinger::ThreadBase::ActiveTracks<T>::readAndClearHasChanged() {
    const bool hasChanged = mHasChanged;
    mHasChanged = false;
    return hasChanged;
}

template <typename T>
void AudioFlinger::ThreadBase::ActiveTracks<T>::logTrack(
        const char *funcName, const sp<T> &track) const {
    if (mLocalLog != nullptr) {
        String8 result;
        track->appendDump(result, false /* active */);
        mLocalLog->log("AT::%-10s(%p) %s", funcName, track.get(), result.string());
    }
}

void AudioFlinger::ThreadBase::broadcast_l()
{
    // Thread could be blocked waiting for async
    // so signal it to handle state changes immediately
    // If threadLoop is currently unlocked a signal of mWaitWorkCV will
    // be lost so we also flag to prevent it blocking on mWaitWorkCV
    mSignalPending = true;
    mWaitWorkCV.broadcast();
}

// ----------------------------------------------------------------------------
//      Playback
// ----------------------------------------------------------------------------

AudioFlinger::PlaybackThread::PlaybackThread(const sp<AudioFlinger>& audioFlinger,
                                             AudioStreamOut* output,
                                             audio_io_handle_t id,
                                             audio_devices_t device,
                                             type_t type,
                                             bool systemReady)
    :   ThreadBase(audioFlinger, id, device, AUDIO_DEVICE_NONE, type, systemReady),
        mNormalFrameCount(0), mSinkBuffer(NULL),
        mMixerBufferEnabled(AudioFlinger::kEnableExtendedPrecision),
        mMixerBuffer(NULL),
        mMixerBufferSize(0),
        mMixerBufferFormat(AUDIO_FORMAT_INVALID),
        mMixerBufferValid(false),
        mEffectBufferEnabled(AudioFlinger::kEnableExtendedPrecision),
        mEffectBuffer(NULL),
        mEffectBufferSize(0),
        mEffectBufferFormat(AUDIO_FORMAT_INVALID),
        mEffectBufferValid(false),
        mSuspended(0), mBytesWritten(0),
        mFramesWritten(0),
        mSuspendedFrames(0),
        mActiveTracks(&this->mLocalLog),
        // mStreamTypes[] initialized in constructor body
        mTracks(type == MIXER),
        mOutput(output),
        mLastWriteTime(-1), mNumWrites(0), mNumDelayedWrites(0), mInWrite(false),
        mMixerStatus(MIXER_IDLE),
        mMixerStatusIgnoringFastTracks(MIXER_IDLE),
        mStandbyDelayNs(AudioFlinger::mStandbyTimeInNsecs),
        mBytesRemaining(0),
        mCurrentWriteLength(0),
        mUseAsyncWrite(false),
        mWriteAckSequence(0),
        mDrainSequence(0),
        mScreenState(AudioFlinger::mScreenState),
        // index 0 is reserved for normal mixer's submix
        mFastTrackAvailMask(((1 << FastMixerState::sMaxFastTracks) - 1) & ~1),
        mHwSupportsPause(false), mHwPaused(false), mFlushPending(false),
        mLeftVolFloat(-1.0), mRightVolFloat(-1.0)
{
    snprintf(mThreadName, kThreadNameLength, "AudioOut_%X", id);
    mNBLogWriter = audioFlinger->newWriter_l(kLogSize, mThreadName);

    // Assumes constructor is called by AudioFlinger with it's mLock held, but
    // it would be safer to explicitly pass initial masterVolume/masterMute as
    // parameter.
    //
    // If the HAL we are using has support for master volume or master mute,
    // then do not attenuate or mute during mixing (just leave the volume at 1.0
    // and the mute set to false).
    mMasterVolume = audioFlinger->masterVolume_l();
    mMasterMute = audioFlinger->masterMute_l();
    if (mOutput && mOutput->audioHwDev) {
        if (mOutput->audioHwDev->canSetMasterVolume()) {
            mMasterVolume = 1.0;
        }

        if (mOutput->audioHwDev->canSetMasterMute()) {
            mMasterMute = false;
        }
    }

    readOutputParameters_l();

    // ++ operator does not compile
    for (audio_stream_type_t stream = AUDIO_STREAM_MIN; stream < AUDIO_STREAM_FOR_POLICY_CNT;
            stream = (audio_stream_type_t) (stream + 1)) {
        mStreamTypes[stream].volume = 0.0f;
        mStreamTypes[stream].mute = mAudioFlinger->streamMute_l(stream);
    }
    // Audio patch volume is always max
    mStreamTypes[AUDIO_STREAM_PATCH].volume = 1.0f;
    mStreamTypes[AUDIO_STREAM_PATCH].mute = false;
}

AudioFlinger::PlaybackThread::~PlaybackThread()
{
    mAudioFlinger->unregisterWriter(mNBLogWriter);
    free(mSinkBuffer);
    free(mMixerBuffer);
    free(mEffectBuffer);
}

void AudioFlinger::PlaybackThread::dump(int fd, const Vector<String16>& args)
{
    dumpInternals(fd, args);
    dumpTracks(fd, args);
    dumpEffectChains(fd, args);
    dprintf(fd, "  Local log:\n");
    mLocalLog.dump(fd, "   " /* prefix */, 40 /* lines */);
}

void AudioFlinger::PlaybackThread::dumpTracks(int fd, const Vector<String16>& args __unused)
{
    String8 result;

    result.appendFormat("  Stream volumes in dB: ");
    for (int i = 0; i < AUDIO_STREAM_CNT; ++i) {
        const stream_type_t *st = &mStreamTypes[i];
        if (i > 0) {
            result.appendFormat(", ");
        }
        result.appendFormat("%d:%.2g", i, 20.0 * log10(st->volume));
        if (st->mute) {
            result.append("M");
        }
    }
    result.append("\n");
    write(fd, result.string(), result.length());
    result.clear();

    // These values are "raw"; they will wrap around.  See prepareTracks_l() for a better way.
    FastTrackUnderruns underruns = getFastTrackUnderruns(0);
    dprintf(fd, "  Normal mixer raw underrun counters: partial=%u empty=%u\n",
            underruns.mBitFields.mPartial, underruns.mBitFields.mEmpty);

    size_t numtracks = mTracks.size();
    size_t numactive = mActiveTracks.size();
    dprintf(fd, "  %zu Tracks", numtracks);
    size_t numactiveseen = 0;
    const char *prefix = "    ";
    if (numtracks) {
        dprintf(fd, " of which %zu are active\n", numactive);
        result.append(prefix);
        Track::appendDumpHeader(result);
        for (size_t i = 0; i < numtracks; ++i) {
            sp<Track> track = mTracks[i];
            if (track != 0) {
                bool active = mActiveTracks.indexOf(track) >= 0;
                if (active) {
                    numactiveseen++;
                }
                result.append(prefix);
                track->appendDump(result, active);
            }
        }
    } else {
        result.append("\n");
    }
    if (numactiveseen != numactive) {
        // some tracks in the active list were not in the tracks list
        result.append("  The following tracks are in the active list but"
                " not in the track list\n");
        result.append(prefix);
        Track::appendDumpHeader(result);
        for (size_t i = 0; i < numactive; ++i) {
            sp<Track> track = mActiveTracks[i];
            if (mTracks.indexOf(track) < 0) {
                result.append(prefix);
                track->appendDump(result, true /* active */);
            }
        }
    }

    write(fd, result.string(), result.size());
}

void AudioFlinger::PlaybackThread::dumpInternals(int fd, const Vector<String16>& args)
{
    dumpBase(fd, args);

    dprintf(fd, "  Normal frame count: %zu\n", mNormalFrameCount);
    dprintf(fd, "  Last write occurred (msecs): %llu\n",
            (unsigned long long) ns2ms(systemTime() - mLastWriteTime));
    dprintf(fd, "  Total writes: %d\n", mNumWrites);
    dprintf(fd, "  Delayed writes: %d\n", mNumDelayedWrites);
    dprintf(fd, "  Blocked in write: %s\n", mInWrite ? "yes" : "no");
    dprintf(fd, "  Suspend count: %d\n", mSuspended);
    dprintf(fd, "  Sink buffer : %p\n", mSinkBuffer);
    dprintf(fd, "  Mixer buffer: %p\n", mMixerBuffer);
    dprintf(fd, "  Effect buffer: %p\n", mEffectBuffer);
    dprintf(fd, "  Fast track availMask=%#x\n", mFastTrackAvailMask);
    dprintf(fd, "  Standby delay ns=%lld\n", (long long)mStandbyDelayNs);
    AudioStreamOut *output = mOutput;
    audio_output_flags_t flags = output != NULL ? output->flags : AUDIO_OUTPUT_FLAG_NONE;
    dprintf(fd, "  AudioStreamOut: %p flags %#x (%s)\n",
            output, flags, outputFlagsToString(flags).c_str());
    dprintf(fd, "  Frames written: %lld\n", (long long)mFramesWritten);
    dprintf(fd, "  Suspended frames: %lld\n", (long long)mSuspendedFrames);
    if (mPipeSink.get() != nullptr) {
        dprintf(fd, "  PipeSink frames written: %lld\n", (long long)mPipeSink->framesWritten());
    }
    if (output != nullptr) {
        dprintf(fd, "  Hal stream dump:\n");
        (void)output->stream->dump(fd);
    }
}

// Thread virtuals

void AudioFlinger::PlaybackThread::onFirstRef()
{
    run(mThreadName, ANDROID_PRIORITY_URGENT_AUDIO);
}

// ThreadBase virtuals
void AudioFlinger::PlaybackThread::preExit()
{
    ALOGV("  preExit()");
    // FIXME this is using hard-coded strings but in the future, this functionality will be
    //       converted to use audio HAL extensions required to support tunneling
    status_t result = mOutput->stream->setParameters(String8("exiting=1"));
    ALOGE_IF(result != OK, "Error when setting parameters on exit: %d", result);
}

// PlaybackThread::createTrack_l() must be called with AudioFlinger::mLock held
sp<AudioFlinger::PlaybackThread::Track> AudioFlinger::PlaybackThread::createTrack_l(
        const sp<AudioFlinger::Client>& client,
        audio_stream_type_t streamType,
        const audio_attributes_t& attr,
        uint32_t *pSampleRate,
        audio_format_t format,
        audio_channel_mask_t channelMask,
        size_t *pFrameCount,
        size_t *pNotificationFrameCount,
        uint32_t notificationsPerBuffer,
        float speed,
        const sp<IMemory>& sharedBuffer,
        audio_session_t sessionId,
        audio_output_flags_t *flags,
        pid_t tid,
        uid_t uid,
        status_t *status,
        audio_port_handle_t portId)
{
    size_t frameCount = *pFrameCount;
    size_t notificationFrameCount = *pNotificationFrameCount;
    sp<Track> track;
    status_t lStatus;
    audio_output_flags_t outputFlags = mOutput->flags;
    audio_output_flags_t requestedFlags = *flags;

    if (*pSampleRate == 0) {
        *pSampleRate = mSampleRate;
    }
    uint32_t sampleRate = *pSampleRate;

    // special case for FAST flag considered OK if fast mixer is present
    if (hasFastMixer()) {
        outputFlags = (audio_output_flags_t)(outputFlags | AUDIO_OUTPUT_FLAG_FAST);
    }

    // Check if requested flags are compatible with output stream flags
    if ((*flags & outputFlags) != *flags) {
        ALOGW("createTrack_l(): mismatch between requested flags (%08x) and output flags (%08x)",
              *flags, outputFlags);
        *flags = (audio_output_flags_t)(*flags & outputFlags);
    }

    // client expresses a preference for FAST, but we get the final say
    if (*flags & AUDIO_OUTPUT_FLAG_FAST) {
      if (
            // PCM data
            audio_is_linear_pcm(format) &&
            // TODO: extract as a data library function that checks that a computationally
            // expensive downmixer is not required: isFastOutputChannelConversion()
            (channelMask == mChannelMask ||
                    mChannelMask != AUDIO_CHANNEL_OUT_STEREO ||
                    (channelMask == AUDIO_CHANNEL_OUT_MONO
                            /* && mChannelMask == AUDIO_CHANNEL_OUT_STEREO */)) &&
            // hardware sample rate
            (sampleRate == mSampleRate) &&
            // normal mixer has an associated fast mixer
            hasFastMixer() &&
            // there are sufficient fast track slots available
            (mFastTrackAvailMask != 0)
            // FIXME test that MixerThread for this fast track has a capable output HAL
            // FIXME add a permission test also?
        ) {
        // static tracks can have any nonzero framecount, streaming tracks check against minimum.
        if (sharedBuffer == 0) {
            // read the fast track multiplier property the first time it is needed
            int ok = pthread_once(&sFastTrackMultiplierOnce, sFastTrackMultiplierInit);
            if (ok != 0) {
                ALOGE("%s pthread_once failed: %d", __func__, ok);
            }
            frameCount = max(frameCount, mFrameCount * sFastTrackMultiplier); // incl framecount 0
        }

        // check compatibility with audio effects.
        { // scope for mLock
            Mutex::Autolock _l(mLock);
            for (audio_session_t session : {
                    AUDIO_SESSION_OUTPUT_STAGE,
                    AUDIO_SESSION_OUTPUT_MIX,
                    sessionId,
                }) {
                sp<EffectChain> chain = getEffectChain_l(session);
                if (chain.get() != nullptr) {
                    audio_output_flags_t old = *flags;
                    chain->checkOutputFlagCompatibility(flags);
                    if (old != *flags) {
                        ALOGV("AUDIO_OUTPUT_FLAGS denied by effect, session=%d old=%#x new=%#x",
                                (int)session, (int)old, (int)*flags);
                    }
                }
            }
        }
        ALOGV_IF((*flags & AUDIO_OUTPUT_FLAG_FAST) != 0,
                 "AUDIO_OUTPUT_FLAG_FAST accepted: frameCount=%zu mFrameCount=%zu",
                 frameCount, mFrameCount);
      } else {
        ALOGV("AUDIO_OUTPUT_FLAG_FAST denied: sharedBuffer=%p frameCount=%zu "
                "mFrameCount=%zu format=%#x mFormat=%#x isLinear=%d channelMask=%#x "
                "sampleRate=%u mSampleRate=%u "
                "hasFastMixer=%d tid=%d fastTrackAvailMask=%#x",
                sharedBuffer.get(), frameCount, mFrameCount, format, mFormat,
                audio_is_linear_pcm(format),
                channelMask, sampleRate, mSampleRate, hasFastMixer(), tid, mFastTrackAvailMask);
        *flags = (audio_output_flags_t)(*flags & ~AUDIO_OUTPUT_FLAG_FAST);
      }
    }

    if (!audio_has_proportional_frames(format)) {
        if (sharedBuffer != 0) {
            // Same comment as below about ignoring frameCount parameter for set()
            frameCount = sharedBuffer->size();
        } else if (frameCount == 0) {
            frameCount = mNormalFrameCount;
        }
        if (notificationFrameCount != frameCount) {
            notificationFrameCount = frameCount;
        }
    } else if (sharedBuffer != 0) {
        // FIXME: Ensure client side memory buffers need
        // not have additional alignment beyond sample
        // (e.g. 16 bit stereo accessed as 32 bit frame).
        size_t alignment = audio_bytes_per_sample(format);
        if (alignment & 1) {
            // for AUDIO_FORMAT_PCM_24_BIT_PACKED (not exposed through Java).
            alignment = 1;
        }
        uint32_t channelCount = audio_channel_count_from_out_mask(channelMask);
        size_t frameSize = channelCount * audio_bytes_per_sample(format);
        if (channelCount > 1) {
            // More than 2 channels does not require stronger alignment than stereo
            alignment <<= 1;
        }
        if (((uintptr_t)sharedBuffer->pointer() & (alignment - 1)) != 0) {
            ALOGE("Invalid buffer alignment: address %p, channel count %u",
                  sharedBuffer->pointer(), channelCount);
            lStatus = BAD_VALUE;
            goto Exit;
        }

        // When initializing a shared buffer AudioTrack via constructors,
        // there's no frameCount parameter.
        // But when initializing a shared buffer AudioTrack via set(),
        // there _is_ a frameCount parameter.  We silently ignore it.
        frameCount = sharedBuffer->size() / frameSize;
    } else {
        size_t minFrameCount = 0;
        // For fast tracks we try to respect the application's request for notifications per buffer.
        if (*flags & AUDIO_OUTPUT_FLAG_FAST) {
            if (notificationsPerBuffer > 0) {
                // Avoid possible arithmetic overflow during multiplication.
                if (notificationsPerBuffer > SIZE_MAX / mFrameCount) {
                    ALOGE("Requested notificationPerBuffer=%u ignored for HAL frameCount=%zu",
                          notificationsPerBuffer, mFrameCount);
                } else {
                    minFrameCount = mFrameCount * notificationsPerBuffer;
                }
            }
        } else {
            // For normal PCM streaming tracks, update minimum frame count.
            // Buffer depth is forced to be at least 2 x the normal mixer frame count and
            // cover audio hardware latency.
            // This is probably too conservative, but legacy application code may depend on it.
            // If you change this calculation, also review the start threshold which is related.
            uint32_t latencyMs = latency_l();
            if (latencyMs == 0) {
                ALOGE("Error when retrieving output stream latency");
                lStatus = UNKNOWN_ERROR;
                goto Exit;
            }

            minFrameCount = AudioSystem::calculateMinFrameCount(latencyMs, mNormalFrameCount,
                                mSampleRate, sampleRate, speed /*, 0 mNotificationsPerBufferReq*/);

        }
        if (frameCount < minFrameCount) {
            frameCount = minFrameCount;
        }
    }

    // Make sure that application is notified with sufficient margin before underrun.
    // The client can divide the AudioTrack buffer into sub-buffers,
    // and expresses its desire to server as the notification frame count.
    if (sharedBuffer == 0 && audio_is_linear_pcm(format)) {
        size_t maxNotificationFrames;
        if (*flags & AUDIO_OUTPUT_FLAG_FAST) {
            // notify every HAL buffer, regardless of the size of the track buffer
            maxNotificationFrames = mFrameCount;
        } else {
            // For normal tracks, use at least double-buffering if no sample rate conversion,
            // or at least triple-buffering if there is sample rate conversion
            const int nBuffering = sampleRate == mSampleRate ? 2 : 3;
            maxNotificationFrames = frameCount / nBuffering;
            // If client requested a fast track but this was denied, then use the smaller maximum.
            if (requestedFlags & AUDIO_OUTPUT_FLAG_FAST) {
                size_t maxNotificationFramesFastDenied = FMS_20 * sampleRate / 1000;
                if (maxNotificationFrames > maxNotificationFramesFastDenied) {
                    maxNotificationFrames = maxNotificationFramesFastDenied;
                }
            }
        }
        if (notificationFrameCount == 0 || notificationFrameCount > maxNotificationFrames) {
            if (notificationFrameCount == 0) {
                ALOGD("Client defaulted notificationFrames to %zu for frameCount %zu",
                    maxNotificationFrames, frameCount);
            } else {
                ALOGW("Client adjusted notificationFrames from %zu to %zu for frameCount %zu",
                      notificationFrameCount, maxNotificationFrames, frameCount);
            }
            notificationFrameCount = maxNotificationFrames;
        }
    }

    *pFrameCount = frameCount;
    *pNotificationFrameCount = notificationFrameCount;

    switch (mType) {

    case DIRECT:
        if (audio_is_linear_pcm(format)) { // TODO maybe use audio_has_proportional_frames()?
            if (sampleRate != mSampleRate || format != mFormat || channelMask != mChannelMask) {
                ALOGE("createTrack_l() Bad parameter: sampleRate %u format %#x, channelMask 0x%08x "
                        "for output %p with format %#x",
                        sampleRate, format, channelMask, mOutput, mFormat);
                lStatus = BAD_VALUE;
                goto Exit;
            }
        }
        break;

    case OFFLOAD:
        if (sampleRate != mSampleRate || format != mFormat || channelMask != mChannelMask) {
            ALOGE("createTrack_l() Bad parameter: sampleRate %d format %#x, channelMask 0x%08x \""
                    "for output %p with format %#x",
                    sampleRate, format, channelMask, mOutput, mFormat);
            lStatus = BAD_VALUE;
            goto Exit;
        }
        break;

    default:
        if (!audio_is_linear_pcm(format)) {
                ALOGE("createTrack_l() Bad parameter: format %#x \""
                        "for output %p with format %#x",
                        format, mOutput, mFormat);
                lStatus = BAD_VALUE;
                goto Exit;
        }
        if (sampleRate > mSampleRate * AUDIO_RESAMPLER_DOWN_RATIO_MAX) {
            ALOGE("Sample rate out of range: %u mSampleRate %u", sampleRate, mSampleRate);
            lStatus = BAD_VALUE;
            goto Exit;
        }
        break;

    }

    lStatus = initCheck();
    if (lStatus != NO_ERROR) {
        ALOGE("createTrack_l() audio driver not initialized");
        goto Exit;
    }

    { // scope for mLock
        Mutex::Autolock _l(mLock);

        // all tracks in same audio session must share the same routing strategy otherwise
        // conflicts will happen when tracks are moved from one output to another by audio policy
        // manager
        uint32_t strategy = AudioSystem::getStrategyForStream(streamType);
        for (size_t i = 0; i < mTracks.size(); ++i) {
            sp<Track> t = mTracks[i];
            if (t != 0 && t->isExternalTrack()) {
                uint32_t actual = AudioSystem::getStrategyForStream(t->streamType());
                if (sessionId == t->sessionId() && strategy != actual) {
                    ALOGE("createTrack_l() mismatched strategy; expected %u but found %u",
                            strategy, actual);
                    lStatus = BAD_VALUE;
                    goto Exit;
                }
            }
        }

        track = new Track(this, client, streamType, attr, sampleRate, format,
                          channelMask, frameCount,
                          nullptr /* buffer */, (size_t)0 /* bufferSize */, sharedBuffer,
                          sessionId, uid, *flags, TrackBase::TYPE_DEFAULT, portId);

        lStatus = track != 0 ? track->initCheck() : (status_t) NO_MEMORY;
        if (lStatus != NO_ERROR) {
            ALOGE("createTrack_l() initCheck failed %d; no control block?", lStatus);
            // track must be cleared from the caller as the caller has the AF lock
            goto Exit;
        }
        mTracks.add(track);

        sp<EffectChain> chain = getEffectChain_l(sessionId);
        if (chain != 0) {
            ALOGV("createTrack_l() setting main buffer %p", chain->inBuffer());
            track->setMainBuffer(chain->inBuffer());
            chain->setStrategy(AudioSystem::getStrategyForStream(track->streamType()));
            chain->incTrackCnt();
        }

        if ((*flags & AUDIO_OUTPUT_FLAG_FAST) && (tid != -1)) {
            pid_t callingPid = IPCThreadState::self()->getCallingPid();
            // we don't have CAP_SYS_NICE, nor do we want to have it as it's too powerful,
            // so ask activity manager to do this on our behalf
            sendPrioConfigEvent_l(callingPid, tid, kPriorityAudioApp, true /*forApp*/);
        }
    }

    lStatus = NO_ERROR;

Exit:
    *status = lStatus;
    return track;
}

template<typename T>
ssize_t AudioFlinger::PlaybackThread::Tracks<T>::add(const sp<T> &track)
{
    const ssize_t index = mTracks.add(track);
    if (index >= 0) {
        // set name for track when adding.
        int name;
        if (mUnusedTrackNames.empty()) {
            name = mTracks.size() - 1; // new name {0 ... size-1}.
        } else {
            // reuse smallest name for deleted track.
            auto it = mUnusedTrackNames.begin();
            name = *it;
            (void)mUnusedTrackNames.erase(it);
        }
        track->setName(name);
    } else {
        LOG_ALWAYS_FATAL("cannot add track");
    }
    return index;
}

template<typename T>
ssize_t AudioFlinger::PlaybackThread::Tracks<T>::remove(const sp<T> &track)
{
    const int name = track->name();
    const ssize_t index = mTracks.remove(track);
    if (index >= 0) {
        // invalidate name when removing from mTracks.
        LOG_ALWAYS_FATAL_IF(name < 0, "invalid name %d for track on mTracks", name);

        if (mSaveDeletedTrackNames) {
            // We can't directly access mAudioMixer since the caller may be outside of threadLoop.
            // Instead, we add to mDeletedTrackNames which is solely used for mAudioMixer update,
            // to be handled when MixerThread::prepareTracks_l() next changes mAudioMixer.
            mDeletedTrackNames.emplace(name);
        }

        mUnusedTrackNames.emplace(name);
        track->setName(T::TRACK_NAME_PENDING);
    } else {
        LOG_ALWAYS_FATAL_IF(name >= 0,
                "valid name %d for track not in mTracks (returned %zd)", name, index);
    }
    return index;
}

uint32_t AudioFlinger::PlaybackThread::correctLatency_l(uint32_t latency) const
{
    return latency;
}

uint32_t AudioFlinger::PlaybackThread::latency() const
{
    Mutex::Autolock _l(mLock);
    return latency_l();
}
uint32_t AudioFlinger::PlaybackThread::latency_l() const
{
    uint32_t latency;
    if (initCheck() == NO_ERROR && mOutput->stream->getLatency(&latency) == OK) {
        return correctLatency_l(latency);
    }
    return 0;
}

void AudioFlinger::PlaybackThread::setMasterVolume(float value)
{
    Mutex::Autolock _l(mLock);
    // Don't apply master volume in SW if our HAL can do it for us.
    if (mOutput && mOutput->audioHwDev &&
        mOutput->audioHwDev->canSetMasterVolume()) {
        mMasterVolume = 1.0;
    } else {
        mMasterVolume = value;
    }
}

void AudioFlinger::PlaybackThread::setMasterMute(bool muted)
{
    if (isDuplicating()) {
        return;
    }
    Mutex::Autolock _l(mLock);
    // Don't apply master mute in SW if our HAL can do it for us.
    if (mOutput && mOutput->audioHwDev &&
        mOutput->audioHwDev->canSetMasterMute()) {
        mMasterMute = false;
    } else {
        mMasterMute = muted;
    }
}

void AudioFlinger::PlaybackThread::setStreamVolume(audio_stream_type_t stream, float value)
{
    Mutex::Autolock _l(mLock);
    mStreamTypes[stream].volume = value;
    broadcast_l();
}

void AudioFlinger::PlaybackThread::setStreamMute(audio_stream_type_t stream, bool muted)
{
    Mutex::Autolock _l(mLock);
    mStreamTypes[stream].mute = muted;
    broadcast_l();
}

float AudioFlinger::PlaybackThread::streamVolume(audio_stream_type_t stream) const
{
    Mutex::Autolock _l(mLock);
    return mStreamTypes[stream].volume;
}

// addTrack_l() must be called with ThreadBase::mLock held
status_t AudioFlinger::PlaybackThread::addTrack_l(const sp<Track>& track)
{
    status_t status = ALREADY_EXISTS;

    if (mActiveTracks.indexOf(track) < 0) {
        // the track is newly added, make sure it fills up all its
        // buffers before playing. This is to ensure the client will
        // effectively get the latency it requested.
        if (track->isExternalTrack()) {
            TrackBase::track_state state = track->mState;
            mLock.unlock();
            status = AudioSystem::startOutput(mId, track->streamType(),
                                              track->sessionId());
            mLock.lock();
            // abort track was stopped/paused while we released the lock
            if (state != track->mState) {
                if (status == NO_ERROR) {
                    mLock.unlock();
                    AudioSystem::stopOutput(mId, track->streamType(),
                                            track->sessionId());
                    mLock.lock();
                }
                return INVALID_OPERATION;
            }
            // abort if start is rejected by audio policy manager
            if (status != NO_ERROR) {
                return PERMISSION_DENIED;
            }
#ifdef ADD_BATTERY_DATA
            // to track the speaker usage
            addBatteryData(IMediaPlayerService::kBatteryDataAudioFlingerStart);
#endif
        }

        // set retry count for buffer fill
        if (track->isOffloaded()) {
            if (track->isStopping_1()) {
                track->mRetryCount = kMaxTrackStopRetriesOffload;
            } else {
                track->mRetryCount = kMaxTrackStartupRetriesOffload;
            }
            track->mFillingUpStatus = mStandby ? Track::FS_FILLING : Track::FS_FILLED;
        } else {
            track->mRetryCount = kMaxTrackStartupRetries;
            track->mFillingUpStatus =
                    track->sharedBuffer() != 0 ? Track::FS_FILLED : Track::FS_FILLING;
        }

        track->mResetDone = false;
        track->mPresentationCompleteFrames = 0;
        mActiveTracks.add(track);
        sp<EffectChain> chain = getEffectChain_l(track->sessionId());
        if (chain != 0) {
            ALOGV("addTrack_l() starting track on chain %p for session %d", chain.get(),
                    track->sessionId());
            chain->incActiveTrackCnt();
        }

        status = NO_ERROR;
    }

    onAddNewTrack_l();
    return status;
}

bool AudioFlinger::PlaybackThread::destroyTrack_l(const sp<Track>& track)
{
    track->terminate();
    // active tracks are removed by threadLoop()
    bool trackActive = (mActiveTracks.indexOf(track) >= 0);
    track->mState = TrackBase::STOPPED;
    if (!trackActive) {
        removeTrack_l(track);
    } else if (track->isFastTrack() || track->isOffloaded() || track->isDirect()) {
        track->mState = TrackBase::STOPPING_1;
    }

    return trackActive;
}

void AudioFlinger::PlaybackThread::removeTrack_l(const sp<Track>& track)
{
    track->triggerEvents(AudioSystem::SYNC_EVENT_PRESENTATION_COMPLETE);

    String8 result;
    track->appendDump(result, false /* active */);
    mLocalLog.log("removeTrack_l (%p) %s", track.get(), result.string());

    mTracks.remove(track);
    if (track->isFastTrack()) {
        int index = track->mFastIndex;
        ALOG_ASSERT(0 < index && index < (int)FastMixerState::sMaxFastTracks);
        ALOG_ASSERT(!(mFastTrackAvailMask & (1 << index)));
        mFastTrackAvailMask |= 1 << index;
        // redundant as track is about to be destroyed, for dumpsys only
        track->mFastIndex = -1;
    }
    sp<EffectChain> chain = getEffectChain_l(track->sessionId());
    if (chain != 0) {
        chain->decTrackCnt();
    }
}

String8 AudioFlinger::PlaybackThread::getParameters(const String8& keys)
{
    Mutex::Autolock _l(mLock);
    String8 out_s8;
    if (initCheck() == NO_ERROR && mOutput->stream->getParameters(keys, &out_s8) == OK) {
        return out_s8;
    }
    return String8();
}

void AudioFlinger::PlaybackThread::ioConfigChanged(audio_io_config_event event, pid_t pid) {
    sp<AudioIoDescriptor> desc = new AudioIoDescriptor();
    ALOGV("PlaybackThread::ioConfigChanged, thread %p, event %d", this, event);

    desc->mIoHandle = mId;

    switch (event) {
    case AUDIO_OUTPUT_OPENED:
    case AUDIO_OUTPUT_REGISTERED:
    case AUDIO_OUTPUT_CONFIG_CHANGED:
        desc->mPatch = mPatch;
        desc->mChannelMask = mChannelMask;
        desc->mSamplingRate = mSampleRate;
        desc->mFormat = mFormat;
        desc->mFrameCount = mNormalFrameCount; // FIXME see
                                             // AudioFlinger::frameCount(audio_io_handle_t)
        desc->mFrameCountHAL = mFrameCount;
        desc->mLatency = latency_l();
        break;

    case AUDIO_OUTPUT_CLOSED:
    default:
        break;
    }
    mAudioFlinger->ioConfigChanged(event, desc, pid);
}

void AudioFlinger::PlaybackThread::onWriteReady()
{
    mCallbackThread->resetWriteBlocked();
}

void AudioFlinger::PlaybackThread::onDrainReady()
{
    mCallbackThread->resetDraining();
}

void AudioFlinger::PlaybackThread::onError()
{
    mCallbackThread->setAsyncError();
}

void AudioFlinger::PlaybackThread::resetWriteBlocked(uint32_t sequence)
{
    Mutex::Autolock _l(mLock);
    // reject out of sequence requests
    if ((mWriteAckSequence & 1) && (sequence == mWriteAckSequence)) {
        mWriteAckSequence &= ~1;
        mWaitWorkCV.signal();
    }
}

void AudioFlinger::PlaybackThread::resetDraining(uint32_t sequence)
{
    Mutex::Autolock _l(mLock);
    // reject out of sequence requests
    if ((mDrainSequence & 1) && (sequence == mDrainSequence)) {
        mDrainSequence &= ~1;
        mWaitWorkCV.signal();
    }
}

void AudioFlinger::PlaybackThread::readOutputParameters_l()
{
    // unfortunately we have no way of recovering from errors here, hence the LOG_ALWAYS_FATAL
    mSampleRate = mOutput->getSampleRate();
    mChannelMask = mOutput->getChannelMask();
    if (!audio_is_output_channel(mChannelMask)) {
        LOG_ALWAYS_FATAL("HAL channel mask %#x not valid for output", mChannelMask);
    }
    if ((mType == MIXER || mType == DUPLICATING)
            && !isValidPcmSinkChannelMask(mChannelMask)) {
        LOG_ALWAYS_FATAL("HAL channel mask %#x not supported for mixed output",
                mChannelMask);
    }
    mChannelCount = audio_channel_count_from_out_mask(mChannelMask);

    // Get actual HAL format.
    status_t result = mOutput->stream->getFormat(&mHALFormat);
    LOG_ALWAYS_FATAL_IF(result != OK, "Error when retrieving output stream format: %d", result);
    // Get format from the shim, which will be different than the HAL format
    // if playing compressed audio over HDMI passthrough.
    mFormat = mOutput->getFormat();
    if (!audio_is_valid_format(mFormat)) {
        LOG_ALWAYS_FATAL("HAL format %#x not valid for output", mFormat);
    }
    if ((mType == MIXER || mType == DUPLICATING)
            && !isValidPcmSinkFormat(mFormat)) {
        LOG_FATAL("HAL format %#x not supported for mixed output",
                mFormat);
    }
    mFrameSize = mOutput->getFrameSize();
    result = mOutput->stream->getBufferSize(&mBufferSize);
    LOG_ALWAYS_FATAL_IF(result != OK,
            "Error when retrieving output stream buffer size: %d", result);
    mFrameCount = mBufferSize / mFrameSize;
    if (mFrameCount & 15) {
        ALOGW("HAL output buffer size is %zu frames but AudioMixer requires multiples of 16 frames",
                mFrameCount);
    }

    if (mOutput->flags & AUDIO_OUTPUT_FLAG_NON_BLOCKING) {
        if (mOutput->stream->setCallback(this) == OK) {
            mUseAsyncWrite = true;
            mCallbackThread = new AudioFlinger::AsyncCallbackThread(this);
        }
    }

    mHwSupportsPause = false;
    if (mOutput->flags & AUDIO_OUTPUT_FLAG_DIRECT) {
        bool supportsPause = false, supportsResume = false;
        if (mOutput->stream->supportsPauseAndResume(&supportsPause, &supportsResume) == OK) {
            if (supportsPause && supportsResume) {
                mHwSupportsPause = true;
            } else if (supportsPause) {
                ALOGW("direct output implements pause but not resume");
            } else if (supportsResume) {
                ALOGW("direct output implements resume but not pause");
            }
        }
    }
    if (!mHwSupportsPause && mOutput->flags & AUDIO_OUTPUT_FLAG_HW_AV_SYNC) {
        LOG_ALWAYS_FATAL("HW_AV_SYNC requested but HAL does not implement pause and resume");
    }

    if (mType == DUPLICATING && mMixerBufferEnabled && mEffectBufferEnabled) {
        // For best precision, we use float instead of the associated output
        // device format (typically PCM 16 bit).

        mFormat = AUDIO_FORMAT_PCM_FLOAT;
        mFrameSize = mChannelCount * audio_bytes_per_sample(mFormat);
        mBufferSize = mFrameSize * mFrameCount;

        // TODO: We currently use the associated output device channel mask and sample rate.
        // (1) Perhaps use the ORed channel mask of all downstream MixerThreads
        // (if a valid mask) to avoid premature downmix.
        // (2) Perhaps use the maximum sample rate of all downstream MixerThreads
        // instead of the output device sample rate to avoid loss of high frequency information.
        // This may need to be updated as MixerThread/OutputTracks are added and not here.
    }

    // Calculate size of normal sink buffer relative to the HAL output buffer size
    double multiplier = 1.0;
    if (mType == MIXER && (kUseFastMixer == FastMixer_Static ||
            kUseFastMixer == FastMixer_Dynamic)) {
        size_t minNormalFrameCount = (kMinNormalSinkBufferSizeMs * mSampleRate) / 1000;
        size_t maxNormalFrameCount = (kMaxNormalSinkBufferSizeMs * mSampleRate) / 1000;

        // round up minimum and round down maximum to nearest 16 frames to satisfy AudioMixer
        minNormalFrameCount = (minNormalFrameCount + 15) & ~15;
        maxNormalFrameCount = maxNormalFrameCount & ~15;
        if (maxNormalFrameCount < minNormalFrameCount) {
            maxNormalFrameCount = minNormalFrameCount;
        }
        multiplier = (double) minNormalFrameCount / (double) mFrameCount;
        if (multiplier <= 1.0) {
            multiplier = 1.0;
        } else if (multiplier <= 2.0) {
            if (2 * mFrameCount <= maxNormalFrameCount) {
                multiplier = 2.0;
            } else {
                multiplier = (double) maxNormalFrameCount / (double) mFrameCount;
            }
        } else {
            multiplier = floor(multiplier);
        }
    }
    mNormalFrameCount = multiplier * mFrameCount;
    // round up to nearest 16 frames to satisfy AudioMixer
    if (mType == MIXER || mType == DUPLICATING) {
        mNormalFrameCount = (mNormalFrameCount + 15) & ~15;
    }
    ALOGI("HAL output buffer size %zu frames, normal sink buffer size %zu frames", mFrameCount,
            mNormalFrameCount);

    // Check if we want to throttle the processing to no more than 2x normal rate
    mThreadThrottle = property_get_bool("af.thread.throttle", true /* default_value */);
    mThreadThrottleTimeMs = 0;
    mThreadThrottleEndMs = 0;
    mHalfBufferMs = mNormalFrameCount * 1000 / (2 * mSampleRate);

    // mSinkBuffer is the sink buffer.  Size is always multiple-of-16 frames.
    // Originally this was int16_t[] array, need to remove legacy implications.
    free(mSinkBuffer);
    mSinkBuffer = NULL;
    // For sink buffer size, we use the frame size from the downstream sink to avoid problems
    // with non PCM formats for compressed music, e.g. AAC, and Offload threads.
    const size_t sinkBufferSize = mNormalFrameCount * mFrameSize;
    (void)posix_memalign(&mSinkBuffer, 32, sinkBufferSize);

    // We resize the mMixerBuffer according to the requirements of the sink buffer which
    // drives the output.
    free(mMixerBuffer);
    mMixerBuffer = NULL;
    if (mMixerBufferEnabled) {
        mMixerBufferFormat = AUDIO_FORMAT_PCM_FLOAT; // also valid: AUDIO_FORMAT_PCM_16_BIT.
        mMixerBufferSize = mNormalFrameCount * mChannelCount
                * audio_bytes_per_sample(mMixerBufferFormat);
        (void)posix_memalign(&mMixerBuffer, 32, mMixerBufferSize);
    }
    free(mEffectBuffer);
    mEffectBuffer = NULL;
    if (mEffectBufferEnabled) {
        mEffectBufferFormat = EFFECT_BUFFER_FORMAT;
        mEffectBufferSize = mNormalFrameCount * mChannelCount
                * audio_bytes_per_sample(mEffectBufferFormat);
        (void)posix_memalign(&mEffectBuffer, 32, mEffectBufferSize);
    }

    // force reconfiguration of effect chains and engines to take new buffer size and audio
    // parameters into account
    // Note that mLock is not held when readOutputParameters_l() is called from the constructor
    // but in this case nothing is done below as no audio sessions have effect yet so it doesn't
    // matter.
    // create a copy of mEffectChains as calling moveEffectChain_l() can reorder some effect chains
    Vector< sp<EffectChain> > effectChains = mEffectChains;
    for (size_t i = 0; i < effectChains.size(); i ++) {
        mAudioFlinger->moveEffectChain_l(effectChains[i]->sessionId(), this, this, false);
    }
}

void AudioFlinger::PlaybackThread::updateMetadata_l()
{
    // TODO: add volume support
    if (mOutput == nullptr || mOutput->stream == nullptr ||
            !mActiveTracks.readAndClearHasChanged()) {
        return;
    }
    StreamOutHalInterface::SourceMetadata metadata;
    for (const sp<Track> &track : mActiveTracks) {
        // No track is invalid as this is called after prepareTrack_l in the same critical section
        if (track->isOutputTrack()) {
            // TODO: OutputTrack (used for duplication) are currently not supported
            continue;
        }
        metadata.tracks.push_back({
                .usage = track->attributes().usage,
                .content_type = track->attributes().content_type,
                .gain = 1,
        });
    }
    mOutput->stream->updateSourceMetadata(metadata);
}

status_t AudioFlinger::PlaybackThread::getRenderPosition(uint32_t *halFrames, uint32_t *dspFrames)
{
    if (halFrames == NULL || dspFrames == NULL) {
        return BAD_VALUE;
    }
    Mutex::Autolock _l(mLock);
    if (initCheck() != NO_ERROR) {
        return INVALID_OPERATION;
    }
    int64_t framesWritten = mBytesWritten / mFrameSize;
    *halFrames = framesWritten;

    if (isSuspended()) {
        // return an estimation of rendered frames when the output is suspended
        size_t latencyFrames = (latency_l() * mSampleRate) / 1000;
        *dspFrames = (uint32_t)
                (framesWritten >= (int64_t)latencyFrames ? framesWritten - latencyFrames : 0);
        return NO_ERROR;
    } else {
        status_t status;
        uint32_t frames;
        status = mOutput->getRenderPosition(&frames);
        *dspFrames = (size_t)frames;
        return status;
    }
}

// hasAudioSession_l() must be called with ThreadBase::mLock held
uint32_t AudioFlinger::PlaybackThread::hasAudioSession_l(audio_session_t sessionId) const
{
    uint32_t result = 0;
    if (getEffectChain_l(sessionId) != 0) {
        result = EFFECT_SESSION;
    }

    for (size_t i = 0; i < mTracks.size(); ++i) {
        sp<Track> track = mTracks[i];
        if (sessionId == track->sessionId() && !track->isInvalid()) {
            result |= TRACK_SESSION;
            if (track->isFastTrack()) {
                result |= FAST_SESSION;
            }
            break;
        }
    }

    return result;
}

uint32_t AudioFlinger::PlaybackThread::getStrategyForSession_l(audio_session_t sessionId)
{
    // session AUDIO_SESSION_OUTPUT_MIX is placed in same strategy as MUSIC stream so that
    // it is moved to correct output by audio policy manager when A2DP is connected or disconnected
    if (sessionId == AUDIO_SESSION_OUTPUT_MIX) {
        return AudioSystem::getStrategyForStream(AUDIO_STREAM_MUSIC);
    }
    for (size_t i = 0; i < mTracks.size(); i++) {
        sp<Track> track = mTracks[i];
        if (sessionId == track->sessionId() && !track->isInvalid()) {
            return AudioSystem::getStrategyForStream(track->streamType());
        }
    }
    return AudioSystem::getStrategyForStream(AUDIO_STREAM_MUSIC);
}


AudioStreamOut* AudioFlinger::PlaybackThread::getOutput() const
{
    Mutex::Autolock _l(mLock);
    return mOutput;
}

AudioStreamOut* AudioFlinger::PlaybackThread::clearOutput()
{
    Mutex::Autolock _l(mLock);
    AudioStreamOut *output = mOutput;
    mOutput = NULL;
    // FIXME FastMixer might also have a raw ptr to mOutputSink;
    //       must push a NULL and wait for ack
    mOutputSink.clear();
    mPipeSink.clear();
    mNormalSink.clear();
    return output;
}

// this method must always be called either with ThreadBase mLock held or inside the thread loop
sp<StreamHalInterface> AudioFlinger::PlaybackThread::stream() const
{
    if (mOutput == NULL) {
        return NULL;
    }
    return mOutput->stream;
}

uint32_t AudioFlinger::PlaybackThread::activeSleepTimeUs() const
{
    return (uint32_t)((uint32_t)((mNormalFrameCount * 1000) / mSampleRate) * 1000);
}

status_t AudioFlinger::PlaybackThread::setSyncEvent(const sp<SyncEvent>& event)
{
    if (!isValidSyncEvent(event)) {
        return BAD_VALUE;
    }

    Mutex::Autolock _l(mLock);

    for (size_t i = 0; i < mTracks.size(); ++i) {
        sp<Track> track = mTracks[i];
        if (event->triggerSession() == track->sessionId()) {
            (void) track->setSyncEvent(event);
            return NO_ERROR;
        }
    }

    return NAME_NOT_FOUND;
}

bool AudioFlinger::PlaybackThread::isValidSyncEvent(const sp<SyncEvent>& event) const
{
    return event->type() == AudioSystem::SYNC_EVENT_PRESENTATION_COMPLETE;
}

void AudioFlinger::PlaybackThread::threadLoop_removeTracks(
        const Vector< sp<Track> >& tracksToRemove)
{
    size_t count = tracksToRemove.size();
    if (count > 0) {
        for (size_t i = 0 ; i < count ; i++) {
            const sp<Track>& track = tracksToRemove.itemAt(i);
            if (track->isExternalTrack()) {
                AudioSystem::stopOutput(mId, track->streamType(),
                                        track->sessionId());
#ifdef ADD_BATTERY_DATA
                // to track the speaker usage
                addBatteryData(IMediaPlayerService::kBatteryDataAudioFlingerStop);
#endif
                if (track->isTerminated()) {
                    AudioSystem::releaseOutput(mId, track->streamType(),
                                               track->sessionId());
                }
            }
        }
    }
}

void AudioFlinger::PlaybackThread::checkSilentMode_l()
{
    if (!mMasterMute) {
        char value[PROPERTY_VALUE_MAX];
        if (mOutDevice == AUDIO_DEVICE_OUT_REMOTE_SUBMIX) {
            ALOGD("ro.audio.silent will be ignored for threads on AUDIO_DEVICE_OUT_REMOTE_SUBMIX");
            return;
        }
        if (property_get("ro.audio.silent", value, "0") > 0) {
            char *endptr;
            unsigned long ul = strtoul(value, &endptr, 0);
            if (*endptr == '\0' && ul != 0) {
                ALOGD("Silence is golden");
                // The setprop command will not allow a property to be changed after
                // the first time it is set, so we don't have to worry about un-muting.
                setMasterMute_l(true);
            }
        }
    }
}

// shared by MIXER and DIRECT, overridden by DUPLICATING
ssize_t AudioFlinger::PlaybackThread::threadLoop_write()
{
    LOG_HIST_TS();
    mInWrite = true;
    ssize_t bytesWritten;
    const size_t offset = mCurrentWriteLength - mBytesRemaining;

    // If an NBAIO sink is present, use it to write the normal mixer's submix
    if (mNormalSink != 0) {

        const size_t count = mBytesRemaining / mFrameSize;

        ATRACE_BEGIN("write");
        // update the setpoint when AudioFlinger::mScreenState changes
        uint32_t screenState = AudioFlinger::mScreenState;
        if (screenState != mScreenState) {
            mScreenState = screenState;
            MonoPipe *pipe = (MonoPipe *)mPipeSink.get();
            if (pipe != NULL) {
                pipe->setAvgFrames((mScreenState & 1) ?
                        (pipe->maxFrames() * 7) / 8 : mNormalFrameCount * 2);
            }
        }
        ssize_t framesWritten = mNormalSink->write((char *)mSinkBuffer + offset, count);
        ATRACE_END();
        if (framesWritten > 0) {
            bytesWritten = framesWritten * mFrameSize;
        } else {
            bytesWritten = framesWritten;
        }
    // otherwise use the HAL / AudioStreamOut directly
    } else {
        // Direct output and offload threads

        if (mUseAsyncWrite) {
            ALOGW_IF(mWriteAckSequence & 1, "threadLoop_write(): out of sequence write request");
            mWriteAckSequence += 2;
            mWriteAckSequence |= 1;
            ALOG_ASSERT(mCallbackThread != 0);
            mCallbackThread->setWriteBlocked(mWriteAckSequence);
        }
        // FIXME We should have an implementation of timestamps for direct output threads.
        // They are used e.g for multichannel PCM playback over HDMI.
        bytesWritten = mOutput->write((char *)mSinkBuffer + offset, mBytesRemaining);

        if (mUseAsyncWrite &&
                ((bytesWritten < 0) || (bytesWritten == (ssize_t)mBytesRemaining))) {
            // do not wait for async callback in case of error of full write
            mWriteAckSequence &= ~1;
            ALOG_ASSERT(mCallbackThread != 0);
            mCallbackThread->setWriteBlocked(mWriteAckSequence);
        }
    }

    mNumWrites++;
    mInWrite = false;
    mStandby = false;
    return bytesWritten;
}

void AudioFlinger::PlaybackThread::threadLoop_drain()
{
    bool supportsDrain = false;
    if (mOutput->stream->supportsDrain(&supportsDrain) == OK && supportsDrain) {
        ALOGV("draining %s", (mMixerStatus == MIXER_DRAIN_TRACK) ? "early" : "full");
        if (mUseAsyncWrite) {
            ALOGW_IF(mDrainSequence & 1, "threadLoop_drain(): out of sequence drain request");
            mDrainSequence |= 1;
            ALOG_ASSERT(mCallbackThread != 0);
            mCallbackThread->setDraining(mDrainSequence);
        }
        status_t result = mOutput->stream->drain(mMixerStatus == MIXER_DRAIN_TRACK);
        ALOGE_IF(result != OK, "Error when draining stream: %d", result);
    }
}

void AudioFlinger::PlaybackThread::threadLoop_exit()
{
    {
        Mutex::Autolock _l(mLock);
        for (size_t i = 0; i < mTracks.size(); i++) {
            sp<Track> track = mTracks[i];
            track->invalidate();
        }
        // Clear ActiveTracks to update BatteryNotifier in case active tracks remain.
        // After we exit there are no more track changes sent to BatteryNotifier
        // because that requires an active threadLoop.
        // TODO: should we decActiveTrackCnt() of the cleared track effect chain?
        mActiveTracks.clear();
    }
}

/*
The derived values that are cached:
 - mSinkBufferSize from frame count * frame size
 - mActiveSleepTimeUs from activeSleepTimeUs()
 - mIdleSleepTimeUs from idleSleepTimeUs()
 - mStandbyDelayNs from mActiveSleepTimeUs (DIRECT only) or forced to at least
   kDefaultStandbyTimeInNsecs when connected to an A2DP device.
 - maxPeriod from frame count and sample rate (MIXER only)

The parameters that affect these derived values are:
 - frame count
 - frame size
 - sample rate
 - device type: A2DP or not
 - device latency
 - format: PCM or not
 - active sleep time
 - idle sleep time
*/

void AudioFlinger::PlaybackThread::cacheParameters_l()
{
    mSinkBufferSize = mNormalFrameCount * mFrameSize;
    mActiveSleepTimeUs = activeSleepTimeUs();
    mIdleSleepTimeUs = idleSleepTimeUs();

    // make sure standby delay is not too short when connected to an A2DP sink to avoid
    // truncating audio when going to standby.
    mStandbyDelayNs = AudioFlinger::mStandbyTimeInNsecs;
    if ((mOutDevice & AUDIO_DEVICE_OUT_ALL_A2DP) != 0) {
        if (mStandbyDelayNs < kDefaultStandbyTimeInNsecs) {
            mStandbyDelayNs = kDefaultStandbyTimeInNsecs;
        }
    }
}

bool AudioFlinger::PlaybackThread::invalidateTracks_l(audio_stream_type_t streamType)
{
    ALOGV("MixerThread::invalidateTracks() mixer %p, streamType %d, mTracks.size %zu",
            this,  streamType, mTracks.size());
    bool trackMatch = false;
    size_t size = mTracks.size();
    for (size_t i = 0; i < size; i++) {
        sp<Track> t = mTracks[i];
        if (t->streamType() == streamType && t->isExternalTrack()) {
            t->invalidate();
            trackMatch = true;
        }
    }
    return trackMatch;
}

void AudioFlinger::PlaybackThread::invalidateTracks(audio_stream_type_t streamType)
{
    Mutex::Autolock _l(mLock);
    invalidateTracks_l(streamType);
}

status_t AudioFlinger::PlaybackThread::addEffectChain_l(const sp<EffectChain>& chain)
{
    audio_session_t session = chain->sessionId();
    sp<EffectBufferHalInterface> halInBuffer, halOutBuffer;
    status_t result = mAudioFlinger->mEffectsFactoryHal->mirrorBuffer(
            mEffectBufferEnabled ? mEffectBuffer : mSinkBuffer,
            mEffectBufferEnabled ? mEffectBufferSize : mSinkBufferSize,
            &halInBuffer);
    if (result != OK) return result;
    halOutBuffer = halInBuffer;
    effect_buffer_t *buffer = reinterpret_cast<effect_buffer_t*>(halInBuffer->externalData());
    ALOGV("addEffectChain_l() %p on thread %p for session %d", chain.get(), this, session);
    if (session > AUDIO_SESSION_OUTPUT_MIX) {
        // Only one effect chain can be present in direct output thread and it uses
        // the sink buffer as input
        if (mType != DIRECT) {
            size_t numSamples = mNormalFrameCount * mChannelCount;
            status_t result = mAudioFlinger->mEffectsFactoryHal->allocateBuffer(
                    numSamples * sizeof(effect_buffer_t),
                    &halInBuffer);
            if (result != OK) return result;
#ifdef FLOAT_EFFECT_CHAIN
            buffer = halInBuffer->audioBuffer()->f32;
#else
            buffer = halInBuffer->audioBuffer()->s16;
#endif
            ALOGV("addEffectChain_l() creating new input buffer %p session %d",
                    buffer, session);
        }

        // Attach all tracks with same session ID to this chain.
        for (size_t i = 0; i < mTracks.size(); ++i) {
            sp<Track> track = mTracks[i];
            if (session == track->sessionId()) {
                ALOGV("addEffectChain_l() track->setMainBuffer track %p buffer %p", track.get(),
                        buffer);
                track->setMainBuffer(buffer);
                chain->incTrackCnt();
            }
        }

        // indicate all active tracks in the chain
        for (const sp<Track> &track : mActiveTracks) {
            if (session == track->sessionId()) {
                ALOGV("addEffectChain_l() activating track %p on session %d", track.get(), session);
                chain->incActiveTrackCnt();
            }
        }
    }
    chain->setThread(this);
    chain->setInBuffer(halInBuffer);
    chain->setOutBuffer(halOutBuffer);
    // Effect chain for session AUDIO_SESSION_OUTPUT_STAGE is inserted at end of effect
    // chains list in order to be processed last as it contains output stage effects.
    // Effect chain for session AUDIO_SESSION_OUTPUT_MIX is inserted before
    // session AUDIO_SESSION_OUTPUT_STAGE to be processed
    // after track specific effects and before output stage.
    // It is therefore mandatory that AUDIO_SESSION_OUTPUT_MIX == 0 and
    // that AUDIO_SESSION_OUTPUT_STAGE < AUDIO_SESSION_OUTPUT_MIX.
    // Effect chain for other sessions are inserted at beginning of effect
    // chains list to be processed before output mix effects. Relative order between other
    // sessions is not important.
    static_assert(AUDIO_SESSION_OUTPUT_MIX == 0 &&
            AUDIO_SESSION_OUTPUT_STAGE < AUDIO_SESSION_OUTPUT_MIX,
            "audio_session_t constants misdefined");
    size_t size = mEffectChains.size();
    size_t i = 0;
    for (i = 0; i < size; i++) {
        if (mEffectChains[i]->sessionId() < session) {
            break;
        }
    }
    mEffectChains.insertAt(chain, i);
    checkSuspendOnAddEffectChain_l(chain);

    return NO_ERROR;
}

size_t AudioFlinger::PlaybackThread::removeEffectChain_l(const sp<EffectChain>& chain)
{
    audio_session_t session = chain->sessionId();

    ALOGV("removeEffectChain_l() %p from thread %p for session %d", chain.get(), this, session);

    for (size_t i = 0; i < mEffectChains.size(); i++) {
        if (chain == mEffectChains[i]) {
            mEffectChains.removeAt(i);
            // detach all active tracks from the chain
            for (const sp<Track> &track : mActiveTracks) {
                if (session == track->sessionId()) {
                    ALOGV("removeEffectChain_l(): stopping track on chain %p for session Id: %d",
                            chain.get(), session);
                    chain->decActiveTrackCnt();
                }
            }

            // detach all tracks with same session ID from this chain
            for (size_t i = 0; i < mTracks.size(); ++i) {
                sp<Track> track = mTracks[i];
                if (session == track->sessionId()) {
                    track->setMainBuffer(reinterpret_cast<effect_buffer_t*>(mSinkBuffer));
                    chain->decTrackCnt();
                }
            }
            break;
        }
    }
    return mEffectChains.size();
}

status_t AudioFlinger::PlaybackThread::attachAuxEffect(
        const sp<AudioFlinger::PlaybackThread::Track>& track, int EffectId)
{
    Mutex::Autolock _l(mLock);
    return attachAuxEffect_l(track, EffectId);
}

status_t AudioFlinger::PlaybackThread::attachAuxEffect_l(
        const sp<AudioFlinger::PlaybackThread::Track>& track, int EffectId)
{
    status_t status = NO_ERROR;

    if (EffectId == 0) {
        track->setAuxBuffer(0, NULL);
    } else {
        // Auxiliary effects are always in audio session AUDIO_SESSION_OUTPUT_MIX
        sp<EffectModule> effect = getEffect_l(AUDIO_SESSION_OUTPUT_MIX, EffectId);
        if (effect != 0) {
            if ((effect->desc().flags & EFFECT_FLAG_TYPE_MASK) == EFFECT_FLAG_TYPE_AUXILIARY) {
                track->setAuxBuffer(EffectId, (int32_t *)effect->inBuffer());
            } else {
                status = INVALID_OPERATION;
            }
        } else {
            status = BAD_VALUE;
        }
    }
    return status;
}

void AudioFlinger::PlaybackThread::detachAuxEffect_l(int effectId)
{
    for (size_t i = 0; i < mTracks.size(); ++i) {
        sp<Track> track = mTracks[i];
        if (track->auxEffectId() == effectId) {
            attachAuxEffect_l(track, 0);
        }
    }
}

bool AudioFlinger::PlaybackThread::threadLoop()
{
    tlNBLogWriter = mNBLogWriter.get();

    Vector< sp<Track> > tracksToRemove;

    mStandbyTimeNs = systemTime();
    nsecs_t lastWriteFinished = -1; // time last server write completed
    int64_t lastFramesWritten = -1; // track changes in timestamp server frames written

    // MIXER
    nsecs_t lastWarning = 0;

    // DUPLICATING
    // FIXME could this be made local to while loop?
    writeFrames = 0;

    cacheParameters_l();
    mSleepTimeUs = mIdleSleepTimeUs;

    if (mType == MIXER) {
        sleepTimeShift = 0;
    }

    CpuStats cpuStats;
    const String8 myName(String8::format("thread %p type %d TID %d", this, mType, gettid()));

    acquireWakeLock();

    // mNBLogWriter logging APIs can only be called by a single thread, typically the
    // thread associated with this PlaybackThread.
    // If you want to share the mNBLogWriter with other threads (for example, binder threads)
    // then all such threads must agree to hold a common mutex before logging.
    // So if you need to log when mutex is unlocked, set logString to a non-NULL string,
    // and then that string will be logged at the next convenient opportunity.
    // See reference to logString below.
    const char *logString = NULL;

    // Estimated time for next buffer to be written to hal. This is used only on
    // suspended mode (for now) to help schedule the wait time until next iteration.
    nsecs_t timeLoopNextNs = 0;

    checkSilentMode_l();

    while (!exitPending())
    {
        // Log merge requests are performed during AudioFlinger binder transactions, but
        // that does not cover audio playback. It's requested here for that reason.
        mAudioFlinger->requestLogMerge();

        cpuStats.sample(myName);

        Vector< sp<EffectChain> > effectChains;

        { // scope for mLock

            Mutex::Autolock _l(mLock);

            processConfigEvents_l();

            // See comment at declaration of logString for why this is done under mLock
            if (logString != NULL) {
                mNBLogWriter->logTimestamp();
                mNBLogWriter->log(logString);
                logString = NULL;
            }

            // Gather the framesReleased counters for all active tracks,
            // and associate with the sink frames written out.  We need
            // this to convert the sink timestamp to the track timestamp.
            bool kernelLocationUpdate = false;
            if (mNormalSink != 0) {
                // Note: The DuplicatingThread may not have a mNormalSink.
                // We always fetch the timestamp here because often the downstream
                // sink will block while writing.
                ExtendedTimestamp timestamp; // use private copy to fetch
                (void) mNormalSink->getTimestamp(timestamp);

                // We keep track of the last valid kernel position in case we are in underrun
                // and the normal mixer period is the same as the fast mixer period, or there
                // is some error from the HAL.
                if (mTimestamp.mTimeNs[ExtendedTimestamp::LOCATION_KERNEL] >= 0) {
                    mTimestamp.mPosition[ExtendedTimestamp::LOCATION_KERNEL_LASTKERNELOK] =
                            mTimestamp.mPosition[ExtendedTimestamp::LOCATION_KERNEL];
                    mTimestamp.mTimeNs[ExtendedTimestamp::LOCATION_KERNEL_LASTKERNELOK] =
                            mTimestamp.mTimeNs[ExtendedTimestamp::LOCATION_KERNEL];

                    mTimestamp.mPosition[ExtendedTimestamp::LOCATION_SERVER_LASTKERNELOK] =
                            mTimestamp.mPosition[ExtendedTimestamp::LOCATION_SERVER];
                    mTimestamp.mTimeNs[ExtendedTimestamp::LOCATION_SERVER_LASTKERNELOK] =
                            mTimestamp.mTimeNs[ExtendedTimestamp::LOCATION_SERVER];
                }

                if (timestamp.mTimeNs[ExtendedTimestamp::LOCATION_KERNEL] >= 0) {
                    kernelLocationUpdate = true;
                } else {
                    ALOGVV("getTimestamp error - no valid kernel position");
                }

                // copy over kernel info
                mTimestamp.mPosition[ExtendedTimestamp::LOCATION_KERNEL] =
                        timestamp.mPosition[ExtendedTimestamp::LOCATION_KERNEL]
                        + mSuspendedFrames; // add frames discarded when suspended
                mTimestamp.mTimeNs[ExtendedTimestamp::LOCATION_KERNEL] =
                        timestamp.mTimeNs[ExtendedTimestamp::LOCATION_KERNEL];
            }
            // mFramesWritten for non-offloaded tracks are contiguous
            // even after standby() is called. This is useful for the track frame
            // to sink frame mapping.
            bool serverLocationUpdate = false;
            if (mFramesWritten != lastFramesWritten) {
                serverLocationUpdate = true;
                lastFramesWritten = mFramesWritten;
            }
            // Only update timestamps if there is a meaningful change.
            // Either the kernel timestamp must be valid or we have written something.
            if (kernelLocationUpdate || serverLocationUpdate) {
                if (serverLocationUpdate) {
                    // use the time before we called the HAL write - it is a bit more accurate
                    // to when the server last read data than the current time here.
                    //
                    // If we haven't written anything, mLastWriteTime will be -1
                    // and we use systemTime().
                    mTimestamp.mPosition[ExtendedTimestamp::LOCATION_SERVER] = mFramesWritten;
                    mTimestamp.mTimeNs[ExtendedTimestamp::LOCATION_SERVER] = mLastWriteTime == -1
                            ? systemTime() : mLastWriteTime;
                }

                for (const sp<Track> &t : mActiveTracks) {
                    if (!t->isFastTrack()) {
                        t->updateTrackFrameInfo(
                                t->mAudioTrackServerProxy->framesReleased(),
                                mFramesWritten,
                                mTimestamp);
                    }
                }
            }
#if 0
            // logFormat example
            if (z % 100 == 0) {
                timespec ts;
                clock_gettime(CLOCK_MONOTONIC, &ts);
                LOGT("This is an integer %d, this is a float %f, this is my "
                    "pid %p %% %s %t", 42, 3.14, "and this is a timestamp", ts);
                LOGT("A deceptive null-terminated string %\0");
            }
            ++z;
#endif
            saveOutputTracks();
            if (mSignalPending) {
                // A signal was raised while we were unlocked
                mSignalPending = false;
            } else if (waitingAsyncCallback_l()) {
                if (exitPending()) {
                    break;
                }
                bool released = false;
                if (!keepWakeLock()) {
                    releaseWakeLock_l();
                    released = true;
                }

                const int64_t waitNs = computeWaitTimeNs_l();
                ALOGV("wait async completion (wait time: %lld)", (long long)waitNs);
                status_t status = mWaitWorkCV.waitRelative(mLock, waitNs);
                if (status == TIMED_OUT) {
                    mSignalPending = true; // if timeout recheck everything
                }
                ALOGV("async completion/wake");
                if (released) {
                    acquireWakeLock_l();
                }
                mStandbyTimeNs = systemTime() + mStandbyDelayNs;
                mSleepTimeUs = 0;

                continue;
            }
            if ((!mActiveTracks.size() && systemTime() > mStandbyTimeNs) ||
                                   isSuspended()) {
                // put audio hardware into standby after short delay
                if (shouldStandby_l()) {

                    threadLoop_standby();

                    // This is where we go into standby
                    if (!mStandby) {
                        LOG_AUDIO_STATE();
                    }
                    mStandby = true;
                }

                if (!mActiveTracks.size() && mConfigEvents.isEmpty()) {
                    // we're about to wait, flush the binder command buffer
                    IPCThreadState::self()->flushCommands();

                    clearOutputTracks();

                    if (exitPending()) {
                        break;
                    }

                    releaseWakeLock_l();
                    // wait until we have something to do...
                    ALOGV("%s going to sleep", myName.string());
                    mWaitWorkCV.wait(mLock);
                    ALOGV("%s waking up", myName.string());
                    acquireWakeLock_l();

                    mMixerStatus = MIXER_IDLE;
                    mMixerStatusIgnoringFastTracks = MIXER_IDLE;
                    mBytesWritten = 0;
                    mBytesRemaining = 0;
                    checkSilentMode_l();

                    mStandbyTimeNs = systemTime() + mStandbyDelayNs;
                    mSleepTimeUs = mIdleSleepTimeUs;
                    if (mType == MIXER) {
                        sleepTimeShift = 0;
                    }

                    continue;
                }
            }
            // mMixerStatusIgnoringFastTracks is also updated internally
            mMixerStatus = prepareTracks_l(&tracksToRemove);

            mActiveTracks.updatePowerState(this);

            updateMetadata_l();

            // prevent any changes in effect chain list and in each effect chain
            // during mixing and effect process as the audio buffers could be deleted
            // or modified if an effect is created or deleted
            lockEffectChains_l(effectChains);
        } // mLock scope ends

        if (mBytesRemaining == 0) {
            mCurrentWriteLength = 0;
            if (mMixerStatus == MIXER_TRACKS_READY) {
                // threadLoop_mix() sets mCurrentWriteLength
                threadLoop_mix();
            } else if ((mMixerStatus != MIXER_DRAIN_TRACK)
                        && (mMixerStatus != MIXER_DRAIN_ALL)) {
                // threadLoop_sleepTime sets mSleepTimeUs to 0 if data
                // must be written to HAL
                threadLoop_sleepTime();
                if (mSleepTimeUs == 0) {
                    mCurrentWriteLength = mSinkBufferSize;
                }
            }
            // Either threadLoop_mix() or threadLoop_sleepTime() should have set
            // mMixerBuffer with data if mMixerBufferValid is true and mSleepTimeUs == 0.
            // Merge mMixerBuffer data into mEffectBuffer (if any effects are valid)
            // or mSinkBuffer (if there are no effects).
            //
            // This is done pre-effects computation; if effects change to
            // support higher precision, this needs to move.
            //
            // mMixerBufferValid is only set true by MixerThread::prepareTracks_l().
            // TODO use mSleepTimeUs == 0 as an additional condition.
            if (mMixerBufferValid) {
                void *buffer = mEffectBufferValid ? mEffectBuffer : mSinkBuffer;
                audio_format_t format = mEffectBufferValid ? mEffectBufferFormat : mFormat;

                // mono blend occurs for mixer threads only (not direct or offloaded)
                // and is handled here if we're going directly to the sink.
                if (requireMonoBlend() && !mEffectBufferValid) {
                    mono_blend(mMixerBuffer, mMixerBufferFormat, mChannelCount, mNormalFrameCount,
                               true /*limit*/);
                }

                memcpy_by_audio_format(buffer, format, mMixerBuffer, mMixerBufferFormat,
                        mNormalFrameCount * mChannelCount);
            }

            mBytesRemaining = mCurrentWriteLength;
            if (isSuspended()) {
                // Simulate write to HAL when suspended (e.g. BT SCO phone call).
                mSleepTimeUs = suspendSleepTimeUs(); // assumes full buffer.
                const size_t framesRemaining = mBytesRemaining / mFrameSize;
                mBytesWritten += mBytesRemaining;
                mFramesWritten += framesRemaining;
                mSuspendedFrames += framesRemaining; // to adjust kernel HAL position
                mBytesRemaining = 0;
            }

            // only process effects if we're going to write
            if (mSleepTimeUs == 0 && mType != OFFLOAD) {
                for (size_t i = 0; i < effectChains.size(); i ++) {
                    effectChains[i]->process_l();
                }
            }
        }
        // Process effect chains for offloaded thread even if no audio
        // was read from audio track: process only updates effect state
        // and thus does have to be synchronized with audio writes but may have
        // to be called while waiting for async write callback
        if (mType == OFFLOAD) {
            for (size_t i = 0; i < effectChains.size(); i ++) {
                effectChains[i]->process_l();
            }
        }

        // Only if the Effects buffer is enabled and there is data in the
        // Effects buffer (buffer valid), we need to
        // copy into the sink buffer.
        // TODO use mSleepTimeUs == 0 as an additional condition.
        if (mEffectBufferValid) {
            //ALOGV("writing effect buffer to sink buffer format %#x", mFormat);

            if (requireMonoBlend()) {
                mono_blend(mEffectBuffer, mEffectBufferFormat, mChannelCount, mNormalFrameCount,
                           true /*limit*/);
            }

            memcpy_by_audio_format(mSinkBuffer, mFormat, mEffectBuffer, mEffectBufferFormat,
                    mNormalFrameCount * mChannelCount);
        }

        // enable changes in effect chain
        unlockEffectChains(effectChains);

        if (!waitingAsyncCallback()) {
            // mSleepTimeUs == 0 means we must write to audio hardware
            if (mSleepTimeUs == 0) {
                ssize_t ret = 0;
                // We save lastWriteFinished here, as previousLastWriteFinished,
                // for throttling. On thread start, previousLastWriteFinished will be
                // set to -1, which properly results in no throttling after the first write.
                nsecs_t previousLastWriteFinished = lastWriteFinished;
                nsecs_t delta = 0;
                if (mBytesRemaining) {
                    // FIXME rewrite to reduce number of system calls
                    mLastWriteTime = systemTime();  // also used for dumpsys
                    ret = threadLoop_write();
                    lastWriteFinished = systemTime();
                    delta = lastWriteFinished - mLastWriteTime;
                    if (ret < 0) {
                        mBytesRemaining = 0;
                    } else {
                        mBytesWritten += ret;
                        mBytesRemaining -= ret;
                        mFramesWritten += ret / mFrameSize;
                    }
                } else if ((mMixerStatus == MIXER_DRAIN_TRACK) ||
                        (mMixerStatus == MIXER_DRAIN_ALL)) {
                    threadLoop_drain();
                }
                if (mType == MIXER && !mStandby) {
                    // write blocked detection
                    if (delta > maxPeriod) {
                        mNumDelayedWrites++;
                        if ((lastWriteFinished - lastWarning) > kWarningThrottleNs) {
                            ATRACE_NAME("underrun");
                            ALOGW("write blocked for %llu msecs, %d delayed writes, thread %p",
                                    (unsigned long long) ns2ms(delta), mNumDelayedWrites, this);
                            lastWarning = lastWriteFinished;
                        }
                    }

                    if (mThreadThrottle
                            && mMixerStatus == MIXER_TRACKS_READY // we are mixing (active tracks)
                            && ret > 0) {                         // we wrote something
                        // Limit MixerThread data processing to no more than twice the
                        // expected processing rate.
                        //
                        // This helps prevent underruns with NuPlayer and other applications
                        // which may set up buffers that are close to the minimum size, or use
                        // deep buffers, and rely on a double-buffering sleep strategy to fill.
                        //
                        // The throttle smooths out sudden large data drains from the device,
                        // e.g. when it comes out of standby, which often causes problems with
                        // (1) mixer threads without a fast mixer (which has its own warm-up)
                        // (2) minimum buffer sized tracks (even if the track is full,
                        //     the app won't fill fast enough to handle the sudden draw).
                        //
                        // Total time spent in last processing cycle equals time spent in
                        // 1. threadLoop_write, as well as time spent in
                        // 2. threadLoop_mix (significant for heavy mixing, especially
                        //                    on low tier processors)

                        // it's OK if deltaMs (and deltaNs) is an overestimate.
                        nsecs_t deltaNs;
                        // deltaNs = lastWriteFinished - previousLastWriteFinished;
                        __builtin_sub_overflow(
                            lastWriteFinished,previousLastWriteFinished, &deltaNs);
                        const int32_t deltaMs = deltaNs / 1000000;

                        const int32_t throttleMs = (int32_t)mHalfBufferMs - deltaMs;
                        if ((signed)mHalfBufferMs >= throttleMs && throttleMs > 0) {
                            usleep(throttleMs * 1000);
                            // notify of throttle start on verbose log
                            ALOGV_IF(mThreadThrottleEndMs == mThreadThrottleTimeMs,
                                    "mixer(%p) throttle begin:"
                                    " ret(%zd) deltaMs(%d) requires sleep %d ms",
                                    this, ret, deltaMs, throttleMs);
                            mThreadThrottleTimeMs += throttleMs;
                            // Throttle must be attributed to the previous mixer loop's write time
                            // to allow back-to-back throttling.
                            lastWriteFinished += throttleMs * 1000000;
                        } else {
                            uint32_t diff = mThreadThrottleTimeMs - mThreadThrottleEndMs;
                            if (diff > 0) {
                                // notify of throttle end on debug log
                                // but prevent spamming for bluetooth
                                ALOGD_IF(!audio_is_a2dp_out_device(outDevice()) &&
                                         !audio_is_hearing_aid_out_device(outDevice()),
                                        "mixer(%p) throttle end: throttle time(%u)", this, diff);
                                mThreadThrottleEndMs = mThreadThrottleTimeMs;
                            }
                        }
                    }
                }

            } else {
                ATRACE_BEGIN("sleep");
                Mutex::Autolock _l(mLock);
                // suspended requires accurate metering of sleep time.
                if (isSuspended()) {
                    // advance by expected sleepTime
                    timeLoopNextNs += microseconds((nsecs_t)mSleepTimeUs);
                    const nsecs_t nowNs = systemTime();

                    // compute expected next time vs current time.
                    // (negative deltas are treated as delays).
                    nsecs_t deltaNs = timeLoopNextNs - nowNs;
                    if (deltaNs < -kMaxNextBufferDelayNs) {
                        // Delays longer than the max allowed trigger a reset.
                        ALOGV("DelayNs: %lld, resetting timeLoopNextNs", (long long) deltaNs);
                        deltaNs = microseconds((nsecs_t)mSleepTimeUs);
                        timeLoopNextNs = nowNs + deltaNs;
                    } else if (deltaNs < 0) {
                        // Delays within the max delay allowed: zero the delta/sleepTime
                        // to help the system catch up in the next iteration(s)
                        ALOGV("DelayNs: %lld, catching-up", (long long) deltaNs);
                        deltaNs = 0;
                    }
                    // update sleep time (which is >= 0)
                    mSleepTimeUs = deltaNs / 1000;
                }
                if (!mSignalPending && mConfigEvents.isEmpty() && !exitPending()) {
                    mWaitWorkCV.waitRelative(mLock, microseconds((nsecs_t)mSleepTimeUs));
                }
                ATRACE_END();
            }
        }

        // Finally let go of removed track(s), without the lock held
        // since we can't guarantee the destructors won't acquire that
        // same lock.  This will also mutate and push a new fast mixer state.
        threadLoop_removeTracks(tracksToRemove);
        tracksToRemove.clear();

        // FIXME I don't understand the need for this here;
        //       it was in the original code but maybe the
        //       assignment in saveOutputTracks() makes this unnecessary?
        clearOutputTracks();

        // Effect chains will be actually deleted here if they were removed from
        // mEffectChains list during mixing or effects processing
        effectChains.clear();

        // FIXME Note that the above .clear() is no longer necessary since effectChains
        // is now local to this block, but will keep it for now (at least until merge done).
    }

    threadLoop_exit();

    if (!mStandby) {
        threadLoop_standby();
        mStandby = true;
    }

    releaseWakeLock();

    ALOGV("Thread %p type %d exiting", this, mType);
    return false;
}

// removeTracks_l() must be called with ThreadBase::mLock held
void AudioFlinger::PlaybackThread::removeTracks_l(const Vector< sp<Track> >& tracksToRemove)
{
    size_t count = tracksToRemove.size();
    if (count > 0) {
        for (size_t i=0 ; i<count ; i++) {
            const sp<Track>& track = tracksToRemove.itemAt(i);
            mActiveTracks.remove(track);
            ALOGV("removeTracks_l removing track on session %d", track->sessionId());
            sp<EffectChain> chain = getEffectChain_l(track->sessionId());
            if (chain != 0) {
                ALOGV("stopping track on chain %p for session Id: %d", chain.get(),
                        track->sessionId());
                chain->decActiveTrackCnt();
            }
            if (track->isTerminated()) {
                removeTrack_l(track);
            }
        }
    }

}

status_t AudioFlinger::PlaybackThread::getTimestamp_l(AudioTimestamp& timestamp)
{
    if (mNormalSink != 0) {
        ExtendedTimestamp ets;
        status_t status = mNormalSink->getTimestamp(ets);
        if (status == NO_ERROR) {
            status = ets.getBestTimestamp(&timestamp);
        }
        return status;
    }
    if ((mType == OFFLOAD || mType == DIRECT) && mOutput != NULL) {
        uint64_t position64;
        if (mOutput->getPresentationPosition(&position64, &timestamp.mTime) == OK) {
            timestamp.mPosition = (uint32_t)position64;
            return NO_ERROR;
        }
    }
    return INVALID_OPERATION;
}

status_t AudioFlinger::MixerThread::createAudioPatch_l(const struct audio_patch *patch,
                                                          audio_patch_handle_t *handle)
{
    status_t status;
    if (property_get_bool("af.patch_park", false /* default_value */)) {
        // Park FastMixer to avoid potential DOS issues with writing to the HAL
        // or if HAL does not properly lock against access.
        AutoPark<FastMixer> park(mFastMixer);
        status = PlaybackThread::createAudioPatch_l(patch, handle);
    } else {
        status = PlaybackThread::createAudioPatch_l(patch, handle);
    }
    return status;
}

status_t AudioFlinger::PlaybackThread::createAudioPatch_l(const struct audio_patch *patch,
                                                          audio_patch_handle_t *handle)
{
    status_t status = NO_ERROR;

    // store new device and send to effects
    audio_devices_t type = AUDIO_DEVICE_NONE;
    for (unsigned int i = 0; i < patch->num_sinks; i++) {
        type |= patch->sinks[i].ext.device.type;
    }

#ifdef ADD_BATTERY_DATA
    // when changing the audio output device, call addBatteryData to notify
    // the change
    if (mOutDevice != type) {
        uint32_t params = 0;
        // check whether speaker is on
        if (type & AUDIO_DEVICE_OUT_SPEAKER) {
            params |= IMediaPlayerService::kBatteryDataSpeakerOn;
        }

        audio_devices_t deviceWithoutSpeaker
            = AUDIO_DEVICE_OUT_ALL & ~AUDIO_DEVICE_OUT_SPEAKER;
        // check if any other device (except speaker) is on
        if (type & deviceWithoutSpeaker) {
            params |= IMediaPlayerService::kBatteryDataOtherAudioDeviceOn;
        }

        if (params != 0) {
            addBatteryData(params);
        }
    }
#endif

    for (size_t i = 0; i < mEffectChains.size(); i++) {
        mEffectChains[i]->setDevice_l(type);
    }

    // mPrevOutDevice is the latest device set by createAudioPatch_l(). It is not set when
    // the thread is created so that the first patch creation triggers an ioConfigChanged callback
    bool configChanged = mPrevOutDevice != type;
    mOutDevice = type;
    mPatch = *patch;

    if (mOutput->audioHwDev->supportsAudioPatches()) {
        sp<DeviceHalInterface> hwDevice = mOutput->audioHwDev->hwDevice();
        status = hwDevice->createAudioPatch(patch->num_sources,
                                            patch->sources,
                                            patch->num_sinks,
                                            patch->sinks,
                                            handle);
    } else {
        char *address;
        if (strcmp(patch->sinks[0].ext.device.address, "") != 0) {
            //FIXME: we only support address on first sink with HAL version < 3.0
            address = audio_device_address_to_parameter(
                                                        patch->sinks[0].ext.device.type,
                                                        patch->sinks[0].ext.device.address);
        } else {
            address = (char *)calloc(1, 1);
        }
        AudioParameter param = AudioParameter(String8(address));
        free(address);
        param.addInt(String8(AudioParameter::keyRouting), (int)type);
        status = mOutput->stream->setParameters(param.toString());
        *handle = AUDIO_PATCH_HANDLE_NONE;
    }
    if (configChanged) {
        mPrevOutDevice = type;
        sendIoConfigEvent_l(AUDIO_OUTPUT_CONFIG_CHANGED);
    }
    return status;
}

status_t AudioFlinger::MixerThread::releaseAudioPatch_l(const audio_patch_handle_t handle)
{
    status_t status;
    if (property_get_bool("af.patch_park", false /* default_value */)) {
        // Park FastMixer to avoid potential DOS issues with writing to the HAL
        // or if HAL does not properly lock against access.
        AutoPark<FastMixer> park(mFastMixer);
        status = PlaybackThread::releaseAudioPatch_l(handle);
    } else {
        status = PlaybackThread::releaseAudioPatch_l(handle);
    }
    return status;
}

status_t AudioFlinger::PlaybackThread::releaseAudioPatch_l(const audio_patch_handle_t handle)
{
    status_t status = NO_ERROR;

    mOutDevice = AUDIO_DEVICE_NONE;

    if (mOutput->audioHwDev->supportsAudioPatches()) {
        sp<DeviceHalInterface> hwDevice = mOutput->audioHwDev->hwDevice();
        status = hwDevice->releaseAudioPatch(handle);
    } else {
        AudioParameter param;
        param.addInt(String8(AudioParameter::keyRouting), 0);
        status = mOutput->stream->setParameters(param.toString());
    }
    return status;
}

void AudioFlinger::PlaybackThread::addPatchTrack(const sp<PatchTrack>& track)
{
    Mutex::Autolock _l(mLock);
    mTracks.add(track);
}

void AudioFlinger::PlaybackThread::deletePatchTrack(const sp<PatchTrack>& track)
{
    Mutex::Autolock _l(mLock);
    destroyTrack_l(track);
}

void AudioFlinger::PlaybackThread::getAudioPortConfig(struct audio_port_config *config)
{
    ThreadBase::getAudioPortConfig(config);
    config->role = AUDIO_PORT_ROLE_SOURCE;
    config->ext.mix.hw_module = mOutput->audioHwDev->handle();
    config->ext.mix.usecase.stream = AUDIO_STREAM_DEFAULT;
}

// ----------------------------------------------------------------------------

AudioFlinger::MixerThread::MixerThread(const sp<AudioFlinger>& audioFlinger, AudioStreamOut* output,
        audio_io_handle_t id, audio_devices_t device, bool systemReady, type_t type)
    :   PlaybackThread(audioFlinger, output, id, device, type, systemReady),
        // mAudioMixer below
        // mFastMixer below
        mFastMixerFutex(0),
        mMasterMono(false)
        // mOutputSink below
        // mPipeSink below
        // mNormalSink below
{
    ALOGV("MixerThread() id=%d device=%#x type=%d", id, device, type);
    ALOGV("mSampleRate=%u, mChannelMask=%#x, mChannelCount=%u, mFormat=%#x, mFrameSize=%zu, "
            "mFrameCount=%zu, mNormalFrameCount=%zu",
            mSampleRate, mChannelMask, mChannelCount, mFormat, mFrameSize, mFrameCount,
            mNormalFrameCount);
    mAudioMixer = new AudioMixer(mNormalFrameCount, mSampleRate);

    if (type == DUPLICATING) {
        // The Duplicating thread uses the AudioMixer and delivers data to OutputTracks
        // (downstream MixerThreads) in DuplicatingThread::threadLoop_write().
        // Do not create or use mFastMixer, mOutputSink, mPipeSink, or mNormalSink.
        return;
    }
    // create an NBAIO sink for the HAL output stream, and negotiate
    mOutputSink = new AudioStreamOutSink(output->stream);
    size_t numCounterOffers = 0;
    const NBAIO_Format offers[1] = {Format_from_SR_C(mSampleRate, mChannelCount, mFormat)};
#if !LOG_NDEBUG
    ssize_t index =
#else
    (void)
#endif
            mOutputSink->negotiate(offers, 1, NULL, numCounterOffers);
    ALOG_ASSERT(index == 0);

    // initialize fast mixer depending on configuration
    bool initFastMixer;
    switch (kUseFastMixer) {
    case FastMixer_Never:
        initFastMixer = false;
        break;
    case FastMixer_Always:
        initFastMixer = true;
        break;
    case FastMixer_Static:
    case FastMixer_Dynamic:
        // FastMixer was designed to operate with a HAL that pulls at a regular rate,
        // where the period is less than an experimentally determined threshold that can be
        // scheduled reliably with CFS. However, the BT A2DP HAL is
        // bursty (does not pull at a regular rate) and so cannot operate with FastMixer.
        initFastMixer = mFrameCount < mNormalFrameCount
                && (mOutDevice & AUDIO_DEVICE_OUT_ALL_A2DP) == 0;
        break;
    }
    ALOGW_IF(initFastMixer == false && mFrameCount < mNormalFrameCount,
            "FastMixer is preferred for this sink as frameCount %zu is less than threshold %zu",
            mFrameCount, mNormalFrameCount);
    if (initFastMixer) {
        audio_format_t fastMixerFormat;
        if (mMixerBufferEnabled && mEffectBufferEnabled) {
            fastMixerFormat = AUDIO_FORMAT_PCM_FLOAT;
        } else {
            fastMixerFormat = AUDIO_FORMAT_PCM_16_BIT;
        }
        if (mFormat != fastMixerFormat) {
            // change our Sink format to accept our intermediate precision
            mFormat = fastMixerFormat;
            free(mSinkBuffer);
            mFrameSize = mChannelCount * audio_bytes_per_sample(mFormat);
            const size_t sinkBufferSize = mNormalFrameCount * mFrameSize;
            (void)posix_memalign(&mSinkBuffer, 32, sinkBufferSize);
        }

        // create a MonoPipe to connect our submix to FastMixer
        NBAIO_Format format = mOutputSink->format();
#ifdef TEE_SINK
        NBAIO_Format origformat = format;
#endif
        // adjust format to match that of the Fast Mixer
        ALOGV("format changed from %#x to %#x", format.mFormat, fastMixerFormat);
        format.mFormat = fastMixerFormat;
        format.mFrameSize = audio_bytes_per_sample(format.mFormat) * format.mChannelCount;

        // This pipe depth compensates for scheduling latency of the normal mixer thread.
        // When it wakes up after a maximum latency, it runs a few cycles quickly before
        // finally blocking.  Note the pipe implementation rounds up the request to a power of 2.
        MonoPipe *monoPipe = new MonoPipe(mNormalFrameCount * 4, format, true /*writeCanBlock*/);
        const NBAIO_Format offers[1] = {format};
        size_t numCounterOffers = 0;
#if !LOG_NDEBUG || defined(TEE_SINK)
        ssize_t index =
#else
        (void)
#endif
                monoPipe->negotiate(offers, 1, NULL, numCounterOffers);
        ALOG_ASSERT(index == 0);
        monoPipe->setAvgFrames((mScreenState & 1) ?
                (monoPipe->maxFrames() * 7) / 8 : mNormalFrameCount * 2);
        mPipeSink = monoPipe;

#ifdef TEE_SINK
        if (mTeeSinkOutputEnabled) {
            // create a Pipe to archive a copy of FastMixer's output for dumpsys
            Pipe *teeSink = new Pipe(mTeeSinkOutputFrames, origformat);
            const NBAIO_Format offers2[1] = {origformat};
            numCounterOffers = 0;
            index = teeSink->negotiate(offers2, 1, NULL, numCounterOffers);
            ALOG_ASSERT(index == 0);
            mTeeSink = teeSink;
            PipeReader *teeSource = new PipeReader(*teeSink);
            numCounterOffers = 0;
            index = teeSource->negotiate(offers2, 1, NULL, numCounterOffers);
            ALOG_ASSERT(index == 0);
            mTeeSource = teeSource;
        }
#endif

        // create fast mixer and configure it initially with just one fast track for our submix
        mFastMixer = new FastMixer();
        FastMixerStateQueue *sq = mFastMixer->sq();
#ifdef STATE_QUEUE_DUMP
        sq->setObserverDump(&mStateQueueObserverDump);
        sq->setMutatorDump(&mStateQueueMutatorDump);
#endif
        FastMixerState *state = sq->begin();
        FastTrack *fastTrack = &state->mFastTracks[0];
        // wrap the source side of the MonoPipe to make it an AudioBufferProvider
        fastTrack->mBufferProvider = new SourceAudioBufferProvider(new MonoPipeReader(monoPipe));
        fastTrack->mVolumeProvider = NULL;
        fastTrack->mChannelMask = mChannelMask; // mPipeSink channel mask for audio to FastMixer
        fastTrack->mFormat = mFormat; // mPipeSink format for audio to FastMixer
        fastTrack->mGeneration++;
        state->mFastTracksGen++;
        state->mTrackMask = 1;
        // fast mixer will use the HAL output sink
        state->mOutputSink = mOutputSink.get();
        state->mOutputSinkGen++;
        state->mFrameCount = mFrameCount;
        state->mCommand = FastMixerState::COLD_IDLE;
        // already done in constructor initialization list
        //mFastMixerFutex = 0;
        state->mColdFutexAddr = &mFastMixerFutex;
        state->mColdGen++;
        state->mDumpState = &mFastMixerDumpState;
#ifdef TEE_SINK
        state->mTeeSink = mTeeSink.get();
#endif
        mFastMixerNBLogWriter = audioFlinger->newWriter_l(kFastMixerLogSize, "FastMixer");
        state->mNBLogWriter = mFastMixerNBLogWriter.get();
        sq->end();
        sq->push(FastMixerStateQueue::BLOCK_UNTIL_PUSHED);

        // start the fast mixer
        mFastMixer->run("FastMixer", PRIORITY_URGENT_AUDIO);
        pid_t tid = mFastMixer->getTid();
        sendPrioConfigEvent(getpid_cached, tid, kPriorityFastMixer, false /*forApp*/);
        stream()->setHalThreadPriority(kPriorityFastMixer);

#ifdef AUDIO_WATCHDOG
        // create and start the watchdog
        mAudioWatchdog = new AudioWatchdog();
        mAudioWatchdog->setDump(&mAudioWatchdogDump);
        mAudioWatchdog->run("AudioWatchdog", PRIORITY_URGENT_AUDIO);
        tid = mAudioWatchdog->getTid();
        sendPrioConfigEvent(getpid_cached, tid, kPriorityFastMixer, false /*forApp*/);
#endif

    }

    switch (kUseFastMixer) {
    case FastMixer_Never:
    case FastMixer_Dynamic:
        mNormalSink = mOutputSink;
        break;
    case FastMixer_Always:
        mNormalSink = mPipeSink;
        break;
    case FastMixer_Static:
        mNormalSink = initFastMixer ? mPipeSink : mOutputSink;
        break;
    }
}

AudioFlinger::MixerThread::~MixerThread()
{
    if (mFastMixer != 0) {
        FastMixerStateQueue *sq = mFastMixer->sq();
        FastMixerState *state = sq->begin();
        if (state->mCommand == FastMixerState::COLD_IDLE) {
            int32_t old = android_atomic_inc(&mFastMixerFutex);
            if (old == -1) {
                (void) syscall(__NR_futex, &mFastMixerFutex, FUTEX_WAKE_PRIVATE, 1);
            }
        }
        state->mCommand = FastMixerState::EXIT;
        sq->end();
        sq->push(FastMixerStateQueue::BLOCK_UNTIL_PUSHED);
        mFastMixer->join();
        // Though the fast mixer thread has exited, it's state queue is still valid.
        // We'll use that extract the final state which contains one remaining fast track
        // corresponding to our sub-mix.
        state = sq->begin();
        ALOG_ASSERT(state->mTrackMask == 1);
        FastTrack *fastTrack = &state->mFastTracks[0];
        ALOG_ASSERT(fastTrack->mBufferProvider != NULL);
        delete fastTrack->mBufferProvider;
        sq->end(false /*didModify*/);
        mFastMixer.clear();
#ifdef AUDIO_WATCHDOG
        if (mAudioWatchdog != 0) {
            mAudioWatchdog->requestExit();
            mAudioWatchdog->requestExitAndWait();
            mAudioWatchdog.clear();
        }
#endif
    }
    mAudioFlinger->unregisterWriter(mFastMixerNBLogWriter);
    delete mAudioMixer;
}


uint32_t AudioFlinger::MixerThread::correctLatency_l(uint32_t latency) const
{
    if (mFastMixer != 0) {
        MonoPipe *pipe = (MonoPipe *)mPipeSink.get();
        latency += (pipe->getAvgFrames() * 1000) / mSampleRate;
    }
    return latency;
}


void AudioFlinger::MixerThread::threadLoop_removeTracks(const Vector< sp<Track> >& tracksToRemove)
{
    PlaybackThread::threadLoop_removeTracks(tracksToRemove);
}

ssize_t AudioFlinger::MixerThread::threadLoop_write()
{
    // FIXME we should only do one push per cycle; confirm this is true
    // Start the fast mixer if it's not already running
    if (mFastMixer != 0) {
        FastMixerStateQueue *sq = mFastMixer->sq();
        FastMixerState *state = sq->begin();
        if (state->mCommand != FastMixerState::MIX_WRITE &&
                (kUseFastMixer != FastMixer_Dynamic || state->mTrackMask > 1)) {
            if (state->mCommand == FastMixerState::COLD_IDLE) {

                // FIXME workaround for first HAL write being CPU bound on some devices
                ATRACE_BEGIN("write");
                mOutput->write((char *)mSinkBuffer, 0);
                ATRACE_END();

                int32_t old = android_atomic_inc(&mFastMixerFutex);
                if (old == -1) {
                    (void) syscall(__NR_futex, &mFastMixerFutex, FUTEX_WAKE_PRIVATE, 1);
                }
#ifdef AUDIO_WATCHDOG
                if (mAudioWatchdog != 0) {
                    mAudioWatchdog->resume();
                }
#endif
            }
            state->mCommand = FastMixerState::MIX_WRITE;
#ifdef FAST_THREAD_STATISTICS
            mFastMixerDumpState.increaseSamplingN(mAudioFlinger->isLowRamDevice() ?
                FastThreadDumpState::kSamplingNforLowRamDevice : FastThreadDumpState::kSamplingN);
#endif
            sq->end();
            sq->push(FastMixerStateQueue::BLOCK_UNTIL_PUSHED);
            if (kUseFastMixer == FastMixer_Dynamic) {
                mNormalSink = mPipeSink;
            }
        } else {
            sq->end(false /*didModify*/);
        }
    }
    return PlaybackThread::threadLoop_write();
}

void AudioFlinger::MixerThread::threadLoop_standby()
{
    // Idle the fast mixer if it's currently running
    if (mFastMixer != 0) {
        FastMixerStateQueue *sq = mFastMixer->sq();
        FastMixerState *state = sq->begin();
        if (!(state->mCommand & FastMixerState::IDLE)) {
            // Report any frames trapped in the Monopipe
            MonoPipe *monoPipe = (MonoPipe *)mPipeSink.get();
            const long long pipeFrames = monoPipe->maxFrames() - monoPipe->availableToWrite();
            mLocalLog.log("threadLoop_standby: framesWritten:%lld  suspendedFrames:%lld  "
                    "monoPipeWritten:%lld  monoPipeLeft:%lld",
                    (long long)mFramesWritten, (long long)mSuspendedFrames,
                    (long long)mPipeSink->framesWritten(), pipeFrames);
            mLocalLog.log("threadLoop_standby: %s", mTimestamp.toString().c_str());

            state->mCommand = FastMixerState::COLD_IDLE;
            state->mColdFutexAddr = &mFastMixerFutex;
            state->mColdGen++;
            mFastMixerFutex = 0;
            sq->end();
            // BLOCK_UNTIL_PUSHED would be insufficient, as we need it to stop doing I/O now
            sq->push(FastMixerStateQueue::BLOCK_UNTIL_ACKED);
            if (kUseFastMixer == FastMixer_Dynamic) {
                mNormalSink = mOutputSink;
            }
#ifdef AUDIO_WATCHDOG
            if (mAudioWatchdog != 0) {
                mAudioWatchdog->pause();
            }
#endif
        } else {
            sq->end(false /*didModify*/);
        }
    }
    PlaybackThread::threadLoop_standby();
}

bool AudioFlinger::PlaybackThread::waitingAsyncCallback_l()
{
    return false;
}

bool AudioFlinger::PlaybackThread::shouldStandby_l()
{
    return !mStandby;
}

bool AudioFlinger::PlaybackThread::waitingAsyncCallback()
{
    Mutex::Autolock _l(mLock);
    return waitingAsyncCallback_l();
}

// shared by MIXER and DIRECT, overridden by DUPLICATING
void AudioFlinger::PlaybackThread::threadLoop_standby()
{
    ALOGV("Audio hardware entering standby, mixer %p, suspend count %d", this, mSuspended);
    mOutput->standby();
    if (mUseAsyncWrite != 0) {
        // discard any pending drain or write ack by incrementing sequence
        mWriteAckSequence = (mWriteAckSequence + 2) & ~1;
        mDrainSequence = (mDrainSequence + 2) & ~1;
        ALOG_ASSERT(mCallbackThread != 0);
        mCallbackThread->setWriteBlocked(mWriteAckSequence);
        mCallbackThread->setDraining(mDrainSequence);
    }
    mHwPaused = false;
}

void AudioFlinger::PlaybackThread::onAddNewTrack_l()
{
    ALOGV("signal playback thread");
    broadcast_l();
}

void AudioFlinger::PlaybackThread::onAsyncError()
{
    for (int i = AUDIO_STREAM_SYSTEM; i < (int)AUDIO_STREAM_CNT; i++) {
        invalidateTracks((audio_stream_type_t)i);
    }
}

void AudioFlinger::MixerThread::threadLoop_mix()
{
    // mix buffers...
    mAudioMixer->process();
    mCurrentWriteLength = mSinkBufferSize;
    // increase sleep time progressively when application underrun condition clears.
    // Only increase sleep time if the mixer is ready for two consecutive times to avoid
    // that a steady state of alternating ready/not ready conditions keeps the sleep time
    // such that we would underrun the audio HAL.
    if ((mSleepTimeUs == 0) && (sleepTimeShift > 0)) {
        sleepTimeShift--;
    }
    mSleepTimeUs = 0;
    mStandbyTimeNs = systemTime() + mStandbyDelayNs;
    //TODO: delay standby when effects have a tail

}

void AudioFlinger::MixerThread::threadLoop_sleepTime()
{
    // If no tracks are ready, sleep once for the duration of an output
    // buffer size, then write 0s to the output
    if (mSleepTimeUs == 0) {
        if (mMixerStatus == MIXER_TRACKS_ENABLED) {
            mSleepTimeUs = mActiveSleepTimeUs >> sleepTimeShift;
            if (mSleepTimeUs < kMinThreadSleepTimeUs) {
                mSleepTimeUs = kMinThreadSleepTimeUs;
            }
            // reduce sleep time in case of consecutive application underruns to avoid
            // starving the audio HAL. As activeSleepTimeUs() is larger than a buffer
            // duration we would end up writing less data than needed by the audio HAL if
            // the condition persists.
            if (sleepTimeShift < kMaxThreadSleepTimeShift) {
                sleepTimeShift++;
            }
        } else {
            mSleepTimeUs = mIdleSleepTimeUs;
        }
    } else if (mBytesWritten != 0 || (mMixerStatus == MIXER_TRACKS_ENABLED)) {
        // clear out mMixerBuffer or mSinkBuffer, to ensure buffers are cleared
        // before effects processing or output.
        if (mMixerBufferValid) {
            memset(mMixerBuffer, 0, mMixerBufferSize);
        } else {
            memset(mSinkBuffer, 0, mSinkBufferSize);
        }
        mSleepTimeUs = 0;
        ALOGV_IF(mBytesWritten == 0 && (mMixerStatus == MIXER_TRACKS_ENABLED),
                "anticipated start");
    }
    // TODO add standby time extension fct of effect tail
}

// prepareTracks_l() must be called with ThreadBase::mLock held
AudioFlinger::PlaybackThread::mixer_state AudioFlinger::MixerThread::prepareTracks_l(
        Vector< sp<Track> > *tracksToRemove)
{
    // clean up deleted track names in AudioMixer before allocating new tracks
    (void)mTracks.processDeletedTrackNames([this](int name) {
        // for each name, destroy it in the AudioMixer
        if (mAudioMixer->exists(name)) {
            mAudioMixer->destroy(name);
        }
    });
    mTracks.clearDeletedTrackNames();

    mixer_state mixerStatus = MIXER_IDLE;
    // find out which tracks need to be processed
    size_t count = mActiveTracks.size();
    size_t mixedTracks = 0;
    size_t tracksWithEffect = 0;
    // counts only _active_ fast tracks
    size_t fastTracks = 0;
    uint32_t resetMask = 0; // bit mask of fast tracks that need to be reset

    float masterVolume = mMasterVolume;
    bool masterMute = mMasterMute;

    if (masterMute) {
        masterVolume = 0;
    }
    // Delegate master volume control to effect in output mix effect chain if needed
    sp<EffectChain> chain = getEffectChain_l(AUDIO_SESSION_OUTPUT_MIX);
    if (chain != 0) {
        uint32_t v = (uint32_t)(masterVolume * (1 << 24));
        chain->setVolume_l(&v, &v);
        masterVolume = (float)((v + (1 << 23)) >> 24);
        chain.clear();
    }

    // prepare a new state to push
    FastMixerStateQueue *sq = NULL;
    FastMixerState *state = NULL;
    bool didModify = false;
    FastMixerStateQueue::block_t block = FastMixerStateQueue::BLOCK_UNTIL_PUSHED;
    bool coldIdle = false;
    if (mFastMixer != 0) {
        sq = mFastMixer->sq();
        state = sq->begin();
        coldIdle = state->mCommand == FastMixerState::COLD_IDLE;
    }

    mMixerBufferValid = false;  // mMixerBuffer has no valid data until appropriate tracks found.
    mEffectBufferValid = false; // mEffectBuffer has no valid data until tracks found.

    for (size_t i=0 ; i<count ; i++) {
        const sp<Track> t = mActiveTracks[i];

        // this const just means the local variable doesn't change
        Track* const track = t.get();

        // process fast tracks
        if (track->isFastTrack()) {

            // It's theoretically possible (though unlikely) for a fast track to be created
            // and then removed within the same normal mix cycle.  This is not a problem, as
            // the track never becomes active so it's fast mixer slot is never touched.
            // The converse, of removing an (active) track and then creating a new track
            // at the identical fast mixer slot within the same normal mix cycle,
            // is impossible because the slot isn't marked available until the end of each cycle.
            int j = track->mFastIndex;
            ALOG_ASSERT(0 < j && j < (int)FastMixerState::sMaxFastTracks);
            ALOG_ASSERT(!(mFastTrackAvailMask & (1 << j)));
            FastTrack *fastTrack = &state->mFastTracks[j];

            // Determine whether the track is currently in underrun condition,
            // and whether it had a recent underrun.
            FastTrackDump *ftDump = &mFastMixerDumpState.mTracks[j];
            FastTrackUnderruns underruns = ftDump->mUnderruns;
            uint32_t recentFull = (underruns.mBitFields.mFull -
                    track->mObservedUnderruns.mBitFields.mFull) & UNDERRUN_MASK;
            uint32_t recentPartial = (underruns.mBitFields.mPartial -
                    track->mObservedUnderruns.mBitFields.mPartial) & UNDERRUN_MASK;
            uint32_t recentEmpty = (underruns.mBitFields.mEmpty -
                    track->mObservedUnderruns.mBitFields.mEmpty) & UNDERRUN_MASK;
            uint32_t recentUnderruns = recentPartial + recentEmpty;
            track->mObservedUnderruns = underruns;
            // don't count underruns that occur while stopping or pausing
            // or stopped which can occur when flush() is called while active
            if (!(track->isStopping() || track->isPausing() || track->isStopped()) &&
                    recentUnderruns > 0) {
                // FIXME fast mixer will pull & mix partial buffers, but we count as a full underrun
                track->mAudioTrackServerProxy->tallyUnderrunFrames(recentUnderruns * mFrameCount);
            } else {
                track->mAudioTrackServerProxy->tallyUnderrunFrames(0);
            }

            // This is similar to the state machine for normal tracks,
            // with a few modifications for fast tracks.
            bool isActive = true;
            switch (track->mState) {
            case TrackBase::STOPPING_1:
                // track stays active in STOPPING_1 state until first underrun
                if (recentUnderruns > 0 || track->isTerminated()) {
                    track->mState = TrackBase::STOPPING_2;
                }
                break;
            case TrackBase::PAUSING:
                // ramp down is not yet implemented
                track->setPaused();
                break;
            case TrackBase::RESUMING:
                // ramp up is not yet implemented
                track->mState = TrackBase::ACTIVE;
                break;
            case TrackBase::ACTIVE:
                if (recentFull > 0 || recentPartial > 0) {
                    // track has provided at least some frames recently: reset retry count
                    track->mRetryCount = kMaxTrackRetries;
                }
                if (recentUnderruns == 0) {
                    // no recent underruns: stay active
                    break;
                }
                // there has recently been an underrun of some kind
                if (track->sharedBuffer() == 0) {
                    // were any of the recent underruns "empty" (no frames available)?
                    if (recentEmpty == 0) {
                        // no, then ignore the partial underruns as they are allowed indefinitely
                        break;
                    }
                    // there has recently been an "empty" underrun: decrement the retry counter
                    if (--(track->mRetryCount) > 0) {
                        break;
                    }
                    // indicate to client process that the track was disabled because of underrun;
                    // it will then automatically call start() when data is available
                    track->disable();
                    // remove from active list, but state remains ACTIVE [confusing but true]
                    isActive = false;
                    break;
                }
                // fall through
            case TrackBase::STOPPING_2:
            case TrackBase::PAUSED:
            case TrackBase::STOPPED:
            case TrackBase::FLUSHED:   // flush() while active
                // Check for presentation complete if track is inactive
                // We have consumed all the buffers of this track.
                // This would be incomplete if we auto-paused on underrun
                {
                    uint32_t latency = 0;
                    status_t result = mOutput->stream->getLatency(&latency);
                    ALOGE_IF(result != OK,
                            "Error when retrieving output stream latency: %d", result);
                    size_t audioHALFrames = (latency * mSampleRate) / 1000;
                    int64_t framesWritten = mBytesWritten / mFrameSize;
                    if (!(mStandby || track->presentationComplete(framesWritten, audioHALFrames))) {
                        // track stays in active list until presentation is complete
                        break;
                    }
                }
                if (track->isStopping_2()) {
                    track->mState = TrackBase::STOPPED;
                }
                if (track->isStopped()) {
                    // Can't reset directly, as fast mixer is still polling this track
                    //   track->reset();
                    // So instead mark this track as needing to be reset after push with ack
                    resetMask |= 1 << i;
                }
                isActive = false;
                break;
            case TrackBase::IDLE:
            default:
                LOG_ALWAYS_FATAL("unexpected track state %d", track->mState);
            }

            if (isActive) {
                // was it previously inactive?
                if (!(state->mTrackMask & (1 << j))) {
                    ExtendedAudioBufferProvider *eabp = track;
                    VolumeProvider *vp = track;
                    fastTrack->mBufferProvider = eabp;
                    fastTrack->mVolumeProvider = vp;
                    fastTrack->mChannelMask = track->mChannelMask;
                    fastTrack->mFormat = track->mFormat;
                    fastTrack->mGeneration++;
                    state->mTrackMask |= 1 << j;
                    didModify = true;
                    // no acknowledgement required for newly active tracks
                }
                // cache the combined master volume and stream type volume for fast mixer; this
                // lacks any synchronization or barrier so VolumeProvider may read a stale value
                const float vh = track->getVolumeHandler()->getVolume(
                        track->mAudioTrackServerProxy->framesReleased()).first;
                track->mCachedVolume = masterVolume
                        * mStreamTypes[track->streamType()].volume
                        * vh;
<<<<<<< HEAD
=======
                track->mCachedVolume = volume;
                gain_minifloat_packed_t vlr = proxy->getVolumeLR();
                float vlf = volume * float_from_gain(gain_minifloat_unpack_left(vlr));
                float vrf = volume * float_from_gain(gain_minifloat_unpack_right(vlr));
                track->setFinalVolume((vlf + vrf) / 2.f);
>>>>>>> b856955f
                ++fastTracks;
            } else {
                // was it previously active?
                if (state->mTrackMask & (1 << j)) {
                    fastTrack->mBufferProvider = NULL;
                    fastTrack->mGeneration++;
                    state->mTrackMask &= ~(1 << j);
                    didModify = true;
                    // If any fast tracks were removed, we must wait for acknowledgement
                    // because we're about to decrement the last sp<> on those tracks.
                    block = FastMixerStateQueue::BLOCK_UNTIL_ACKED;
                } else {
                    // ALOGW rather than LOG_ALWAYS_FATAL because it seems there are cases where an
                    // AudioTrack may start (which may not be with a start() but with a write()
                    // after underrun) and immediately paused or released.  In that case the
                    // FastTrack state hasn't had time to update.
                    // TODO Remove the ALOGW when this theory is confirmed.
                    ALOGW("fast track %d should have been active; "
                            "mState=%d, mTrackMask=%#x, recentUnderruns=%u, isShared=%d",
                            j, track->mState, state->mTrackMask, recentUnderruns,
                            track->sharedBuffer() != 0);
                    // Since the FastMixer state already has the track inactive, do nothing here.
                }
                tracksToRemove->add(track);
                // Avoids a misleading display in dumpsys
                track->mObservedUnderruns.mBitFields.mMostRecent = UNDERRUN_FULL;
            }
            continue;
        }

        {   // local variable scope to avoid goto warning

        audio_track_cblk_t* cblk = track->cblk();

        // The first time a track is added we wait
        // for all its buffers to be filled before processing it
        int name = track->name();

        // if an active track doesn't exist in the AudioMixer, create it.
        if (!mAudioMixer->exists(name)) {
            status_t status = mAudioMixer->create(
                    name,
                    track->mChannelMask,
                    track->mFormat,
                    track->mSessionId);
            if (status != OK) {
                ALOGW("%s: cannot create track name"
                        " %d, mask %#x, format %#x, sessionId %d in AudioMixer",
                        __func__, name, track->mChannelMask, track->mFormat, track->mSessionId);
                tracksToRemove->add(track);
                track->invalidate(); // consider it dead.
                continue;
            }
        }

        // make sure that we have enough frames to mix one full buffer.
        // enforce this condition only once to enable draining the buffer in case the client
        // app does not call stop() and relies on underrun to stop:
        // hence the test on (mMixerStatus == MIXER_TRACKS_READY) meaning the track was mixed
        // during last round
        size_t desiredFrames;
        const uint32_t sampleRate = track->mAudioTrackServerProxy->getSampleRate();
        AudioPlaybackRate playbackRate = track->mAudioTrackServerProxy->getPlaybackRate();

        desiredFrames = sourceFramesNeededWithTimestretch(
                sampleRate, mNormalFrameCount, mSampleRate, playbackRate.mSpeed);
        // TODO: ONLY USED FOR LEGACY RESAMPLERS, remove when they are removed.
        // add frames already consumed but not yet released by the resampler
        // because mAudioTrackServerProxy->framesReady() will include these frames
        desiredFrames += mAudioMixer->getUnreleasedFrames(track->name());

        uint32_t minFrames = 1;
        if ((track->sharedBuffer() == 0) && !track->isStopped() && !track->isPausing() &&
                (mMixerStatusIgnoringFastTracks == MIXER_TRACKS_READY)) {
            minFrames = desiredFrames;
        }

        size_t framesReady = track->framesReady();
        if (ATRACE_ENABLED()) {
            // I wish we had formatted trace names
            std::string traceName("nRdy");
            traceName += std::to_string(track->name());
            ATRACE_INT(traceName.c_str(), framesReady);
        }
        if ((framesReady >= minFrames) && track->isReady() &&
                !track->isPaused() && !track->isTerminated())
        {
            ALOGVV("track %d s=%08x [OK] on thread %p", name, cblk->mServer, this);

            mixedTracks++;

            // track->mainBuffer() != mSinkBuffer or mMixerBuffer means
            // there is an effect chain connected to the track
            chain.clear();
            if (track->mainBuffer() != mSinkBuffer &&
                    track->mainBuffer() != mMixerBuffer) {
                if (mEffectBufferEnabled) {
                    mEffectBufferValid = true; // Later can set directly.
                }
                chain = getEffectChain_l(track->sessionId());
                // Delegate volume control to effect in track effect chain if needed
                if (chain != 0) {
                    tracksWithEffect++;
                } else {
                    ALOGW("prepareTracks_l(): track %d attached to effect but no chain found on "
                            "session %d",
                            name, track->sessionId());
                }
            }


            int param = AudioMixer::VOLUME;
            if (track->mFillingUpStatus == Track::FS_FILLED) {
                // no ramp for the first volume setting
                track->mFillingUpStatus = Track::FS_ACTIVE;
                if (track->mState == TrackBase::RESUMING) {
                    track->mState = TrackBase::ACTIVE;
                    param = AudioMixer::RAMP_VOLUME;
                }
                mAudioMixer->setParameter(name, AudioMixer::RESAMPLE, AudioMixer::RESET, NULL);
                mLeftVolFloat = -1.0;
            // FIXME should not make a decision based on mServer
            } else if (cblk->mServer != 0) {
                // If the track is stopped before the first frame was mixed,
                // do not apply ramp
                param = AudioMixer::RAMP_VOLUME;
            }

            // compute volume for this track
            uint32_t vl, vr;       // in U8.24 integer format
            float vlf, vrf, vaf;   // in [0.0, 1.0] float format
            // read original volumes with volume control
            float typeVolume = mStreamTypes[track->streamType()].volume;
            float v = masterVolume * typeVolume;

            if (track->isPausing() || mStreamTypes[track->streamType()].mute) {
                vl = vr = 0;
                vlf = vrf = vaf = 0.;
                if (track->isPausing()) {
                    track->setPaused();
                }
            } else {
                sp<AudioTrackServerProxy> proxy = track->mAudioTrackServerProxy;
                gain_minifloat_packed_t vlr = proxy->getVolumeLR();
                vlf = float_from_gain(gain_minifloat_unpack_left(vlr));
                vrf = float_from_gain(gain_minifloat_unpack_right(vlr));
                // track volumes come from shared memory, so can't be trusted and must be clamped
                if (vlf > GAIN_FLOAT_UNITY) {
                    ALOGV("Track left volume out of range: %.3g", vlf);
                    vlf = GAIN_FLOAT_UNITY;
                }
                if (vrf > GAIN_FLOAT_UNITY) {
                    ALOGV("Track right volume out of range: %.3g", vrf);
                    vrf = GAIN_FLOAT_UNITY;
                }
                const float vh = track->getVolumeHandler()->getVolume(
                        track->mAudioTrackServerProxy->framesReleased()).first;
                // now apply the master volume and stream type volume and shaper volume
                vlf *= v * vh;
                vrf *= v * vh;
                // assuming master volume and stream type volume each go up to 1.0,
                // then derive vl and vr as U8.24 versions for the effect chain
                const float scaleto8_24 = MAX_GAIN_INT * MAX_GAIN_INT;
                vl = (uint32_t) (scaleto8_24 * vlf);
                vr = (uint32_t) (scaleto8_24 * vrf);
                // vl and vr are now in U8.24 format
                uint16_t sendLevel = proxy->getSendLevel_U4_12();
                // send level comes from shared memory and so may be corrupt
                if (sendLevel > MAX_GAIN_INT) {
                    ALOGV("Track send level out of range: %04X", sendLevel);
                    sendLevel = MAX_GAIN_INT;
                }
                // vaf is represented as [0.0, 1.0] float by rescaling sendLevel
                vaf = v * sendLevel * (1. / MAX_GAIN_INT);
            }

            // Delegate volume control to effect in track effect chain if needed
            if (chain != 0 && chain->setVolume_l(&vl, &vr)) {
                // Do not ramp volume if volume is controlled by effect
                param = AudioMixer::VOLUME;
                // Update remaining floating point volume levels
                vlf = (float)vl / (1 << 24);
                vrf = (float)vr / (1 << 24);
                track->mHasVolumeController = true;
            } else {
                // force no volume ramp when volume controller was just disabled or removed
                // from effect chain to avoid volume spike
                if (track->mHasVolumeController) {
                    param = AudioMixer::VOLUME;
                }
                track->mHasVolumeController = false;
            }

            // For dedicated VoIP outputs, let the HAL apply the stream volume. Track volume is
            // still applied by the mixer.
            if ((mOutput->flags & AUDIO_OUTPUT_FLAG_VOIP_RX) != 0) {
                v = mStreamTypes[track->streamType()].mute ? 0.0f : v;
                if (v != mLeftVolFloat) {
                    status_t result = mOutput->stream->setVolume(v, v);
                    ALOGE_IF(result != OK, "Error when setting output stream volume: %d", result);
                    if (result == OK) {
                        mLeftVolFloat = v;
                    }
                }
                // if stream volume was successfully sent to the HAL, mLeftVolFloat == v here and we
                // remove stream volume contribution from software volume.
                if (v != 0.0f && mLeftVolFloat == v) {
                   vlf = min(1.0f, vlf / v);
                   vrf = min(1.0f, vrf / v);
                   vaf = min(1.0f, vaf / v);
               }
            }
            // XXX: these things DON'T need to be done each time
            mAudioMixer->setBufferProvider(name, track);
            mAudioMixer->enable(name);

            mAudioMixer->setParameter(name, param, AudioMixer::VOLUME0, &vlf);
            mAudioMixer->setParameter(name, param, AudioMixer::VOLUME1, &vrf);
            mAudioMixer->setParameter(name, param, AudioMixer::AUXLEVEL, &vaf);
            mAudioMixer->setParameter(
                name,
                AudioMixer::TRACK,
                AudioMixer::FORMAT, (void *)track->format());
            mAudioMixer->setParameter(
                name,
                AudioMixer::TRACK,
                AudioMixer::CHANNEL_MASK, (void *)(uintptr_t)track->channelMask());
            mAudioMixer->setParameter(
                name,
                AudioMixer::TRACK,
                AudioMixer::MIXER_CHANNEL_MASK, (void *)(uintptr_t)mChannelMask);
            // limit track sample rate to 2 x output sample rate, which changes at re-configuration
            uint32_t maxSampleRate = mSampleRate * AUDIO_RESAMPLER_DOWN_RATIO_MAX;
            uint32_t reqSampleRate = track->mAudioTrackServerProxy->getSampleRate();
            if (reqSampleRate == 0) {
                reqSampleRate = mSampleRate;
            } else if (reqSampleRate > maxSampleRate) {
                reqSampleRate = maxSampleRate;
            }
            mAudioMixer->setParameter(
                name,
                AudioMixer::RESAMPLE,
                AudioMixer::SAMPLE_RATE,
                (void *)(uintptr_t)reqSampleRate);

            AudioPlaybackRate playbackRate = track->mAudioTrackServerProxy->getPlaybackRate();
            mAudioMixer->setParameter(
                name,
                AudioMixer::TIMESTRETCH,
                AudioMixer::PLAYBACK_RATE,
                &playbackRate);

            /*
             * Select the appropriate output buffer for the track.
             *
             * Tracks with effects go into their own effects chain buffer
             * and from there into either mEffectBuffer or mSinkBuffer.
             *
             * Other tracks can use mMixerBuffer for higher precision
             * channel accumulation.  If this buffer is enabled
             * (mMixerBufferEnabled true), then selected tracks will accumulate
             * into it.
             *
             */
            if (mMixerBufferEnabled
                    && (track->mainBuffer() == mSinkBuffer
                            || track->mainBuffer() == mMixerBuffer)) {
                mAudioMixer->setParameter(
                        name,
                        AudioMixer::TRACK,
                        AudioMixer::MIXER_FORMAT, (void *)mMixerBufferFormat);
                mAudioMixer->setParameter(
                        name,
                        AudioMixer::TRACK,
                        AudioMixer::MAIN_BUFFER, (void *)mMixerBuffer);
                // TODO: override track->mainBuffer()?
                mMixerBufferValid = true;
            } else {
                mAudioMixer->setParameter(
                        name,
                        AudioMixer::TRACK,
                        AudioMixer::MIXER_FORMAT, (void *)EFFECT_BUFFER_FORMAT);
                mAudioMixer->setParameter(
                        name,
                        AudioMixer::TRACK,
                        AudioMixer::MAIN_BUFFER, (void *)track->mainBuffer());
            }
            mAudioMixer->setParameter(
                name,
                AudioMixer::TRACK,
                AudioMixer::AUX_BUFFER, (void *)track->auxBuffer());

            // reset retry count
            track->mRetryCount = kMaxTrackRetries;

            // If one track is ready, set the mixer ready if:
            //  - the mixer was not ready during previous round OR
            //  - no other track is not ready
            if (mMixerStatusIgnoringFastTracks != MIXER_TRACKS_READY ||
                    mixerStatus != MIXER_TRACKS_ENABLED) {
                mixerStatus = MIXER_TRACKS_READY;
            }
        } else {
            if (framesReady < desiredFrames && !track->isStopped() && !track->isPaused()) {
                ALOGV("track(%p) underrun,  framesReady(%zu) < framesDesired(%zd)",
                        track, framesReady, desiredFrames);
                track->mAudioTrackServerProxy->tallyUnderrunFrames(desiredFrames);
            } else {
                track->mAudioTrackServerProxy->tallyUnderrunFrames(0);
            }

            // clear effect chain input buffer if an active track underruns to avoid sending
            // previous audio buffer again to effects
            chain = getEffectChain_l(track->sessionId());
            if (chain != 0) {
                chain->clearInputBuffer();
            }

            ALOGVV("track %d s=%08x [NOT READY] on thread %p", name, cblk->mServer, this);
            if ((track->sharedBuffer() != 0) || track->isTerminated() ||
                    track->isStopped() || track->isPaused()) {
                // We have consumed all the buffers of this track.
                // Remove it from the list of active tracks.
                // TODO: use actual buffer filling status instead of latency when available from
                // audio HAL
                size_t audioHALFrames = (latency_l() * mSampleRate) / 1000;
                int64_t framesWritten = mBytesWritten / mFrameSize;
                if (mStandby || track->presentationComplete(framesWritten, audioHALFrames)) {
                    if (track->isStopped()) {
                        track->reset();
                    }
                    tracksToRemove->add(track);
                }
            } else {
                // No buffers for this track. Give it a few chances to
                // fill a buffer, then remove it from active list.
                if (--(track->mRetryCount) <= 0) {
                    ALOGI("BUFFER TIMEOUT: remove(%d) from active list on thread %p", name, this);
                    tracksToRemove->add(track);
                    // indicate to client process that the track was disabled because of underrun;
                    // it will then automatically call start() when data is available
                    track->disable();
                // If one track is not ready, mark the mixer also not ready if:
                //  - the mixer was ready during previous round OR
                //  - no other track is ready
                } else if (mMixerStatusIgnoringFastTracks == MIXER_TRACKS_READY ||
                                mixerStatus != MIXER_TRACKS_READY) {
                    mixerStatus = MIXER_TRACKS_ENABLED;
                }
            }
            mAudioMixer->disable(name);
        }

        }   // local variable scope to avoid goto warning

    }

    // Push the new FastMixer state if necessary
    bool pauseAudioWatchdog = false;
    if (didModify) {
        state->mFastTracksGen++;
        // if the fast mixer was active, but now there are no fast tracks, then put it in cold idle
        if (kUseFastMixer == FastMixer_Dynamic &&
                state->mCommand == FastMixerState::MIX_WRITE && state->mTrackMask <= 1) {
            state->mCommand = FastMixerState::COLD_IDLE;
            state->mColdFutexAddr = &mFastMixerFutex;
            state->mColdGen++;
            mFastMixerFutex = 0;
            if (kUseFastMixer == FastMixer_Dynamic) {
                mNormalSink = mOutputSink;
            }
            // If we go into cold idle, need to wait for acknowledgement
            // so that fast mixer stops doing I/O.
            block = FastMixerStateQueue::BLOCK_UNTIL_ACKED;
            pauseAudioWatchdog = true;
        }
    }
    if (sq != NULL) {
        sq->end(didModify);
        // No need to block if the FastMixer is in COLD_IDLE as the FastThread
        // is not active. (We BLOCK_UNTIL_ACKED when entering COLD_IDLE
        // when bringing the output sink into standby.)
        //
        // We will get the latest FastMixer state when we come out of COLD_IDLE.
        //
        // This occurs with BT suspend when we idle the FastMixer with
        // active tracks, which may be added or removed.
        sq->push(coldIdle ? FastMixerStateQueue::BLOCK_NEVER : block);
    }
#ifdef AUDIO_WATCHDOG
    if (pauseAudioWatchdog && mAudioWatchdog != 0) {
        mAudioWatchdog->pause();
    }
#endif

    // Now perform the deferred reset on fast tracks that have stopped
    while (resetMask != 0) {
        size_t i = __builtin_ctz(resetMask);
        ALOG_ASSERT(i < count);
        resetMask &= ~(1 << i);
        sp<Track> track = mActiveTracks[i];
        ALOG_ASSERT(track->isFastTrack() && track->isStopped());
        track->reset();
    }

    // Track destruction may occur outside of threadLoop once it is removed from active tracks.
    // Ensure the AudioMixer doesn't have a raw "buffer provider" pointer to the track if
    // it ceases to be active, to allow safe removal from the AudioMixer at the start
    // of prepareTracks_l(); this releases any outstanding buffer back to the track.
    // See also the implementation of destroyTrack_l().
    for (const auto &track : *tracksToRemove) {
        const int name = track->name();
        if (mAudioMixer->exists(name)) { // Normal tracks here, fast tracks in FastMixer.
            mAudioMixer->setBufferProvider(name, nullptr /* bufferProvider */);
        }
    }

    // remove all the tracks that need to be...
    removeTracks_l(*tracksToRemove);

    if (getEffectChain_l(AUDIO_SESSION_OUTPUT_MIX) != 0) {
        mEffectBufferValid = true;
    }

    if (mEffectBufferValid) {
        // as long as there are effects we should clear the effects buffer, to avoid
        // passing a non-clean buffer to the effect chain
        memset(mEffectBuffer, 0, mEffectBufferSize);
    }
    // sink or mix buffer must be cleared if all tracks are connected to an
    // effect chain as in this case the mixer will not write to the sink or mix buffer
    // and track effects will accumulate into it
    if ((mBytesRemaining == 0) && ((mixedTracks != 0 && mixedTracks == tracksWithEffect) ||
            (mixedTracks == 0 && fastTracks > 0))) {
        // FIXME as a performance optimization, should remember previous zero status
        if (mMixerBufferValid) {
            memset(mMixerBuffer, 0, mMixerBufferSize);
            // TODO: In testing, mSinkBuffer below need not be cleared because
            // the PlaybackThread::threadLoop() copies mMixerBuffer into mSinkBuffer
            // after mixing.
            //
            // To enforce this guarantee:
            // ((mixedTracks != 0 && mixedTracks == tracksWithEffect) ||
            // (mixedTracks == 0 && fastTracks > 0))
            // must imply MIXER_TRACKS_READY.
            // Later, we may clear buffers regardless, and skip much of this logic.
        }
        // FIXME as a performance optimization, should remember previous zero status
        memset(mSinkBuffer, 0, mNormalFrameCount * mFrameSize);
    }

    // if any fast tracks, then status is ready
    mMixerStatusIgnoringFastTracks = mixerStatus;
    if (fastTracks > 0) {
        mixerStatus = MIXER_TRACKS_READY;
    }
    return mixerStatus;
}

// trackCountForUid_l() must be called with ThreadBase::mLock held
uint32_t AudioFlinger::PlaybackThread::trackCountForUid_l(uid_t uid) const
{
    uint32_t trackCount = 0;
    for (size_t i = 0; i < mTracks.size() ; i++) {
        if (mTracks[i]->uid() == uid) {
            trackCount++;
        }
    }
    return trackCount;
}

// isTrackAllowed_l() must be called with ThreadBase::mLock held
bool AudioFlinger::MixerThread::isTrackAllowed_l(
        audio_channel_mask_t channelMask, audio_format_t format,
        audio_session_t sessionId, uid_t uid) const
{
    if (!PlaybackThread::isTrackAllowed_l(channelMask, format, sessionId, uid)) {
        return false;
    }
    // Check validity as we don't call AudioMixer::create() here.
    if (!AudioMixer::isValidFormat(format)) {
        ALOGW("%s: invalid format: %#x", __func__, format);
        return false;
    }
    if (!AudioMixer::isValidChannelMask(channelMask)) {
        ALOGW("%s: invalid channelMask: %#x", __func__, channelMask);
        return false;
    }
    return true;
}

// checkForNewParameter_l() must be called with ThreadBase::mLock held
bool AudioFlinger::MixerThread::checkForNewParameter_l(const String8& keyValuePair,
                                                       status_t& status)
{
    bool reconfig = false;
    bool a2dpDeviceChanged = false;

    status = NO_ERROR;

    AutoPark<FastMixer> park(mFastMixer);

    AudioParameter param = AudioParameter(keyValuePair);
    int value;
    if (param.getInt(String8(AudioParameter::keySamplingRate), value) == NO_ERROR) {
        reconfig = true;
    }
    if (param.getInt(String8(AudioParameter::keyFormat), value) == NO_ERROR) {
        if (!isValidPcmSinkFormat((audio_format_t) value)) {
            status = BAD_VALUE;
        } else {
            // no need to save value, since it's constant
            reconfig = true;
        }
    }
    if (param.getInt(String8(AudioParameter::keyChannels), value) == NO_ERROR) {
        if (!isValidPcmSinkChannelMask((audio_channel_mask_t) value)) {
            status = BAD_VALUE;
        } else {
            // no need to save value, since it's constant
            reconfig = true;
        }
    }
    if (param.getInt(String8(AudioParameter::keyFrameCount), value) == NO_ERROR) {
        // do not accept frame count changes if tracks are open as the track buffer
        // size depends on frame count and correct behavior would not be guaranteed
        // if frame count is changed after track creation
        if (!mTracks.isEmpty()) {
            status = INVALID_OPERATION;
        } else {
            reconfig = true;
        }
    }
    if (param.getInt(String8(AudioParameter::keyRouting), value) == NO_ERROR) {
#ifdef ADD_BATTERY_DATA
        // when changing the audio output device, call addBatteryData to notify
        // the change
        if (mOutDevice != value) {
            uint32_t params = 0;
            // check whether speaker is on
            if (value & AUDIO_DEVICE_OUT_SPEAKER) {
                params |= IMediaPlayerService::kBatteryDataSpeakerOn;
            }

            audio_devices_t deviceWithoutSpeaker
                = AUDIO_DEVICE_OUT_ALL & ~AUDIO_DEVICE_OUT_SPEAKER;
            // check if any other device (except speaker) is on
            if (value & deviceWithoutSpeaker) {
                params |= IMediaPlayerService::kBatteryDataOtherAudioDeviceOn;
            }

            if (params != 0) {
                addBatteryData(params);
            }
        }
#endif

        // forward device change to effects that have requested to be
        // aware of attached audio device.
        if (value != AUDIO_DEVICE_NONE) {
            a2dpDeviceChanged =
                    (mOutDevice & AUDIO_DEVICE_OUT_ALL_A2DP) != (value & AUDIO_DEVICE_OUT_ALL_A2DP);
            mOutDevice = value;
            for (size_t i = 0; i < mEffectChains.size(); i++) {
                mEffectChains[i]->setDevice_l(mOutDevice);
            }
        }
    }

    if (status == NO_ERROR) {
        status = mOutput->stream->setParameters(keyValuePair);
        if (!mStandby && status == INVALID_OPERATION) {
            mOutput->standby();
            mStandby = true;
            mBytesWritten = 0;
            status = mOutput->stream->setParameters(keyValuePair);
        }
        if (status == NO_ERROR && reconfig) {
            readOutputParameters_l();
            delete mAudioMixer;
            mAudioMixer = new AudioMixer(mNormalFrameCount, mSampleRate);
            for (const auto &track : mTracks) {
                const int name = track->name();
                status_t status = mAudioMixer->create(
                        name,
                        track->mChannelMask,
                        track->mFormat,
                        track->mSessionId);
                ALOGW_IF(status != NO_ERROR,
                        "%s: cannot create track name"
                        " %d, mask %#x, format %#x, sessionId %d in AudioMixer",
                        __func__,
                        name, track->mChannelMask, track->mFormat, track->mSessionId);
            }
            sendIoConfigEvent_l(AUDIO_OUTPUT_CONFIG_CHANGED);
        }
    }

    return reconfig || a2dpDeviceChanged;
}


void AudioFlinger::MixerThread::dumpInternals(int fd, const Vector<String16>& args)
{
    PlaybackThread::dumpInternals(fd, args);
    dprintf(fd, "  Thread throttle time (msecs): %u\n", mThreadThrottleTimeMs);
    dprintf(fd, "  AudioMixer tracks: %s\n", mAudioMixer->trackNames().c_str());
    dprintf(fd, "  Master mono: %s\n", mMasterMono ? "on" : "off");

    if (hasFastMixer()) {
        dprintf(fd, "  FastMixer thread %p tid=%d", mFastMixer.get(), mFastMixer->getTid());

        // Make a non-atomic copy of fast mixer dump state so it won't change underneath us
        // while we are dumping it.  It may be inconsistent, but it won't mutate!
        // This is a large object so we place it on the heap.
        // FIXME 25972958: Need an intelligent copy constructor that does not touch unused pages.
        const FastMixerDumpState *copy = new FastMixerDumpState(mFastMixerDumpState);
        copy->dump(fd);
        delete copy;

#ifdef STATE_QUEUE_DUMP
        // Similar for state queue
        StateQueueObserverDump observerCopy = mStateQueueObserverDump;
        observerCopy.dump(fd);
        StateQueueMutatorDump mutatorCopy = mStateQueueMutatorDump;
        mutatorCopy.dump(fd);
#endif

#ifdef AUDIO_WATCHDOG
        if (mAudioWatchdog != 0) {
            // Make a non-atomic copy of audio watchdog dump so it won't change underneath us
            AudioWatchdogDump wdCopy = mAudioWatchdogDump;
            wdCopy.dump(fd);
        }
#endif

    } else {
        dprintf(fd, "  No FastMixer\n");
    }

#ifdef TEE_SINK
    // Write the tee output to a .wav file
    dumpTee(fd, mTeeSource, mId, 'M');
#endif

}

uint32_t AudioFlinger::MixerThread::idleSleepTimeUs() const
{
    return (uint32_t)(((mNormalFrameCount * 1000) / mSampleRate) * 1000) / 2;
}

uint32_t AudioFlinger::MixerThread::suspendSleepTimeUs() const
{
    return (uint32_t)(((mNormalFrameCount * 1000) / mSampleRate) * 1000);
}

void AudioFlinger::MixerThread::cacheParameters_l()
{
    PlaybackThread::cacheParameters_l();

    // FIXME: Relaxed timing because of a certain device that can't meet latency
    // Should be reduced to 2x after the vendor fixes the driver issue
    // increase threshold again due to low power audio mode. The way this warning
    // threshold is calculated and its usefulness should be reconsidered anyway.
    maxPeriod = seconds(mNormalFrameCount) / mSampleRate * 15;
}

// ----------------------------------------------------------------------------

AudioFlinger::DirectOutputThread::DirectOutputThread(const sp<AudioFlinger>& audioFlinger,
        AudioStreamOut* output, audio_io_handle_t id, audio_devices_t device, bool systemReady)
    :   PlaybackThread(audioFlinger, output, id, device, DIRECT, systemReady)
{
}

AudioFlinger::DirectOutputThread::DirectOutputThread(const sp<AudioFlinger>& audioFlinger,
        AudioStreamOut* output, audio_io_handle_t id, uint32_t device,
        ThreadBase::type_t type, bool systemReady)
    :   PlaybackThread(audioFlinger, output, id, device, type, systemReady)
        , mVolumeShaperActive(false)
{
}

AudioFlinger::DirectOutputThread::~DirectOutputThread()
{
}

void AudioFlinger::DirectOutputThread::processVolume_l(Track *track, bool lastTrack)
{
    float left, right;

    if (mMasterMute || mStreamTypes[track->streamType()].mute) {
        left = right = 0;
    } else {
        float typeVolume = mStreamTypes[track->streamType()].volume;
        float v = mMasterVolume * typeVolume;
        sp<AudioTrackServerProxy> proxy = track->mAudioTrackServerProxy;

        // Get volumeshaper scaling
        std::pair<float /* volume */, bool /* active */>
            vh = track->getVolumeHandler()->getVolume(
                    track->mAudioTrackServerProxy->framesReleased());
        v *= vh.first;
        mVolumeShaperActive = vh.second;

        gain_minifloat_packed_t vlr = proxy->getVolumeLR();
        left = float_from_gain(gain_minifloat_unpack_left(vlr));
        if (left > GAIN_FLOAT_UNITY) {
            left = GAIN_FLOAT_UNITY;
        }
        left *= v;
        right = float_from_gain(gain_minifloat_unpack_right(vlr));
        if (right > GAIN_FLOAT_UNITY) {
            right = GAIN_FLOAT_UNITY;
        }
        right *= v;
    }

    if (lastTrack) {
        if (left != mLeftVolFloat || right != mRightVolFloat) {
            mLeftVolFloat = left;
            mRightVolFloat = right;

            // Convert volumes from float to 8.24
            uint32_t vl = (uint32_t)(left * (1 << 24));
            uint32_t vr = (uint32_t)(right * (1 << 24));

            // Delegate volume control to effect in track effect chain if needed
            // only one effect chain can be present on DirectOutputThread, so if
            // there is one, the track is connected to it
            if (!mEffectChains.isEmpty()) {
                mEffectChains[0]->setVolume_l(&vl, &vr);
                left = (float)vl / (1 << 24);
                right = (float)vr / (1 << 24);
            }
            status_t result = mOutput->stream->setVolume(left, right);
            ALOGE_IF(result != OK, "Error when setting output stream volume: %d", result);
        }
    }
}

void AudioFlinger::DirectOutputThread::onAddNewTrack_l()
{
    sp<Track> previousTrack = mPreviousTrack.promote();
    sp<Track> latestTrack = mActiveTracks.getLatest();

    if (previousTrack != 0 && latestTrack != 0) {
        if (mType == DIRECT) {
            if (previousTrack.get() != latestTrack.get()) {
                mFlushPending = true;
            }
        } else /* mType == OFFLOAD */ {
            if (previousTrack->sessionId() != latestTrack->sessionId()) {
                mFlushPending = true;
            }
        }
    }
    PlaybackThread::onAddNewTrack_l();
}

AudioFlinger::PlaybackThread::mixer_state AudioFlinger::DirectOutputThread::prepareTracks_l(
    Vector< sp<Track> > *tracksToRemove
)
{
    size_t count = mActiveTracks.size();
    mixer_state mixerStatus = MIXER_IDLE;
    bool doHwPause = false;
    bool doHwResume = false;

    // find out which tracks need to be processed
    for (const sp<Track> &t : mActiveTracks) {
        if (t->isInvalid()) {
            ALOGW("An invalidated track shouldn't be in active list");
            tracksToRemove->add(t);
            continue;
        }

        Track* const track = t.get();
#ifdef VERY_VERY_VERBOSE_LOGGING
        audio_track_cblk_t* cblk = track->cblk();
#endif
        // Only consider last track started for volume and mixer state control.
        // In theory an older track could underrun and restart after the new one starts
        // but as we only care about the transition phase between two tracks on a
        // direct output, it is not a problem to ignore the underrun case.
        sp<Track> l = mActiveTracks.getLatest();
        bool last = l.get() == track;

        if (track->isPausing()) {
            track->setPaused();
            if (mHwSupportsPause && last && !mHwPaused) {
                doHwPause = true;
                mHwPaused = true;
            }
            tracksToRemove->add(track);
        } else if (track->isFlushPending()) {
            track->flushAck();
            if (last) {
                mFlushPending = true;
            }
        } else if (track->isResumePending()) {
            track->resumeAck();
            if (last) {
                mLeftVolFloat = mRightVolFloat = -1.0;
                if (mHwPaused) {
                    doHwResume = true;
                    mHwPaused = false;
                }
            }
        }

        // The first time a track is added we wait
        // for all its buffers to be filled before processing it.
        // Allow draining the buffer in case the client
        // app does not call stop() and relies on underrun to stop:
        // hence the test on (track->mRetryCount > 1).
        // If retryCount<=1 then track is about to underrun and be removed.
        // Do not use a high threshold for compressed audio.
        uint32_t minFrames;
        if ((track->sharedBuffer() == 0) && !track->isStopping_1() && !track->isPausing()
            && (track->mRetryCount > 1) && audio_has_proportional_frames(mFormat)) {
            minFrames = mNormalFrameCount;
        } else {
            minFrames = 1;
        }

        if ((track->framesReady() >= minFrames) && track->isReady() && !track->isPaused() &&
                !track->isStopping_2() && !track->isStopped())
        {
            ALOGVV("track %d s=%08x [OK]", track->name(), cblk->mServer);

            if (track->mFillingUpStatus == Track::FS_FILLED) {
                track->mFillingUpStatus = Track::FS_ACTIVE;
                if (last) {
                    // make sure processVolume_l() will apply new volume even if 0
                    mLeftVolFloat = mRightVolFloat = -1.0;
                }
                if (!mHwSupportsPause) {
                    track->resumeAck();
                }
            }

            // compute volume for this track
            processVolume_l(track, last);
            if (last) {
                sp<Track> previousTrack = mPreviousTrack.promote();
                if (previousTrack != 0) {
                    if (track != previousTrack.get()) {
                        // Flush any data still being written from last track
                        mBytesRemaining = 0;
                        // Invalidate previous track to force a seek when resuming.
                        previousTrack->invalidate();
                    }
                }
                mPreviousTrack = track;

                // reset retry count
                track->mRetryCount = kMaxTrackRetriesDirect;
                mActiveTrack = t;
                mixerStatus = MIXER_TRACKS_READY;
                if (mHwPaused) {
                    doHwResume = true;
                    mHwPaused = false;
                }
            }
        } else {
            // clear effect chain input buffer if the last active track started underruns
            // to avoid sending previous audio buffer again to effects
            if (!mEffectChains.isEmpty() && last) {
                mEffectChains[0]->clearInputBuffer();
            }
            if (track->isStopping_1()) {
                track->mState = TrackBase::STOPPING_2;
                if (last && mHwPaused) {
                     doHwResume = true;
                     mHwPaused = false;
                 }
            }
            if ((track->sharedBuffer() != 0) || track->isStopped() ||
                    track->isStopping_2() || track->isPaused()) {
                // We have consumed all the buffers of this track.
                // Remove it from the list of active tracks.
                size_t audioHALFrames;
                if (audio_has_proportional_frames(mFormat)) {
                    audioHALFrames = (latency_l() * mSampleRate) / 1000;
                } else {
                    audioHALFrames = 0;
                }

                int64_t framesWritten = mBytesWritten / mFrameSize;
                if (mStandby || !last ||
                        track->presentationComplete(framesWritten, audioHALFrames)) {
                    if (track->isStopping_2()) {
                        track->mState = TrackBase::STOPPED;
                    }
                    if (track->isStopped()) {
                        track->reset();
                    }
                    tracksToRemove->add(track);
                }
            } else {
                // No buffers for this track. Give it a few chances to
                // fill a buffer, then remove it from active list.
                // Only consider last track started for mixer state control
                if (--(track->mRetryCount) <= 0) {
                    ALOGV("BUFFER TIMEOUT: remove(%d) from active list", track->name());
                    tracksToRemove->add(track);
                    // indicate to client process that the track was disabled because of underrun;
                    // it will then automatically call start() when data is available
                    track->disable();
                } else if (last) {
                    ALOGW("pause because of UNDERRUN, framesReady = %zu,"
                            "minFrames = %u, mFormat = %#x",
                            track->framesReady(), minFrames, mFormat);
                    mixerStatus = MIXER_TRACKS_ENABLED;
                    if (mHwSupportsPause && !mHwPaused && !mStandby) {
                        doHwPause = true;
                        mHwPaused = true;
                    }
                }
            }
        }
    }

    // if an active track did not command a flush, check for pending flush on stopped tracks
    if (!mFlushPending) {
        for (size_t i = 0; i < mTracks.size(); i++) {
            if (mTracks[i]->isFlushPending()) {
                mTracks[i]->flushAck();
                mFlushPending = true;
            }
        }
    }

    // make sure the pause/flush/resume sequence is executed in the right order.
    // If a flush is pending and a track is active but the HW is not paused, force a HW pause
    // before flush and then resume HW. This can happen in case of pause/flush/resume
    // if resume is received before pause is executed.
    if (mHwSupportsPause && !mStandby &&
            (doHwPause || (mFlushPending && !mHwPaused && (count != 0)))) {
        status_t result = mOutput->stream->pause();
        ALOGE_IF(result != OK, "Error when pausing output stream: %d", result);
    }
    if (mFlushPending) {
        flushHw_l();
    }
    if (mHwSupportsPause && !mStandby && doHwResume) {
        status_t result = mOutput->stream->resume();
        ALOGE_IF(result != OK, "Error when resuming output stream: %d", result);
    }
    // remove all the tracks that need to be...
    removeTracks_l(*tracksToRemove);

    return mixerStatus;
}

void AudioFlinger::DirectOutputThread::threadLoop_mix()
{
    size_t frameCount = mFrameCount;
    int8_t *curBuf = (int8_t *)mSinkBuffer;
    // output audio to hardware
    while (frameCount) {
        AudioBufferProvider::Buffer buffer;
        buffer.frameCount = frameCount;
        status_t status = mActiveTrack->getNextBuffer(&buffer);
        if (status != NO_ERROR || buffer.raw == NULL) {
            // no need to pad with 0 for compressed audio
            if (audio_has_proportional_frames(mFormat)) {
                memset(curBuf, 0, frameCount * mFrameSize);
            }
            break;
        }
        memcpy(curBuf, buffer.raw, buffer.frameCount * mFrameSize);
        frameCount -= buffer.frameCount;
        curBuf += buffer.frameCount * mFrameSize;
        mActiveTrack->releaseBuffer(&buffer);
    }
    mCurrentWriteLength = curBuf - (int8_t *)mSinkBuffer;
    mSleepTimeUs = 0;
    mStandbyTimeNs = systemTime() + mStandbyDelayNs;
    mActiveTrack.clear();
}

void AudioFlinger::DirectOutputThread::threadLoop_sleepTime()
{
    // do not write to HAL when paused
    if (mHwPaused || (usesHwAvSync() && mStandby)) {
        mSleepTimeUs = mIdleSleepTimeUs;
        return;
    }
    if (mSleepTimeUs == 0) {
        if (mMixerStatus == MIXER_TRACKS_ENABLED) {
            mSleepTimeUs = mActiveSleepTimeUs;
        } else {
            mSleepTimeUs = mIdleSleepTimeUs;
        }
    } else if (mBytesWritten != 0 && audio_has_proportional_frames(mFormat)) {
        memset(mSinkBuffer, 0, mFrameCount * mFrameSize);
        mSleepTimeUs = 0;
    }
}

void AudioFlinger::DirectOutputThread::threadLoop_exit()
{
    {
        Mutex::Autolock _l(mLock);
        for (size_t i = 0; i < mTracks.size(); i++) {
            if (mTracks[i]->isFlushPending()) {
                mTracks[i]->flushAck();
                mFlushPending = true;
            }
        }
        if (mFlushPending) {
            flushHw_l();
        }
    }
    PlaybackThread::threadLoop_exit();
}

// must be called with thread mutex locked
bool AudioFlinger::DirectOutputThread::shouldStandby_l()
{
    bool trackPaused = false;
    bool trackStopped = false;

    if ((mType == DIRECT) && audio_is_linear_pcm(mFormat) && !usesHwAvSync()) {
        return !mStandby;
    }

    // do not put the HAL in standby when paused. AwesomePlayer clear the offloaded AudioTrack
    // after a timeout and we will enter standby then.
    if (mTracks.size() > 0) {
        trackPaused = mTracks[mTracks.size() - 1]->isPaused();
        trackStopped = mTracks[mTracks.size() - 1]->isStopped() ||
                           mTracks[mTracks.size() - 1]->mState == TrackBase::IDLE;
    }

    return !mStandby && !(trackPaused || (mHwPaused && !trackStopped));
}

// checkForNewParameter_l() must be called with ThreadBase::mLock held
bool AudioFlinger::DirectOutputThread::checkForNewParameter_l(const String8& keyValuePair,
                                                              status_t& status)
{
    bool reconfig = false;
    bool a2dpDeviceChanged = false;

    status = NO_ERROR;

    AudioParameter param = AudioParameter(keyValuePair);
    int value;
    if (param.getInt(String8(AudioParameter::keyRouting), value) == NO_ERROR) {
        // forward device change to effects that have requested to be
        // aware of attached audio device.
        if (value != AUDIO_DEVICE_NONE) {
            a2dpDeviceChanged =
                    (mOutDevice & AUDIO_DEVICE_OUT_ALL_A2DP) != (value & AUDIO_DEVICE_OUT_ALL_A2DP);
            mOutDevice = value;
            for (size_t i = 0; i < mEffectChains.size(); i++) {
                mEffectChains[i]->setDevice_l(mOutDevice);
            }
        }
    }
    if (param.getInt(String8(AudioParameter::keyFrameCount), value) == NO_ERROR) {
        // do not accept frame count changes if tracks are open as the track buffer
        // size depends on frame count and correct behavior would not be garantied
        // if frame count is changed after track creation
        if (!mTracks.isEmpty()) {
            status = INVALID_OPERATION;
        } else {
            reconfig = true;
        }
    }
    if (status == NO_ERROR) {
        status = mOutput->stream->setParameters(keyValuePair);
        if (!mStandby && status == INVALID_OPERATION) {
            mOutput->standby();
            mStandby = true;
            mBytesWritten = 0;
            status = mOutput->stream->setParameters(keyValuePair);
        }
        if (status == NO_ERROR && reconfig) {
            readOutputParameters_l();
            sendIoConfigEvent_l(AUDIO_OUTPUT_CONFIG_CHANGED);
        }
    }

    return reconfig || a2dpDeviceChanged;
}

uint32_t AudioFlinger::DirectOutputThread::activeSleepTimeUs() const
{
    uint32_t time;
    if (audio_has_proportional_frames(mFormat)) {
        time = PlaybackThread::activeSleepTimeUs();
    } else {
        time = kDirectMinSleepTimeUs;
    }
    return time;
}

uint32_t AudioFlinger::DirectOutputThread::idleSleepTimeUs() const
{
    uint32_t time;
    if (audio_has_proportional_frames(mFormat)) {
        time = (uint32_t)(((mFrameCount * 1000) / mSampleRate) * 1000) / 2;
    } else {
        time = kDirectMinSleepTimeUs;
    }
    return time;
}

uint32_t AudioFlinger::DirectOutputThread::suspendSleepTimeUs() const
{
    uint32_t time;
    if (audio_has_proportional_frames(mFormat)) {
        time = (uint32_t)(((mFrameCount * 1000) / mSampleRate) * 1000);
    } else {
        time = kDirectMinSleepTimeUs;
    }
    return time;
}

void AudioFlinger::DirectOutputThread::cacheParameters_l()
{
    PlaybackThread::cacheParameters_l();

    // use shorter standby delay as on normal output to release
    // hardware resources as soon as possible
    // no delay on outputs with HW A/V sync
    if (usesHwAvSync()) {
        mStandbyDelayNs = 0;
    } else if ((mType == OFFLOAD) && !audio_has_proportional_frames(mFormat)) {
        mStandbyDelayNs = kOffloadStandbyDelayNs;
    } else {
        mStandbyDelayNs = microseconds(mActiveSleepTimeUs*2);
    }
}

void AudioFlinger::DirectOutputThread::flushHw_l()
{
    mOutput->flush();
    mHwPaused = false;
    mFlushPending = false;
}

int64_t AudioFlinger::DirectOutputThread::computeWaitTimeNs_l() const {
    // If a VolumeShaper is active, we must wake up periodically to update volume.
    const int64_t NS_PER_MS = 1000000;
    return mVolumeShaperActive ?
            kMinNormalSinkBufferSizeMs * NS_PER_MS : PlaybackThread::computeWaitTimeNs_l();
}

// ----------------------------------------------------------------------------

AudioFlinger::AsyncCallbackThread::AsyncCallbackThread(
        const wp<AudioFlinger::PlaybackThread>& playbackThread)
    :   Thread(false /*canCallJava*/),
        mPlaybackThread(playbackThread),
        mWriteAckSequence(0),
        mDrainSequence(0),
        mAsyncError(false)
{
}

AudioFlinger::AsyncCallbackThread::~AsyncCallbackThread()
{
}

void AudioFlinger::AsyncCallbackThread::onFirstRef()
{
    run("Offload Cbk", ANDROID_PRIORITY_URGENT_AUDIO);
}

bool AudioFlinger::AsyncCallbackThread::threadLoop()
{
    while (!exitPending()) {
        uint32_t writeAckSequence;
        uint32_t drainSequence;
        bool asyncError;

        {
            Mutex::Autolock _l(mLock);
            while (!((mWriteAckSequence & 1) ||
                     (mDrainSequence & 1) ||
                     mAsyncError ||
                     exitPending())) {
                mWaitWorkCV.wait(mLock);
            }

            if (exitPending()) {
                break;
            }
            ALOGV("AsyncCallbackThread mWriteAckSequence %d mDrainSequence %d",
                  mWriteAckSequence, mDrainSequence);
            writeAckSequence = mWriteAckSequence;
            mWriteAckSequence &= ~1;
            drainSequence = mDrainSequence;
            mDrainSequence &= ~1;
            asyncError = mAsyncError;
            mAsyncError = false;
        }
        {
            sp<AudioFlinger::PlaybackThread> playbackThread = mPlaybackThread.promote();
            if (playbackThread != 0) {
                if (writeAckSequence & 1) {
                    playbackThread->resetWriteBlocked(writeAckSequence >> 1);
                }
                if (drainSequence & 1) {
                    playbackThread->resetDraining(drainSequence >> 1);
                }
                if (asyncError) {
                    playbackThread->onAsyncError();
                }
            }
        }
    }
    return false;
}

void AudioFlinger::AsyncCallbackThread::exit()
{
    ALOGV("AsyncCallbackThread::exit");
    Mutex::Autolock _l(mLock);
    requestExit();
    mWaitWorkCV.broadcast();
}

void AudioFlinger::AsyncCallbackThread::setWriteBlocked(uint32_t sequence)
{
    Mutex::Autolock _l(mLock);
    // bit 0 is cleared
    mWriteAckSequence = sequence << 1;
}

void AudioFlinger::AsyncCallbackThread::resetWriteBlocked()
{
    Mutex::Autolock _l(mLock);
    // ignore unexpected callbacks
    if (mWriteAckSequence & 2) {
        mWriteAckSequence |= 1;
        mWaitWorkCV.signal();
    }
}

void AudioFlinger::AsyncCallbackThread::setDraining(uint32_t sequence)
{
    Mutex::Autolock _l(mLock);
    // bit 0 is cleared
    mDrainSequence = sequence << 1;
}

void AudioFlinger::AsyncCallbackThread::resetDraining()
{
    Mutex::Autolock _l(mLock);
    // ignore unexpected callbacks
    if (mDrainSequence & 2) {
        mDrainSequence |= 1;
        mWaitWorkCV.signal();
    }
}

void AudioFlinger::AsyncCallbackThread::setAsyncError()
{
    Mutex::Autolock _l(mLock);
    mAsyncError = true;
    mWaitWorkCV.signal();
}


// ----------------------------------------------------------------------------
AudioFlinger::OffloadThread::OffloadThread(const sp<AudioFlinger>& audioFlinger,
        AudioStreamOut* output, audio_io_handle_t id, uint32_t device, bool systemReady)
    :   DirectOutputThread(audioFlinger, output, id, device, OFFLOAD, systemReady),
        mPausedWriteLength(0), mPausedBytesRemaining(0), mKeepWakeLock(true),
        mOffloadUnderrunPosition(~0LL)
{
    //FIXME: mStandby should be set to true by ThreadBase constructo
    mStandby = true;
    mKeepWakeLock = property_get_bool("ro.audio.offload_wakelock", true /* default_value */);
}

void AudioFlinger::OffloadThread::threadLoop_exit()
{
    if (mFlushPending || mHwPaused) {
        // If a flush is pending or track was paused, just discard buffered data
        flushHw_l();
    } else {
        mMixerStatus = MIXER_DRAIN_ALL;
        threadLoop_drain();
    }
    if (mUseAsyncWrite) {
        ALOG_ASSERT(mCallbackThread != 0);
        mCallbackThread->exit();
    }
    PlaybackThread::threadLoop_exit();
}

AudioFlinger::PlaybackThread::mixer_state AudioFlinger::OffloadThread::prepareTracks_l(
    Vector< sp<Track> > *tracksToRemove
)
{
    size_t count = mActiveTracks.size();

    mixer_state mixerStatus = MIXER_IDLE;
    bool doHwPause = false;
    bool doHwResume = false;

    ALOGV("OffloadThread::prepareTracks_l active tracks %zu", count);

    // find out which tracks need to be processed
    for (const sp<Track> &t : mActiveTracks) {
        Track* const track = t.get();
#ifdef VERY_VERY_VERBOSE_LOGGING
        audio_track_cblk_t* cblk = track->cblk();
#endif
        // Only consider last track started for volume and mixer state control.
        // In theory an older track could underrun and restart after the new one starts
        // but as we only care about the transition phase between two tracks on a
        // direct output, it is not a problem to ignore the underrun case.
        sp<Track> l = mActiveTracks.getLatest();
        bool last = l.get() == track;

        if (track->isInvalid()) {
            ALOGW("An invalidated track shouldn't be in active list");
            tracksToRemove->add(track);
            continue;
        }

        if (track->mState == TrackBase::IDLE) {
            ALOGW("An idle track shouldn't be in active list");
            continue;
        }

        if (track->isPausing()) {
            track->setPaused();
            if (last) {
                if (mHwSupportsPause && !mHwPaused) {
                    doHwPause = true;
                    mHwPaused = true;
                }
                // If we were part way through writing the mixbuffer to
                // the HAL we must save this until we resume
                // BUG - this will be wrong if a different track is made active,
                // in that case we want to discard the pending data in the
                // mixbuffer and tell the client to present it again when the
                // track is resumed
                mPausedWriteLength = mCurrentWriteLength;
                mPausedBytesRemaining = mBytesRemaining;
                mBytesRemaining = 0;    // stop writing
            }
            tracksToRemove->add(track);
        } else if (track->isFlushPending()) {
            if (track->isStopping_1()) {
                track->mRetryCount = kMaxTrackStopRetriesOffload;
            } else {
                track->mRetryCount = kMaxTrackRetriesOffload;
            }
            track->flushAck();
            if (last) {
                mFlushPending = true;
            }
        } else if (track->isResumePending()){
            track->resumeAck();
            if (last) {
                if (mPausedBytesRemaining) {
                    // Need to continue write that was interrupted
                    mCurrentWriteLength = mPausedWriteLength;
                    mBytesRemaining = mPausedBytesRemaining;
                    mPausedBytesRemaining = 0;
                }
                if (mHwPaused) {
                    doHwResume = true;
                    mHwPaused = false;
                    // threadLoop_mix() will handle the case that we need to
                    // resume an interrupted write
                }
                // enable write to audio HAL
                mSleepTimeUs = 0;

                mLeftVolFloat = mRightVolFloat = -1.0;

                // Do not handle new data in this iteration even if track->framesReady()
                mixerStatus = MIXER_TRACKS_ENABLED;
            }
        }  else if (track->framesReady() && track->isReady() &&
                !track->isPaused() && !track->isTerminated() && !track->isStopping_2()) {
            ALOGVV("OffloadThread: track %d s=%08x [OK]", track->name(), cblk->mServer);
            if (track->mFillingUpStatus == Track::FS_FILLED) {
                track->mFillingUpStatus = Track::FS_ACTIVE;
                if (last) {
                    // make sure processVolume_l() will apply new volume even if 0
                    mLeftVolFloat = mRightVolFloat = -1.0;
                }
            }

            if (last) {
                sp<Track> previousTrack = mPreviousTrack.promote();
                if (previousTrack != 0) {
                    if (track != previousTrack.get()) {
                        // Flush any data still being written from last track
                        mBytesRemaining = 0;
                        if (mPausedBytesRemaining) {
                            // Last track was paused so we also need to flush saved
                            // mixbuffer state and invalidate track so that it will
                            // re-submit that unwritten data when it is next resumed
                            mPausedBytesRemaining = 0;
                            // Invalidate is a bit drastic - would be more efficient
                            // to have a flag to tell client that some of the
                            // previously written data was lost
                            previousTrack->invalidate();
                        }
                        // flush data already sent to the DSP if changing audio session as audio
                        // comes from a different source. Also invalidate previous track to force a
                        // seek when resuming.
                        if (previousTrack->sessionId() != track->sessionId()) {
                            previousTrack->invalidate();
                        }
                    }
                }
                mPreviousTrack = track;
                // reset retry count
                if (track->isStopping_1()) {
                    track->mRetryCount = kMaxTrackStopRetriesOffload;
                } else {
                    track->mRetryCount = kMaxTrackRetriesOffload;
                }
                mActiveTrack = t;
                mixerStatus = MIXER_TRACKS_READY;
            }
        } else {
            ALOGVV("OffloadThread: track %d s=%08x [NOT READY]", track->name(), cblk->mServer);
            if (track->isStopping_1()) {
                if (--(track->mRetryCount) <= 0) {
                    // Hardware buffer can hold a large amount of audio so we must
                    // wait for all current track's data to drain before we say
                    // that the track is stopped.
                    if (mBytesRemaining == 0) {
                        // Only start draining when all data in mixbuffer
                        // has been written
                        ALOGV("OffloadThread: underrun and STOPPING_1 -> draining, STOPPING_2");
                        track->mState = TrackBase::STOPPING_2; // so presentation completes after
                        // drain do not drain if no data was ever sent to HAL (mStandby == true)
                        if (last && !mStandby) {
                            // do not modify drain sequence if we are already draining. This happens
                            // when resuming from pause after drain.
                            if ((mDrainSequence & 1) == 0) {
                                mSleepTimeUs = 0;
                                mStandbyTimeNs = systemTime() + mStandbyDelayNs;
                                mixerStatus = MIXER_DRAIN_TRACK;
                                mDrainSequence += 2;
                            }
                            if (mHwPaused) {
                                // It is possible to move from PAUSED to STOPPING_1 without
                                // a resume so we must ensure hardware is running
                                doHwResume = true;
                                mHwPaused = false;
                            }
                        }
                    }
                } else if (last) {
                    ALOGV("stopping1 underrun retries left %d", track->mRetryCount);
                    mixerStatus = MIXER_TRACKS_ENABLED;
                }
            } else if (track->isStopping_2()) {
                // Drain has completed or we are in standby, signal presentation complete
                if (!(mDrainSequence & 1) || !last || mStandby) {
                    track->mState = TrackBase::STOPPED;
                    uint32_t latency = 0;
                    status_t result = mOutput->stream->getLatency(&latency);
                    ALOGE_IF(result != OK,
                            "Error when retrieving output stream latency: %d", result);
                    size_t audioHALFrames = (latency * mSampleRate) / 1000;
                    int64_t framesWritten =
                            mBytesWritten / mOutput->getFrameSize();
                    track->presentationComplete(framesWritten, audioHALFrames);
                    track->reset();
                    tracksToRemove->add(track);
                }
            } else {
                // No buffers for this track. Give it a few chances to
                // fill a buffer, then remove it from active list.
                if (--(track->mRetryCount) <= 0) {
                    bool running = false;
                    uint64_t position = 0;
                    struct timespec unused;
                    // The running check restarts the retry counter at least once.
                    status_t ret = mOutput->stream->getPresentationPosition(&position, &unused);
                    if (ret == NO_ERROR && position != mOffloadUnderrunPosition) {
                        running = true;
                        mOffloadUnderrunPosition = position;
                    }
                    if (ret == NO_ERROR) {
                        ALOGVV("underrun counter, running(%d): %lld vs %lld", running,
                                (long long)position, (long long)mOffloadUnderrunPosition);
                    }
                    if (running) { // still running, give us more time.
                        track->mRetryCount = kMaxTrackRetriesOffload;
                    } else {
                        ALOGV("OffloadThread: BUFFER TIMEOUT: remove(%d) from active list",
                                track->name());
                        tracksToRemove->add(track);
                        // tell client process that the track was disabled because of underrun;
                        // it will then automatically call start() when data is available
                        track->disable();
                    }
                } else if (last){
                    mixerStatus = MIXER_TRACKS_ENABLED;
                }
            }
        }
        // compute volume for this track
        processVolume_l(track, last);
    }

    // make sure the pause/flush/resume sequence is executed in the right order.
    // If a flush is pending and a track is active but the HW is not paused, force a HW pause
    // before flush and then resume HW. This can happen in case of pause/flush/resume
    // if resume is received before pause is executed.
    if (!mStandby && (doHwPause || (mFlushPending && !mHwPaused && (count != 0)))) {
        status_t result = mOutput->stream->pause();
        ALOGE_IF(result != OK, "Error when pausing output stream: %d", result);
    }
    if (mFlushPending) {
        flushHw_l();
    }
    if (!mStandby && doHwResume) {
        status_t result = mOutput->stream->resume();
        ALOGE_IF(result != OK, "Error when resuming output stream: %d", result);
    }

    // remove all the tracks that need to be...
    removeTracks_l(*tracksToRemove);

    return mixerStatus;
}

// must be called with thread mutex locked
bool AudioFlinger::OffloadThread::waitingAsyncCallback_l()
{
    ALOGVV("waitingAsyncCallback_l mWriteAckSequence %d mDrainSequence %d",
          mWriteAckSequence, mDrainSequence);
    if (mUseAsyncWrite && ((mWriteAckSequence & 1) || (mDrainSequence & 1))) {
        return true;
    }
    return false;
}

bool AudioFlinger::OffloadThread::waitingAsyncCallback()
{
    Mutex::Autolock _l(mLock);
    return waitingAsyncCallback_l();
}

void AudioFlinger::OffloadThread::flushHw_l()
{
    DirectOutputThread::flushHw_l();
    // Flush anything still waiting in the mixbuffer
    mCurrentWriteLength = 0;
    mBytesRemaining = 0;
    mPausedWriteLength = 0;
    mPausedBytesRemaining = 0;
    // reset bytes written count to reflect that DSP buffers are empty after flush.
    mBytesWritten = 0;
    mOffloadUnderrunPosition = ~0LL;

    if (mUseAsyncWrite) {
        // discard any pending drain or write ack by incrementing sequence
        mWriteAckSequence = (mWriteAckSequence + 2) & ~1;
        mDrainSequence = (mDrainSequence + 2) & ~1;
        ALOG_ASSERT(mCallbackThread != 0);
        mCallbackThread->setWriteBlocked(mWriteAckSequence);
        mCallbackThread->setDraining(mDrainSequence);
    }
}

void AudioFlinger::OffloadThread::invalidateTracks(audio_stream_type_t streamType)
{
    Mutex::Autolock _l(mLock);
    if (PlaybackThread::invalidateTracks_l(streamType)) {
        mFlushPending = true;
    }
}

// ----------------------------------------------------------------------------

AudioFlinger::DuplicatingThread::DuplicatingThread(const sp<AudioFlinger>& audioFlinger,
        AudioFlinger::MixerThread* mainThread, audio_io_handle_t id, bool systemReady)
    :   MixerThread(audioFlinger, mainThread->getOutput(), id, mainThread->outDevice(),
                    systemReady, DUPLICATING),
        mWaitTimeMs(UINT_MAX)
{
    addOutputTrack(mainThread);
}

AudioFlinger::DuplicatingThread::~DuplicatingThread()
{
    for (size_t i = 0; i < mOutputTracks.size(); i++) {
        mOutputTracks[i]->destroy();
    }
}

void AudioFlinger::DuplicatingThread::threadLoop_mix()
{
    // mix buffers...
    if (outputsReady(outputTracks)) {
        mAudioMixer->process();
    } else {
        if (mMixerBufferValid) {
            memset(mMixerBuffer, 0, mMixerBufferSize);
        } else {
            memset(mSinkBuffer, 0, mSinkBufferSize);
        }
    }
    mSleepTimeUs = 0;
    writeFrames = mNormalFrameCount;
    mCurrentWriteLength = mSinkBufferSize;
    mStandbyTimeNs = systemTime() + mStandbyDelayNs;
}

void AudioFlinger::DuplicatingThread::threadLoop_sleepTime()
{
    if (mSleepTimeUs == 0) {
        if (mMixerStatus == MIXER_TRACKS_ENABLED) {
            mSleepTimeUs = mActiveSleepTimeUs;
        } else {
            mSleepTimeUs = mIdleSleepTimeUs;
        }
    } else if (mBytesWritten != 0) {
        if (mMixerStatus == MIXER_TRACKS_ENABLED) {
            writeFrames = mNormalFrameCount;
            memset(mSinkBuffer, 0, mSinkBufferSize);
        } else {
            // flush remaining overflow buffers in output tracks
            writeFrames = 0;
        }
        mSleepTimeUs = 0;
    }
}

ssize_t AudioFlinger::DuplicatingThread::threadLoop_write()
{
    for (size_t i = 0; i < outputTracks.size(); i++) {
        outputTracks[i]->write(mSinkBuffer, writeFrames);
    }
    mStandby = false;
    return (ssize_t)mSinkBufferSize;
}

void AudioFlinger::DuplicatingThread::threadLoop_standby()
{
    // DuplicatingThread implements standby by stopping all tracks
    for (size_t i = 0; i < outputTracks.size(); i++) {
        outputTracks[i]->stop();
    }
}

void AudioFlinger::DuplicatingThread::dumpInternals(int fd, const Vector<String16>& args __unused)
{
    MixerThread::dumpInternals(fd, args);

    std::stringstream ss;
    const size_t numTracks = mOutputTracks.size();
    ss << "  " << numTracks << " OutputTracks";
    if (numTracks > 0) {
        ss << ":";
        for (const auto &track : mOutputTracks) {
            const sp<ThreadBase> thread = track->thread().promote();
            ss << " (" << track->name() << " : ";
            if (thread.get() != nullptr) {
                ss << thread.get() << ", " << thread->id();
            } else {
                ss << "null";
            }
            ss << ")";
        }
    }
    ss << "\n";
    std::string result = ss.str();
    write(fd, result.c_str(), result.size());
}

void AudioFlinger::DuplicatingThread::saveOutputTracks()
{
    outputTracks = mOutputTracks;
}

void AudioFlinger::DuplicatingThread::clearOutputTracks()
{
    outputTracks.clear();
}

void AudioFlinger::DuplicatingThread::addOutputTrack(MixerThread *thread)
{
    Mutex::Autolock _l(mLock);
    // The downstream MixerThread consumes thread->frameCount() amount of frames per mix pass.
    // Adjust for thread->sampleRate() to determine minimum buffer frame count.
    // Then triple buffer because Threads do not run synchronously and may not be clock locked.
    const size_t frameCount =
            3 * sourceFramesNeeded(mSampleRate, thread->frameCount(), thread->sampleRate());
    // TODO: Consider asynchronous sample rate conversion to handle clock disparity
    // from different OutputTracks and their associated MixerThreads (e.g. one may
    // nearly empty and the other may be dropping data).

    sp<OutputTrack> outputTrack = new OutputTrack(thread,
                                            this,
                                            mSampleRate,
                                            mFormat,
                                            mChannelMask,
                                            frameCount,
                                            IPCThreadState::self()->getCallingUid());
    status_t status = outputTrack != 0 ? outputTrack->initCheck() : (status_t) NO_MEMORY;
    if (status != NO_ERROR) {
        ALOGE("addOutputTrack() initCheck failed %d", status);
        return;
    }
    thread->setStreamVolume(AUDIO_STREAM_PATCH, 1.0f);
    mOutputTracks.add(outputTrack);
    ALOGV("addOutputTrack() track %p, on thread %p", outputTrack.get(), thread);
    updateWaitTime_l();
}

void AudioFlinger::DuplicatingThread::removeOutputTrack(MixerThread *thread)
{
    Mutex::Autolock _l(mLock);
    for (size_t i = 0; i < mOutputTracks.size(); i++) {
        if (mOutputTracks[i]->thread() == thread) {
            mOutputTracks[i]->destroy();
            mOutputTracks.removeAt(i);
            updateWaitTime_l();
            if (thread->getOutput() == mOutput) {
                mOutput = NULL;
            }
            return;
        }
    }
    ALOGV("removeOutputTrack(): unknown thread: %p", thread);
}

// caller must hold mLock
void AudioFlinger::DuplicatingThread::updateWaitTime_l()
{
    mWaitTimeMs = UINT_MAX;
    for (size_t i = 0; i < mOutputTracks.size(); i++) {
        sp<ThreadBase> strong = mOutputTracks[i]->thread().promote();
        if (strong != 0) {
            uint32_t waitTimeMs = (strong->frameCount() * 2 * 1000) / strong->sampleRate();
            if (waitTimeMs < mWaitTimeMs) {
                mWaitTimeMs = waitTimeMs;
            }
        }
    }
}


bool AudioFlinger::DuplicatingThread::outputsReady(
        const SortedVector< sp<OutputTrack> > &outputTracks)
{
    for (size_t i = 0; i < outputTracks.size(); i++) {
        sp<ThreadBase> thread = outputTracks[i]->thread().promote();
        if (thread == 0) {
            ALOGW("DuplicatingThread::outputsReady() could not promote thread on output track %p",
                    outputTracks[i].get());
            return false;
        }
        PlaybackThread *playbackThread = (PlaybackThread *)thread.get();
        // see note at standby() declaration
        if (playbackThread->standby() && !playbackThread->isSuspended()) {
            ALOGV("DuplicatingThread output track %p on thread %p Not Ready", outputTracks[i].get(),
                    thread.get());
            return false;
        }
    }
    return true;
}

void AudioFlinger::DuplicatingThread::updateMetadata_l()
{
    // TODO: The duplicated track metadata needs to be pushed to downstream
    // but this information can be read at any time by the downstream threads.
    // Taking the lock of any downstream threads is no possible due to cross deadlock risks
    // (eg: during effect move).
    // A lock-free structure needs to be used to shared the metadata, probably an atomic
    // pointer to a metadata vector in each output tracks.
}

uint32_t AudioFlinger::DuplicatingThread::activeSleepTimeUs() const
{
    return (mWaitTimeMs * 1000) / 2;
}

void AudioFlinger::DuplicatingThread::cacheParameters_l()
{
    // updateWaitTime_l() sets mWaitTimeMs, which affects activeSleepTimeUs(), so call it first
    updateWaitTime_l();

    MixerThread::cacheParameters_l();
}


// ----------------------------------------------------------------------------
//      Record
// ----------------------------------------------------------------------------

AudioFlinger::RecordThread::RecordThread(const sp<AudioFlinger>& audioFlinger,
                                         AudioStreamIn *input,
                                         audio_io_handle_t id,
                                         audio_devices_t outDevice,
                                         audio_devices_t inDevice,
                                         bool systemReady
#ifdef TEE_SINK
                                         , const sp<NBAIO_Sink>& teeSink
#endif
                                         ) :
    ThreadBase(audioFlinger, id, outDevice, inDevice, RECORD, systemReady),
    mInput(input),
    mActiveTracks(&this->mLocalLog),
    mRsmpInBuffer(NULL),
    // mRsmpInFrames, mRsmpInFramesP2, and mRsmpInFramesOA are set by readInputParameters_l()
    mRsmpInRear(0)
#ifdef TEE_SINK
    , mTeeSink(teeSink)
#endif
    , mReadOnlyHeap(new MemoryDealer(kRecordThreadReadOnlyHeapSize,
            "RecordThreadRO", MemoryHeapBase::READ_ONLY))
    // mFastCapture below
    , mFastCaptureFutex(0)
    // mInputSource
    // mPipeSink
    // mPipeSource
    , mPipeFramesP2(0)
    // mPipeMemory
    // mFastCaptureNBLogWriter
    , mFastTrackAvail(false)
    , mBtNrecSuspended(false)
{
    snprintf(mThreadName, kThreadNameLength, "AudioIn_%X", id);
    mNBLogWriter = audioFlinger->newWriter_l(kLogSize, mThreadName);

    readInputParameters_l();

    // create an NBAIO source for the HAL input stream, and negotiate
    mInputSource = new AudioStreamInSource(input->stream);
    size_t numCounterOffers = 0;
    const NBAIO_Format offers[1] = {Format_from_SR_C(mSampleRate, mChannelCount, mFormat)};
#if !LOG_NDEBUG
    ssize_t index =
#else
    (void)
#endif
            mInputSource->negotiate(offers, 1, NULL, numCounterOffers);
    ALOG_ASSERT(index == 0);

    // initialize fast capture depending on configuration
    bool initFastCapture;
    switch (kUseFastCapture) {
    case FastCapture_Never:
        initFastCapture = false;
        ALOGV("%p kUseFastCapture = Never, initFastCapture = false", this);
        break;
    case FastCapture_Always:
        initFastCapture = true;
        ALOGV("%p kUseFastCapture = Always, initFastCapture = true", this);
        break;
    case FastCapture_Static:
        initFastCapture = (mFrameCount * 1000) / mSampleRate < kMinNormalCaptureBufferSizeMs;
        ALOGV("%p kUseFastCapture = Static, (%lld * 1000) / %u vs %u, initFastCapture = %d",
                this, (long long)mFrameCount, mSampleRate, kMinNormalCaptureBufferSizeMs,
                initFastCapture);
        break;
    // case FastCapture_Dynamic:
    }

    if (initFastCapture) {
        // create a Pipe for FastCapture to write to, and for us and fast tracks to read from
        NBAIO_Format format = mInputSource->format();
        // quadruple-buffering of 20 ms each; this ensures we can sleep for 20ms in RecordThread
        size_t pipeFramesP2 = roundup(4 * FMS_20 * mSampleRate / 1000);
        size_t pipeSize = pipeFramesP2 * Format_frameSize(format);
        void *pipeBuffer = nullptr;
        const sp<MemoryDealer> roHeap(readOnlyHeap());
        sp<IMemory> pipeMemory;
        if ((roHeap == 0) ||
                (pipeMemory = roHeap->allocate(pipeSize)) == 0 ||
                (pipeBuffer = pipeMemory->pointer()) == nullptr) {
            ALOGE("not enough memory for pipe buffer size=%zu; "
                    "roHeap=%p, pipeMemory=%p, pipeBuffer=%p; roHeapSize: %lld",
                    pipeSize, roHeap.get(), pipeMemory.get(), pipeBuffer,
                    (long long)kRecordThreadReadOnlyHeapSize);
            goto failed;
        }
        // pipe will be shared directly with fast clients, so clear to avoid leaking old information
        memset(pipeBuffer, 0, pipeSize);
        Pipe *pipe = new Pipe(pipeFramesP2, format, pipeBuffer);
        const NBAIO_Format offers[1] = {format};
        size_t numCounterOffers = 0;
        ssize_t index = pipe->negotiate(offers, 1, NULL, numCounterOffers);
        ALOG_ASSERT(index == 0);
        mPipeSink = pipe;
        PipeReader *pipeReader = new PipeReader(*pipe);
        numCounterOffers = 0;
        index = pipeReader->negotiate(offers, 1, NULL, numCounterOffers);
        ALOG_ASSERT(index == 0);
        mPipeSource = pipeReader;
        mPipeFramesP2 = pipeFramesP2;
        mPipeMemory = pipeMemory;

        // create fast capture
        mFastCapture = new FastCapture();
        FastCaptureStateQueue *sq = mFastCapture->sq();
#ifdef STATE_QUEUE_DUMP
        // FIXME
#endif
        FastCaptureState *state = sq->begin();
        state->mCblk = NULL;
        state->mInputSource = mInputSource.get();
        state->mInputSourceGen++;
        state->mPipeSink = pipe;
        state->mPipeSinkGen++;
        state->mFrameCount = mFrameCount;
        state->mCommand = FastCaptureState::COLD_IDLE;
        // already done in constructor initialization list
        //mFastCaptureFutex = 0;
        state->mColdFutexAddr = &mFastCaptureFutex;
        state->mColdGen++;
        state->mDumpState = &mFastCaptureDumpState;
#ifdef TEE_SINK
        // FIXME
#endif
        mFastCaptureNBLogWriter = audioFlinger->newWriter_l(kFastCaptureLogSize, "FastCapture");
        state->mNBLogWriter = mFastCaptureNBLogWriter.get();
        sq->end();
        sq->push(FastCaptureStateQueue::BLOCK_UNTIL_PUSHED);

        // start the fast capture
        mFastCapture->run("FastCapture", ANDROID_PRIORITY_URGENT_AUDIO);
        pid_t tid = mFastCapture->getTid();
        sendPrioConfigEvent(getpid_cached, tid, kPriorityFastCapture, false /*forApp*/);
        stream()->setHalThreadPriority(kPriorityFastCapture);
#ifdef AUDIO_WATCHDOG
        // FIXME
#endif

        mFastTrackAvail = true;
    }
failed: ;

    // FIXME mNormalSource
}

AudioFlinger::RecordThread::~RecordThread()
{
    if (mFastCapture != 0) {
        FastCaptureStateQueue *sq = mFastCapture->sq();
        FastCaptureState *state = sq->begin();
        if (state->mCommand == FastCaptureState::COLD_IDLE) {
            int32_t old = android_atomic_inc(&mFastCaptureFutex);
            if (old == -1) {
                (void) syscall(__NR_futex, &mFastCaptureFutex, FUTEX_WAKE_PRIVATE, 1);
            }
        }
        state->mCommand = FastCaptureState::EXIT;
        sq->end();
        sq->push(FastCaptureStateQueue::BLOCK_UNTIL_PUSHED);
        mFastCapture->join();
        mFastCapture.clear();
    }
    mAudioFlinger->unregisterWriter(mFastCaptureNBLogWriter);
    mAudioFlinger->unregisterWriter(mNBLogWriter);
    free(mRsmpInBuffer);
}

void AudioFlinger::RecordThread::onFirstRef()
{
    run(mThreadName, PRIORITY_URGENT_AUDIO);
}

void AudioFlinger::RecordThread::preExit()
{
    ALOGV("  preExit()");
    Mutex::Autolock _l(mLock);
    for (size_t i = 0; i < mTracks.size(); i++) {
        sp<RecordTrack> track = mTracks[i];
        track->invalidate();
    }
    mActiveTracks.clear();
    mStartStopCond.broadcast();
}

bool AudioFlinger::RecordThread::threadLoop()
{
    nsecs_t lastWarning = 0;

    inputStandBy();

reacquire_wakelock:
    sp<RecordTrack> activeTrack;
    {
        Mutex::Autolock _l(mLock);
        acquireWakeLock_l();
    }

    // used to request a deferred sleep, to be executed later while mutex is unlocked
    uint32_t sleepUs = 0;

    // loop while there is work to do
    for (;;) {
        Vector< sp<EffectChain> > effectChains;

        // activeTracks accumulates a copy of a subset of mActiveTracks
        Vector< sp<RecordTrack> > activeTracks;

        // reference to the (first and only) active fast track
        sp<RecordTrack> fastTrack;

        // reference to a fast track which is about to be removed
        sp<RecordTrack> fastTrackToRemove;

        { // scope for mLock
            Mutex::Autolock _l(mLock);

            processConfigEvents_l();

            // check exitPending here because checkForNewParameters_l() and
            // checkForNewParameters_l() can temporarily release mLock
            if (exitPending()) {
                break;
            }

            // sleep with mutex unlocked
            if (sleepUs > 0) {
                ATRACE_BEGIN("sleepC");
                mWaitWorkCV.waitRelative(mLock, microseconds((nsecs_t)sleepUs));
                ATRACE_END();
                sleepUs = 0;
                continue;
            }

            // if no active track(s), then standby and release wakelock
            size_t size = mActiveTracks.size();
            if (size == 0) {
                standbyIfNotAlreadyInStandby();
                // exitPending() can't become true here
                releaseWakeLock_l();
                ALOGV("RecordThread: loop stopping");
                // go to sleep
                mWaitWorkCV.wait(mLock);
                ALOGV("RecordThread: loop starting");
                goto reacquire_wakelock;
            }

            bool doBroadcast = false;
            bool allStopped = true;
            for (size_t i = 0; i < size; ) {

                activeTrack = mActiveTracks[i];
                if (activeTrack->isTerminated()) {
                    if (activeTrack->isFastTrack()) {
                        ALOG_ASSERT(fastTrackToRemove == 0);
                        fastTrackToRemove = activeTrack;
                    }
                    removeTrack_l(activeTrack);
                    mActiveTracks.remove(activeTrack);
                    size--;
                    continue;
                }

                TrackBase::track_state activeTrackState = activeTrack->mState;
                switch (activeTrackState) {

                case TrackBase::PAUSING:
                    mActiveTracks.remove(activeTrack);
                    doBroadcast = true;
                    size--;
                    continue;

                case TrackBase::STARTING_1:
                    sleepUs = 10000;
                    i++;
                    allStopped = false;
                    continue;

                case TrackBase::STARTING_2:
                    doBroadcast = true;
                    mStandby = false;
                    activeTrack->mState = TrackBase::ACTIVE;
                    allStopped = false;
                    break;

                case TrackBase::ACTIVE:
                    allStopped = false;
                    break;

                case TrackBase::IDLE:
                    i++;
                    continue;

                default:
                    LOG_ALWAYS_FATAL("Unexpected activeTrackState %d", activeTrackState);
                }

                activeTracks.add(activeTrack);
                i++;

                if (activeTrack->isFastTrack()) {
                    ALOG_ASSERT(!mFastTrackAvail);
                    ALOG_ASSERT(fastTrack == 0);
                    fastTrack = activeTrack;
                }
            }

            mActiveTracks.updatePowerState(this);

            updateMetadata_l();

            if (allStopped) {
                standbyIfNotAlreadyInStandby();
            }
            if (doBroadcast) {
                mStartStopCond.broadcast();
            }

            // sleep if there are no active tracks to process
            if (activeTracks.size() == 0) {
                if (sleepUs == 0) {
                    sleepUs = kRecordThreadSleepUs;
                }
                continue;
            }
            sleepUs = 0;

            lockEffectChains_l(effectChains);
        }

        // thread mutex is now unlocked, mActiveTracks unknown, activeTracks.size() > 0

        size_t size = effectChains.size();
        for (size_t i = 0; i < size; i++) {
            // thread mutex is not locked, but effect chain is locked
            effectChains[i]->process_l();
        }

        // Push a new fast capture state if fast capture is not already running, or cblk change
        if (mFastCapture != 0) {
            FastCaptureStateQueue *sq = mFastCapture->sq();
            FastCaptureState *state = sq->begin();
            bool didModify = false;
            FastCaptureStateQueue::block_t block = FastCaptureStateQueue::BLOCK_UNTIL_PUSHED;
            if (state->mCommand != FastCaptureState::READ_WRITE /* FIXME &&
                    (kUseFastMixer != FastMixer_Dynamic || state->mTrackMask > 1)*/) {
                if (state->mCommand == FastCaptureState::COLD_IDLE) {
                    int32_t old = android_atomic_inc(&mFastCaptureFutex);
                    if (old == -1) {
                        (void) syscall(__NR_futex, &mFastCaptureFutex, FUTEX_WAKE_PRIVATE, 1);
                    }
                }
                state->mCommand = FastCaptureState::READ_WRITE;
#if 0   // FIXME
                mFastCaptureDumpState.increaseSamplingN(mAudioFlinger->isLowRamDevice() ?
                        FastThreadDumpState::kSamplingNforLowRamDevice :
                        FastThreadDumpState::kSamplingN);
#endif
                didModify = true;
            }
            audio_track_cblk_t *cblkOld = state->mCblk;
            audio_track_cblk_t *cblkNew = fastTrack != 0 ? fastTrack->cblk() : NULL;
            if (cblkNew != cblkOld) {
                state->mCblk = cblkNew;
                // block until acked if removing a fast track
                if (cblkOld != NULL) {
                    block = FastCaptureStateQueue::BLOCK_UNTIL_ACKED;
                }
                didModify = true;
            }
            sq->end(didModify);
            if (didModify) {
                sq->push(block);
#if 0
                if (kUseFastCapture == FastCapture_Dynamic) {
                    mNormalSource = mPipeSource;
                }
#endif
            }
        }

        // now run the fast track destructor with thread mutex unlocked
        fastTrackToRemove.clear();

        // Read from HAL to keep up with fastest client if multiple active tracks, not slowest one.
        // Only the client(s) that are too slow will overrun. But if even the fastest client is too
        // slow, then this RecordThread will overrun by not calling HAL read often enough.
        // If destination is non-contiguous, first read past the nominal end of buffer, then
        // copy to the right place.  Permitted because mRsmpInBuffer was over-allocated.

        int32_t rear = mRsmpInRear & (mRsmpInFramesP2 - 1);
        ssize_t framesRead;

        // If an NBAIO source is present, use it to read the normal capture's data
        if (mPipeSource != 0) {
            size_t framesToRead = mBufferSize / mFrameSize;
            framesToRead = min(mRsmpInFramesOA - rear, mRsmpInFramesP2 / 2);
            framesRead = mPipeSource->read((uint8_t*)mRsmpInBuffer + rear * mFrameSize,
                    framesToRead);
            // since pipe is non-blocking, simulate blocking input by waiting for 1/2 of
            // buffer size or at least for 20ms.
            size_t sleepFrames = max(
                    min(mPipeFramesP2, mRsmpInFramesP2) / 2, FMS_20 * mSampleRate / 1000);
            if (framesRead <= (ssize_t) sleepFrames) {
                sleepUs = (sleepFrames * 1000000LL) / mSampleRate;
            }
            if (framesRead < 0) {
                status_t status = (status_t) framesRead;
                switch (status) {
                case OVERRUN:
                    ALOGW("overrun on read from pipe");
                    framesRead = 0;
                    break;
                case NEGOTIATE:
                    ALOGE("re-negotiation is needed");
                    framesRead = -1;  // Will cause an attempt to recover.
                    break;
                default:
                    ALOGE("unknown error %d on read from pipe", status);
                    break;
                }
            }
        // otherwise use the HAL / AudioStreamIn directly
        } else {
            ATRACE_BEGIN("read");
            size_t bytesRead;
            status_t result = mInput->stream->read(
                    (uint8_t*)mRsmpInBuffer + rear * mFrameSize, mBufferSize, &bytesRead);
            ATRACE_END();
            if (result < 0) {
                framesRead = result;
            } else {
                framesRead = bytesRead / mFrameSize;
            }
        }

        // Update server timestamp with server stats
        // systemTime() is optional if the hardware supports timestamps.
        mTimestamp.mPosition[ExtendedTimestamp::LOCATION_SERVER] += framesRead;
        mTimestamp.mTimeNs[ExtendedTimestamp::LOCATION_SERVER] = systemTime();

        // Update server timestamp with kernel stats
        if (mPipeSource.get() == nullptr /* don't obtain for FastCapture, could block */) {
            int64_t position, time;
            int ret = mInput->stream->getCapturePosition(&position, &time);
            if (ret == NO_ERROR) {
                mTimestamp.mPosition[ExtendedTimestamp::LOCATION_KERNEL] = position;
                mTimestamp.mTimeNs[ExtendedTimestamp::LOCATION_KERNEL] = time;
                // Note: In general record buffers should tend to be empty in
                // a properly running pipeline.
                //
                // Also, it is not advantageous to call get_presentation_position during the read
                // as the read obtains a lock, preventing the timestamp call from executing.
            }
        }
        // Use this to track timestamp information
        // ALOGD("%s", mTimestamp.toString().c_str());

        if (framesRead < 0 || (framesRead == 0 && mPipeSource == 0)) {
            ALOGE("read failed: framesRead=%zd", framesRead);
            // Force input into standby so that it tries to recover at next read attempt
            inputStandBy();
            sleepUs = kRecordThreadSleepUs;
        }
        if (framesRead <= 0) {
            goto unlock;
        }
        ALOG_ASSERT(framesRead > 0);

        if (mTeeSink != 0) {
            (void) mTeeSink->write((uint8_t*)mRsmpInBuffer + rear * mFrameSize, framesRead);
        }
        // If destination is non-contiguous, we now correct for reading past end of buffer.
        {
            size_t part1 = mRsmpInFramesP2 - rear;
            if ((size_t) framesRead > part1) {
                memcpy(mRsmpInBuffer, (uint8_t*)mRsmpInBuffer + mRsmpInFramesP2 * mFrameSize,
                        (framesRead - part1) * mFrameSize);
            }
        }
        rear = mRsmpInRear += framesRead;

        size = activeTracks.size();

        // loop over each active track
        for (size_t i = 0; i < size; i++) {
            activeTrack = activeTracks[i];

            // skip fast tracks, as those are handled directly by FastCapture
            if (activeTrack->isFastTrack()) {
                continue;
            }

            // TODO: This code probably should be moved to RecordTrack.
            // TODO: Update the activeTrack buffer converter in case of reconfigure.

            enum {
                OVERRUN_UNKNOWN,
                OVERRUN_TRUE,
                OVERRUN_FALSE
            } overrun = OVERRUN_UNKNOWN;

            // loop over getNextBuffer to handle circular sink
            for (;;) {

                activeTrack->mSink.frameCount = ~0;
                status_t status = activeTrack->getNextBuffer(&activeTrack->mSink);
                size_t framesOut = activeTrack->mSink.frameCount;
                LOG_ALWAYS_FATAL_IF((status == OK) != (framesOut > 0));

                // check available frames and handle overrun conditions
                // if the record track isn't draining fast enough.
                bool hasOverrun;
                size_t framesIn;
                activeTrack->mResamplerBufferProvider->sync(&framesIn, &hasOverrun);
                if (hasOverrun) {
                    overrun = OVERRUN_TRUE;
                }
                if (framesOut == 0 || framesIn == 0) {
                    break;
                }

                // Don't allow framesOut to be larger than what is possible with resampling
                // from framesIn.
                // This isn't strictly necessary but helps limit buffer resizing in
                // RecordBufferConverter.  TODO: remove when no longer needed.
                framesOut = min(framesOut,
                        destinationFramesPossible(
                                framesIn, mSampleRate, activeTrack->mSampleRate));
                // process frames from the RecordThread buffer provider to the RecordTrack buffer
                framesOut = activeTrack->mRecordBufferConverter->convert(
                        activeTrack->mSink.raw, activeTrack->mResamplerBufferProvider, framesOut);

                if (framesOut > 0 && (overrun == OVERRUN_UNKNOWN)) {
                    overrun = OVERRUN_FALSE;
                }

                if (activeTrack->mFramesToDrop == 0) {
                    if (framesOut > 0) {
                        activeTrack->mSink.frameCount = framesOut;
                        // Sanitize before releasing if the track has no access to the source data
                        // An idle UID receives silence from non virtual devices until active
                        if (activeTrack->isSilenced()) {
                            memset(activeTrack->mSink.raw, 0, framesOut * mFrameSize);
                        }
                        activeTrack->releaseBuffer(&activeTrack->mSink);
                    }
                } else {
                    // FIXME could do a partial drop of framesOut
                    if (activeTrack->mFramesToDrop > 0) {
                        activeTrack->mFramesToDrop -= framesOut;
                        if (activeTrack->mFramesToDrop <= 0) {
                            activeTrack->clearSyncStartEvent();
                        }
                    } else {
                        activeTrack->mFramesToDrop += framesOut;
                        if (activeTrack->mFramesToDrop >= 0 || activeTrack->mSyncStartEvent == 0 ||
                                activeTrack->mSyncStartEvent->isCancelled()) {
                            ALOGW("Synced record %s, session %d, trigger session %d",
                                  (activeTrack->mFramesToDrop >= 0) ? "timed out" : "cancelled",
                                  activeTrack->sessionId(),
                                  (activeTrack->mSyncStartEvent != 0) ?
                                          activeTrack->mSyncStartEvent->triggerSession() :
                                          AUDIO_SESSION_NONE);
                            activeTrack->clearSyncStartEvent();
                        }
                    }
                }

                if (framesOut == 0) {
                    break;
                }
            }

            switch (overrun) {
            case OVERRUN_TRUE:
                // client isn't retrieving buffers fast enough
                if (!activeTrack->setOverflow()) {
                    nsecs_t now = systemTime();
                    // FIXME should lastWarning per track?
                    if ((now - lastWarning) > kWarningThrottleNs) {
                        ALOGW("RecordThread: buffer overflow");
                        lastWarning = now;
                    }
                }
                break;
            case OVERRUN_FALSE:
                activeTrack->clearOverflow();
                break;
            case OVERRUN_UNKNOWN:
                break;
            }

            // update frame information and push timestamp out
            activeTrack->updateTrackFrameInfo(
                    activeTrack->mServerProxy->framesReleased(),
                    mTimestamp.mPosition[ExtendedTimestamp::LOCATION_SERVER],
                    mSampleRate, mTimestamp);
        }

unlock:
        // enable changes in effect chain
        unlockEffectChains(effectChains);
        // effectChains doesn't need to be cleared, since it is cleared by destructor at scope end
    }

    standbyIfNotAlreadyInStandby();

    {
        Mutex::Autolock _l(mLock);
        for (size_t i = 0; i < mTracks.size(); i++) {
            sp<RecordTrack> track = mTracks[i];
            track->invalidate();
        }
        mActiveTracks.clear();
        mStartStopCond.broadcast();
    }

    releaseWakeLock();

    ALOGV("RecordThread %p exiting", this);
    return false;
}

void AudioFlinger::RecordThread::standbyIfNotAlreadyInStandby()
{
    if (!mStandby) {
        inputStandBy();
        mStandby = true;
    }
}

void AudioFlinger::RecordThread::inputStandBy()
{
    // Idle the fast capture if it's currently running
    if (mFastCapture != 0) {
        FastCaptureStateQueue *sq = mFastCapture->sq();
        FastCaptureState *state = sq->begin();
        if (!(state->mCommand & FastCaptureState::IDLE)) {
            state->mCommand = FastCaptureState::COLD_IDLE;
            state->mColdFutexAddr = &mFastCaptureFutex;
            state->mColdGen++;
            mFastCaptureFutex = 0;
            sq->end();
            // BLOCK_UNTIL_PUSHED would be insufficient, as we need it to stop doing I/O now
            sq->push(FastCaptureStateQueue::BLOCK_UNTIL_ACKED);
#if 0
            if (kUseFastCapture == FastCapture_Dynamic) {
                // FIXME
            }
#endif
#ifdef AUDIO_WATCHDOG
            // FIXME
#endif
        } else {
            sq->end(false /*didModify*/);
        }
    }
    status_t result = mInput->stream->standby();
    ALOGE_IF(result != OK, "Error when putting input stream into standby: %d", result);

    // If going into standby, flush the pipe source.
    if (mPipeSource.get() != nullptr) {
        const ssize_t flushed = mPipeSource->flush();
        if (flushed > 0) {
            ALOGV("Input standby flushed PipeSource %zd frames", flushed);
            mTimestamp.mPosition[ExtendedTimestamp::LOCATION_SERVER] += flushed;
            mTimestamp.mTimeNs[ExtendedTimestamp::LOCATION_SERVER] = systemTime();
        }
    }
}

// RecordThread::createRecordTrack_l() must be called with AudioFlinger::mLock held
sp<AudioFlinger::RecordThread::RecordTrack> AudioFlinger::RecordThread::createRecordTrack_l(
        const sp<AudioFlinger::Client>& client,
        const audio_attributes_t& attr,
        uint32_t *pSampleRate,
        audio_format_t format,
        audio_channel_mask_t channelMask,
        size_t *pFrameCount,
        audio_session_t sessionId,
        size_t *pNotificationFrameCount,
        uid_t uid,
        audio_input_flags_t *flags,
        pid_t tid,
        status_t *status,
        audio_port_handle_t portId)
{
    size_t frameCount = *pFrameCount;
    size_t notificationFrameCount = *pNotificationFrameCount;
    sp<RecordTrack> track;
    status_t lStatus;
    audio_input_flags_t inputFlags = mInput->flags;
    audio_input_flags_t requestedFlags = *flags;
    uint32_t sampleRate;

    lStatus = initCheck();
    if (lStatus != NO_ERROR) {
        ALOGE("createRecordTrack_l() audio driver not initialized");
        goto Exit;
    }

    if (*pSampleRate == 0) {
        *pSampleRate = mSampleRate;
    }
    sampleRate = *pSampleRate;

    // special case for FAST flag considered OK if fast capture is present
    if (hasFastCapture()) {
        inputFlags = (audio_input_flags_t)(inputFlags | AUDIO_INPUT_FLAG_FAST);
    }

    // Check if requested flags are compatible with input stream flags
    if ((*flags & inputFlags) != *flags) {
        ALOGW("createRecordTrack_l(): mismatch between requested flags (%08x) and"
                " input flags (%08x)",
              *flags, inputFlags);
        *flags = (audio_input_flags_t)(*flags & inputFlags);
    }

    // client expresses a preference for FAST, but we get the final say
    if (*flags & AUDIO_INPUT_FLAG_FAST) {
      if (
            // we formerly checked for a callback handler (non-0 tid),
            // but that is no longer required for TRANSFER_OBTAIN mode
            //
            // frame count is not specified, or is exactly the pipe depth
            ((frameCount == 0) || (frameCount == mPipeFramesP2)) &&
            // PCM data
            audio_is_linear_pcm(format) &&
            // hardware format
            (format == mFormat) &&
            // hardware channel mask
            (channelMask == mChannelMask) &&
            // hardware sample rate
            (sampleRate == mSampleRate) &&
            // record thread has an associated fast capture
            hasFastCapture() &&
            // there are sufficient fast track slots available
            mFastTrackAvail
        ) {
          // check compatibility with audio effects.
          Mutex::Autolock _l(mLock);
          // Do not accept FAST flag if the session has software effects
          sp<EffectChain> chain = getEffectChain_l(sessionId);
          if (chain != 0) {
              audio_input_flags_t old = *flags;
              chain->checkInputFlagCompatibility(flags);
              if (old != *flags) {
                  ALOGV("%p AUDIO_INPUT_FLAGS denied by effect old=%#x new=%#x",
                          this, (int)old, (int)*flags);
              }
          }
          ALOGV_IF((*flags & AUDIO_INPUT_FLAG_FAST) != 0,
                   "%p AUDIO_INPUT_FLAG_FAST accepted: frameCount=%zu mFrameCount=%zu",
                   this, frameCount, mFrameCount);
      } else {
        ALOGV("%p AUDIO_INPUT_FLAG_FAST denied: frameCount=%zu mFrameCount=%zu mPipeFramesP2=%zu "
                "format=%#x isLinear=%d mFormat=%#x channelMask=%#x sampleRate=%u mSampleRate=%u "
                "hasFastCapture=%d tid=%d mFastTrackAvail=%d",
                this, frameCount, mFrameCount, mPipeFramesP2,
                format, audio_is_linear_pcm(format), mFormat, channelMask, sampleRate, mSampleRate,
                hasFastCapture(), tid, mFastTrackAvail);
        *flags = (audio_input_flags_t)(*flags & ~AUDIO_INPUT_FLAG_FAST);
      }
    }

    // If FAST or RAW flags were corrected, ask caller to request new input from audio policy
    if ((*flags & AUDIO_INPUT_FLAG_FAST) !=
            (requestedFlags & AUDIO_INPUT_FLAG_FAST)) {
        *flags = (audio_input_flags_t) (*flags & ~(AUDIO_INPUT_FLAG_FAST | AUDIO_INPUT_FLAG_RAW));
        lStatus = BAD_TYPE;
        goto Exit;
    }

    // compute track buffer size in frames, and suggest the notification frame count
    if (*flags & AUDIO_INPUT_FLAG_FAST) {
        // fast track: frame count is exactly the pipe depth
        frameCount = mPipeFramesP2;
        // ignore requested notificationFrames, and always notify exactly once every HAL buffer
        notificationFrameCount = mFrameCount;
    } else {
        // not fast track: max notification period is resampled equivalent of one HAL buffer time
        //                 or 20 ms if there is a fast capture
        // TODO This could be a roundupRatio inline, and const
        size_t maxNotificationFrames = ((int64_t) (hasFastCapture() ? mSampleRate/50 : mFrameCount)
                * sampleRate + mSampleRate - 1) / mSampleRate;
        // minimum number of notification periods is at least kMinNotifications,
        // and at least kMinMs rounded up to a whole notification period (minNotificationsByMs)
        static const size_t kMinNotifications = 3;
        static const uint32_t kMinMs = 30;
        // TODO This could be a roundupRatio inline
        const size_t minFramesByMs = (sampleRate * kMinMs + 1000 - 1) / 1000;
        // TODO This could be a roundupRatio inline
        const size_t minNotificationsByMs = (minFramesByMs + maxNotificationFrames - 1) /
                maxNotificationFrames;
        const size_t minFrameCount = maxNotificationFrames *
                max(kMinNotifications, minNotificationsByMs);
        frameCount = max(frameCount, minFrameCount);
        if (notificationFrameCount == 0 || notificationFrameCount > maxNotificationFrames) {
            notificationFrameCount = maxNotificationFrames;
        }
    }
    *pFrameCount = frameCount;
    *pNotificationFrameCount = notificationFrameCount;

    { // scope for mLock
        Mutex::Autolock _l(mLock);

        track = new RecordTrack(this, client, attr, sampleRate,
                      format, channelMask, frameCount,
                      nullptr /* buffer */, (size_t)0 /* bufferSize */, sessionId, uid,
                      *flags, TrackBase::TYPE_DEFAULT, portId);

        lStatus = track->initCheck();
        if (lStatus != NO_ERROR) {
            ALOGE("createRecordTrack_l() initCheck failed %d; no control block?", lStatus);
            // track must be cleared from the caller as the caller has the AF lock
            goto Exit;
        }
        mTracks.add(track);

        if ((*flags & AUDIO_INPUT_FLAG_FAST) && (tid != -1)) {
            pid_t callingPid = IPCThreadState::self()->getCallingPid();
            // we don't have CAP_SYS_NICE, nor do we want to have it as it's too powerful,
            // so ask activity manager to do this on our behalf
            sendPrioConfigEvent_l(callingPid, tid, kPriorityAudioApp, true /*forApp*/);
        }
    }

    lStatus = NO_ERROR;

Exit:
    *status = lStatus;
    return track;
}

status_t AudioFlinger::RecordThread::start(RecordThread::RecordTrack* recordTrack,
                                           AudioSystem::sync_event_t event,
                                           audio_session_t triggerSession)
{
    ALOGV("RecordThread::start event %d, triggerSession %d", event, triggerSession);
    sp<ThreadBase> strongMe = this;
    status_t status = NO_ERROR;

    if (event == AudioSystem::SYNC_EVENT_NONE) {
        recordTrack->clearSyncStartEvent();
    } else if (event != AudioSystem::SYNC_EVENT_SAME) {
        recordTrack->mSyncStartEvent = mAudioFlinger->createSyncEvent(event,
                                       triggerSession,
                                       recordTrack->sessionId(),
                                       syncStartEventCallback,
                                       recordTrack);
        // Sync event can be cancelled by the trigger session if the track is not in a
        // compatible state in which case we start record immediately
        if (recordTrack->mSyncStartEvent->isCancelled()) {
            recordTrack->clearSyncStartEvent();
        } else {
            // do not wait for the event for more than AudioSystem::kSyncRecordStartTimeOutMs
            recordTrack->mFramesToDrop = -(ssize_t)
                    ((AudioSystem::kSyncRecordStartTimeOutMs * recordTrack->mSampleRate) / 1000);
        }
    }

    {
        // This section is a rendezvous between binder thread executing start() and RecordThread
        AutoMutex lock(mLock);
        if (mActiveTracks.indexOf(recordTrack) >= 0) {
            if (recordTrack->mState == TrackBase::PAUSING) {
                ALOGV("active record track PAUSING -> ACTIVE");
                recordTrack->mState = TrackBase::ACTIVE;
            } else {
                ALOGV("active record track state %d", recordTrack->mState);
            }
            return status;
        }

        // TODO consider other ways of handling this, such as changing the state to :STARTING and
        //      adding the track to mActiveTracks after returning from AudioSystem::startInput(),
        //      or using a separate command thread
        recordTrack->mState = TrackBase::STARTING_1;
        mActiveTracks.add(recordTrack);
        status_t status = NO_ERROR;
        if (recordTrack->isExternalTrack()) {
            mLock.unlock();
            bool silenced;
            status = AudioSystem::startInput(recordTrack->portId(), &silenced);
            mLock.lock();
            // FIXME should verify that recordTrack is still in mActiveTracks
            if (status != NO_ERROR) {
                mActiveTracks.remove(recordTrack);
                recordTrack->clearSyncStartEvent();
                ALOGV("RecordThread::start error %d", status);
                return status;
            }
            recordTrack->setSilenced(silenced);
        }
        // Catch up with current buffer indices if thread is already running.
        // This is what makes a new client discard all buffered data.  If the track's mRsmpInFront
        // was initialized to some value closer to the thread's mRsmpInFront, then the track could
        // see previously buffered data before it called start(), but with greater risk of overrun.

        recordTrack->mResamplerBufferProvider->reset();
        // clear any converter state as new data will be discontinuous
        recordTrack->mRecordBufferConverter->reset();
        recordTrack->mState = TrackBase::STARTING_2;
        // signal thread to start
        mWaitWorkCV.broadcast();
        if (mActiveTracks.indexOf(recordTrack) < 0) {
            ALOGV("Record failed to start");
            status = BAD_VALUE;
            goto startError;
        }
        return status;
    }

startError:
    if (recordTrack->isExternalTrack()) {
        AudioSystem::stopInput(recordTrack->portId());
    }
    recordTrack->clearSyncStartEvent();
    // FIXME I wonder why we do not reset the state here?
    return status;
}

void AudioFlinger::RecordThread::syncStartEventCallback(const wp<SyncEvent>& event)
{
    sp<SyncEvent> strongEvent = event.promote();

    if (strongEvent != 0) {
        sp<RefBase> ptr = strongEvent->cookie().promote();
        if (ptr != 0) {
            RecordTrack *recordTrack = (RecordTrack *)ptr.get();
            recordTrack->handleSyncStartEvent(strongEvent);
        }
    }
}

bool AudioFlinger::RecordThread::stop(RecordThread::RecordTrack* recordTrack) {
    ALOGV("RecordThread::stop");
    AutoMutex _l(mLock);
    if (mActiveTracks.indexOf(recordTrack) < 0 || recordTrack->mState == TrackBase::PAUSING) {
        return false;
    }
    // note that threadLoop may still be processing the track at this point [without lock]
    recordTrack->mState = TrackBase::PAUSING;
    // signal thread to stop
    mWaitWorkCV.broadcast();
    // do not wait for mStartStopCond if exiting
    if (exitPending()) {
        return true;
    }
    // FIXME incorrect usage of wait: no explicit predicate or loop
    mStartStopCond.wait(mLock);
    // if we have been restarted, recordTrack is in mActiveTracks here
    if (exitPending() || mActiveTracks.indexOf(recordTrack) < 0) {
        ALOGV("Record stopped OK");
        return true;
    }
    return false;
}

bool AudioFlinger::RecordThread::isValidSyncEvent(const sp<SyncEvent>& event __unused) const
{
    return false;
}

status_t AudioFlinger::RecordThread::setSyncEvent(const sp<SyncEvent>& event __unused)
{
#if 0   // This branch is currently dead code, but is preserved in case it will be needed in future
    if (!isValidSyncEvent(event)) {
        return BAD_VALUE;
    }

    audio_session_t eventSession = event->triggerSession();
    status_t ret = NAME_NOT_FOUND;

    Mutex::Autolock _l(mLock);

    for (size_t i = 0; i < mTracks.size(); i++) {
        sp<RecordTrack> track = mTracks[i];
        if (eventSession == track->sessionId()) {
            (void) track->setSyncEvent(event);
            ret = NO_ERROR;
        }
    }
    return ret;
#else
    return BAD_VALUE;
#endif
}

status_t AudioFlinger::RecordThread::getActiveMicrophones(
        std::vector<media::MicrophoneInfo>* activeMicrophones)
{
    ALOGV("RecordThread::getActiveMicrophones");
    AutoMutex _l(mLock);
    status_t status = mInput->stream->getActiveMicrophones(activeMicrophones);
    return status;
}

void AudioFlinger::RecordThread::updateMetadata_l()
{
    if (mInput == nullptr || mInput->stream == nullptr ||
            !mActiveTracks.readAndClearHasChanged()) {
        return;
    }
    StreamInHalInterface::SinkMetadata metadata;
    for (const sp<RecordTrack> &track : mActiveTracks) {
        // No track is invalid as this is called after prepareTrack_l in the same critical section
        metadata.tracks.push_back({
                .source = track->attributes().source,
                .gain = 1, // capture tracks do not have volumes
        });
    }
    mInput->stream->updateSinkMetadata(metadata);
}

// destroyTrack_l() must be called with ThreadBase::mLock held
void AudioFlinger::RecordThread::destroyTrack_l(const sp<RecordTrack>& track)
{
    track->terminate();
    track->mState = TrackBase::STOPPED;
    // active tracks are removed by threadLoop()
    if (mActiveTracks.indexOf(track) < 0) {
        removeTrack_l(track);
    }
}

void AudioFlinger::RecordThread::removeTrack_l(const sp<RecordTrack>& track)
{
    String8 result;
    track->appendDump(result, false /* active */);
    mLocalLog.log("removeTrack_l (%p) %s", track.get(), result.string());

    mTracks.remove(track);
    // need anything related to effects here?
    if (track->isFastTrack()) {
        ALOG_ASSERT(!mFastTrackAvail);
        mFastTrackAvail = true;
    }
}

void AudioFlinger::RecordThread::dump(int fd, const Vector<String16>& args)
{
    dumpInternals(fd, args);
    dumpTracks(fd, args);
    dumpEffectChains(fd, args);
    dprintf(fd, "  Local log:\n");
    mLocalLog.dump(fd, "   " /* prefix */, 40 /* lines */);
}

void AudioFlinger::RecordThread::dumpInternals(int fd, const Vector<String16>& args)
{
    dumpBase(fd, args);

    AudioStreamIn *input = mInput;
    audio_input_flags_t flags = input != NULL ? input->flags : AUDIO_INPUT_FLAG_NONE;
    dprintf(fd, "  AudioStreamIn: %p flags %#x (%s)\n",
            input, flags, inputFlagsToString(flags).c_str());
    if (mActiveTracks.size() == 0) {
        dprintf(fd, "  No active record clients\n");
    }

    if (input != nullptr) {
        dprintf(fd, "  Hal stream dump:\n");
        (void)input->stream->dump(fd);
    }

    dprintf(fd, "  Fast capture thread: %s\n", hasFastCapture() ? "yes" : "no");
    dprintf(fd, "  Fast track available: %s\n", mFastTrackAvail ? "yes" : "no");

    // Make a non-atomic copy of fast capture dump state so it won't change underneath us
    // while we are dumping it.  It may be inconsistent, but it won't mutate!
    // This is a large object so we place it on the heap.
    // FIXME 25972958: Need an intelligent copy constructor that does not touch unused pages.
    const FastCaptureDumpState *copy = new FastCaptureDumpState(mFastCaptureDumpState);
    copy->dump(fd);
    delete copy;
}

void AudioFlinger::RecordThread::dumpTracks(int fd, const Vector<String16>& args __unused)
{
    String8 result;
    size_t numtracks = mTracks.size();
    size_t numactive = mActiveTracks.size();
    size_t numactiveseen = 0;
    dprintf(fd, "  %zu Tracks", numtracks);
    const char *prefix = "    ";
    if (numtracks) {
        dprintf(fd, " of which %zu are active\n", numactive);
        result.append(prefix);
        RecordTrack::appendDumpHeader(result);
        for (size_t i = 0; i < numtracks ; ++i) {
            sp<RecordTrack> track = mTracks[i];
            if (track != 0) {
                bool active = mActiveTracks.indexOf(track) >= 0;
                if (active) {
                    numactiveseen++;
                }
                result.append(prefix);
                track->appendDump(result, active);
            }
        }
    } else {
        dprintf(fd, "\n");
    }

    if (numactiveseen != numactive) {
        result.append("  The following tracks are in the active list but"
                " not in the track list\n");
        result.append(prefix);
        RecordTrack::appendDumpHeader(result);
        for (size_t i = 0; i < numactive; ++i) {
            sp<RecordTrack> track = mActiveTracks[i];
            if (mTracks.indexOf(track) < 0) {
                result.append(prefix);
                track->appendDump(result, true /* active */);
            }
        }

    }
    write(fd, result.string(), result.size());
}

void AudioFlinger::RecordThread::setRecordSilenced(uid_t uid, bool silenced)
{
    Mutex::Autolock _l(mLock);
    for (size_t i = 0; i < mTracks.size() ; i++) {
        sp<RecordTrack> track = mTracks[i];
        if (track != 0 && track->uid() == uid) {
            track->setSilenced(silenced);
        }
    }
}

void AudioFlinger::RecordThread::ResamplerBufferProvider::reset()
{
    sp<ThreadBase> threadBase = mRecordTrack->mThread.promote();
    RecordThread *recordThread = (RecordThread *) threadBase.get();
    mRsmpInFront = recordThread->mRsmpInRear;
    mRsmpInUnrel = 0;
}

void AudioFlinger::RecordThread::ResamplerBufferProvider::sync(
        size_t *framesAvailable, bool *hasOverrun)
{
    sp<ThreadBase> threadBase = mRecordTrack->mThread.promote();
    RecordThread *recordThread = (RecordThread *) threadBase.get();
    const int32_t rear = recordThread->mRsmpInRear;
    const int32_t front = mRsmpInFront;
    const ssize_t filled = rear - front;

    size_t framesIn;
    bool overrun = false;
    if (filled < 0) {
        // should not happen, but treat like a massive overrun and re-sync
        framesIn = 0;
        mRsmpInFront = rear;
        overrun = true;
    } else if ((size_t) filled <= recordThread->mRsmpInFrames) {
        framesIn = (size_t) filled;
    } else {
        // client is not keeping up with server, but give it latest data
        framesIn = recordThread->mRsmpInFrames;
        mRsmpInFront = /* front = */ rear - framesIn;
        overrun = true;
    }
    if (framesAvailable != NULL) {
        *framesAvailable = framesIn;
    }
    if (hasOverrun != NULL) {
        *hasOverrun = overrun;
    }
}

// AudioBufferProvider interface
status_t AudioFlinger::RecordThread::ResamplerBufferProvider::getNextBuffer(
        AudioBufferProvider::Buffer* buffer)
{
    sp<ThreadBase> threadBase = mRecordTrack->mThread.promote();
    if (threadBase == 0) {
        buffer->frameCount = 0;
        buffer->raw = NULL;
        return NOT_ENOUGH_DATA;
    }
    RecordThread *recordThread = (RecordThread *) threadBase.get();
    int32_t rear = recordThread->mRsmpInRear;
    int32_t front = mRsmpInFront;
    ssize_t filled = rear - front;
    // FIXME should not be P2 (don't want to increase latency)
    // FIXME if client not keeping up, discard
    LOG_ALWAYS_FATAL_IF(!(0 <= filled && (size_t) filled <= recordThread->mRsmpInFrames));
    // 'filled' may be non-contiguous, so return only the first contiguous chunk
    front &= recordThread->mRsmpInFramesP2 - 1;
    size_t part1 = recordThread->mRsmpInFramesP2 - front;
    if (part1 > (size_t) filled) {
        part1 = filled;
    }
    size_t ask = buffer->frameCount;
    ALOG_ASSERT(ask > 0);
    if (part1 > ask) {
        part1 = ask;
    }
    if (part1 == 0) {
        // out of data is fine since the resampler will return a short-count.
        buffer->raw = NULL;
        buffer->frameCount = 0;
        mRsmpInUnrel = 0;
        return NOT_ENOUGH_DATA;
    }

    buffer->raw = (uint8_t*)recordThread->mRsmpInBuffer + front * recordThread->mFrameSize;
    buffer->frameCount = part1;
    mRsmpInUnrel = part1;
    return NO_ERROR;
}

// AudioBufferProvider interface
void AudioFlinger::RecordThread::ResamplerBufferProvider::releaseBuffer(
        AudioBufferProvider::Buffer* buffer)
{
    size_t stepCount = buffer->frameCount;
    if (stepCount == 0) {
        return;
    }
    ALOG_ASSERT(stepCount <= mRsmpInUnrel);
    mRsmpInUnrel -= stepCount;
    mRsmpInFront += stepCount;
    buffer->raw = NULL;
    buffer->frameCount = 0;
}

void AudioFlinger::RecordThread::checkBtNrec()
{
    Mutex::Autolock _l(mLock);
    checkBtNrec_l();
}

void AudioFlinger::RecordThread::checkBtNrec_l()
{
    // disable AEC and NS if the device is a BT SCO headset supporting those
    // pre processings
    bool suspend = audio_is_bluetooth_sco_device(mInDevice) &&
                        mAudioFlinger->btNrecIsOff();
    if (mBtNrecSuspended.exchange(suspend) != suspend) {
        for (size_t i = 0; i < mEffectChains.size(); i++) {
            setEffectSuspended_l(FX_IID_AEC, suspend, mEffectChains[i]->sessionId());
            setEffectSuspended_l(FX_IID_NS, suspend, mEffectChains[i]->sessionId());
        }
    }
}


bool AudioFlinger::RecordThread::checkForNewParameter_l(const String8& keyValuePair,
                                                        status_t& status)
{
    bool reconfig = false;

    status = NO_ERROR;

    audio_format_t reqFormat = mFormat;
    uint32_t samplingRate = mSampleRate;
    // TODO this may change if we want to support capture from HDMI PCM multi channel (e.g on TVs).
    audio_channel_mask_t channelMask = audio_channel_in_mask_from_count(mChannelCount);

    AudioParameter param = AudioParameter(keyValuePair);
    int value;

    // scope for AutoPark extends to end of method
    AutoPark<FastCapture> park(mFastCapture);

    // TODO Investigate when this code runs. Check with audio policy when a sample rate and
    //      channel count change can be requested. Do we mandate the first client defines the
    //      HAL sampling rate and channel count or do we allow changes on the fly?
    if (param.getInt(String8(AudioParameter::keySamplingRate), value) == NO_ERROR) {
        samplingRate = value;
        reconfig = true;
    }
    if (param.getInt(String8(AudioParameter::keyFormat), value) == NO_ERROR) {
        if (!audio_is_linear_pcm((audio_format_t) value)) {
            status = BAD_VALUE;
        } else {
            reqFormat = (audio_format_t) value;
            reconfig = true;
        }
    }
    if (param.getInt(String8(AudioParameter::keyChannels), value) == NO_ERROR) {
        audio_channel_mask_t mask = (audio_channel_mask_t) value;
        if (!audio_is_input_channel(mask) ||
                audio_channel_count_from_in_mask(mask) > FCC_8) {
            status = BAD_VALUE;
        } else {
            channelMask = mask;
            reconfig = true;
        }
    }
    if (param.getInt(String8(AudioParameter::keyFrameCount), value) == NO_ERROR) {
        // do not accept frame count changes if tracks are open as the track buffer
        // size depends on frame count and correct behavior would not be guaranteed
        // if frame count is changed after track creation
        if (mActiveTracks.size() > 0) {
            status = INVALID_OPERATION;
        } else {
            reconfig = true;
        }
    }
    if (param.getInt(String8(AudioParameter::keyRouting), value) == NO_ERROR) {
        // forward device change to effects that have requested to be
        // aware of attached audio device.
        for (size_t i = 0; i < mEffectChains.size(); i++) {
            mEffectChains[i]->setDevice_l(value);
        }

        // store input device and output device but do not forward output device to audio HAL.
        // Note that status is ignored by the caller for output device
        // (see AudioFlinger::setParameters()
        if (audio_is_output_devices(value)) {
            mOutDevice = value;
            status = BAD_VALUE;
        } else {
            mInDevice = value;
            if (value != AUDIO_DEVICE_NONE) {
                mPrevInDevice = value;
            }
            checkBtNrec_l();
        }
    }
    if (param.getInt(String8(AudioParameter::keyInputSource), value) == NO_ERROR &&
            mAudioSource != (audio_source_t)value) {
        // forward device change to effects that have requested to be
        // aware of attached audio device.
        for (size_t i = 0; i < mEffectChains.size(); i++) {
            mEffectChains[i]->setAudioSource_l((audio_source_t)value);
        }
        mAudioSource = (audio_source_t)value;
    }

    if (status == NO_ERROR) {
        status = mInput->stream->setParameters(keyValuePair);
        if (status == INVALID_OPERATION) {
            inputStandBy();
            status = mInput->stream->setParameters(keyValuePair);
        }
        if (reconfig) {
            if (status == BAD_VALUE) {
                uint32_t sRate;
                audio_channel_mask_t channelMask;
                audio_format_t format;
                if (mInput->stream->getAudioProperties(&sRate, &channelMask, &format) == OK &&
                        audio_is_linear_pcm(format) && audio_is_linear_pcm(reqFormat) &&
                        sRate <= (AUDIO_RESAMPLER_DOWN_RATIO_MAX * samplingRate) &&
                        audio_channel_count_from_in_mask(channelMask) <= FCC_8) {
                    status = NO_ERROR;
                }
            }
            if (status == NO_ERROR) {
                readInputParameters_l();
                sendIoConfigEvent_l(AUDIO_INPUT_CONFIG_CHANGED);
            }
        }
    }

    return reconfig;
}

String8 AudioFlinger::RecordThread::getParameters(const String8& keys)
{
    Mutex::Autolock _l(mLock);
    if (initCheck() == NO_ERROR) {
        String8 out_s8;
        if (mInput->stream->getParameters(keys, &out_s8) == OK) {
            return out_s8;
        }
    }
    return String8();
}

void AudioFlinger::RecordThread::ioConfigChanged(audio_io_config_event event, pid_t pid) {
    sp<AudioIoDescriptor> desc = new AudioIoDescriptor();

    desc->mIoHandle = mId;

    switch (event) {
    case AUDIO_INPUT_OPENED:
    case AUDIO_INPUT_REGISTERED:
    case AUDIO_INPUT_CONFIG_CHANGED:
        desc->mPatch = mPatch;
        desc->mChannelMask = mChannelMask;
        desc->mSamplingRate = mSampleRate;
        desc->mFormat = mFormat;
        desc->mFrameCount = mFrameCount;
        desc->mFrameCountHAL = mFrameCount;
        desc->mLatency = 0;
        break;

    case AUDIO_INPUT_CLOSED:
    default:
        break;
    }
    mAudioFlinger->ioConfigChanged(event, desc, pid);
}

void AudioFlinger::RecordThread::readInputParameters_l()
{
    status_t result = mInput->stream->getAudioProperties(&mSampleRate, &mChannelMask, &mHALFormat);
    LOG_ALWAYS_FATAL_IF(result != OK, "Error retrieving audio properties from HAL: %d", result);
    mChannelCount = audio_channel_count_from_in_mask(mChannelMask);
    LOG_ALWAYS_FATAL_IF(mChannelCount > FCC_8, "HAL channel count %d > %d", mChannelCount, FCC_8);
    mFormat = mHALFormat;
    LOG_ALWAYS_FATAL_IF(!audio_is_linear_pcm(mFormat), "HAL format %#x is not linear pcm", mFormat);
    result = mInput->stream->getFrameSize(&mFrameSize);
    LOG_ALWAYS_FATAL_IF(result != OK, "Error retrieving frame size from HAL: %d", result);
    result = mInput->stream->getBufferSize(&mBufferSize);
    LOG_ALWAYS_FATAL_IF(result != OK, "Error retrieving buffer size from HAL: %d", result);
    mFrameCount = mBufferSize / mFrameSize;
    ALOGV("%p RecordThread params: mChannelCount=%u, mFormat=%#x, mFrameSize=%lld, "
            "mBufferSize=%lld, mFrameCount=%lld",
            this, mChannelCount, mFormat, (long long)mFrameSize, (long long)mBufferSize,
            (long long)mFrameCount);
    // This is the formula for calculating the temporary buffer size.
    // With 7 HAL buffers, we can guarantee ability to down-sample the input by ratio of 6:1 to
    // 1 full output buffer, regardless of the alignment of the available input.
    // The value is somewhat arbitrary, and could probably be even larger.
    // A larger value should allow more old data to be read after a track calls start(),
    // without increasing latency.
    //
    // Note this is independent of the maximum downsampling ratio permitted for capture.
    mRsmpInFrames = mFrameCount * 7;
    mRsmpInFramesP2 = roundup(mRsmpInFrames);
    free(mRsmpInBuffer);
    mRsmpInBuffer = NULL;

    // TODO optimize audio capture buffer sizes ...
    // Here we calculate the size of the sliding buffer used as a source
    // for resampling.  mRsmpInFramesP2 is currently roundup(mFrameCount * 7).
    // For current HAL frame counts, this is usually 2048 = 40 ms.  It would
    // be better to have it derived from the pipe depth in the long term.
    // The current value is higher than necessary.  However it should not add to latency.

    // Over-allocate beyond mRsmpInFramesP2 to permit a HAL read past end of buffer
    mRsmpInFramesOA = mRsmpInFramesP2 + mFrameCount - 1;
    (void)posix_memalign(&mRsmpInBuffer, 32, mRsmpInFramesOA * mFrameSize);
    // if posix_memalign fails, will segv here.
    memset(mRsmpInBuffer, 0, mRsmpInFramesOA * mFrameSize);

    // AudioRecord mSampleRate and mChannelCount are constant due to AudioRecord API constraints.
    // But if thread's mSampleRate or mChannelCount changes, how will that affect active tracks?
}

uint32_t AudioFlinger::RecordThread::getInputFramesLost()
{
    Mutex::Autolock _l(mLock);
    uint32_t result;
    if (initCheck() == NO_ERROR && mInput->stream->getInputFramesLost(&result) == OK) {
        return result;
    }
    return 0;
}

// hasAudioSession_l() must be called with ThreadBase::mLock held
uint32_t AudioFlinger::RecordThread::hasAudioSession_l(audio_session_t sessionId) const
{
    uint32_t result = 0;
    if (getEffectChain_l(sessionId) != 0) {
        result = EFFECT_SESSION;
    }

    for (size_t i = 0; i < mTracks.size(); ++i) {
        if (sessionId == mTracks[i]->sessionId()) {
            result |= TRACK_SESSION;
            if (mTracks[i]->isFastTrack()) {
                result |= FAST_SESSION;
            }
            break;
        }
    }

    return result;
}

KeyedVector<audio_session_t, bool> AudioFlinger::RecordThread::sessionIds() const
{
    KeyedVector<audio_session_t, bool> ids;
    Mutex::Autolock _l(mLock);
    for (size_t j = 0; j < mTracks.size(); ++j) {
        sp<RecordThread::RecordTrack> track = mTracks[j];
        audio_session_t sessionId = track->sessionId();
        if (ids.indexOfKey(sessionId) < 0) {
            ids.add(sessionId, true);
        }
    }
    return ids;
}

AudioFlinger::AudioStreamIn* AudioFlinger::RecordThread::clearInput()
{
    Mutex::Autolock _l(mLock);
    AudioStreamIn *input = mInput;
    mInput = NULL;
    return input;
}

// this method must always be called either with ThreadBase mLock held or inside the thread loop
sp<StreamHalInterface> AudioFlinger::RecordThread::stream() const
{
    if (mInput == NULL) {
        return NULL;
    }
    return mInput->stream;
}

status_t AudioFlinger::RecordThread::addEffectChain_l(const sp<EffectChain>& chain)
{
    // only one chain per input thread
    if (mEffectChains.size() != 0) {
        ALOGW("addEffectChain_l() already one chain %p on thread %p", chain.get(), this);
        return INVALID_OPERATION;
    }
    ALOGV("addEffectChain_l() %p on thread %p", chain.get(), this);
    chain->setThread(this);
    chain->setInBuffer(NULL);
    chain->setOutBuffer(NULL);

    checkSuspendOnAddEffectChain_l(chain);

    // make sure enabled pre processing effects state is communicated to the HAL as we
    // just moved them to a new input stream.
    chain->syncHalEffectsState();

    mEffectChains.add(chain);

    return NO_ERROR;
}

size_t AudioFlinger::RecordThread::removeEffectChain_l(const sp<EffectChain>& chain)
{
    ALOGV("removeEffectChain_l() %p from thread %p", chain.get(), this);
    ALOGW_IF(mEffectChains.size() != 1,
            "removeEffectChain_l() %p invalid chain size %zu on thread %p",
            chain.get(), mEffectChains.size(), this);
    if (mEffectChains.size() == 1) {
        mEffectChains.removeAt(0);
    }
    return 0;
}

status_t AudioFlinger::RecordThread::createAudioPatch_l(const struct audio_patch *patch,
                                                          audio_patch_handle_t *handle)
{
    status_t status = NO_ERROR;

    // store new device and send to effects
    mInDevice = patch->sources[0].ext.device.type;
    mPatch = *patch;
    for (size_t i = 0; i < mEffectChains.size(); i++) {
        mEffectChains[i]->setDevice_l(mInDevice);
    }

    checkBtNrec_l();

    // store new source and send to effects
    if (mAudioSource != patch->sinks[0].ext.mix.usecase.source) {
        mAudioSource = patch->sinks[0].ext.mix.usecase.source;
        for (size_t i = 0; i < mEffectChains.size(); i++) {
            mEffectChains[i]->setAudioSource_l(mAudioSource);
        }
    }

    if (mInput->audioHwDev->supportsAudioPatches()) {
        sp<DeviceHalInterface> hwDevice = mInput->audioHwDev->hwDevice();
        status = hwDevice->createAudioPatch(patch->num_sources,
                                            patch->sources,
                                            patch->num_sinks,
                                            patch->sinks,
                                            handle);
    } else {
        char *address;
        if (strcmp(patch->sources[0].ext.device.address, "") != 0) {
            address = audio_device_address_to_parameter(
                                                patch->sources[0].ext.device.type,
                                                patch->sources[0].ext.device.address);
        } else {
            address = (char *)calloc(1, 1);
        }
        AudioParameter param = AudioParameter(String8(address));
        free(address);
        param.addInt(String8(AudioParameter::keyRouting),
                     (int)patch->sources[0].ext.device.type);
        param.addInt(String8(AudioParameter::keyInputSource),
                                         (int)patch->sinks[0].ext.mix.usecase.source);
        status = mInput->stream->setParameters(param.toString());
        *handle = AUDIO_PATCH_HANDLE_NONE;
    }

    if (mInDevice != mPrevInDevice) {
        sendIoConfigEvent_l(AUDIO_INPUT_CONFIG_CHANGED);
        mPrevInDevice = mInDevice;
    }

    return status;
}

status_t AudioFlinger::RecordThread::releaseAudioPatch_l(const audio_patch_handle_t handle)
{
    status_t status = NO_ERROR;

    mInDevice = AUDIO_DEVICE_NONE;

    if (mInput->audioHwDev->supportsAudioPatches()) {
        sp<DeviceHalInterface> hwDevice = mInput->audioHwDev->hwDevice();
        status = hwDevice->releaseAudioPatch(handle);
    } else {
        AudioParameter param;
        param.addInt(String8(AudioParameter::keyRouting), 0);
        status = mInput->stream->setParameters(param.toString());
    }
    return status;
}

void AudioFlinger::RecordThread::addPatchRecord(const sp<PatchRecord>& record)
{
    Mutex::Autolock _l(mLock);
    mTracks.add(record);
}

void AudioFlinger::RecordThread::deletePatchRecord(const sp<PatchRecord>& record)
{
    Mutex::Autolock _l(mLock);
    destroyTrack_l(record);
}

void AudioFlinger::RecordThread::getAudioPortConfig(struct audio_port_config *config)
{
    ThreadBase::getAudioPortConfig(config);
    config->role = AUDIO_PORT_ROLE_SINK;
    config->ext.mix.hw_module = mInput->audioHwDev->handle();
    config->ext.mix.usecase.source = mAudioSource;
}

// ----------------------------------------------------------------------------
//      Mmap
// ----------------------------------------------------------------------------

AudioFlinger::MmapThreadHandle::MmapThreadHandle(const sp<MmapThread>& thread)
    : mThread(thread)
{
    assert(thread != 0); // thread must start non-null and stay non-null
}

AudioFlinger::MmapThreadHandle::~MmapThreadHandle()
{
    mThread->disconnect();
}

status_t AudioFlinger::MmapThreadHandle::createMmapBuffer(int32_t minSizeFrames,
                                  struct audio_mmap_buffer_info *info)
{
    return mThread->createMmapBuffer(minSizeFrames, info);
}

status_t AudioFlinger::MmapThreadHandle::getMmapPosition(struct audio_mmap_position *position)
{
    return mThread->getMmapPosition(position);
}

status_t AudioFlinger::MmapThreadHandle::start(const AudioClient& client,
        audio_port_handle_t *handle)

{
    return mThread->start(client, handle);
}

status_t AudioFlinger::MmapThreadHandle::stop(audio_port_handle_t handle)
{
    return mThread->stop(handle);
}

status_t AudioFlinger::MmapThreadHandle::standby()
{
    return mThread->standby();
}


AudioFlinger::MmapThread::MmapThread(
        const sp<AudioFlinger>& audioFlinger, audio_io_handle_t id,
        AudioHwDevice *hwDev, sp<StreamHalInterface> stream,
        audio_devices_t outDevice, audio_devices_t inDevice, bool systemReady)
    : ThreadBase(audioFlinger, id, outDevice, inDevice, MMAP, systemReady),
      mSessionId(AUDIO_SESSION_NONE),
      mDeviceId(AUDIO_PORT_HANDLE_NONE), mPortId(AUDIO_PORT_HANDLE_NONE),
      mHalStream(stream), mHalDevice(hwDev->hwDevice()), mAudioHwDev(hwDev),
      mActiveTracks(&this->mLocalLog)
{
    mStandby = true;
    readHalParameters_l();
}

AudioFlinger::MmapThread::~MmapThread()
{
    releaseWakeLock_l();
}

void AudioFlinger::MmapThread::onFirstRef()
{
    run(mThreadName, ANDROID_PRIORITY_URGENT_AUDIO);
}

void AudioFlinger::MmapThread::disconnect()
{
    for (const sp<MmapTrack> &t : mActiveTracks) {
        stop(t->portId());
    }
    // This will decrement references and may cause the destruction of this thread.
    if (isOutput()) {
        AudioSystem::releaseOutput(mId, streamType(), mSessionId);
    } else {
        AudioSystem::releaseInput(mPortId);
    }
}


void AudioFlinger::MmapThread::configure(const audio_attributes_t *attr,
                                                audio_stream_type_t streamType __unused,
                                                audio_session_t sessionId,
                                                const sp<MmapStreamCallback>& callback,
                                                audio_port_handle_t deviceId,
                                                audio_port_handle_t portId)
{
    mAttr = *attr;
    mSessionId = sessionId;
    mCallback = callback;
    mDeviceId = deviceId;
    mPortId = portId;
}

status_t AudioFlinger::MmapThread::createMmapBuffer(int32_t minSizeFrames,
                                  struct audio_mmap_buffer_info *info)
{
    if (mHalStream == 0) {
        return NO_INIT;
    }
    mStandby = true;
    acquireWakeLock();
    return mHalStream->createMmapBuffer(minSizeFrames, info);
}

status_t AudioFlinger::MmapThread::getMmapPosition(struct audio_mmap_position *position)
{
    if (mHalStream == 0) {
        return NO_INIT;
    }
    return mHalStream->getMmapPosition(position);
}

status_t AudioFlinger::MmapThread::start(const AudioClient& client,
                                         audio_port_handle_t *handle)
{
    ALOGV("%s clientUid %d mStandby %d mPortId %d *handle %d", __FUNCTION__,
          client.clientUid, mStandby, mPortId, *handle);
    if (mHalStream == 0) {
        return NO_INIT;
    }

    status_t ret;

    if (*handle == mPortId) {
        // for the first track, reuse portId and session allocated when the stream was opened
        ret = mHalStream->start();
        if (ret != NO_ERROR) {
            ALOGE("%s: error mHalStream->start() = %d for first track", __FUNCTION__, ret);
            return ret;
        }
        mStandby = false;
        return NO_ERROR;
    }

    audio_port_handle_t portId = AUDIO_PORT_HANDLE_NONE;

    audio_io_handle_t io = mId;
    if (isOutput()) {
        audio_config_t config = AUDIO_CONFIG_INITIALIZER;
        config.sample_rate = mSampleRate;
        config.channel_mask = mChannelMask;
        config.format = mFormat;
        audio_stream_type_t stream = streamType();
        audio_output_flags_t flags =
                (audio_output_flags_t)(AUDIO_OUTPUT_FLAG_MMAP_NOIRQ | AUDIO_OUTPUT_FLAG_DIRECT);
        audio_port_handle_t deviceId = mDeviceId;
        ret = AudioSystem::getOutputForAttr(&mAttr, &io,
                                            mSessionId,
                                            &stream,
                                            client.clientPid,
                                            client.clientUid,
                                            &config,
                                            flags,
                                            &deviceId,
                                            &portId);
    } else {
        audio_config_base_t config;
        config.sample_rate = mSampleRate;
        config.channel_mask = mChannelMask;
        config.format = mFormat;
        audio_port_handle_t deviceId = mDeviceId;
        ret = AudioSystem::getInputForAttr(&mAttr, &io,
                                              mSessionId,
                                              client.clientPid,
                                              client.clientUid,
                                              client.packageName,
                                              &config,
                                              AUDIO_INPUT_FLAG_MMAP_NOIRQ,
                                              &deviceId,
                                              &portId);
    }
    // APM should not chose a different input or output stream for the same set of attributes
    // and audo configuration
    if (ret != NO_ERROR || io != mId) {
        ALOGE("%s: error getting output or input from APM (error %d, io %d expected io %d)",
              __FUNCTION__, ret, io, mId);
        return BAD_VALUE;
    }

    if (isOutput()) {
        ret = AudioSystem::startOutput(mId, streamType(), mSessionId);
    } else {
        // TODO: Block recording for idle UIDs (b/72134552)
        bool silenced;
        ret = AudioSystem::startInput(portId, &silenced);
    }

    // abort if start is rejected by audio policy manager
    if (ret != NO_ERROR) {
        ALOGE("%s: error start rejected by AudioPolicyManager = %d", __FUNCTION__, ret);
        if (mActiveTracks.size() != 0) {
            if (isOutput()) {
                AudioSystem::releaseOutput(mId, streamType(), mSessionId);
            } else {
                AudioSystem::releaseInput(portId);
            }
        } else {
            mHalStream->stop();
        }
        return PERMISSION_DENIED;
    }

    // Given that MmapThread::mAttr is mutable, should a MmapTrack have attributes ?
    sp<MmapTrack> track = new MmapTrack(this, mAttr, mSampleRate, mFormat, mChannelMask, mSessionId,
                                        client.clientUid, client.clientPid, portId);

    mActiveTracks.add(track);
    sp<EffectChain> chain = getEffectChain_l(mSessionId);
    if (chain != 0) {
        chain->setStrategy(AudioSystem::getStrategyForStream(streamType()));
        chain->incTrackCnt();
        chain->incActiveTrackCnt();
    }

    *handle = portId;
    broadcast_l();

    ALOGV("%s DONE handle %d stream %p", __FUNCTION__, *handle, mHalStream.get());

    return NO_ERROR;
}

status_t AudioFlinger::MmapThread::stop(audio_port_handle_t handle)
{
    ALOGV("%s handle %d", __FUNCTION__, handle);

    if (mHalStream == 0) {
        return NO_INIT;
    }

    if (handle == mPortId) {
        mHalStream->stop();
        return NO_ERROR;
    }

    sp<MmapTrack> track;
    for (const sp<MmapTrack> &t : mActiveTracks) {
        if (handle == t->portId()) {
            track = t;
            break;
        }
    }
    if (track == 0) {
        return BAD_VALUE;
    }

    mActiveTracks.remove(track);

    if (isOutput()) {
        AudioSystem::stopOutput(mId, streamType(), track->sessionId());
        AudioSystem::releaseOutput(mId, streamType(), track->sessionId());
    } else {
        AudioSystem::stopInput(track->portId());
        AudioSystem::releaseInput(track->portId());
    }

    sp<EffectChain> chain = getEffectChain_l(track->sessionId());
    if (chain != 0) {
        chain->decActiveTrackCnt();
        chain->decTrackCnt();
    }

    broadcast_l();

    return NO_ERROR;
}

status_t AudioFlinger::MmapThread::standby()
{
    ALOGV("%s", __FUNCTION__);

    if (mHalStream == 0) {
        return NO_INIT;
    }
    if (mActiveTracks.size() != 0) {
        return INVALID_OPERATION;
    }
    mHalStream->standby();
    mStandby = true;
    releaseWakeLock();
    return NO_ERROR;
}


void AudioFlinger::MmapThread::readHalParameters_l()
{
    status_t result = mHalStream->getAudioProperties(&mSampleRate, &mChannelMask, &mHALFormat);
    LOG_ALWAYS_FATAL_IF(result != OK, "Error retrieving audio properties from HAL: %d", result);
    mFormat = mHALFormat;
    LOG_ALWAYS_FATAL_IF(!audio_is_linear_pcm(mFormat), "HAL format %#x is not linear pcm", mFormat);
    result = mHalStream->getFrameSize(&mFrameSize);
    LOG_ALWAYS_FATAL_IF(result != OK, "Error retrieving frame size from HAL: %d", result);
    result = mHalStream->getBufferSize(&mBufferSize);
    LOG_ALWAYS_FATAL_IF(result != OK, "Error retrieving buffer size from HAL: %d", result);
    mFrameCount = mBufferSize / mFrameSize;
}

bool AudioFlinger::MmapThread::threadLoop()
{
    checkSilentMode_l();

    const String8 myName(String8::format("thread %p type %d TID %d", this, mType, gettid()));

    while (!exitPending())
    {
        Mutex::Autolock _l(mLock);
        Vector< sp<EffectChain> > effectChains;

        if (mSignalPending) {
            // A signal was raised while we were unlocked
            mSignalPending = false;
        } else {
            if (mConfigEvents.isEmpty()) {
                // we're about to wait, flush the binder command buffer
                IPCThreadState::self()->flushCommands();

                if (exitPending()) {
                    break;
                }

                // wait until we have something to do...
                ALOGV("%s going to sleep", myName.string());
                mWaitWorkCV.wait(mLock);
                ALOGV("%s waking up", myName.string());

                checkSilentMode_l();

                continue;
            }
        }

        processConfigEvents_l();

        processVolume_l();

        checkInvalidTracks_l();

        mActiveTracks.updatePowerState(this);

        updateMetadata_l();

        lockEffectChains_l(effectChains);
        for (size_t i = 0; i < effectChains.size(); i ++) {
            effectChains[i]->process_l();
        }
        // enable changes in effect chain
        unlockEffectChains(effectChains);
        // Effect chains will be actually deleted here if they were removed from
        // mEffectChains list during mixing or effects processing
    }

    threadLoop_exit();

    if (!mStandby) {
        threadLoop_standby();
        mStandby = true;
    }

    ALOGV("Thread %p type %d exiting", this, mType);
    return false;
}

// checkForNewParameter_l() must be called with ThreadBase::mLock held
bool AudioFlinger::MmapThread::checkForNewParameter_l(const String8& keyValuePair,
                                                              status_t& status)
{
    AudioParameter param = AudioParameter(keyValuePair);
    int value;
    bool sendToHal = true;
    if (param.getInt(String8(AudioParameter::keyRouting), value) == NO_ERROR) {
        audio_devices_t device = (audio_devices_t)value;
        // forward device change to effects that have requested to be
        // aware of attached audio device.
        if (device != AUDIO_DEVICE_NONE) {
            for (size_t i = 0; i < mEffectChains.size(); i++) {
                mEffectChains[i]->setDevice_l(device);
            }
        }
        if (audio_is_output_devices(device)) {
            mOutDevice = device;
            if (!isOutput()) {
                sendToHal = false;
            }
        } else {
            mInDevice = device;
            if (device != AUDIO_DEVICE_NONE) {
                mPrevInDevice = value;
            }
            // TODO: implement and call checkBtNrec_l();
        }
    }
    if (sendToHal) {
        status = mHalStream->setParameters(keyValuePair);
    } else {
        status = NO_ERROR;
    }

    return false;
}

String8 AudioFlinger::MmapThread::getParameters(const String8& keys)
{
    Mutex::Autolock _l(mLock);
    String8 out_s8;
    if (initCheck() == NO_ERROR && mHalStream->getParameters(keys, &out_s8) == OK) {
        return out_s8;
    }
    return String8();
}

void AudioFlinger::MmapThread::ioConfigChanged(audio_io_config_event event, pid_t pid) {
    sp<AudioIoDescriptor> desc = new AudioIoDescriptor();

    desc->mIoHandle = mId;

    switch (event) {
    case AUDIO_INPUT_OPENED:
    case AUDIO_INPUT_REGISTERED:
    case AUDIO_INPUT_CONFIG_CHANGED:
    case AUDIO_OUTPUT_OPENED:
    case AUDIO_OUTPUT_REGISTERED:
    case AUDIO_OUTPUT_CONFIG_CHANGED:
        desc->mPatch = mPatch;
        desc->mChannelMask = mChannelMask;
        desc->mSamplingRate = mSampleRate;
        desc->mFormat = mFormat;
        desc->mFrameCount = mFrameCount;
        desc->mFrameCountHAL = mFrameCount;
        desc->mLatency = 0;
        break;

    case AUDIO_INPUT_CLOSED:
    case AUDIO_OUTPUT_CLOSED:
    default:
        break;
    }
    mAudioFlinger->ioConfigChanged(event, desc, pid);
}

status_t AudioFlinger::MmapThread::createAudioPatch_l(const struct audio_patch *patch,
                                                          audio_patch_handle_t *handle)
{
    status_t status = NO_ERROR;

    // store new device and send to effects
    audio_devices_t type = AUDIO_DEVICE_NONE;
    audio_port_handle_t deviceId;
    if (isOutput()) {
        for (unsigned int i = 0; i < patch->num_sinks; i++) {
            type |= patch->sinks[i].ext.device.type;
        }
        deviceId = patch->sinks[0].id;
    } else {
        type = patch->sources[0].ext.device.type;
        deviceId = patch->sources[0].id;
    }

    for (size_t i = 0; i < mEffectChains.size(); i++) {
        mEffectChains[i]->setDevice_l(type);
    }

    if (isOutput()) {
        mOutDevice = type;
    } else {
        mInDevice = type;
        // store new source and send to effects
        if (mAudioSource != patch->sinks[0].ext.mix.usecase.source) {
            mAudioSource = patch->sinks[0].ext.mix.usecase.source;
            for (size_t i = 0; i < mEffectChains.size(); i++) {
                mEffectChains[i]->setAudioSource_l(mAudioSource);
            }
        }
    }

    if (mAudioHwDev->supportsAudioPatches()) {
        status = mHalDevice->createAudioPatch(patch->num_sources,
                                            patch->sources,
                                            patch->num_sinks,
                                            patch->sinks,
                                            handle);
    } else {
        char *address;
        if (strcmp(patch->sinks[0].ext.device.address, "") != 0) {
            //FIXME: we only support address on first sink with HAL version < 3.0
            address = audio_device_address_to_parameter(
                                                        patch->sinks[0].ext.device.type,
                                                        patch->sinks[0].ext.device.address);
        } else {
            address = (char *)calloc(1, 1);
        }
        AudioParameter param = AudioParameter(String8(address));
        free(address);
        param.addInt(String8(AudioParameter::keyRouting), (int)type);
        if (!isOutput()) {
            param.addInt(String8(AudioParameter::keyInputSource),
                                         (int)patch->sinks[0].ext.mix.usecase.source);
        }
        status = mHalStream->setParameters(param.toString());
        *handle = AUDIO_PATCH_HANDLE_NONE;
    }

    if (isOutput() && mPrevOutDevice != mOutDevice) {
        mPrevOutDevice = type;
        sendIoConfigEvent_l(AUDIO_OUTPUT_CONFIG_CHANGED);
        sp<MmapStreamCallback> callback = mCallback.promote();
        if (mDeviceId != deviceId && callback != 0) {
            callback->onRoutingChanged(deviceId);
        }
        mDeviceId = deviceId;
    }
    if (!isOutput() && mPrevInDevice != mInDevice) {
        mPrevInDevice = type;
        sendIoConfigEvent_l(AUDIO_INPUT_CONFIG_CHANGED);
        sp<MmapStreamCallback> callback = mCallback.promote();
        if (mDeviceId != deviceId && callback != 0) {
            callback->onRoutingChanged(deviceId);
        }
        mDeviceId = deviceId;
    }
    return status;
}

status_t AudioFlinger::MmapThread::releaseAudioPatch_l(const audio_patch_handle_t handle)
{
    status_t status = NO_ERROR;

    mInDevice = AUDIO_DEVICE_NONE;

    bool supportsAudioPatches = mHalDevice->supportsAudioPatches(&supportsAudioPatches) == OK ?
                                        supportsAudioPatches : false;

    if (supportsAudioPatches) {
        status = mHalDevice->releaseAudioPatch(handle);
    } else {
        AudioParameter param;
        param.addInt(String8(AudioParameter::keyRouting), 0);
        status = mHalStream->setParameters(param.toString());
    }
    return status;
}

void AudioFlinger::MmapThread::getAudioPortConfig(struct audio_port_config *config)
{
    ThreadBase::getAudioPortConfig(config);
    if (isOutput()) {
        config->role = AUDIO_PORT_ROLE_SOURCE;
        config->ext.mix.hw_module = mAudioHwDev->handle();
        config->ext.mix.usecase.stream = AUDIO_STREAM_DEFAULT;
    } else {
        config->role = AUDIO_PORT_ROLE_SINK;
        config->ext.mix.hw_module = mAudioHwDev->handle();
        config->ext.mix.usecase.source = mAudioSource;
    }
}

status_t AudioFlinger::MmapThread::addEffectChain_l(const sp<EffectChain>& chain)
{
    audio_session_t session = chain->sessionId();

    ALOGV("addEffectChain_l() %p on thread %p for session %d", chain.get(), this, session);
    // Attach all tracks with same session ID to this chain.
    // indicate all active tracks in the chain
    for (const sp<MmapTrack> &track : mActiveTracks) {
        if (session == track->sessionId()) {
            chain->incTrackCnt();
            chain->incActiveTrackCnt();
        }
    }

    chain->setThread(this);
    chain->setInBuffer(nullptr);
    chain->setOutBuffer(nullptr);
    chain->syncHalEffectsState();

    mEffectChains.add(chain);
    checkSuspendOnAddEffectChain_l(chain);
    return NO_ERROR;
}

size_t AudioFlinger::MmapThread::removeEffectChain_l(const sp<EffectChain>& chain)
{
    audio_session_t session = chain->sessionId();

    ALOGV("removeEffectChain_l() %p from thread %p for session %d", chain.get(), this, session);

    for (size_t i = 0; i < mEffectChains.size(); i++) {
        if (chain == mEffectChains[i]) {
            mEffectChains.removeAt(i);
            // detach all active tracks from the chain
            // detach all tracks with same session ID from this chain
            for (const sp<MmapTrack> &track : mActiveTracks) {
                if (session == track->sessionId()) {
                    chain->decActiveTrackCnt();
                    chain->decTrackCnt();
                }
            }
            break;
        }
    }
    return mEffectChains.size();
}

// hasAudioSession_l() must be called with ThreadBase::mLock held
uint32_t AudioFlinger::MmapThread::hasAudioSession_l(audio_session_t sessionId) const
{
    uint32_t result = 0;
    if (getEffectChain_l(sessionId) != 0) {
        result = EFFECT_SESSION;
    }

    for (size_t i = 0; i < mActiveTracks.size(); i++) {
        sp<MmapTrack> track = mActiveTracks[i];
        if (sessionId == track->sessionId()) {
            result |= TRACK_SESSION;
            if (track->isFastTrack()) {
                result |= FAST_SESSION;
            }
            break;
        }
    }

    return result;
}

void AudioFlinger::MmapThread::threadLoop_standby()
{
    mHalStream->standby();
}

void AudioFlinger::MmapThread::threadLoop_exit()
{
    // Do not call callback->onTearDown() because it is redundant for thread exit
    // and because it can cause a recursive mutex lock on stop().
}

status_t AudioFlinger::MmapThread::setSyncEvent(const sp<SyncEvent>& event __unused)
{
    return BAD_VALUE;
}

bool AudioFlinger::MmapThread::isValidSyncEvent(const sp<SyncEvent>& event __unused) const
{
    return false;
}

status_t AudioFlinger::MmapThread::checkEffectCompatibility_l(
        const effect_descriptor_t *desc, audio_session_t sessionId)
{
    // No global effect sessions on mmap threads
    if (sessionId == AUDIO_SESSION_OUTPUT_MIX || sessionId == AUDIO_SESSION_OUTPUT_STAGE) {
        ALOGW("checkEffectCompatibility_l(): global effect %s on record thread %s",
                desc->name, mThreadName);
        return BAD_VALUE;
    }

    if (!isOutput() && ((desc->flags & EFFECT_FLAG_TYPE_MASK) != EFFECT_FLAG_TYPE_PRE_PROC)) {
        ALOGW("checkEffectCompatibility_l(): non pre processing effect %s on capture mmap thread",
                desc->name);
        return BAD_VALUE;
    }
    if (isOutput() && ((desc->flags & EFFECT_FLAG_TYPE_MASK) == EFFECT_FLAG_TYPE_PRE_PROC)) {
        ALOGW("checkEffectCompatibility_l(): pre processing effect %s created on playback mmap "
              "thread", desc->name);
        return BAD_VALUE;
    }

    // Only allow effects without processing load or latency
    if ((desc->flags & EFFECT_FLAG_NO_PROCESS_MASK) != EFFECT_FLAG_NO_PROCESS) {
        return BAD_VALUE;
    }

    return NO_ERROR;

}

void AudioFlinger::MmapThread::checkInvalidTracks_l()
{
    for (const sp<MmapTrack> &track : mActiveTracks) {
        if (track->isInvalid()) {
            sp<MmapStreamCallback> callback = mCallback.promote();
            if (callback != 0) {
                callback->onTearDown();
            }
            break;
        }
    }
}

void AudioFlinger::MmapThread::dump(int fd, const Vector<String16>& args)
{
    dumpInternals(fd, args);
    dumpTracks(fd, args);
    dumpEffectChains(fd, args);
    dprintf(fd, "  Local log:\n");
    mLocalLog.dump(fd, "   " /* prefix */, 40 /* lines */);
}

void AudioFlinger::MmapThread::dumpInternals(int fd, const Vector<String16>& args)
{
    dumpBase(fd, args);

    dprintf(fd, "  Attributes: content type %d usage %d source %d\n",
            mAttr.content_type, mAttr.usage, mAttr.source);
    dprintf(fd, "  Session: %d port Id: %d\n", mSessionId, mPortId);
    if (mActiveTracks.size() == 0) {
        dprintf(fd, "  No active clients\n");
    }
}

void AudioFlinger::MmapThread::dumpTracks(int fd, const Vector<String16>& args __unused)
{
    String8 result;
    size_t numtracks = mActiveTracks.size();
    dprintf(fd, "  %zu Tracks\n", numtracks);
    const char *prefix = "    ";
    if (numtracks) {
        result.append(prefix);
        MmapTrack::appendDumpHeader(result);
        for (size_t i = 0; i < numtracks ; ++i) {
            sp<MmapTrack> track = mActiveTracks[i];
            result.append(prefix);
            track->appendDump(result, true /* active */);
        }
    } else {
        dprintf(fd, "\n");
    }
    write(fd, result.string(), result.size());
}

AudioFlinger::MmapPlaybackThread::MmapPlaybackThread(
        const sp<AudioFlinger>& audioFlinger, audio_io_handle_t id,
        AudioHwDevice *hwDev,  AudioStreamOut *output,
        audio_devices_t outDevice, audio_devices_t inDevice, bool systemReady)
    : MmapThread(audioFlinger, id, hwDev, output->stream, outDevice, inDevice, systemReady),
      mStreamType(AUDIO_STREAM_MUSIC),
      mStreamVolume(1.0),
      mStreamMute(false),
      mHalVolFloat(-1.0f), // Initialize to illegal value so it always gets set properly later.
      mNoCallbackWarningCount(0),
      mOutput(output)
{
    snprintf(mThreadName, kThreadNameLength, "AudioMmapOut_%X", id);
    mChannelCount = audio_channel_count_from_out_mask(mChannelMask);
    mMasterVolume = audioFlinger->masterVolume_l();
    mMasterMute = audioFlinger->masterMute_l();
    if (mAudioHwDev) {
        if (mAudioHwDev->canSetMasterVolume()) {
            mMasterVolume = 1.0;
        }

        if (mAudioHwDev->canSetMasterMute()) {
            mMasterMute = false;
        }
    }
}

void AudioFlinger::MmapPlaybackThread::configure(const audio_attributes_t *attr,
                                                audio_stream_type_t streamType,
                                                audio_session_t sessionId,
                                                const sp<MmapStreamCallback>& callback,
                                                audio_port_handle_t deviceId,
                                                audio_port_handle_t portId)
{
    MmapThread::configure(attr, streamType, sessionId, callback, deviceId, portId);
    mStreamType = streamType;
}

AudioStreamOut* AudioFlinger::MmapPlaybackThread::clearOutput()
{
    Mutex::Autolock _l(mLock);
    AudioStreamOut *output = mOutput;
    mOutput = NULL;
    return output;
}

void AudioFlinger::MmapPlaybackThread::setMasterVolume(float value)
{
    Mutex::Autolock _l(mLock);
    // Don't apply master volume in SW if our HAL can do it for us.
    if (mAudioHwDev &&
            mAudioHwDev->canSetMasterVolume()) {
        mMasterVolume = 1.0;
    } else {
        mMasterVolume = value;
    }
}

void AudioFlinger::MmapPlaybackThread::setMasterMute(bool muted)
{
    Mutex::Autolock _l(mLock);
    // Don't apply master mute in SW if our HAL can do it for us.
    if (mAudioHwDev && mAudioHwDev->canSetMasterMute()) {
        mMasterMute = false;
    } else {
        mMasterMute = muted;
    }
}

void AudioFlinger::MmapPlaybackThread::setStreamVolume(audio_stream_type_t stream, float value)
{
    Mutex::Autolock _l(mLock);
    if (stream == mStreamType) {
        mStreamVolume = value;
        broadcast_l();
    }
}

float AudioFlinger::MmapPlaybackThread::streamVolume(audio_stream_type_t stream) const
{
    Mutex::Autolock _l(mLock);
    if (stream == mStreamType) {
        return mStreamVolume;
    }
    return 0.0f;
}

void AudioFlinger::MmapPlaybackThread::setStreamMute(audio_stream_type_t stream, bool muted)
{
    Mutex::Autolock _l(mLock);
    if (stream == mStreamType) {
        mStreamMute= muted;
        broadcast_l();
    }
}

void AudioFlinger::MmapPlaybackThread::invalidateTracks(audio_stream_type_t streamType)
{
    Mutex::Autolock _l(mLock);
    if (streamType == mStreamType) {
        for (const sp<MmapTrack> &track : mActiveTracks) {
            track->invalidate();
        }
        broadcast_l();
    }
}

void AudioFlinger::MmapPlaybackThread::processVolume_l()
{
    float volume;

    if (mMasterMute || mStreamMute) {
        volume = 0;
    } else {
        volume = mMasterVolume * mStreamVolume;
    }

    if (volume != mHalVolFloat) {

        // Convert volumes from float to 8.24
        uint32_t vol = (uint32_t)(volume * (1 << 24));

        // Delegate volume control to effect in track effect chain if needed
        // only one effect chain can be present on DirectOutputThread, so if
        // there is one, the track is connected to it
        if (!mEffectChains.isEmpty()) {
            mEffectChains[0]->setVolume_l(&vol, &vol);
            volume = (float)vol / (1 << 24);
        }
        // Try to use HW volume control and fall back to SW control if not implemented
        if (mOutput->stream->setVolume(volume, volume) == NO_ERROR) {
            mHalVolFloat = volume; // HW volume control worked, so update value.
            mNoCallbackWarningCount = 0;
        } else {
            sp<MmapStreamCallback> callback = mCallback.promote();
            if (callback != 0) {
                int channelCount;
                if (isOutput()) {
                    channelCount = audio_channel_count_from_out_mask(mChannelMask);
                } else {
                    channelCount = audio_channel_count_from_in_mask(mChannelMask);
                }
                Vector<float> values;
                for (int i = 0; i < channelCount; i++) {
                    values.add(volume);
                }
                callback->onVolumeChanged(mChannelMask, values);
                mHalVolFloat = volume; // SW volume control worked, so update value.
                mNoCallbackWarningCount = 0;
            } else {
                if (mNoCallbackWarningCount < kMaxNoCallbackWarnings) {
                    ALOGW("Could not set MMAP stream volume: no volume callback!");
                    mNoCallbackWarningCount++;
                }
            }
        }
    }
}

void AudioFlinger::MmapPlaybackThread::updateMetadata_l()
{
    if (mOutput == nullptr || mOutput->stream == nullptr ||
            !mActiveTracks.readAndClearHasChanged()) {
        return;
    }
    StreamOutHalInterface::SourceMetadata metadata;
    for (const sp<MmapTrack> &track : mActiveTracks) {
        // No track is invalid as this is called after prepareTrack_l in the same critical section
        metadata.tracks.push_back({
                .usage = track->attributes().usage,
                .content_type = track->attributes().content_type,
                .gain = mHalVolFloat, // TODO: propagate from aaudio pre-mix volume
        });
    }
    mOutput->stream->updateSourceMetadata(metadata);
}

void AudioFlinger::MmapPlaybackThread::checkSilentMode_l()
{
    if (!mMasterMute) {
        char value[PROPERTY_VALUE_MAX];
        if (property_get("ro.audio.silent", value, "0") > 0) {
            char *endptr;
            unsigned long ul = strtoul(value, &endptr, 0);
            if (*endptr == '\0' && ul != 0) {
                ALOGD("Silence is golden");
                // The setprop command will not allow a property to be changed after
                // the first time it is set, so we don't have to worry about un-muting.
                setMasterMute_l(true);
            }
        }
    }
}

void AudioFlinger::MmapPlaybackThread::dumpInternals(int fd, const Vector<String16>& args)
{
    MmapThread::dumpInternals(fd, args);

    dprintf(fd, "  Stream type: %d Stream volume: %f HAL volume: %f Stream mute %d\n",
            mStreamType, mStreamVolume, mHalVolFloat, mStreamMute);
    dprintf(fd, "  Master volume: %f Master mute %d\n", mMasterVolume, mMasterMute);
}

AudioFlinger::MmapCaptureThread::MmapCaptureThread(
        const sp<AudioFlinger>& audioFlinger, audio_io_handle_t id,
        AudioHwDevice *hwDev,  AudioStreamIn *input,
        audio_devices_t outDevice, audio_devices_t inDevice, bool systemReady)
    : MmapThread(audioFlinger, id, hwDev, input->stream, outDevice, inDevice, systemReady),
      mInput(input)
{
    snprintf(mThreadName, kThreadNameLength, "AudioMmapIn_%X", id);
    mChannelCount = audio_channel_count_from_in_mask(mChannelMask);
}

AudioFlinger::AudioStreamIn* AudioFlinger::MmapCaptureThread::clearInput()
{
    Mutex::Autolock _l(mLock);
    AudioStreamIn *input = mInput;
    mInput = NULL;
    return input;
}

void AudioFlinger::MmapCaptureThread::updateMetadata_l()
{
    if (mInput == nullptr || mInput->stream == nullptr ||
            !mActiveTracks.readAndClearHasChanged()) {
        return;
    }
    StreamInHalInterface::SinkMetadata metadata;
    for (const sp<MmapTrack> &track : mActiveTracks) {
        // No track is invalid as this is called after prepareTrack_l in the same critical section
        metadata.tracks.push_back({
                .source = track->attributes().source,
                .gain = 1, // capture tracks do not have volumes
        });
    }
    mInput->stream->updateSinkMetadata(metadata);
}

} // namespace android<|MERGE_RESOLUTION|>--- conflicted
+++ resolved
@@ -2623,26 +2623,32 @@
 
 void AudioFlinger::PlaybackThread::updateMetadata_l()
 {
-    // TODO: add volume support
-    if (mOutput == nullptr || mOutput->stream == nullptr ||
-            !mActiveTracks.readAndClearHasChanged()) {
-        return;
+    if (mOutput == nullptr || mOutput->stream == nullptr ) {
+        return; // That should not happen
+    }
+    bool hasChanged = mActiveTracks.readAndClearHasChanged();
+    for (const sp<Track> &track : mActiveTracks) {
+        // Do not short-circuit as all hasChanged states must be reset
+        // as all the metadata are going to be sent
+        hasChanged |= track->readAndClearHasChanged();
+    }
+    if (!hasChanged) {
+        return; // nothing to do
     }
     StreamOutHalInterface::SourceMetadata metadata;
+    auto backInserter = std::back_inserter(metadata.tracks);
     for (const sp<Track> &track : mActiveTracks) {
         // No track is invalid as this is called after prepareTrack_l in the same critical section
-        if (track->isOutputTrack()) {
-            // TODO: OutputTrack (used for duplication) are currently not supported
-            continue;
-        }
-        metadata.tracks.push_back({
-                .usage = track->attributes().usage,
-                .content_type = track->attributes().content_type,
-                .gain = 1,
-        });
-    }
+        track->copyMetadataTo(backInserter);
+    }
+    sendMetadataToBackend_l(metadata);
+}
+
+void AudioFlinger::PlaybackThread::sendMetadataToBackend_l(
+        const StreamOutHalInterface::SourceMetadata& metadata)
+{
     mOutput->stream->updateSourceMetadata(metadata);
-}
+};
 
 status_t AudioFlinger::PlaybackThread::getRenderPosition(uint32_t *halFrames, uint32_t *dspFrames)
 {
@@ -4381,21 +4387,19 @@
                     didModify = true;
                     // no acknowledgement required for newly active tracks
                 }
+                sp<AudioTrackServerProxy> proxy = track->mAudioTrackServerProxy;
                 // cache the combined master volume and stream type volume for fast mixer; this
                 // lacks any synchronization or barrier so VolumeProvider may read a stale value
                 const float vh = track->getVolumeHandler()->getVolume(
-                        track->mAudioTrackServerProxy->framesReleased()).first;
-                track->mCachedVolume = masterVolume
+                        proxy->framesReleased()).first;
+                float volume = masterVolume
                         * mStreamTypes[track->streamType()].volume
                         * vh;
-<<<<<<< HEAD
-=======
                 track->mCachedVolume = volume;
                 gain_minifloat_packed_t vlr = proxy->getVolumeLR();
                 float vlf = volume * float_from_gain(gain_minifloat_unpack_left(vlr));
                 float vrf = volume * float_from_gain(gain_minifloat_unpack_right(vlr));
                 track->setFinalVolume((vlf + vrf) / 2.f);
->>>>>>> b856955f
                 ++fastTracks;
             } else {
                 // was it previously active?
@@ -4571,6 +4575,8 @@
                 // vaf is represented as [0.0, 1.0] float by rescaling sendLevel
                 vaf = v * sendLevel * (1. / MAX_GAIN_INT);
             }
+
+            track->setFinalVolume((vrf + vlf) / 2.f);
 
             // Delegate volume control to effect in track effect chain if needed
             if (chain != 0 && chain->setVolume_l(&vl, &vr)) {
@@ -5116,6 +5122,7 @@
     }
 
     if (lastTrack) {
+        track->setFinalVolume((left + right) / 2.f);
         if (left != mLeftVolFloat || right != mRightVolFloat) {
             mLeftVolFloat = left;
             mRightVolFloat = right;
@@ -6173,14 +6180,12 @@
     return true;
 }
 
-void AudioFlinger::DuplicatingThread::updateMetadata_l()
-{
-    // TODO: The duplicated track metadata needs to be pushed to downstream
-    // but this information can be read at any time by the downstream threads.
-    // Taking the lock of any downstream threads is no possible due to cross deadlock risks
-    // (eg: during effect move).
-    // A lock-free structure needs to be used to shared the metadata, probably an atomic
-    // pointer to a metadata vector in each output tracks.
+void AudioFlinger::DuplicatingThread::sendMetadataToBackend_l(
+        const StreamOutHalInterface::SourceMetadata& metadata)
+{
+    for (auto& outputTrack : outputTracks) { // not mOutputTracks
+        outputTrack->setMetadatas(metadata.tracks);
+    }
 }
 
 uint32_t AudioFlinger::DuplicatingThread::activeSleepTimeUs() const
