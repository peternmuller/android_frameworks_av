/*
**
** Copyright 2012, The Android Open Source Project
**
** Licensed under the Apache License, Version 2.0 (the "License");
** you may not use this file except in compliance with the License.
** You may obtain a copy of the License at
**
**     http://www.apache.org/licenses/LICENSE-2.0
**
** Unless required by applicable law or agreed to in writing, software
** distributed under the License is distributed on an "AS IS" BASIS,
** WITHOUT WARRANTIES OR CONDITIONS OF ANY KIND, either express or implied.
** See the License for the specific language governing permissions and
** limitations under the License.
*/


#define LOG_TAG "AudioFlinger"
// #define LOG_NDEBUG 0
#define ATRACE_TAG ATRACE_TAG_AUDIO

#include "Threads.h"

#include "Client.h"
#include "IAfEffect.h"
#include "MelReporter.h"
#include "ResamplerBufferProvider.h"

#include <afutils/DumpTryLock.h>
#include <afutils/Permission.h>
#include <afutils/TypedLogger.h>
#include <afutils/Vibrator.h>
#include <audio_utils/MelProcessor.h>
#include <audio_utils/Metadata.h>
#ifdef DEBUG_CPU_USAGE
#include <audio_utils/Statistics.h>
#include <cpustats/ThreadCpuUsage.h>
#endif
#include <audio_utils/channels.h>
#include <audio_utils/format.h>
#include <audio_utils/minifloat.h>
#include <audio_utils/mono_blend.h>
#include <audio_utils/primitives.h>
#include <audio_utils/safe_math.h>
#include <audiomanager/AudioManager.h>
#include <binder/IPCThreadState.h>
#include <binder/IServiceManager.h>
#include <binder/PersistableBundle.h>
#include <cutils/bitops.h>
#include <cutils/properties.h>
#include <fastpath/AutoPark.h>
#include <media/AudioContainers.h>
#include <media/AudioDeviceTypeAddr.h>
#include <media/AudioParameter.h>
#include <media/AudioResamplerPublic.h>
#ifdef ADD_BATTERY_DATA
#include <media/IMediaPlayerService.h>
#include <media/IMediaDeathNotifier.h>
#endif
#include <media/MmapStreamCallback.h>
#include <media/RecordBufferConverter.h>
#include <media/TypeConverter.h>
#include <media/audiohal/EffectsFactoryHalInterface.h>
#include <media/audiohal/StreamHalInterface.h>
#include <media/nbaio/AudioStreamInSource.h>
#include <media/nbaio/AudioStreamOutSink.h>
#include <media/nbaio/MonoPipe.h>
#include <media/nbaio/MonoPipeReader.h>
#include <media/nbaio/Pipe.h>
#include <media/nbaio/PipeReader.h>
#include <media/nbaio/SourceAudioBufferProvider.h>
#include <mediautils/BatteryNotifier.h>
#include <mediautils/Process.h>
#include <mediautils/SchedulingPolicyService.h>
#include <mediautils/ServiceUtilities.h>
#include <powermanager/PowerManager.h>
#include <private/android_filesystem_config.h>
#include <private/media/AudioTrackShared.h>
#include <system/audio_effects/effect_aec.h>
#include <system/audio_effects/effect_downmix.h>
#include <system/audio_effects/effect_ns.h>
#include <system/audio_effects/effect_spatializer.h>
#include <utils/Log.h>
#include <utils/Trace.h>

#include <fcntl.h>
#include <linux/futex.h>
#include <math.h>
#include <memory>
#include <pthread.h>
#include <sstream>
#include <string>
#include <sys/stat.h>
#include <sys/syscall.h>

// ----------------------------------------------------------------------------

// Note: the following macro is used for extremely verbose logging message.  In
// order to run with ALOG_ASSERT turned on, we need to have LOG_NDEBUG set to
// 0; but one side effect of this is to turn all LOGV's as well.  Some messages
// are so verbose that we want to suppress them even when we have ALOG_ASSERT
// turned on.  Do not uncomment the #def below unless you really know what you
// are doing and want to see all of the extremely verbose messages.
//#define VERY_VERY_VERBOSE_LOGGING
#ifdef VERY_VERY_VERBOSE_LOGGING
#define ALOGVV ALOGV
#else
#define ALOGVV(a...) do { } while(0)
#endif

// TODO: Move these macro/inlines to a header file.
#define max(a, b) ((a) > (b) ? (a) : (b))

template <typename T>
static inline T min(const T& a, const T& b)
{
    return a < b ? a : b;
}

namespace android {

using audioflinger::SyncEvent;
using media::IEffectClient;
using content::AttributionSourceState;

// Keep in sync with java definition in media/java/android/media/AudioRecord.java
static constexpr int32_t kMaxSharedAudioHistoryMs = 5000;

// retry counts for buffer fill timeout
// 50 * ~20msecs = 1 second
static const int8_t kMaxTrackRetries = 50;
static const int8_t kMaxTrackStartupRetries = 50;

// allow less retry attempts on direct output thread.
// direct outputs can be a scarce resource in audio hardware and should
// be released as quickly as possible.
// Notes:
// 1) The retry duration kMaxTrackRetriesDirectMs may be increased
//    in case the data write is bursty for the AudioTrack.  The application
//    should endeavor to write at least once every kMaxTrackRetriesDirectMs
//    to prevent an underrun situation.  If the data is bursty, then
//    the application can also throttle the data sent to be even.
// 2) For compressed audio data, any data present in the AudioTrack buffer
//    will be sent and reset the retry count.  This delivers data as
//    it arrives, with approximately kDirectMinSleepTimeUs = 10ms checking interval.
// 3) For linear PCM or proportional PCM, we wait one period for a period's worth
//    of data to be available, then any remaining data is delivered.
//    This is required to ensure the last bit of data is delivered before underrun.
//
// Sleep time per cycle is kDirectMinSleepTimeUs for compressed tracks
// or the size of the HAL period for proportional / linear PCM tracks.
static const int32_t kMaxTrackRetriesDirectMs = 200;

// don't warn about blocked writes or record buffer overflows more often than this
static const nsecs_t kWarningThrottleNs = seconds(5);

// RecordThread loop sleep time upon application overrun or audio HAL read error
static const int kRecordThreadSleepUs = 5000;

// maximum time to wait in sendConfigEvent_l() for a status to be received
static const nsecs_t kConfigEventTimeoutNs = seconds(2);

// minimum sleep time for the mixer thread loop when tracks are active but in underrun
static const uint32_t kMinThreadSleepTimeUs = 5000;
// maximum divider applied to the active sleep time in the mixer thread loop
static const uint32_t kMaxThreadSleepTimeShift = 2;

// minimum normal sink buffer size, expressed in milliseconds rather than frames
// FIXME This should be based on experimentally observed scheduling jitter
static const uint32_t kMinNormalSinkBufferSizeMs = 20;
// maximum normal sink buffer size
static const uint32_t kMaxNormalSinkBufferSizeMs = 24;

// minimum capture buffer size in milliseconds to _not_ need a fast capture thread
// FIXME This should be based on experimentally observed scheduling jitter
static const uint32_t kMinNormalCaptureBufferSizeMs = 12;

// Offloaded output thread standby delay: allows track transition without going to standby
static const nsecs_t kOffloadStandbyDelayNs = seconds(3);

// Direct output thread minimum sleep time in idle or active(underrun) state
static const nsecs_t kDirectMinSleepTimeUs = 10000;

// Minimum amount of time between checking to see if the timestamp is advancing
// for underrun detection. If we check too frequently, we may not detect a
// timestamp update and will falsely detect underrun.
static const nsecs_t kMinimumTimeBetweenTimestampChecksNs = 150 /* ms */ * 1000;

static const effect_uuid_t IID_VISUALIZER = {0x1d0a1a53, 0x7d5d, 0x48f2, 0x8e71, {0x27,
                                             0xfb, 0xd1, 0x0d, 0x84, 0x2c}};

// The universal constant for ubiquitous 20ms value. The value of 20ms seems to provide a good
// balance between power consumption and latency, and allows threads to be scheduled reliably
// by the CFS scheduler.
// FIXME Express other hardcoded references to 20ms with references to this constant and move
// it appropriately.
#define FMS_20 20

// Whether to use fast mixer
static const enum {
    FastMixer_Never,    // never initialize or use: for debugging only
    FastMixer_Always,   // always initialize and use, even if not needed: for debugging only
                        // normal mixer multiplier is 1
    FastMixer_Static,   // initialize if needed, then use all the time if initialized,
                        // multiplier is calculated based on min & max normal mixer buffer size
    FastMixer_Dynamic,  // initialize if needed, then use dynamically depending on track load,
                        // multiplier is calculated based on min & max normal mixer buffer size
    // FIXME for FastMixer_Dynamic:
    //  Supporting this option will require fixing HALs that can't handle large writes.
    //  For example, one HAL implementation returns an error from a large write,
    //  and another HAL implementation corrupts memory, possibly in the sample rate converter.
    //  We could either fix the HAL implementations, or provide a wrapper that breaks
    //  up large writes into smaller ones, and the wrapper would need to deal with scheduler.
} kUseFastMixer = FastMixer_Static;

// Whether to use fast capture
static const enum {
    FastCapture_Never,  // never initialize or use: for debugging only
    FastCapture_Always, // always initialize and use, even if not needed: for debugging only
    FastCapture_Static, // initialize if needed, then use all the time if initialized
} kUseFastCapture = FastCapture_Static;

// Priorities for requestPriority
static const int kPriorityAudioApp = 2;
static const int kPriorityFastMixer = 3;
static const int kPriorityFastCapture = 3;

// IAudioFlinger::createTrack() has an in/out parameter 'pFrameCount' for the total size of the
// track buffer in shared memory.  Zero on input means to use a default value.  For fast tracks,
// AudioFlinger derives the default from HAL buffer size and 'fast track multiplier'.

// This is the default value, if not specified by property.
static const int kFastTrackMultiplier = 2;

// The minimum and maximum allowed values
static const int kFastTrackMultiplierMin = 1;
static const int kFastTrackMultiplierMax = 2;

// The actual value to use, which can be specified per-device via property af.fast_track_multiplier.
static int sFastTrackMultiplier = kFastTrackMultiplier;

// See Thread::readOnlyHeap().
// Initially this heap is used to allocate client buffers for "fast" AudioRecord.
// Eventually it will be the single buffer that FastCapture writes into via HAL read(),
// and that all "fast" AudioRecord clients read from.  In either case, the size can be small.
static const size_t kRecordThreadReadOnlyHeapSize = 0xD000;

static const nsecs_t kDefaultStandbyTimeInNsecs = seconds(3);

static nsecs_t getStandbyTimeInNanos() {
    static nsecs_t standbyTimeInNanos = []() {
        const int ms = property_get_int32("ro.audio.flinger_standbytime_ms",
                    kDefaultStandbyTimeInNsecs / NANOS_PER_MILLISECOND);
        ALOGI("%s: Using %d ms as standby time", __func__, ms);
        return milliseconds(ms);
    }();
    return standbyTimeInNanos;
}

// Set kEnableExtendedChannels to true to enable greater than stereo output
// for the MixerThread and device sink.  Number of channels allowed is
// FCC_2 <= channels <= FCC_LIMIT.
constexpr bool kEnableExtendedChannels = true;

// Returns true if channel mask is permitted for the PCM sink in the MixerThread
/* static */
bool IAfThreadBase::isValidPcmSinkChannelMask(audio_channel_mask_t channelMask) {
    switch (audio_channel_mask_get_representation(channelMask)) {
    case AUDIO_CHANNEL_REPRESENTATION_POSITION: {
        // Haptic channel mask is only applicable for channel position mask.
        const uint32_t channelCount = audio_channel_count_from_out_mask(
                static_cast<audio_channel_mask_t>(channelMask & ~AUDIO_CHANNEL_HAPTIC_ALL));
        const uint32_t maxChannelCount = kEnableExtendedChannels
                ? FCC_LIMIT : FCC_2;
        if (channelCount < FCC_2 // mono is not supported at this time
                || channelCount > maxChannelCount) {
            return false;
        }
        // check that channelMask is the "canonical" one we expect for the channelCount.
        return audio_channel_position_mask_is_out_canonical(channelMask);
        }
    case AUDIO_CHANNEL_REPRESENTATION_INDEX:
        if (kEnableExtendedChannels) {
            const uint32_t channelCount = audio_channel_count_from_out_mask(channelMask);
            if (channelCount >= FCC_2 // mono is not supported at this time
                    && channelCount <= FCC_LIMIT) {
                return true;
            }
        }
        return false;
    default:
        return false;
    }
}

// Set kEnableExtendedPrecision to true to use extended precision in MixerThread
constexpr bool kEnableExtendedPrecision = true;

// Returns true if format is permitted for the PCM sink in the MixerThread
/* static */
bool IAfThreadBase::isValidPcmSinkFormat(audio_format_t format) {
    switch (format) {
    case AUDIO_FORMAT_PCM_16_BIT:
        return true;
    case AUDIO_FORMAT_PCM_FLOAT:
    case AUDIO_FORMAT_PCM_24_BIT_PACKED:
    case AUDIO_FORMAT_PCM_32_BIT:
    case AUDIO_FORMAT_PCM_8_24_BIT:
        return kEnableExtendedPrecision;
    default:
        return false;
    }
}

// ----------------------------------------------------------------------------

// formatToString() needs to be exact for MediaMetrics purposes.
// Do not use media/TypeConverter.h toString().
/* static */
std::string IAfThreadBase::formatToString(audio_format_t format) {
    std::string result;
    FormatConverter::toString(format, result);
    return result;
}

// TODO: move all toString helpers to audio.h
// under  #ifdef __cplusplus #endif
static std::string patchSinksToString(const struct audio_patch *patch)
{
    std::stringstream ss;
    for (size_t i = 0; i < patch->num_sinks; ++i) {
        if (i > 0) {
            ss << "|";
        }
        ss << "(" << toString(patch->sinks[i].ext.device.type)
            << ", " << patch->sinks[i].ext.device.address << ")";
    }
    return ss.str();
}

static std::string patchSourcesToString(const struct audio_patch *patch)
{
    std::stringstream ss;
    for (size_t i = 0; i < patch->num_sources; ++i) {
        if (i > 0) {
            ss << "|";
        }
        ss << "(" << toString(patch->sources[i].ext.device.type)
            << ", " << patch->sources[i].ext.device.address << ")";
    }
    return ss.str();
}

static std::string toString(audio_latency_mode_t mode) {
    // We convert to the AIDL type to print (eventually the legacy type will be removed).
    const auto result = legacy2aidl_audio_latency_mode_t_AudioLatencyMode(mode);
    return result.has_value() ? media::audio::common::toString(*result) : "UNKNOWN";
}

// Could be made a template, but other toString overloads for std::vector are confused.
static std::string toString(const std::vector<audio_latency_mode_t>& elements) {
    std::string s("{ ");
    for (const auto& e : elements) {
        s.append(toString(e));
        s.append(" ");
    }
    s.append("}");
    return s;
}

static pthread_once_t sFastTrackMultiplierOnce = PTHREAD_ONCE_INIT;

static void sFastTrackMultiplierInit()
{
    char value[PROPERTY_VALUE_MAX];
    if (property_get("af.fast_track_multiplier", value, NULL) > 0) {
        char *endptr;
        unsigned long ul = strtoul(value, &endptr, 0);
        if (*endptr == '\0' && kFastTrackMultiplierMin <= ul && ul <= kFastTrackMultiplierMax) {
            sFastTrackMultiplier = (int) ul;
        }
    }
}

// ----------------------------------------------------------------------------

#ifdef ADD_BATTERY_DATA
// To collect the amplifier usage
static void addBatteryData(uint32_t params) {
    sp<IMediaPlayerService> service = IMediaDeathNotifier::getMediaPlayerService();
    if (service == NULL) {
        // it already logged
        return;
    }

    service->addBatteryData(params);
}
#endif

// Track the CLOCK_BOOTTIME versus CLOCK_MONOTONIC timebase offset
struct {
    // call when you acquire a partial wakelock
    void acquire(const sp<IBinder> &wakeLockToken) {
        pthread_mutex_lock(&mLock);
        if (wakeLockToken.get() == nullptr) {
            adjustTimebaseOffset(&mBoottimeOffset, ExtendedTimestamp::TIMEBASE_BOOTTIME);
        } else {
            if (mCount == 0) {
                adjustTimebaseOffset(&mBoottimeOffset, ExtendedTimestamp::TIMEBASE_BOOTTIME);
            }
            ++mCount;
        }
        pthread_mutex_unlock(&mLock);
    }

    // call when you release a partial wakelock.
    void release(const sp<IBinder> &wakeLockToken) {
        if (wakeLockToken.get() == nullptr) {
            return;
        }
        pthread_mutex_lock(&mLock);
        if (--mCount < 0) {
            ALOGE("negative wakelock count");
            mCount = 0;
        }
        pthread_mutex_unlock(&mLock);
    }

    // retrieves the boottime timebase offset from monotonic.
    int64_t getBoottimeOffset() {
        pthread_mutex_lock(&mLock);
        int64_t boottimeOffset = mBoottimeOffset;
        pthread_mutex_unlock(&mLock);
        return boottimeOffset;
    }

    // Adjusts the timebase offset between TIMEBASE_MONOTONIC
    // and the selected timebase.
    // Currently only TIMEBASE_BOOTTIME is allowed.
    //
    // This only needs to be called upon acquiring the first partial wakelock
    // after all other partial wakelocks are released.
    //
    // We do an empirical measurement of the offset rather than parsing
    // /proc/timer_list since the latter is not a formal kernel ABI.
    static void adjustTimebaseOffset(int64_t *offset, ExtendedTimestamp::Timebase timebase) {
        int clockbase;
        switch (timebase) {
        case ExtendedTimestamp::TIMEBASE_BOOTTIME:
            clockbase = SYSTEM_TIME_BOOTTIME;
            break;
        default:
            LOG_ALWAYS_FATAL("invalid timebase %d", timebase);
            break;
        }
        // try three times to get the clock offset, choose the one
        // with the minimum gap in measurements.
        const int tries = 3;
        nsecs_t bestGap = 0, measured = 0; // not required, initialized for clang-tidy
        for (int i = 0; i < tries; ++i) {
            const nsecs_t tmono = systemTime(SYSTEM_TIME_MONOTONIC);
            const nsecs_t tbase = systemTime(clockbase);
            const nsecs_t tmono2 = systemTime(SYSTEM_TIME_MONOTONIC);
            const nsecs_t gap = tmono2 - tmono;
            if (i == 0 || gap < bestGap) {
                bestGap = gap;
                measured = tbase - ((tmono + tmono2) >> 1);
            }
        }

        // to avoid micro-adjusting, we don't change the timebase
        // unless it is significantly different.
        //
        // Assumption: It probably takes more than toleranceNs to
        // suspend and resume the device.
        static int64_t toleranceNs = 10000; // 10 us
        if (llabs(*offset - measured) > toleranceNs) {
            ALOGV("Adjusting timebase offset old: %lld  new: %lld",
                    (long long)*offset, (long long)measured);
            *offset = measured;
        }
    }

    pthread_mutex_t mLock;
    int32_t mCount;
    int64_t mBoottimeOffset;
} gBoottime = { PTHREAD_MUTEX_INITIALIZER, 0, 0 }; // static, so use POD initialization

// ----------------------------------------------------------------------------
//      CPU Stats
// ----------------------------------------------------------------------------

class CpuStats {
public:
    CpuStats();
    void sample(const String8 &title);
#ifdef DEBUG_CPU_USAGE
private:
    ThreadCpuUsage mCpuUsage;           // instantaneous thread CPU usage in wall clock ns
    audio_utils::Statistics<double> mWcStats; // statistics on thread CPU usage in wall clock ns

    audio_utils::Statistics<double> mHzStats; // statistics on thread CPU usage in cycles

    int mCpuNum;                        // thread's current CPU number
    int mCpukHz;                        // frequency of thread's current CPU in kHz
#endif
};

CpuStats::CpuStats()
#ifdef DEBUG_CPU_USAGE
    : mCpuNum(-1), mCpukHz(-1)
#endif
{
}

void CpuStats::sample(const String8 &title
#ifndef DEBUG_CPU_USAGE
                __unused
#endif
        ) {
#ifdef DEBUG_CPU_USAGE
    // get current thread's delta CPU time in wall clock ns
    double wcNs;
    bool valid = mCpuUsage.sampleAndEnable(wcNs);

    // record sample for wall clock statistics
    if (valid) {
        mWcStats.add(wcNs);
    }

    // get the current CPU number
    int cpuNum = sched_getcpu();

    // get the current CPU frequency in kHz
    int cpukHz = mCpuUsage.getCpukHz(cpuNum);

    // check if either CPU number or frequency changed
    if (cpuNum != mCpuNum || cpukHz != mCpukHz) {
        mCpuNum = cpuNum;
        mCpukHz = cpukHz;
        // ignore sample for purposes of cycles
        valid = false;
    }

    // if no change in CPU number or frequency, then record sample for cycle statistics
    if (valid && mCpukHz > 0) {
        const double cycles = wcNs * cpukHz * 0.000001;
        mHzStats.add(cycles);
    }

    const unsigned n = mWcStats.getN();
    // mCpuUsage.elapsed() is expensive, so don't call it every loop
    if ((n & 127) == 1) {
        const long long elapsed = mCpuUsage.elapsed();
        if (elapsed >= DEBUG_CPU_USAGE * 1000000000LL) {
            const double perLoop = elapsed / (double) n;
            const double perLoop100 = perLoop * 0.01;
            const double perLoop1k = perLoop * 0.001;
            const double mean = mWcStats.getMean();
            const double stddev = mWcStats.getStdDev();
            const double minimum = mWcStats.getMin();
            const double maximum = mWcStats.getMax();
            const double meanCycles = mHzStats.getMean();
            const double stddevCycles = mHzStats.getStdDev();
            const double minCycles = mHzStats.getMin();
            const double maxCycles = mHzStats.getMax();
            mCpuUsage.resetElapsed();
            mWcStats.reset();
            mHzStats.reset();
            ALOGD("CPU usage for %s over past %.1f secs\n"
                "  (%u mixer loops at %.1f mean ms per loop):\n"
                "  us per mix loop: mean=%.0f stddev=%.0f min=%.0f max=%.0f\n"
                "  %% of wall: mean=%.1f stddev=%.1f min=%.1f max=%.1f\n"
                "  MHz: mean=%.1f, stddev=%.1f, min=%.1f max=%.1f",
                    title.string(),
                    elapsed * .000000001, n, perLoop * .000001,
                    mean * .001,
                    stddev * .001,
                    minimum * .001,
                    maximum * .001,
                    mean / perLoop100,
                    stddev / perLoop100,
                    minimum / perLoop100,
                    maximum / perLoop100,
                    meanCycles / perLoop1k,
                    stddevCycles / perLoop1k,
                    minCycles / perLoop1k,
                    maxCycles / perLoop1k);

        }
    }
#endif
};

// ----------------------------------------------------------------------------
//      ThreadBase
// ----------------------------------------------------------------------------

// static
const char* ThreadBase::threadTypeToString(ThreadBase::type_t type)
{
    switch (type) {
    case MIXER:
        return "MIXER";
    case DIRECT:
        return "DIRECT";
    case DUPLICATING:
        return "DUPLICATING";
    case RECORD:
        return "RECORD";
    case OFFLOAD:
        return "OFFLOAD";
    case MMAP_PLAYBACK:
        return "MMAP_PLAYBACK";
    case MMAP_CAPTURE:
        return "MMAP_CAPTURE";
    case SPATIALIZER:
        return "SPATIALIZER";
    case BIT_PERFECT:
        return "BIT_PERFECT";
    default:
        return "unknown";
    }
}

ThreadBase::ThreadBase(const sp<IAfThreadCallback>& afThreadCallback, audio_io_handle_t id,
        type_t type, bool systemReady, bool isOut)
    :   Thread(false /*canCallJava*/),
        mType(type),
        mAfThreadCallback(afThreadCallback),
        mThreadMetrics(std::string(AMEDIAMETRICS_KEY_PREFIX_AUDIO_THREAD) + std::to_string(id),
               isOut),
        mIsOut(isOut),
        // mSampleRate, mFrameCount, mChannelMask, mChannelCount, mFrameSize, mFormat, mBufferSize
        // are set by PlaybackThread::readOutputParameters_l() or
        // RecordThread::readInputParameters_l()
        //FIXME: mStandby should be true here. Is this some kind of hack?
        mStandby(false),
        mAudioSource(AUDIO_SOURCE_DEFAULT), mId(id),
        // mName will be set by concrete (non-virtual) subclass
        mDeathRecipient(new PMDeathRecipient(this)),
        mSystemReady(systemReady),
        mSignalPending(false)
{
    mThreadMetrics.logConstructor(getpid(), threadTypeToString(type), id);
    memset(&mPatch, 0, sizeof(struct audio_patch));
}

ThreadBase::~ThreadBase()
{
    // mConfigEvents should be empty, but just in case it isn't, free the memory it owns
    mConfigEvents.clear();

    // do not lock the mutex in destructor
    releaseWakeLock_l();
    if (mPowerManager != 0) {
        sp<IBinder> binder = IInterface::asBinder(mPowerManager);
        binder->unlinkToDeath(mDeathRecipient);
    }

    sendStatistics(true /* force */);
}

status_t ThreadBase::readyToRun()
{
    status_t status = initCheck();
    if (status == NO_ERROR) {
        ALOGI("AudioFlinger's thread %p tid=%d ready to run", this, getTid());
    } else {
        ALOGE("No working audio driver found.");
    }
    return status;
}

void ThreadBase::exit()
{
    ALOGV("ThreadBase::exit");
    // do any cleanup required for exit to succeed
    preExit();
    {
        // This lock prevents the following race in thread (uniprocessor for illustration):
        //  if (!exitPending()) {
        //      // context switch from here to exit()
        //      // exit() calls requestExit(), what exitPending() observes
        //      // exit() calls signal(), which is dropped since no waiters
        //      // context switch back from exit() to here
        //      mWaitWorkCV.wait(...);
        //      // now thread is hung
        //  }
        AutoMutex lock(mLock);
        requestExit();
        mWaitWorkCV.broadcast();
    }
    // When Thread::requestExitAndWait is made virtual and this method is renamed to
    // "virtual status_t requestExitAndWait()", replace by "return Thread::requestExitAndWait();"
    requestExitAndWait();
}

status_t ThreadBase::setParameters(const String8& keyValuePairs)
{
    ALOGV("ThreadBase::setParameters() %s", keyValuePairs.string());
    Mutex::Autolock _l(mLock);

    return sendSetParameterConfigEvent_l(keyValuePairs);
}

// sendConfigEvent_l() must be called with ThreadBase::mLock held
// Can temporarily release the lock if waiting for a reply from processConfigEvents_l().
status_t ThreadBase::sendConfigEvent_l(sp<ConfigEvent>& event)
NO_THREAD_SAFETY_ANALYSIS  // condition variable
{
    status_t status = NO_ERROR;

    if (event->mRequiresSystemReady && !mSystemReady) {
        event->mWaitStatus = false;
        mPendingConfigEvents.add(event);
        return status;
    }
    mConfigEvents.add(event);
    ALOGV("sendConfigEvent_l() num events %zu event %d", mConfigEvents.size(), event->mType);
    mWaitWorkCV.signal();
    mLock.unlock();
    {
        Mutex::Autolock _l(event->mLock);
        while (event->mWaitStatus) {
            if (event->mCond.waitRelative(event->mLock, kConfigEventTimeoutNs) != NO_ERROR) {
                event->mStatus = TIMED_OUT;
                event->mWaitStatus = false;
            }
        }
        status = event->mStatus;
    }
    mLock.lock();
    return status;
}

void ThreadBase::sendIoConfigEvent(audio_io_config_event_t event, pid_t pid,
                                                 audio_port_handle_t portId)
{
    Mutex::Autolock _l(mLock);
    sendIoConfigEvent_l(event, pid, portId);
}

// sendIoConfigEvent_l() must be called with ThreadBase::mLock held
void ThreadBase::sendIoConfigEvent_l(audio_io_config_event_t event, pid_t pid,
                                                   audio_port_handle_t portId)
{
    // The audio statistics history is exponentially weighted to forget events
    // about five or more seconds in the past.  In order to have
    // crisper statistics for mediametrics, we reset the statistics on
    // an IoConfigEvent, to reflect different properties for a new device.
    mIoJitterMs.reset();
    mLatencyMs.reset();
    mProcessTimeMs.reset();
    mMonopipePipeDepthStats.reset();
    mTimestampVerifier.discontinuity(mTimestampVerifier.DISCONTINUITY_MODE_CONTINUOUS);

    sp<ConfigEvent> configEvent = (ConfigEvent *)new IoConfigEvent(event, pid, portId);
    sendConfigEvent_l(configEvent);
}

void ThreadBase::sendPrioConfigEvent(pid_t pid, pid_t tid, int32_t prio, bool forApp)
{
    Mutex::Autolock _l(mLock);
    sendPrioConfigEvent_l(pid, tid, prio, forApp);
}

// sendPrioConfigEvent_l() must be called with ThreadBase::mLock held
void ThreadBase::sendPrioConfigEvent_l(
        pid_t pid, pid_t tid, int32_t prio, bool forApp)
{
    sp<ConfigEvent> configEvent = (ConfigEvent *)new PrioConfigEvent(pid, tid, prio, forApp);
    sendConfigEvent_l(configEvent);
}

// sendSetParameterConfigEvent_l() must be called with ThreadBase::mLock held
status_t ThreadBase::sendSetParameterConfigEvent_l(const String8& keyValuePair)
{
    sp<ConfigEvent> configEvent;
    AudioParameter param(keyValuePair);
    int value;
    if (param.getInt(String8(AudioParameter::keyMonoOutput), value) == NO_ERROR) {
        setMasterMono_l(value != 0);
        if (param.size() == 1) {
            return NO_ERROR; // should be a solo parameter - we don't pass down
        }
        param.remove(String8(AudioParameter::keyMonoOutput));
        configEvent = new SetParameterConfigEvent(param.toString());
    } else {
        configEvent = new SetParameterConfigEvent(keyValuePair);
    }
    return sendConfigEvent_l(configEvent);
}

status_t ThreadBase::sendCreateAudioPatchConfigEvent(
                                                        const struct audio_patch *patch,
                                                        audio_patch_handle_t *handle)
{
    Mutex::Autolock _l(mLock);
    sp<ConfigEvent> configEvent = (ConfigEvent *)new CreateAudioPatchConfigEvent(*patch, *handle);
    status_t status = sendConfigEvent_l(configEvent);
    if (status == NO_ERROR) {
        CreateAudioPatchConfigEventData *data =
                                        (CreateAudioPatchConfigEventData *)configEvent->mData.get();
        *handle = data->mHandle;
    }
    return status;
}

status_t ThreadBase::sendReleaseAudioPatchConfigEvent(
                                                                const audio_patch_handle_t handle)
{
    Mutex::Autolock _l(mLock);
    sp<ConfigEvent> configEvent = (ConfigEvent *)new ReleaseAudioPatchConfigEvent(handle);
    return sendConfigEvent_l(configEvent);
}

status_t ThreadBase::sendUpdateOutDeviceConfigEvent(
        const DeviceDescriptorBaseVector& outDevices)
{
    if (type() != RECORD) {
        // The update out device operation is only for record thread.
        return INVALID_OPERATION;
    }
    Mutex::Autolock _l(mLock);
    sp<ConfigEvent> configEvent = (ConfigEvent *)new UpdateOutDevicesConfigEvent(outDevices);
    return sendConfigEvent_l(configEvent);
}

void ThreadBase::sendResizeBufferConfigEvent_l(int32_t maxSharedAudioHistoryMs)
{
    ALOG_ASSERT(type() == RECORD, "sendResizeBufferConfigEvent_l() called on non record thread");
    sp<ConfigEvent> configEvent =
            (ConfigEvent *)new ResizeBufferConfigEvent(maxSharedAudioHistoryMs);
    sendConfigEvent_l(configEvent);
}

void ThreadBase::sendCheckOutputStageEffectsEvent()
{
    Mutex::Autolock _l(mLock);
    sendCheckOutputStageEffectsEvent_l();
}

void ThreadBase::sendCheckOutputStageEffectsEvent_l()
{
    sp<ConfigEvent> configEvent =
            (ConfigEvent *)new CheckOutputStageEffectsEvent();
    sendConfigEvent_l(configEvent);
}

void ThreadBase::sendHalLatencyModesChangedEvent_l()
{
    sp<ConfigEvent> configEvent = sp<HalLatencyModesChangedEvent>::make();
    sendConfigEvent_l(configEvent);
}

// post condition: mConfigEvents.isEmpty()
void ThreadBase::processConfigEvents_l()
{
    bool configChanged = false;

    while (!mConfigEvents.isEmpty()) {
        ALOGV("processConfigEvents_l() remaining events %zu", mConfigEvents.size());
        sp<ConfigEvent> event = mConfigEvents[0];
        mConfigEvents.removeAt(0);
        switch (event->mType) {
        case CFG_EVENT_PRIO: {
            PrioConfigEventData *data = (PrioConfigEventData *)event->mData.get();
            // FIXME Need to understand why this has to be done asynchronously
            int err = requestPriority(data->mPid, data->mTid, data->mPrio, data->mForApp,
                    true /*asynchronous*/);
            if (err != 0) {
                ALOGW("Policy SCHED_FIFO priority %d is unavailable for pid %d tid %d; error %d",
                      data->mPrio, data->mPid, data->mTid, err);
            }
        } break;
        case CFG_EVENT_IO: {
            IoConfigEventData *data = (IoConfigEventData *)event->mData.get();
            ioConfigChanged(data->mEvent, data->mPid, data->mPortId);
        } break;
        case CFG_EVENT_SET_PARAMETER: {
            SetParameterConfigEventData *data = (SetParameterConfigEventData *)event->mData.get();
            if (checkForNewParameter_l(data->mKeyValuePairs, event->mStatus)) {
                configChanged = true;
                mLocalLog.log("CFG_EVENT_SET_PARAMETER: (%s) configuration changed",
                        data->mKeyValuePairs.string());
            }
        } break;
        case CFG_EVENT_CREATE_AUDIO_PATCH: {
            const DeviceTypeSet oldDevices = getDeviceTypes();
            CreateAudioPatchConfigEventData *data =
                                            (CreateAudioPatchConfigEventData *)event->mData.get();
            event->mStatus = createAudioPatch_l(&data->mPatch, &data->mHandle);
            const DeviceTypeSet newDevices = getDeviceTypes();
            configChanged = oldDevices != newDevices;
            mLocalLog.log("CFG_EVENT_CREATE_AUDIO_PATCH: old device %s (%s) new device %s (%s)",
                    dumpDeviceTypes(oldDevices).c_str(), toString(oldDevices).c_str(),
                    dumpDeviceTypes(newDevices).c_str(), toString(newDevices).c_str());
        } break;
        case CFG_EVENT_RELEASE_AUDIO_PATCH: {
            const DeviceTypeSet oldDevices = getDeviceTypes();
            ReleaseAudioPatchConfigEventData *data =
                                            (ReleaseAudioPatchConfigEventData *)event->mData.get();
            event->mStatus = releaseAudioPatch_l(data->mHandle);
            const DeviceTypeSet newDevices = getDeviceTypes();
            configChanged = oldDevices != newDevices;
            mLocalLog.log("CFG_EVENT_RELEASE_AUDIO_PATCH: old device %s (%s) new device %s (%s)",
                    dumpDeviceTypes(oldDevices).c_str(), toString(oldDevices).c_str(),
                    dumpDeviceTypes(newDevices).c_str(), toString(newDevices).c_str());
        } break;
        case CFG_EVENT_UPDATE_OUT_DEVICE: {
            UpdateOutDevicesConfigEventData *data =
                    (UpdateOutDevicesConfigEventData *)event->mData.get();
            updateOutDevices(data->mOutDevices);
        } break;
        case CFG_EVENT_RESIZE_BUFFER: {
            ResizeBufferConfigEventData *data =
                    (ResizeBufferConfigEventData *)event->mData.get();
            resizeInputBuffer_l(data->mMaxSharedAudioHistoryMs);
        } break;

        case CFG_EVENT_CHECK_OUTPUT_STAGE_EFFECTS: {
            setCheckOutputStageEffects();
        } break;

        case CFG_EVENT_HAL_LATENCY_MODES_CHANGED: {
            onHalLatencyModesChanged_l();
        } break;

        default:
            ALOG_ASSERT(false, "processConfigEvents_l() unknown event type %d", event->mType);
            break;
        }
        {
            Mutex::Autolock _l(event->mLock);
            if (event->mWaitStatus) {
                event->mWaitStatus = false;
                event->mCond.signal();
            }
        }
        ALOGV_IF(mConfigEvents.isEmpty(), "processConfigEvents_l() DONE thread %p", this);
    }

    if (configChanged) {
        cacheParameters_l();
    }
}

String8 channelMaskToString(audio_channel_mask_t mask, bool output) {
    String8 s;
    const audio_channel_representation_t representation =
            audio_channel_mask_get_representation(mask);

    switch (representation) {
    // Travel all single bit channel mask to convert channel mask to string.
    case AUDIO_CHANNEL_REPRESENTATION_POSITION: {
        if (output) {
            if (mask & AUDIO_CHANNEL_OUT_FRONT_LEFT) s.append("front-left, ");
            if (mask & AUDIO_CHANNEL_OUT_FRONT_RIGHT) s.append("front-right, ");
            if (mask & AUDIO_CHANNEL_OUT_FRONT_CENTER) s.append("front-center, ");
            if (mask & AUDIO_CHANNEL_OUT_LOW_FREQUENCY) s.append("low-frequency, ");
            if (mask & AUDIO_CHANNEL_OUT_BACK_LEFT) s.append("back-left, ");
            if (mask & AUDIO_CHANNEL_OUT_BACK_RIGHT) s.append("back-right, ");
            if (mask & AUDIO_CHANNEL_OUT_FRONT_LEFT_OF_CENTER) s.append("front-left-of-center, ");
            if (mask & AUDIO_CHANNEL_OUT_FRONT_RIGHT_OF_CENTER) s.append("front-right-of-center, ");
            if (mask & AUDIO_CHANNEL_OUT_BACK_CENTER) s.append("back-center, ");
            if (mask & AUDIO_CHANNEL_OUT_SIDE_LEFT) s.append("side-left, ");
            if (mask & AUDIO_CHANNEL_OUT_SIDE_RIGHT) s.append("side-right, ");
            if (mask & AUDIO_CHANNEL_OUT_TOP_CENTER) s.append("top-center ,");
            if (mask & AUDIO_CHANNEL_OUT_TOP_FRONT_LEFT) s.append("top-front-left, ");
            if (mask & AUDIO_CHANNEL_OUT_TOP_FRONT_CENTER) s.append("top-front-center, ");
            if (mask & AUDIO_CHANNEL_OUT_TOP_FRONT_RIGHT) s.append("top-front-right, ");
            if (mask & AUDIO_CHANNEL_OUT_TOP_BACK_LEFT) s.append("top-back-left, ");
            if (mask & AUDIO_CHANNEL_OUT_TOP_BACK_CENTER) s.append("top-back-center, ");
            if (mask & AUDIO_CHANNEL_OUT_TOP_BACK_RIGHT) s.append("top-back-right, ");
            if (mask & AUDIO_CHANNEL_OUT_TOP_SIDE_LEFT) s.append("top-side-left, ");
            if (mask & AUDIO_CHANNEL_OUT_TOP_SIDE_RIGHT) s.append("top-side-right, ");
            if (mask & AUDIO_CHANNEL_OUT_BOTTOM_FRONT_LEFT) s.append("bottom-front-left, ");
            if (mask & AUDIO_CHANNEL_OUT_BOTTOM_FRONT_CENTER) s.append("bottom-front-center, ");
            if (mask & AUDIO_CHANNEL_OUT_BOTTOM_FRONT_RIGHT) s.append("bottom-front-right, ");
            if (mask & AUDIO_CHANNEL_OUT_LOW_FREQUENCY_2) s.append("low-frequency-2, ");
            if (mask & AUDIO_CHANNEL_OUT_HAPTIC_B) s.append("haptic-B, ");
            if (mask & AUDIO_CHANNEL_OUT_HAPTIC_A) s.append("haptic-A, ");
            if (mask & ~AUDIO_CHANNEL_OUT_ALL) s.append("unknown,  ");
        } else {
            if (mask & AUDIO_CHANNEL_IN_LEFT) s.append("left, ");
            if (mask & AUDIO_CHANNEL_IN_RIGHT) s.append("right, ");
            if (mask & AUDIO_CHANNEL_IN_FRONT) s.append("front, ");
            if (mask & AUDIO_CHANNEL_IN_BACK) s.append("back, ");
            if (mask & AUDIO_CHANNEL_IN_LEFT_PROCESSED) s.append("left-processed, ");
            if (mask & AUDIO_CHANNEL_IN_RIGHT_PROCESSED) s.append("right-processed, ");
            if (mask & AUDIO_CHANNEL_IN_FRONT_PROCESSED) s.append("front-processed, ");
            if (mask & AUDIO_CHANNEL_IN_BACK_PROCESSED) s.append("back-processed, ");
            if (mask & AUDIO_CHANNEL_IN_PRESSURE) s.append("pressure, ");
            if (mask & AUDIO_CHANNEL_IN_X_AXIS) s.append("X, ");
            if (mask & AUDIO_CHANNEL_IN_Y_AXIS) s.append("Y, ");
            if (mask & AUDIO_CHANNEL_IN_Z_AXIS) s.append("Z, ");
            if (mask & AUDIO_CHANNEL_IN_BACK_LEFT) s.append("back-left, ");
            if (mask & AUDIO_CHANNEL_IN_BACK_RIGHT) s.append("back-right, ");
            if (mask & AUDIO_CHANNEL_IN_CENTER) s.append("center, ");
            if (mask & AUDIO_CHANNEL_IN_LOW_FREQUENCY) s.append("low-frequency, ");
            if (mask & AUDIO_CHANNEL_IN_TOP_LEFT) s.append("top-left, ");
            if (mask & AUDIO_CHANNEL_IN_TOP_RIGHT) s.append("top-right, ");
            if (mask & AUDIO_CHANNEL_IN_VOICE_UPLINK) s.append("voice-uplink, ");
            if (mask & AUDIO_CHANNEL_IN_VOICE_DNLINK) s.append("voice-dnlink, ");
            if (mask & ~AUDIO_CHANNEL_IN_ALL) s.append("unknown,  ");
        }
        const int len = s.length();
        if (len > 2) {
            (void) s.lockBuffer(len);      // needed?
            s.unlockBuffer(len - 2);       // remove trailing ", "
        }
        return s;
    }
    case AUDIO_CHANNEL_REPRESENTATION_INDEX:
        s.appendFormat("index mask, bits:%#x", audio_channel_mask_get_bits(mask));
        return s;
    default:
        s.appendFormat("unknown mask, representation:%d  bits:%#x",
                representation, audio_channel_mask_get_bits(mask));
        return s;
    }
}

void ThreadBase::dump(int fd, const Vector<String16>& args)
NO_THREAD_SAFETY_ANALYSIS  // conditional try lock
{
    dprintf(fd, "\n%s thread %p, name %s, tid %d, type %d (%s):\n", isOutput() ? "Output" : "Input",
            this, mThreadName, getTid(), type(), threadTypeToString(type()));

    const bool locked = afutils::dumpTryLock(mLock);
    if (!locked) {
        dprintf(fd, "  Thread may be deadlocked\n");
    }

    dumpBase_l(fd, args);
    dumpInternals_l(fd, args);
    dumpTracks_l(fd, args);
    dumpEffectChains_l(fd, args);

    if (locked) {
        mLock.unlock();
    }

    dprintf(fd, "  Local log:\n");
    mLocalLog.dump(fd, "   " /* prefix */, 40 /* lines */);

    // --all does the statistics
    bool dumpAll = false;
    for (const auto &arg : args) {
        if (arg == String16("--all")) {
            dumpAll = true;
        }
    }
    if (dumpAll || type() == SPATIALIZER) {
        const std::string sched = mThreadSnapshot.toString();
        if (!sched.empty()) {
            (void)write(fd, sched.c_str(), sched.size());
        }
    }
}

void ThreadBase::dumpBase_l(int fd, const Vector<String16>& /* args */)
{
    dprintf(fd, "  I/O handle: %d\n", mId);
    dprintf(fd, "  Standby: %s\n", mStandby ? "yes" : "no");
    dprintf(fd, "  Sample rate: %u Hz\n", mSampleRate);
    dprintf(fd, "  HAL frame count: %zu\n", mFrameCount);
    dprintf(fd, "  HAL format: 0x%x (%s)\n", mHALFormat,
            IAfThreadBase::formatToString(mHALFormat).c_str());
    dprintf(fd, "  HAL buffer size: %zu bytes\n", mBufferSize);
    dprintf(fd, "  Channel count: %u\n", mChannelCount);
    dprintf(fd, "  Channel mask: 0x%08x (%s)\n", mChannelMask,
            channelMaskToString(mChannelMask, mType != RECORD).string());
    dprintf(fd, "  Processing format: 0x%x (%s)\n", mFormat,
            IAfThreadBase::formatToString(mFormat).c_str());
    dprintf(fd, "  Processing frame size: %zu bytes\n", mFrameSize);
    dprintf(fd, "  Pending config events:");
    size_t numConfig = mConfigEvents.size();
    if (numConfig) {
        const size_t SIZE = 256;
        char buffer[SIZE];
        for (size_t i = 0; i < numConfig; i++) {
            mConfigEvents[i]->dump(buffer, SIZE);
            dprintf(fd, "\n    %s", buffer);
        }
        dprintf(fd, "\n");
    } else {
        dprintf(fd, " none\n");
    }
    // Note: output device may be used by capture threads for effects such as AEC.
    dprintf(fd, "  Output devices: %s (%s)\n",
            dumpDeviceTypes(outDeviceTypes()).c_str(), toString(outDeviceTypes()).c_str());
    dprintf(fd, "  Input device: %#x (%s)\n",
            inDeviceType(), toString(inDeviceType()).c_str());
    dprintf(fd, "  Audio source: %d (%s)\n", mAudioSource, toString(mAudioSource).c_str());

    // Dump timestamp statistics for the Thread types that support it.
    if (mType == RECORD
            || mType == MIXER
            || mType == DUPLICATING
            || mType == DIRECT
            || mType == OFFLOAD
            || mType == SPATIALIZER) {
        dprintf(fd, "  Timestamp stats: %s\n", mTimestampVerifier.toString().c_str());
        dprintf(fd, "  Timestamp corrected: %s\n", isTimestampCorrectionEnabled() ? "yes" : "no");
    }

    if (mLastIoBeginNs > 0) { // MMAP may not set this
        dprintf(fd, "  Last %s occurred (msecs): %lld\n",
                isOutput() ? "write" : "read",
                (long long) (systemTime() - mLastIoBeginNs) / NANOS_PER_MILLISECOND);
    }

    if (mProcessTimeMs.getN() > 0) {
        dprintf(fd, "  Process time ms stats: %s\n", mProcessTimeMs.toString().c_str());
    }

    if (mIoJitterMs.getN() > 0) {
        dprintf(fd, "  Hal %s jitter ms stats: %s\n",
                isOutput() ? "write" : "read",
                mIoJitterMs.toString().c_str());
    }

    if (mLatencyMs.getN() > 0) {
        dprintf(fd, "  Threadloop %s latency stats: %s\n",
                isOutput() ? "write" : "read",
                mLatencyMs.toString().c_str());
    }

    if (mMonopipePipeDepthStats.getN() > 0) {
        dprintf(fd, "  Monopipe %s pipe depth stats: %s\n",
            isOutput() ? "write" : "read",
            mMonopipePipeDepthStats.toString().c_str());
    }
}

void ThreadBase::dumpEffectChains_l(int fd, const Vector<String16>& args)
{
    const size_t SIZE = 256;
    char buffer[SIZE];

    size_t numEffectChains = mEffectChains.size();
    snprintf(buffer, SIZE, "  %zu Effect Chains\n", numEffectChains);
    write(fd, buffer, strlen(buffer));

    for (size_t i = 0; i < numEffectChains; ++i) {
        sp<IAfEffectChain> chain = mEffectChains[i];
        if (chain != 0) {
            chain->dump(fd, args);
        }
    }
}

void ThreadBase::acquireWakeLock()
{
    Mutex::Autolock _l(mLock);
    acquireWakeLock_l();
}

String16 ThreadBase::getWakeLockTag()
{
    switch (mType) {
    case MIXER:
        return String16("AudioMix");
    case DIRECT:
        return String16("AudioDirectOut");
    case DUPLICATING:
        return String16("AudioDup");
    case RECORD:
        return String16("AudioIn");
    case OFFLOAD:
        return String16("AudioOffload");
    case MMAP_PLAYBACK:
        return String16("MmapPlayback");
    case MMAP_CAPTURE:
        return String16("MmapCapture");
    case SPATIALIZER:
        return String16("AudioSpatial");
    default:
        ALOG_ASSERT(false);
        return String16("AudioUnknown");
    }
}

void ThreadBase::acquireWakeLock_l()
{
    getPowerManager_l();
    if (mPowerManager != 0) {
        sp<IBinder> binder = new BBinder();
        // Uses AID_AUDIOSERVER for wakelock.  updateWakeLockUids_l() updates with client uids.
        binder::Status status = mPowerManager->acquireWakeLockAsync(binder,
                    POWERMANAGER_PARTIAL_WAKE_LOCK,
                    getWakeLockTag(),
                    String16("audioserver"),
                    {} /* workSource */,
                    {} /* historyTag */);
        if (status.isOk()) {
            mWakeLockToken = binder;
        }
        ALOGV("acquireWakeLock_l() %s status %d", mThreadName, status.exceptionCode());
    }

    gBoottime.acquire(mWakeLockToken);
    mTimestamp.mTimebaseOffset[ExtendedTimestamp::TIMEBASE_BOOTTIME] =
            gBoottime.getBoottimeOffset();
}

void ThreadBase::releaseWakeLock()
{
    Mutex::Autolock _l(mLock);
    releaseWakeLock_l();
}

void ThreadBase::releaseWakeLock_l()
{
    gBoottime.release(mWakeLockToken);
    if (mWakeLockToken != 0) {
        ALOGV("releaseWakeLock_l() %s", mThreadName);
        if (mPowerManager != 0) {
            mPowerManager->releaseWakeLockAsync(mWakeLockToken, 0);
        }
        mWakeLockToken.clear();
    }
}

void ThreadBase::getPowerManager_l() {
    if (mSystemReady && mPowerManager == 0) {
        // use checkService() to avoid blocking if power service is not up yet
        sp<IBinder> binder =
            defaultServiceManager()->checkService(String16("power"));
        if (binder == 0) {
            ALOGW("Thread %s cannot connect to the power manager service", mThreadName);
        } else {
            mPowerManager = interface_cast<os::IPowerManager>(binder);
            binder->linkToDeath(mDeathRecipient);
        }
    }
}

void ThreadBase::updateWakeLockUids_l(const SortedVector<uid_t>& uids) {
    getPowerManager_l();

#if !LOG_NDEBUG
    std::stringstream s;
    for (uid_t uid : uids) {
        s << uid << " ";
    }
    ALOGD("updateWakeLockUids_l %s uids:%s", mThreadName, s.str().c_str());
#endif

    if (mWakeLockToken == NULL) { // token may be NULL if AudioFlinger::systemReady() not called.
        if (mSystemReady) {
            ALOGE("no wake lock to update, but system ready!");
        } else {
            ALOGW("no wake lock to update, system not ready yet");
        }
        return;
    }
    if (mPowerManager != 0) {
        std::vector<int> uidsAsInt(uids.begin(), uids.end()); // powermanager expects uids as ints
        binder::Status status = mPowerManager->updateWakeLockUidsAsync(
                mWakeLockToken, uidsAsInt);
        ALOGV("updateWakeLockUids_l() %s status %d", mThreadName, status.exceptionCode());
    }
}

void ThreadBase::clearPowerManager()
{
    Mutex::Autolock _l(mLock);
    releaseWakeLock_l();
    mPowerManager.clear();
}

void ThreadBase::updateOutDevices(
        const DeviceDescriptorBaseVector& outDevices __unused)
{
    ALOGE("%s should only be called in RecordThread", __func__);
}

void ThreadBase::resizeInputBuffer_l(int32_t /* maxSharedAudioHistoryMs */)
{
    ALOGE("%s should only be called in RecordThread", __func__);
}

void ThreadBase::PMDeathRecipient::binderDied(const wp<IBinder>& /* who */)
{
    sp<ThreadBase> thread = mThread.promote();
    if (thread != 0) {
        thread->clearPowerManager();
    }
    ALOGW("power manager service died !!!");
}

void ThreadBase::setEffectSuspended_l(
        const effect_uuid_t *type, bool suspend, audio_session_t sessionId)
{
    sp<IAfEffectChain> chain = getEffectChain_l(sessionId);
    if (chain != 0) {
        if (type != NULL) {
            chain->setEffectSuspended_l(type, suspend);
        } else {
            chain->setEffectSuspendedAll_l(suspend);
        }
    }

    updateSuspendedSessions_l(type, suspend, sessionId);
}

void ThreadBase::checkSuspendOnAddEffectChain_l(const sp<IAfEffectChain>& chain)
{
    ssize_t index = mSuspendedSessions.indexOfKey(chain->sessionId());
    if (index < 0) {
        return;
    }

    const KeyedVector <int, sp<SuspendedSessionDesc> >& sessionEffects =
            mSuspendedSessions.valueAt(index);

    for (size_t i = 0; i < sessionEffects.size(); i++) {
        const sp<SuspendedSessionDesc>& desc = sessionEffects.valueAt(i);
        for (int j = 0; j < desc->mRefCount; j++) {
            if (sessionEffects.keyAt(i) == IAfEffectChain::kKeyForSuspendAll) {
                chain->setEffectSuspendedAll_l(true);
            } else {
                ALOGV("checkSuspendOnAddEffectChain_l() suspending effects %08x",
                    desc->mType.timeLow);
                chain->setEffectSuspended_l(&desc->mType, true);
            }
        }
    }
}

void ThreadBase::updateSuspendedSessions_l(const effect_uuid_t* type,
                                                         bool suspend,
                                                         audio_session_t sessionId)
{
    ssize_t index = mSuspendedSessions.indexOfKey(sessionId);

    KeyedVector <int, sp<SuspendedSessionDesc> > sessionEffects;

    if (suspend) {
        if (index >= 0) {
            sessionEffects = mSuspendedSessions.valueAt(index);
        } else {
            mSuspendedSessions.add(sessionId, sessionEffects);
        }
    } else {
        if (index < 0) {
            return;
        }
        sessionEffects = mSuspendedSessions.valueAt(index);
    }


    int key = IAfEffectChain::kKeyForSuspendAll;
    if (type != NULL) {
        key = type->timeLow;
    }
    index = sessionEffects.indexOfKey(key);

    sp<SuspendedSessionDesc> desc;
    if (suspend) {
        if (index >= 0) {
            desc = sessionEffects.valueAt(index);
        } else {
            desc = new SuspendedSessionDesc();
            if (type != NULL) {
                desc->mType = *type;
            }
            sessionEffects.add(key, desc);
            ALOGV("updateSuspendedSessions_l() suspend adding effect %08x", key);
        }
        desc->mRefCount++;
    } else {
        if (index < 0) {
            return;
        }
        desc = sessionEffects.valueAt(index);
        if (--desc->mRefCount == 0) {
            ALOGV("updateSuspendedSessions_l() restore removing effect %08x", key);
            sessionEffects.removeItemsAt(index);
            if (sessionEffects.isEmpty()) {
                ALOGV("updateSuspendedSessions_l() restore removing session %d",
                                 sessionId);
                mSuspendedSessions.removeItem(sessionId);
            }
        }
    }
    if (!sessionEffects.isEmpty()) {
        mSuspendedSessions.replaceValueFor(sessionId, sessionEffects);
    }
}

void ThreadBase::checkSuspendOnEffectEnabled(bool enabled,
                                                           audio_session_t sessionId,
                                                           bool threadLocked)
NO_THREAD_SAFETY_ANALYSIS  // manual locking
{
    if (!threadLocked) {
        mLock.lock();
    }

    if (mType != RECORD) {
        // suspend all effects in AUDIO_SESSION_OUTPUT_MIX when enabling any effect on
        // another session. This gives the priority to well behaved effect control panels
        // and applications not using global effects.
        // Enabling post processing in AUDIO_SESSION_OUTPUT_STAGE session does not affect
        // global effects
        if (!audio_is_global_session(sessionId)) {
            setEffectSuspended_l(NULL, enabled, AUDIO_SESSION_OUTPUT_MIX);
        }
    }

    if (!threadLocked) {
        mLock.unlock();
    }
}

// checkEffectCompatibility_l() must be called with ThreadBase::mLock held
status_t RecordThread::checkEffectCompatibility_l(
        const effect_descriptor_t *desc, audio_session_t sessionId)
{
    // No global output effect sessions on record threads
    if (sessionId == AUDIO_SESSION_OUTPUT_MIX
            || sessionId == AUDIO_SESSION_OUTPUT_STAGE) {
        ALOGW("checkEffectCompatibility_l(): global effect %s on record thread %s",
                desc->name, mThreadName);
        return BAD_VALUE;
    }
    // only pre processing effects on record thread
    if ((desc->flags & EFFECT_FLAG_TYPE_MASK) != EFFECT_FLAG_TYPE_PRE_PROC) {
        ALOGW("checkEffectCompatibility_l(): non pre processing effect %s on record thread %s",
                desc->name, mThreadName);
        return BAD_VALUE;
    }

    // always allow effects without processing load or latency
    if ((desc->flags & EFFECT_FLAG_NO_PROCESS_MASK) == EFFECT_FLAG_NO_PROCESS) {
        return NO_ERROR;
    }

    audio_input_flags_t flags = mInput->flags;
    if (hasFastCapture() || (flags & AUDIO_INPUT_FLAG_FAST)) {
        if (flags & AUDIO_INPUT_FLAG_RAW) {
            ALOGW("checkEffectCompatibility_l(): effect %s on record thread %s in raw mode",
                  desc->name, mThreadName);
            return BAD_VALUE;
        }
        if ((desc->flags & EFFECT_FLAG_HW_ACC_TUNNEL) == 0) {
            ALOGW("checkEffectCompatibility_l(): non HW effect %s on record thread %s in fast mode",
                  desc->name, mThreadName);
            return BAD_VALUE;
        }
    }

    if (IAfEffectModule::isHapticGenerator(&desc->type)) {
        ALOGE("%s(): HapticGenerator is not supported in RecordThread", __func__);
        return BAD_VALUE;
    }
    return NO_ERROR;
}

// checkEffectCompatibility_l() must be called with ThreadBase::mLock held
status_t PlaybackThread::checkEffectCompatibility_l(
        const effect_descriptor_t *desc, audio_session_t sessionId)
{
    // no preprocessing on playback threads
    if ((desc->flags & EFFECT_FLAG_TYPE_MASK) == EFFECT_FLAG_TYPE_PRE_PROC) {
        ALOGW("%s: pre processing effect %s created on playback"
                " thread %s", __func__, desc->name, mThreadName);
        return BAD_VALUE;
    }

    // always allow effects without processing load or latency
    if ((desc->flags & EFFECT_FLAG_NO_PROCESS_MASK) == EFFECT_FLAG_NO_PROCESS) {
        return NO_ERROR;
    }

    if (IAfEffectModule::isHapticGenerator(&desc->type) && mHapticChannelCount == 0) {
        ALOGW("%s: thread doesn't support haptic playback while the effect is HapticGenerator",
                __func__);
        return BAD_VALUE;
    }

    if (memcmp(&desc->type, FX_IID_SPATIALIZER, sizeof(effect_uuid_t)) == 0
            && mType != SPATIALIZER) {
        ALOGW("%s: attempt to create a spatializer effect on a thread of type %d",
                __func__, mType);
        return BAD_VALUE;
    }

    switch (mType) {
    case MIXER: {
        audio_output_flags_t flags = mOutput->flags;
        if (hasFastMixer() || (flags & AUDIO_OUTPUT_FLAG_FAST)) {
            if (sessionId == AUDIO_SESSION_OUTPUT_MIX) {
                // global effects are applied only to non fast tracks if they are SW
                if ((desc->flags & EFFECT_FLAG_HW_ACC_TUNNEL) == 0) {
                    break;
                }
            } else if (sessionId == AUDIO_SESSION_OUTPUT_STAGE) {
                // only post processing on output stage session
                if ((desc->flags & EFFECT_FLAG_TYPE_MASK) != EFFECT_FLAG_TYPE_POST_PROC) {
                    ALOGW("%s: non post processing effect %s not allowed on output stage session",
                            __func__, desc->name);
                    return BAD_VALUE;
                }
            } else if (sessionId == AUDIO_SESSION_DEVICE) {
                // only post processing on output stage session
                if ((desc->flags & EFFECT_FLAG_TYPE_MASK) != EFFECT_FLAG_TYPE_POST_PROC) {
                    ALOGW("%s: non post processing effect %s not allowed on device session",
                            __func__, desc->name);
                    return BAD_VALUE;
                }
            } else {
                // no restriction on effects applied on non fast tracks
                if ((hasAudioSession_l(sessionId) & ThreadBase::FAST_SESSION) == 0) {
                    break;
                }
            }

            if (flags & AUDIO_OUTPUT_FLAG_RAW) {
                ALOGW("%s: effect %s on playback thread in raw mode", __func__, desc->name);
                return BAD_VALUE;
            }
            if ((desc->flags & EFFECT_FLAG_HW_ACC_TUNNEL) == 0) {
                ALOGW("%s: non HW effect %s on playback thread in fast mode",
                        __func__, desc->name);
                return BAD_VALUE;
            }
        }
    } break;
    case DIRECT:
        // Treat direct threads similar to offload threads,
        // since mixing and post processing should be done by DSP here as well.
    case OFFLOAD:
        // nothing actionable on offload threads, if the effect:
        //   - is offloadable: the effect can be created
        //   - is NOT offloadable: the effect should still be created, but EffectHandle::enable()
        //     will take care of invalidating the tracks of the thread
        break;
    case DUPLICATING:
        if (audio_is_global_session(sessionId)) {
            ALOGW("%s: global effect %s on DUPLICATING thread %s",
                    __func__, desc->name, mThreadName);
            return BAD_VALUE;
        }
        if ((desc->flags & EFFECT_FLAG_TYPE_MASK) == EFFECT_FLAG_TYPE_POST_PROC) {
            ALOGW("%s: post processing effect %s on DUPLICATING thread %s",
                __func__, desc->name, mThreadName);
            return BAD_VALUE;
        }
        if ((desc->flags & EFFECT_FLAG_HW_ACC_TUNNEL) != 0) {
            ALOGW("%s: HW tunneled effect %s on DUPLICATING thread %s",
                    __func__, desc->name, mThreadName);
            return BAD_VALUE;
        }
        break;
    case SPATIALIZER:
        // Global effects (AUDIO_SESSION_OUTPUT_MIX) are not supported on spatializer mixer
        // as there is no common accumulation buffer for sptialized and non sptialized tracks.
        // Post processing effects (AUDIO_SESSION_OUTPUT_STAGE or AUDIO_SESSION_DEVICE)
        // are supported and added after the spatializer.
        if (sessionId == AUDIO_SESSION_OUTPUT_MIX) {
            ALOGW("%s: global effect %s not supported on spatializer thread %s",
                    __func__, desc->name, mThreadName);
            return BAD_VALUE;
        } else if (sessionId == AUDIO_SESSION_OUTPUT_STAGE) {
            // only post processing , downmixer or spatializer effects on output stage session
            if (memcmp(&desc->type, FX_IID_SPATIALIZER, sizeof(effect_uuid_t)) == 0
                    || memcmp(&desc->type, EFFECT_UIID_DOWNMIX, sizeof(effect_uuid_t)) == 0) {
                break;
            }
            if ((desc->flags & EFFECT_FLAG_TYPE_MASK) != EFFECT_FLAG_TYPE_POST_PROC) {
                ALOGW("%s: non post processing effect %s not allowed on output stage session",
                        __func__, desc->name);
                return BAD_VALUE;
            }
        } else if (sessionId == AUDIO_SESSION_DEVICE) {
            // only post processing on output stage session
            if ((desc->flags & EFFECT_FLAG_TYPE_MASK) != EFFECT_FLAG_TYPE_POST_PROC) {
                ALOGW("%s: non post processing effect %s not allowed on device session",
                        __func__, desc->name);
                return BAD_VALUE;
            }
        }
        break;
    case BIT_PERFECT:
        if ((desc->flags & EFFECT_FLAG_HW_ACC_TUNNEL) != 0) {
            // Allow HW accelerated effects of tunnel type
            break;
        }
        // As bit-perfect tracks will not be allowed to apply audio effect that will touch the audio
        // data, effects will not be allowed on 1) global effects (AUDIO_SESSION_OUTPUT_MIX),
        // 2) post-processing effects (AUDIO_SESSION_OUTPUT_STAGE or AUDIO_SESSION_DEVICE) and
        // 3) there is any bit-perfect track with the given session id.
        if (sessionId == AUDIO_SESSION_OUTPUT_MIX || sessionId == AUDIO_SESSION_OUTPUT_STAGE ||
            sessionId == AUDIO_SESSION_DEVICE) {
            ALOGW("%s: effect %s not supported on bit-perfect thread %s",
                  __func__, desc->name, mThreadName);
            return BAD_VALUE;
        } else if ((hasAudioSession_l(sessionId) & ThreadBase::BIT_PERFECT_SESSION) != 0) {
            ALOGW("%s: effect %s not supported as there is a bit-perfect track with session as %d",
                  __func__, desc->name, sessionId);
            return BAD_VALUE;
        }
        break;
    default:
        LOG_ALWAYS_FATAL("checkEffectCompatibility_l(): wrong thread type %d", mType);
    }

    return NO_ERROR;
}

// ThreadBase::createEffect_l() must be called with AudioFlinger::mLock held
sp<IAfEffectHandle> ThreadBase::createEffect_l(
        const sp<Client>& client,
        const sp<IEffectClient>& effectClient,
        int32_t priority,
        audio_session_t sessionId,
        effect_descriptor_t *desc,
        int *enabled,
        status_t *status,
        bool pinned,
        bool probe,
        bool notifyFramesProcessed)
{
    sp<IAfEffectModule> effect;
    sp<IAfEffectHandle> handle;
    status_t lStatus;
    sp<IAfEffectChain> chain;
    bool chainCreated = false;
    bool effectCreated = false;
    audio_unique_id_t effectId = AUDIO_UNIQUE_ID_USE_UNSPECIFIED;

    lStatus = initCheck();
    if (lStatus != NO_ERROR) {
        ALOGW("createEffect_l() Audio driver not initialized.");
        goto Exit;
    }

    ALOGV("createEffect_l() thread %p effect %s on session %d", this, desc->name, sessionId);

    { // scope for mLock
        Mutex::Autolock _l(mLock);

        lStatus = checkEffectCompatibility_l(desc, sessionId);
        if (probe || lStatus != NO_ERROR) {
            goto Exit;
        }

        // check for existing effect chain with the requested audio session
        chain = getEffectChain_l(sessionId);
        if (chain == 0) {
            // create a new chain for this session
            ALOGV("createEffect_l() new effect chain for session %d", sessionId);
            chain = IAfEffectChain::create(this, sessionId);
            addEffectChain_l(chain);
            chain->setStrategy(getStrategyForSession_l(sessionId));
            chainCreated = true;
        } else {
            effect = chain->getEffectFromDesc_l(desc);
        }

        ALOGV("createEffect_l() got effect %p on chain %p", effect.get(), chain.get());

        if (effect == 0) {
            effectId = mAfThreadCallback->nextUniqueId(AUDIO_UNIQUE_ID_USE_EFFECT);
            // create a new effect module if none present in the chain
            lStatus = chain->createEffect_l(effect, desc, effectId, sessionId, pinned);
            if (lStatus != NO_ERROR) {
                goto Exit;
            }
            effectCreated = true;

            // FIXME: use vector of device and address when effect interface is ready.
            effect->setDevices(outDeviceTypeAddrs());
            effect->setInputDevice(inDeviceTypeAddr());
            effect->setMode(mAfThreadCallback->getMode());
            effect->setAudioSource(mAudioSource);
        }
        if (effect->isHapticGenerator()) {
            // TODO(b/184194057): Use the vibrator information from the vibrator that will be used
            // for the HapticGenerator.
            const std::optional<media::AudioVibratorInfo> defaultVibratorInfo =
                    std::move(mAfThreadCallback->getDefaultVibratorInfo_l());
            if (defaultVibratorInfo) {
                // Only set the vibrator info when it is a valid one.
                effect->setVibratorInfo(*defaultVibratorInfo);
            }
        }
        // create effect handle and connect it to effect module
        handle = IAfEffectHandle::create(
                effect, client, effectClient, priority, notifyFramesProcessed);
        lStatus = handle->initCheck();
        if (lStatus == OK) {
            lStatus = effect->addHandle(handle.get());
            sendCheckOutputStageEffectsEvent_l();
        }
        if (enabled != NULL) {
            *enabled = (int)effect->isEnabled();
        }
    }

Exit:
    if (!probe && lStatus != NO_ERROR && lStatus != ALREADY_EXISTS) {
        Mutex::Autolock _l(mLock);
        if (effectCreated) {
            chain->removeEffect_l(effect);
        }
        if (chainCreated) {
            removeEffectChain_l(chain);
        }
        // handle must be cleared by caller to avoid deadlock.
    }

    *status = lStatus;
    return handle;
}

void ThreadBase::disconnectEffectHandle(IAfEffectHandle* handle,
                                                      bool unpinIfLast)
{
    bool remove = false;
    sp<IAfEffectModule> effect;
    {
        Mutex::Autolock _l(mLock);
        sp<IAfEffectBase> effectBase = handle->effect().promote();
        if (effectBase == nullptr) {
            return;
        }
        effect = effectBase->asEffectModule();
        if (effect == nullptr) {
            return;
        }
        // restore suspended effects if the disconnected handle was enabled and the last one.
        remove = (effect->removeHandle(handle) == 0) && (!effect->isPinned() || unpinIfLast);
        if (remove) {
            removeEffect_l(effect, true);
        }
        sendCheckOutputStageEffectsEvent_l();
    }
    if (remove) {
        mAfThreadCallback->updateOrphanEffectChains(effect);
        if (handle->enabled()) {
            effect->checkSuspendOnEffectEnabled(false, false /*threadLocked*/);
        }
    }
}

<<<<<<< HEAD
void AudioFlinger::ThreadBase::onEffectEnable(const sp<IAfEffectModule>& effect) {
    if (isOffloadOrMmap() || mType == DIRECT) {
=======
void ThreadBase::onEffectEnable(const sp<IAfEffectModule>& effect) {
    if (isOffloadOrMmap()) {
>>>>>>> 57e0633e
        Mutex::Autolock _l(mLock);
        broadcast_l();
    }
    if (!effect->isOffloadable()) {
        if (mType == ThreadBase::OFFLOAD || mType == ThreadBase::DIRECT) {
            PlaybackThread *t = (PlaybackThread *)this;
            t->invalidateTracks(AUDIO_STREAM_MUSIC);
        }
        if (effect->sessionId() == AUDIO_SESSION_OUTPUT_MIX) {
            mAfThreadCallback->onNonOffloadableGlobalEffectEnable();
        }
    }
    if ((mType== OFFLOAD) && (AudioSystem::getDeviceConnectionState(AUDIO_DEVICE_OUT_PROXY, "")
        == AUDIO_POLICY_DEVICE_STATE_AVAILABLE) && (memcmp (&effect->desc().uuid,
        &IID_VISUALIZER, sizeof (effect_uuid_t)) == 0)) {
        PlaybackThread *t = (PlaybackThread *)this;
        t->invalidateTracks(AUDIO_STREAM_MUSIC);
    }
}

<<<<<<< HEAD
void AudioFlinger::ThreadBase::onEffectDisable() {
    if (isOffloadOrMmap() || mType == DIRECT) {
=======
void ThreadBase::onEffectDisable() {
    if (isOffloadOrMmap()) {
>>>>>>> 57e0633e
        Mutex::Autolock _l(mLock);
        broadcast_l();
    }
}

sp<IAfEffectModule> ThreadBase::getEffect(audio_session_t sessionId,
        int effectId) const
{
    Mutex::Autolock _l(mLock);
    return getEffect_l(sessionId, effectId);
}

sp<IAfEffectModule> ThreadBase::getEffect_l(audio_session_t sessionId,
        int effectId) const
{
    sp<IAfEffectChain> chain = getEffectChain_l(sessionId);
    return chain != 0 ? chain->getEffectFromId_l(effectId) : 0;
}

std::vector<int> ThreadBase::getEffectIds_l(audio_session_t sessionId) const
{
    sp<IAfEffectChain> chain = getEffectChain_l(sessionId);
    return chain != nullptr ? chain->getEffectIds() : std::vector<int>{};
}

// PlaybackThread::addEffect_l() must be called with AudioFlinger::mLock and
// PlaybackThread::mLock held
status_t ThreadBase::addEffect_l(const sp<IAfEffectModule>& effect)
{
    // check for existing effect chain with the requested audio session
    audio_session_t sessionId = effect->sessionId();
    sp<IAfEffectChain> chain = getEffectChain_l(sessionId);
    bool chainCreated = false;

    ALOGD_IF((mType == OFFLOAD || mType == DIRECT) && !effect->isOffloadable(),
             "addEffect_l() on offloaded thread %p: effect %s does not support offload flags %#x",
                    this, effect->desc().name, effect->desc().flags);

    if (chain == 0) {
        // create a new chain for this session
        ALOGV("addEffect_l() new effect chain for session %d", sessionId);
        chain = IAfEffectChain::create(this, sessionId);
        addEffectChain_l(chain);
        chain->setStrategy(getStrategyForSession_l(sessionId));
        chainCreated = true;
    }
    ALOGV("addEffect_l() %p chain %p effect %p", this, chain.get(), effect.get());

    if (chain->getEffectFromId_l(effect->id()) != 0) {
        ALOGW("addEffect_l() %p effect %s already present in chain %p",
                this, effect->desc().name, chain.get());
        return BAD_VALUE;
    }

    effect->setOffloaded((mType == OFFLOAD || mType == DIRECT), mId);

    status_t status = chain->addEffect_l(effect);
    if (status != NO_ERROR) {
        if (chainCreated) {
            removeEffectChain_l(chain);
        }
        return status;
    }

    effect->setDevices(outDeviceTypeAddrs());
    effect->setInputDevice(inDeviceTypeAddr());
    effect->setMode(mAfThreadCallback->getMode());
    effect->setAudioSource(mAudioSource);

    return NO_ERROR;
}

void ThreadBase::removeEffect_l(const sp<IAfEffectModule>& effect, bool release) {

    ALOGV("%s %p effect %p", __FUNCTION__, this, effect.get());
    effect_descriptor_t desc = effect->desc();
    if ((desc.flags & EFFECT_FLAG_TYPE_MASK) == EFFECT_FLAG_TYPE_AUXILIARY) {
        detachAuxEffect_l(effect->id());
    }

    sp<IAfEffectChain> chain = effect->getCallback()->chain().promote();
    if (chain != 0) {
        // remove effect chain if removing last effect
        if (chain->removeEffect_l(effect, release) == 0) {
            removeEffectChain_l(chain);
        }
    } else {
        ALOGW("removeEffect_l() %p cannot promote chain for effect %p", this, effect.get());
    }
}

void ThreadBase::lockEffectChains_l(
        Vector<sp<IAfEffectChain>>& effectChains)
NO_THREAD_SAFETY_ANALYSIS  // calls EffectChain::lock()
{
    effectChains = mEffectChains;
    for (size_t i = 0; i < mEffectChains.size(); i++) {
        mEffectChains[i]->lock();
    }
}

void ThreadBase::unlockEffectChains(
        const Vector<sp<IAfEffectChain>>& effectChains)
NO_THREAD_SAFETY_ANALYSIS  // calls EffectChain::unlock()
{
    for (size_t i = 0; i < effectChains.size(); i++) {
        effectChains[i]->unlock();
    }
}

sp<IAfEffectChain> ThreadBase::getEffectChain(audio_session_t sessionId) const
{
    Mutex::Autolock _l(mLock);
    return getEffectChain_l(sessionId);
}

sp<IAfEffectChain> ThreadBase::getEffectChain_l(audio_session_t sessionId)
        const
{
    size_t size = mEffectChains.size();
    for (size_t i = 0; i < size; i++) {
        if (mEffectChains[i]->sessionId() == sessionId) {
            return mEffectChains[i];
        }
    }
    return 0;
}

void ThreadBase::setMode(audio_mode_t mode)
{
    Mutex::Autolock _l(mLock);
    size_t size = mEffectChains.size();
    for (size_t i = 0; i < size; i++) {
        mEffectChains[i]->setMode_l(mode);
    }
}

void ThreadBase::toAudioPortConfig(struct audio_port_config* config)
{
    config->type = AUDIO_PORT_TYPE_MIX;
    config->ext.mix.handle = mId;
    config->sample_rate = mSampleRate;
    config->format = mFormat;
    config->channel_mask = mChannelMask;
    config->config_mask = AUDIO_PORT_CONFIG_SAMPLE_RATE|AUDIO_PORT_CONFIG_CHANNEL_MASK|
                            AUDIO_PORT_CONFIG_FORMAT;
}

void ThreadBase::systemReady()
{
    Mutex::Autolock _l(mLock);
    if (mSystemReady) {
        return;
    }
    mSystemReady = true;

    for (size_t i = 0; i < mPendingConfigEvents.size(); i++) {
        sendConfigEvent_l(mPendingConfigEvents.editItemAt(i));
    }
    mPendingConfigEvents.clear();
}

template <typename T>
ssize_t ThreadBase::ActiveTracks<T>::add(const sp<T>& track) {
    ssize_t index = mActiveTracks.indexOf(track);
    if (index >= 0) {
        ALOGW("ActiveTracks<T>::add track %p already there", track.get());
        return index;
    }
    logTrack("add", track);
    mActiveTracksGeneration++;
    mLatestActiveTrack = track;
    track->beginBatteryAttribution();
    mHasChanged = true;
    return mActiveTracks.add(track);
}

template <typename T>
ssize_t ThreadBase::ActiveTracks<T>::remove(const sp<T>& track) {
    ssize_t index = mActiveTracks.remove(track);
    if (index < 0) {
        ALOGW("ActiveTracks<T>::remove nonexistent track %p", track.get());
        return index;
    }
    logTrack("remove", track);
    mActiveTracksGeneration++;
    track->endBatteryAttribution();
    // mLatestActiveTrack is not cleared even if is the same as track.
    mHasChanged = true;
#ifdef TEE_SINK
    track->dumpTee(-1 /* fd */, "_REMOVE");
#endif
    track->logEndInterval(); // log to MediaMetrics
    return index;
}

template <typename T>
void ThreadBase::ActiveTracks<T>::clear() {
    for (const sp<T> &track : mActiveTracks) {
        track->endBatteryAttribution();
        logTrack("clear", track);
    }
    mLastActiveTracksGeneration = mActiveTracksGeneration;
    if (!mActiveTracks.empty()) { mHasChanged = true; }
    mActiveTracks.clear();
    mLatestActiveTrack.clear();
}

template <typename T>
void ThreadBase::ActiveTracks<T>::updatePowerState(
        const sp<ThreadBase>& thread, bool force) {
    // Updates ActiveTracks client uids to the thread wakelock.
    if (mActiveTracksGeneration != mLastActiveTracksGeneration || force) {
        thread->updateWakeLockUids_l(getWakeLockUids());
        mLastActiveTracksGeneration = mActiveTracksGeneration;
    }
}

template <typename T>
bool ThreadBase::ActiveTracks<T>::readAndClearHasChanged() {
    bool hasChanged = mHasChanged;
    mHasChanged = false;

    for (const sp<T> &track : mActiveTracks) {
        // Do not short-circuit as all hasChanged states must be reset
        // as all the metadata are going to be sent
        hasChanged |= track->readAndClearHasChanged();
    }
    return hasChanged;
}

template <typename T>
void ThreadBase::ActiveTracks<T>::logTrack(
        const char *funcName, const sp<T> &track) const {
    if (mLocalLog != nullptr) {
        String8 result;
        track->appendDump(result, false /* active */);
        mLocalLog->log("AT::%-10s(%p) %s", funcName, track.get(), result.string());
    }
}

void ThreadBase::broadcast_l()
{
    // Thread could be blocked waiting for async
    // so signal it to handle state changes immediately
    // If threadLoop is currently unlocked a signal of mWaitWorkCV will
    // be lost so we also flag to prevent it blocking on mWaitWorkCV
    mSignalPending = true;
    mWaitWorkCV.broadcast();
}

// Call only from threadLoop() or when it is idle.
// Do not call from high performance code as this may do binder rpc to the MediaMetrics service.
void ThreadBase::sendStatistics(bool force)
{
    // Do not log if we have no stats.
    // We choose the timestamp verifier because it is the most likely item to be present.
    const int64_t nstats = mTimestampVerifier.getN() - mLastRecordedTimestampVerifierN;
    if (nstats == 0) {
        return;
    }

    // Don't log more frequently than once per 12 hours.
    // We use BOOTTIME to include suspend time.
    const int64_t timeNs = systemTime(SYSTEM_TIME_BOOTTIME);
    const int64_t sinceNs = timeNs - mLastRecordedTimeNs; // ok if mLastRecordedTimeNs = 0
    if (!force && sinceNs <= 12 * NANOS_PER_HOUR) {
        return;
    }

    mLastRecordedTimestampVerifierN = mTimestampVerifier.getN();
    mLastRecordedTimeNs = timeNs;

    std::unique_ptr<mediametrics::Item> item(mediametrics::Item::create("audiothread"));

#define MM_PREFIX "android.media.audiothread." // avoid cut-n-paste errors.

    // thread configuration
    item->setInt32(MM_PREFIX "id", (int32_t)mId); // IO handle
    // item->setInt32(MM_PREFIX "portId", (int32_t)mPortId);
    item->setCString(MM_PREFIX "type", threadTypeToString(mType));
    item->setInt32(MM_PREFIX "sampleRate", (int32_t)mSampleRate);
    item->setInt64(MM_PREFIX "channelMask", (int64_t)mChannelMask);
    item->setCString(MM_PREFIX "encoding", toString(mFormat).c_str());
    item->setInt32(MM_PREFIX "frameCount", (int32_t)mFrameCount);
    item->setCString(MM_PREFIX "outDevice", toString(outDeviceTypes()).c_str());
    item->setCString(MM_PREFIX "inDevice", toString(inDeviceType()).c_str());

    // thread statistics
    if (mIoJitterMs.getN() > 0) {
        item->setDouble(MM_PREFIX "ioJitterMs.mean", mIoJitterMs.getMean());
        item->setDouble(MM_PREFIX "ioJitterMs.std", mIoJitterMs.getStdDev());
    }
    if (mProcessTimeMs.getN() > 0) {
        item->setDouble(MM_PREFIX "processTimeMs.mean", mProcessTimeMs.getMean());
        item->setDouble(MM_PREFIX "processTimeMs.std", mProcessTimeMs.getStdDev());
    }
    const auto tsjitter = mTimestampVerifier.getJitterMs();
    if (tsjitter.getN() > 0) {
        item->setDouble(MM_PREFIX "timestampJitterMs.mean", tsjitter.getMean());
        item->setDouble(MM_PREFIX "timestampJitterMs.std", tsjitter.getStdDev());
    }
    if (mLatencyMs.getN() > 0) {
        item->setDouble(MM_PREFIX "latencyMs.mean", mLatencyMs.getMean());
        item->setDouble(MM_PREFIX "latencyMs.std", mLatencyMs.getStdDev());
    }
    if (mMonopipePipeDepthStats.getN() > 0) {
        item->setDouble(MM_PREFIX "monopipePipeDepthStats.mean",
                        mMonopipePipeDepthStats.getMean());
        item->setDouble(MM_PREFIX "monopipePipeDepthStats.std",
                        mMonopipePipeDepthStats.getStdDev());
    }

    item->selfrecord();
}

product_strategy_t ThreadBase::getStrategyForStream(audio_stream_type_t stream) const
{
    if (!mAfThreadCallback->isAudioPolicyReady()) {
        return PRODUCT_STRATEGY_NONE;
    }
    return AudioSystem::getStrategyForStream(stream);
}

// startMelComputation_l() must be called with AudioFlinger::mLock held
void ThreadBase::startMelComputation_l(
        const sp<audio_utils::MelProcessor>& /*processor*/)
{
    // Do nothing
    ALOGW("%s: ThreadBase does not support CSD", __func__);
}

// stopMelComputation_l() must be called with AudioFlinger::mLock held
void ThreadBase::stopMelComputation_l()
{
    // Do nothing
    ALOGW("%s: ThreadBase does not support CSD", __func__);
}

// ----------------------------------------------------------------------------
//      Playback
// ----------------------------------------------------------------------------

PlaybackThread::PlaybackThread(const sp<IAfThreadCallback>& afThreadCallback,
                                             AudioStreamOut* output,
                                             audio_io_handle_t id,
                                             type_t type,
                                             bool systemReady,
                                             audio_config_base_t *mixerConfig)
    :   ThreadBase(afThreadCallback, id, type, systemReady, true /* isOut */),
        mNormalFrameCount(0), mSinkBuffer(NULL),
        mMixerBufferEnabled(kEnableExtendedPrecision || type == SPATIALIZER),
        mMixerBuffer(NULL),
        mMixerBufferSize(0),
        mMixerBufferFormat(AUDIO_FORMAT_INVALID),
        mMixerBufferValid(false),
        mEffectBufferEnabled(kEnableExtendedPrecision || type == SPATIALIZER),
        mEffectBuffer(NULL),
        mEffectBufferSize(0),
        mEffectBufferFormat(AUDIO_FORMAT_INVALID),
        mEffectBufferValid(false),
        mSuspended(0), mBytesWritten(0),
        mFramesWritten(0),
        mSuspendedFrames(0),
        mActiveTracks(&this->mLocalLog),
        // mStreamTypes[] initialized in constructor body
        mTracks(type == MIXER),
        mOutput(output),
        mNumWrites(0), mNumDelayedWrites(0), mInWrite(false),
        mMixerStatus(MIXER_IDLE),
        mMixerStatusIgnoringFastTracks(MIXER_IDLE),
        mStandbyDelayNs(getStandbyTimeInNanos()),
        mBytesRemaining(0),
        mCurrentWriteLength(0),
        mUseAsyncWrite(false),
        mWriteAckSequence(0),
        mDrainSequence(0),
        mScreenState(mAfThreadCallback->getScreenState()),
        // index 0 is reserved for normal mixer's submix
        mFastTrackAvailMask(((1 << FastMixerState::sMaxFastTracks) - 1) & ~1),
        mHwSupportsPause(false), mHwPaused(false), mFlushPending(false), mHwSupportsSuspend(false),
        mLeftVolFloat(-1.0), mRightVolFloat(-1.0),
        mDownStreamPatch{},
        mIsTimestampAdvancing(kMinimumTimeBetweenTimestampChecksNs)
{
    snprintf(mThreadName, kThreadNameLength, "AudioOut_%X", id);
    mNBLogWriter = afThreadCallback->newWriter_l(kLogSize, mThreadName);

    // Assumes constructor is called by AudioFlinger with it's mLock held, but
    // it would be safer to explicitly pass initial masterVolume/masterMute as
    // parameter.
    //
    // If the HAL we are using has support for master volume or master mute,
    // then do not attenuate or mute during mixing (just leave the volume at 1.0
    // and the mute set to false).
    mMasterVolume = afThreadCallback->masterVolume_l();
    mMasterMute = afThreadCallback->masterMute_l();
    if (mOutput->audioHwDev) {
        if (mOutput->audioHwDev->canSetMasterVolume()) {
            mMasterVolume = 1.0;
        }

        if (mOutput->audioHwDev->canSetMasterMute()) {
            mMasterMute = false;
        }
        mIsMsdDevice = strcmp(
                mOutput->audioHwDev->moduleName(), AUDIO_HARDWARE_MODULE_ID_MSD) == 0;
    }

    if (mixerConfig != nullptr && mixerConfig->channel_mask != AUDIO_CHANNEL_NONE) {
        mMixerChannelMask = mixerConfig->channel_mask;
    }

    readOutputParameters_l();

    if (mType != SPATIALIZER
            && mMixerChannelMask != mChannelMask) {
        LOG_ALWAYS_FATAL("HAL channel mask %#x does not match mixer channel mask %#x",
                mChannelMask, mMixerChannelMask);
    }

    // TODO: We may also match on address as well as device type for
    // AUDIO_DEVICE_OUT_BUS, AUDIO_DEVICE_OUT_ALL_A2DP, AUDIO_DEVICE_OUT_REMOTE_SUBMIX
    if (type == MIXER || type == DIRECT || type == OFFLOAD) {
        // TODO: This property should be ensure that only contains one single device type.
        mTimestampCorrectedDevice = (audio_devices_t)property_get_int64(
                "audio.timestamp.corrected_output_device",
                (int64_t)(mIsMsdDevice ? AUDIO_DEVICE_OUT_BUS // turn on by default for MSD
                                       : AUDIO_DEVICE_NONE));
    }

    for (int i = AUDIO_STREAM_MIN; i < AUDIO_STREAM_FOR_POLICY_CNT; ++i) {
        const audio_stream_type_t stream{static_cast<audio_stream_type_t>(i)};
        mStreamTypes[stream].volume = 0.0f;
        mStreamTypes[stream].mute = mAfThreadCallback->streamMute_l(stream);
    }
    // Audio patch and call assistant volume are always max
    mStreamTypes[AUDIO_STREAM_PATCH].volume = 1.0f;
    mStreamTypes[AUDIO_STREAM_PATCH].mute = false;
    mStreamTypes[AUDIO_STREAM_CALL_ASSISTANT].volume = 1.0f;
    mStreamTypes[AUDIO_STREAM_CALL_ASSISTANT].mute = false;
}

PlaybackThread::~PlaybackThread()
{
    mAfThreadCallback->unregisterWriter(mNBLogWriter);
    free(mSinkBuffer);
    free(mMixerBuffer);
    free(mEffectBuffer);
    free(mPostSpatializerBuffer);
}

// Thread virtuals

void PlaybackThread::onFirstRef()
{
    if (!isStreamInitialized()) {
        ALOGE("The stream is not open yet"); // This should not happen.
    } else {
        // Callbacks take strong or weak pointers as a parameter.
        // Since PlaybackThread passes itself as a callback handler, it can only
        // be done outside of the constructor. Creating weak and especially strong
        // pointers to a refcounted object in its own constructor is strongly
        // discouraged, see comments in system/core/libutils/include/utils/RefBase.h.
        // Even if a function takes a weak pointer, it is possible that it will
        // need to convert it to a strong pointer down the line.
        if (mOutput->flags & AUDIO_OUTPUT_FLAG_NON_BLOCKING &&
                mOutput->stream->setCallback(this) == OK) {
            mUseAsyncWrite = true;
            mCallbackThread = sp<AsyncCallbackThread>::make(this);
        }

        if (mOutput->stream->setEventCallback(this) != OK) {
            ALOGD("Failed to add event callback");
        }
    }
    run(mThreadName, ANDROID_PRIORITY_URGENT_AUDIO);
    mThreadSnapshot.setTid(getTid());
}

// ThreadBase virtuals
void PlaybackThread::preExit()
{
    ALOGV("  preExit()");
    status_t result = mOutput->stream->exit();
    ALOGE_IF(result != OK, "Error when calling exit(): %d", result);
}

void PlaybackThread::dumpTracks_l(int fd, const Vector<String16>& /* args */)
{
    String8 result;

    result.appendFormat("  Stream volumes in dB: ");
    for (int i = 0; i < AUDIO_STREAM_CNT; ++i) {
        const stream_type_t *st = &mStreamTypes[i];
        if (i > 0) {
            result.appendFormat(", ");
        }
        result.appendFormat("%d:%.2g", i, 20.0 * log10(st->volume));
        if (st->mute) {
            result.append("M");
        }
    }
    result.append("\n");
    write(fd, result.string(), result.length());
    result.clear();

    // These values are "raw"; they will wrap around.  See prepareTracks_l() for a better way.
    FastTrackUnderruns underruns = getFastTrackUnderruns(0);
    dprintf(fd, "  Normal mixer raw underrun counters: partial=%u empty=%u\n",
            underruns.mBitFields.mPartial, underruns.mBitFields.mEmpty);

    size_t numtracks = mTracks.size();
    size_t numactive = mActiveTracks.size();
    dprintf(fd, "  %zu Tracks", numtracks);
    size_t numactiveseen = 0;
    const char *prefix = "    ";
    if (numtracks) {
        dprintf(fd, " of which %zu are active\n", numactive);
        result.append(prefix);
        mTracks[0]->appendDumpHeader(result);
        for (size_t i = 0; i < numtracks; ++i) {
            sp<IAfTrack> track = mTracks[i];
            if (track != 0) {
                bool active = mActiveTracks.indexOf(track) >= 0;
                if (active) {
                    numactiveseen++;
                }
                result.append(prefix);
                track->appendDump(result, active);
            }
        }
    } else {
        result.append("\n");
    }
    if (numactiveseen != numactive) {
        // some tracks in the active list were not in the tracks list
        result.append("  The following tracks are in the active list but"
                " not in the track list\n");
        result.append(prefix);
        mActiveTracks[0]->appendDumpHeader(result);
        for (size_t i = 0; i < numactive; ++i) {
            sp<IAfTrack> track = mActiveTracks[i];
            if (mTracks.indexOf(track) < 0) {
                result.append(prefix);
                track->appendDump(result, true /* active */);
            }
        }
    }

    write(fd, result.string(), result.size());
}

void PlaybackThread::dumpInternals_l(int fd, const Vector<String16>& args)
{
    dprintf(fd, "  Master volume: %f\n", mMasterVolume);
    dprintf(fd, "  Master mute: %s\n", mMasterMute ? "on" : "off");
    dprintf(fd, "  Mixer channel Mask: %#x (%s)\n",
            mMixerChannelMask, channelMaskToString(mMixerChannelMask, true /* output */).c_str());
    if (mHapticChannelMask != AUDIO_CHANNEL_NONE) {
        dprintf(fd, "  Haptic channel mask: %#x (%s)\n", mHapticChannelMask,
                channelMaskToString(mHapticChannelMask, true /* output */).c_str());
    }
    dprintf(fd, "  Normal frame count: %zu\n", mNormalFrameCount);
    dprintf(fd, "  Total writes: %d\n", mNumWrites);
    dprintf(fd, "  Delayed writes: %d\n", mNumDelayedWrites);
    dprintf(fd, "  Blocked in write: %s\n", mInWrite ? "yes" : "no");
    dprintf(fd, "  Suspend count: %d\n", mSuspended);
    dprintf(fd, "  Sink buffer : %p\n", mSinkBuffer);
    dprintf(fd, "  Mixer buffer: %p\n", mMixerBuffer);
    dprintf(fd, "  Effect buffer: %p\n", mEffectBuffer);
    dprintf(fd, "  Fast track availMask=%#x\n", mFastTrackAvailMask);
    dprintf(fd, "  Standby delay ns=%lld\n", (long long)mStandbyDelayNs);
    AudioStreamOut *output = mOutput;
    audio_output_flags_t flags = output != NULL ? output->flags : AUDIO_OUTPUT_FLAG_NONE;
    dprintf(fd, "  AudioStreamOut: %p flags %#x (%s)\n",
            output, flags, toString(flags).c_str());
    dprintf(fd, "  Frames written: %lld\n", (long long)mFramesWritten);
    dprintf(fd, "  Suspended frames: %lld\n", (long long)mSuspendedFrames);
    if (mPipeSink.get() != nullptr) {
        dprintf(fd, "  PipeSink frames written: %lld\n", (long long)mPipeSink->framesWritten());
    }
    if (output != nullptr) {
        dprintf(fd, "  Hal stream dump:\n");
        (void)output->stream->dump(fd, args);
    }
}

// PlaybackThread::createTrack_l() must be called with AudioFlinger::mLock held
sp<IAfTrack> PlaybackThread::createTrack_l(
        const sp<Client>& client,
        audio_stream_type_t streamType,
        const audio_attributes_t& attr,
        uint32_t *pSampleRate,
        audio_format_t format,
        audio_channel_mask_t channelMask,
        size_t *pFrameCount,
        size_t *pNotificationFrameCount,
        uint32_t notificationsPerBuffer,
        float speed,
        const sp<IMemory>& sharedBuffer,
        audio_session_t sessionId,
        audio_output_flags_t *flags,
        pid_t creatorPid,
        const AttributionSourceState& attributionSource,
        pid_t tid,
        status_t *status,
        audio_port_handle_t portId,
        const sp<media::IAudioTrackCallback>& callback,
        bool isSpatialized,
        bool isBitPerfect)
{
    size_t frameCount = *pFrameCount;
    size_t notificationFrameCount = *pNotificationFrameCount;
    sp<IAfTrack> track;
    status_t lStatus;
    audio_output_flags_t outputFlags = mOutput->flags;
    audio_output_flags_t requestedFlags = *flags;
    uint32_t sampleRate;

    if (sharedBuffer != 0 && checkIMemory(sharedBuffer) != NO_ERROR) {
        lStatus = BAD_VALUE;
        goto Exit;
    }

    if (*pSampleRate == 0) {
        *pSampleRate = mSampleRate;
    }
    sampleRate = *pSampleRate;

    // special case for FAST flag considered OK if fast mixer is present
    if (hasFastMixer()) {
        outputFlags = (audio_output_flags_t)(outputFlags | AUDIO_OUTPUT_FLAG_FAST);
    }

    // Check if requested flags are compatible with output stream flags
    if ((*flags & outputFlags) != *flags) {
        ALOGW("createTrack_l(): mismatch between requested flags (%08x) and output flags (%08x)",
              *flags, outputFlags);
        *flags = (audio_output_flags_t)(*flags & outputFlags);
    }

    if (isBitPerfect) {
        sp<IAfEffectChain> chain = getEffectChain_l(sessionId);
        if (chain.get() != nullptr) {
            // Bit-perfect is required according to the configuration and preferred mixer
            // attributes, but it is not in the output flag from the client's request. Explicitly
            // adding bit-perfect flag to check the compatibility
            audio_output_flags_t flagsToCheck =
                    (audio_output_flags_t)(*flags & AUDIO_OUTPUT_FLAG_BIT_PERFECT);
            chain->checkOutputFlagCompatibility(&flagsToCheck);
            if ((flagsToCheck & AUDIO_OUTPUT_FLAG_BIT_PERFECT) == AUDIO_OUTPUT_FLAG_NONE) {
                ALOGE("%s cannot create track as there is data-processing effect attached to "
                      "given session id(%d)", __func__, sessionId);
                lStatus = BAD_VALUE;
                goto Exit;
            }
            *flags = flagsToCheck;
        }
    }

    // client expresses a preference for FAST, but we get the final say
    if (*flags & AUDIO_OUTPUT_FLAG_FAST) {
      if (
            // PCM data
            audio_is_linear_pcm(format) &&
            // TODO: extract as a data library function that checks that a computationally
            // expensive downmixer is not required: isFastOutputChannelConversion()
            (channelMask == (mChannelMask | mHapticChannelMask) ||
                    mChannelMask != AUDIO_CHANNEL_OUT_STEREO ||
                    (channelMask == AUDIO_CHANNEL_OUT_MONO
                            /* && mChannelMask == AUDIO_CHANNEL_OUT_STEREO */)) &&
            // hardware sample rate
            (sampleRate == mSampleRate) &&
            // normal mixer has an associated fast mixer
            hasFastMixer() &&
            // there are sufficient fast track slots available
            (mFastTrackAvailMask != 0)
            // FIXME test that MixerThread for this fast track has a capable output HAL
            // FIXME add a permission test also?
        ) {
        // static tracks can have any nonzero framecount, streaming tracks check against minimum.
        if (sharedBuffer == 0) {
            // read the fast track multiplier property the first time it is needed
            int ok = pthread_once(&sFastTrackMultiplierOnce, sFastTrackMultiplierInit);
            if (ok != 0) {
                ALOGE("%s pthread_once failed: %d", __func__, ok);
            }
            frameCount = max(frameCount, mFrameCount * sFastTrackMultiplier); // incl framecount 0
        }

        // check compatibility with audio effects.
        { // scope for mLock
            Mutex::Autolock _l(mLock);
            for (audio_session_t session : {
                    AUDIO_SESSION_DEVICE,
                    AUDIO_SESSION_OUTPUT_STAGE,
                    AUDIO_SESSION_OUTPUT_MIX,
                    sessionId,
                }) {
                sp<IAfEffectChain> chain = getEffectChain_l(session);
                if (chain.get() != nullptr) {
                    audio_output_flags_t old = *flags;
                    chain->checkOutputFlagCompatibility(flags);
                    if (old != *flags) {
                        ALOGV("AUDIO_OUTPUT_FLAGS denied by effect, session=%d old=%#x new=%#x",
                                (int)session, (int)old, (int)*flags);
                    }
                }
            }
        }
        ALOGV_IF((*flags & AUDIO_OUTPUT_FLAG_FAST) != 0,
                 "AUDIO_OUTPUT_FLAG_FAST accepted: frameCount=%zu mFrameCount=%zu",
                 frameCount, mFrameCount);
      } else {
        ALOGD("AUDIO_OUTPUT_FLAG_FAST denied: sharedBuffer=%p frameCount=%zu "
                "mFrameCount=%zu format=%#x mFormat=%#x isLinear=%d channelMask=%#x "
                "sampleRate=%u mSampleRate=%u "
                "hasFastMixer=%d tid=%d fastTrackAvailMask=%#x",
                sharedBuffer.get(), frameCount, mFrameCount, format, mFormat,
                audio_is_linear_pcm(format), channelMask, sampleRate,
                mSampleRate, hasFastMixer(), tid, mFastTrackAvailMask);
        *flags = (audio_output_flags_t)(*flags & ~AUDIO_OUTPUT_FLAG_FAST);
      }
    }

    if (!audio_has_proportional_frames(format)) {
        if (sharedBuffer != 0) {
            // Same comment as below about ignoring frameCount parameter for set()
            frameCount = sharedBuffer->size();
        } else if (frameCount == 0) {
            frameCount = mNormalFrameCount;
        }
        if (notificationFrameCount != frameCount) {
            notificationFrameCount = frameCount;
        }
    } else if (sharedBuffer != 0) {
        // FIXME: Ensure client side memory buffers need
        // not have additional alignment beyond sample
        // (e.g. 16 bit stereo accessed as 32 bit frame).
        size_t alignment = audio_bytes_per_sample(format);
        if (alignment & 1) {
            // for AUDIO_FORMAT_PCM_24_BIT_PACKED (not exposed through Java).
            alignment = 1;
        }
        uint32_t channelCount = audio_channel_count_from_out_mask(channelMask);
        size_t frameSize = channelCount * audio_bytes_per_sample(format);
        if (channelCount > 1) {
            // More than 2 channels does not require stronger alignment than stereo
            alignment <<= 1;
        }
        if (((uintptr_t)sharedBuffer->unsecurePointer() & (alignment - 1)) != 0) {
            ALOGE("Invalid buffer alignment: address %p, channel count %u",
                  sharedBuffer->unsecurePointer(), channelCount);
            lStatus = BAD_VALUE;
            goto Exit;
        }

        // When initializing a shared buffer AudioTrack via constructors,
        // there's no frameCount parameter.
        // But when initializing a shared buffer AudioTrack via set(),
        // there _is_ a frameCount parameter.  We silently ignore it.
        frameCount = sharedBuffer->size() / frameSize;
    } else {
        size_t minFrameCount = 0;
        // For fast tracks we try to respect the application's request for notifications per buffer.
        if (*flags & AUDIO_OUTPUT_FLAG_FAST) {
            if (notificationsPerBuffer > 0) {
                // Avoid possible arithmetic overflow during multiplication.
                if (notificationsPerBuffer > SIZE_MAX / mFrameCount) {
                    ALOGE("Requested notificationPerBuffer=%u ignored for HAL frameCount=%zu",
                          notificationsPerBuffer, mFrameCount);
                } else {
                    minFrameCount = mFrameCount * notificationsPerBuffer;
                }
            }
        } else {
            // For normal PCM streaming tracks, update minimum frame count.
            // Buffer depth is forced to be at least 2 x the normal mixer frame count and
            // cover audio hardware latency.
            // This is probably too conservative, but legacy application code may depend on it.
            // If you change this calculation, also review the start threshold which is related.
            uint32_t latencyMs = latency_l();
            if (latencyMs == 0) {
                ALOGE("Error when retrieving output stream latency");
                lStatus = UNKNOWN_ERROR;
                goto Exit;
            }

            minFrameCount = AudioSystem::calculateMinFrameCount(latencyMs, mNormalFrameCount,
                                mSampleRate, sampleRate, speed /*, 0 mNotificationsPerBufferReq*/);

        }
        if (frameCount < minFrameCount) {
            frameCount = minFrameCount;
        }
    }

    // Make sure that application is notified with sufficient margin before underrun.
    // The client can divide the AudioTrack buffer into sub-buffers,
    // and expresses its desire to server as the notification frame count.
    if (sharedBuffer == 0 && audio_is_linear_pcm(format)) {
        size_t maxNotificationFrames;
        if (*flags & AUDIO_OUTPUT_FLAG_FAST) {
            // notify every HAL buffer, regardless of the size of the track buffer
            maxNotificationFrames = mFrameCount;
        } else {
            // Triple buffer the notification period for a triple buffered mixer period;
            // otherwise, double buffering for the notification period is fine.
            //
            // TODO: This should be moved to AudioTrack to modify the notification period
            // on AudioTrack::setBufferSizeInFrames() changes.
            const int nBuffering =
                    (uint64_t{frameCount} * mSampleRate)
                            / (uint64_t{mNormalFrameCount} * sampleRate) == 3 ? 3 : 2;

            maxNotificationFrames = frameCount / nBuffering;
            // If client requested a fast track but this was denied, then use the smaller maximum.
            if (requestedFlags & AUDIO_OUTPUT_FLAG_FAST) {
                size_t maxNotificationFramesFastDenied = FMS_20 * sampleRate / 1000;
                if (maxNotificationFrames > maxNotificationFramesFastDenied) {
                    maxNotificationFrames = maxNotificationFramesFastDenied;
                }
            }
        }
        if (notificationFrameCount == 0 || notificationFrameCount > maxNotificationFrames) {
            if (notificationFrameCount == 0) {
                ALOGD("Client defaulted notificationFrames to %zu for frameCount %zu",
                    maxNotificationFrames, frameCount);
            } else {
                ALOGW("Client adjusted notificationFrames from %zu to %zu for frameCount %zu",
                      notificationFrameCount, maxNotificationFrames, frameCount);
            }
            notificationFrameCount = maxNotificationFrames;
        }
    }

    *pFrameCount = frameCount;
    *pNotificationFrameCount = notificationFrameCount;

    switch (mType) {
    case BIT_PERFECT:
        if (isBitPerfect) {
            if (sampleRate != mSampleRate || format != mFormat || channelMask != mChannelMask) {
                ALOGE("%s, bad parameter when request streaming bit-perfect, sampleRate=%u, "
                      "format=%#x, channelMask=%#x, mSampleRate=%u, mFormat=%#x, mChannelMask=%#x",
                      __func__, sampleRate, format, channelMask, mSampleRate, mFormat,
                      mChannelMask);
                lStatus = BAD_VALUE;
                goto Exit;
            }
        }
        break;

    case DIRECT:
        if (audio_is_linear_pcm(format)) { // TODO maybe use audio_has_proportional_frames()?
            if (sampleRate != mSampleRate || format != mFormat || channelMask != mChannelMask) {
                ALOGE("createTrack_l() Bad parameter: sampleRate %u format %#x, channelMask 0x%08x "
                        "for output %p with format %#x",
                        sampleRate, format, channelMask, mOutput, mFormat);
                lStatus = BAD_VALUE;
                goto Exit;
            }
        }
        break;

    case OFFLOAD:
        if (sampleRate != mSampleRate || format != mFormat || channelMask != mChannelMask) {
            ALOGE("createTrack_l() Bad parameter: sampleRate %d format %#x, channelMask 0x%08x \""
                    "for output %p with format %#x",
                    sampleRate, format, channelMask, mOutput, mFormat);
            lStatus = BAD_VALUE;
            goto Exit;
        }
        break;

    default:
        if (!audio_is_linear_pcm(format)) {
                ALOGE("createTrack_l() Bad parameter: format %#x \""
                        "for output %p with format %#x",
                        format, mOutput, mFormat);
                lStatus = BAD_VALUE;
                goto Exit;
        }
        if (sampleRate > mSampleRate * AUDIO_RESAMPLER_DOWN_RATIO_MAX) {
            ALOGE("Sample rate out of range: %u mSampleRate %u", sampleRate, mSampleRate);
            lStatus = BAD_VALUE;
            goto Exit;
        }
        break;

    }

    lStatus = initCheck();
    if (lStatus != NO_ERROR) {
        ALOGE("createTrack_l() audio driver not initialized");
        goto Exit;
    }

    { // scope for mLock
        Mutex::Autolock _l(mLock);

        // all tracks in same audio session must share the same routing strategy otherwise
        // conflicts will happen when tracks are moved from one output to another by audio policy
        // manager
        product_strategy_t strategy = getStrategyForStream(streamType);
        for (size_t i = 0; i < mTracks.size(); ++i) {
            sp<IAfTrack> t = mTracks[i];
            if (t != 0 && t->isExternalTrack()) {
                product_strategy_t actual = getStrategyForStream(t->streamType());
                if (sessionId == t->sessionId() && strategy != actual) {
                    ALOGE("createTrack_l() mismatched strategy; expected %u but found %u",
                            strategy, actual);
                    lStatus = BAD_VALUE;
                    goto Exit;
                }
            }
        }

        // Set DIRECT flag if current thread is DirectOutputThread. This can
        // happen when the playback is rerouted to direct output thread by
        // dynamic audio policy.
        // Do NOT report the flag changes back to client, since the client
        // doesn't explicitly request a direct flag.
        audio_output_flags_t trackFlags = *flags;
        if (mType == DIRECT) {
            trackFlags = static_cast<audio_output_flags_t>(trackFlags | AUDIO_OUTPUT_FLAG_DIRECT);
        }

        track = IAfTrack::create(this, client, streamType, attr, sampleRate, format,
                          channelMask, frameCount,
                          nullptr /* buffer */, (size_t)0 /* bufferSize */, sharedBuffer,
                          sessionId, creatorPid, attributionSource, trackFlags,
                          IAfTrackBase::TYPE_DEFAULT, portId, SIZE_MAX /*frameCountToBeReady*/,
                          speed, isSpatialized, isBitPerfect);

        lStatus = track != 0 ? track->initCheck() : (status_t) NO_MEMORY;
        if (lStatus != NO_ERROR) {
            ALOGE("createTrack_l() initCheck failed %d; no control block?", lStatus);
            // track must be cleared from the caller as the caller has the AF lock
            goto Exit;
        }
        mTracks.add(track);
        {
            Mutex::Autolock _atCbL(mAudioTrackCbLock);
            if (callback.get() != nullptr) {
                mAudioTrackCallbacks.emplace(track, callback);
            }
        }

        sp<IAfEffectChain> chain = getEffectChain_l(sessionId);
        if (chain != 0) {
            ALOGV("createTrack_l() setting main buffer %p", chain->inBuffer());
            track->setMainBuffer(chain->inBuffer());
            chain->setStrategy(getStrategyForStream(track->streamType()));
            chain->incTrackCnt();
        }

        if ((*flags & AUDIO_OUTPUT_FLAG_FAST) && (tid != -1)) {
            pid_t callingPid = IPCThreadState::self()->getCallingPid();
            // we don't have CAP_SYS_NICE, nor do we want to have it as it's too powerful,
            // so ask activity manager to do this on our behalf
            sendPrioConfigEvent_l(callingPid, tid, kPriorityAudioApp, true /*forApp*/);
        }
    }

    lStatus = NO_ERROR;

Exit:
    *status = lStatus;
    return track;
}

template<typename T>
ssize_t PlaybackThread::Tracks<T>::remove(const sp<T>& track)
{
    const int trackId = track->id();
    const ssize_t index = mTracks.remove(track);
    if (index >= 0) {
        if (mSaveDeletedTrackIds) {
            // We can't directly access mAudioMixer since the caller may be outside of threadLoop.
            // Instead, we add to mDeletedTrackIds which is solely used for mAudioMixer update,
            // to be handled when MixerThread::prepareTracks_l() next changes mAudioMixer.
            mDeletedTrackIds.emplace(trackId);
        }
    }
    return index;
}

uint32_t PlaybackThread::correctLatency_l(uint32_t latency) const
{
    return latency;
}

uint32_t PlaybackThread::latency() const
{
    Mutex::Autolock _l(mLock);
    return latency_l();
}
uint32_t PlaybackThread::latency_l() const
{
    uint32_t latency;
    if (initCheck() == NO_ERROR && mOutput->stream->getLatency(&latency) == OK) {
        return correctLatency_l(latency);
    }
    return 0;
}

void PlaybackThread::setMasterVolume(float value)
{
    Mutex::Autolock _l(mLock);
    // Don't apply master volume in SW if our HAL can do it for us.
    if (mOutput && mOutput->audioHwDev &&
        mOutput->audioHwDev->canSetMasterVolume()) {
        mMasterVolume = 1.0;
    } else {
        mMasterVolume = value;
    }
}

void PlaybackThread::setMasterBalance(float balance)
{
    mMasterBalance.store(balance);
}

void PlaybackThread::setMasterMute(bool muted)
{
    if (isDuplicating()) {
        return;
    }
    Mutex::Autolock _l(mLock);
    // Don't apply master mute in SW if our HAL can do it for us.
    if (mOutput && mOutput->audioHwDev &&
        mOutput->audioHwDev->canSetMasterMute()) {
        mMasterMute = false;
    } else {
        mMasterMute = muted;
    }
}

void PlaybackThread::setStreamVolume(audio_stream_type_t stream, float value)
{
    Mutex::Autolock _l(mLock);
    mStreamTypes[stream].volume = value;
    broadcast_l();
}

void PlaybackThread::setStreamMute(audio_stream_type_t stream, bool muted)
{
    Mutex::Autolock _l(mLock);
    mStreamTypes[stream].mute = muted;
    broadcast_l();
}

float PlaybackThread::streamVolume(audio_stream_type_t stream) const
{
    Mutex::Autolock _l(mLock);
    return mStreamTypes[stream].volume;
}

void PlaybackThread::setVolumeForOutput_l(float left, float right) const
{
    mOutput->stream->setVolume(left, right);
}

// addTrack_l() must be called with ThreadBase::mLock held
status_t PlaybackThread::addTrack_l(const sp<IAfTrack>& track)
NO_THREAD_SAFETY_ANALYSIS  // release and re-acquire mLock
{
    status_t status = ALREADY_EXISTS;

    if (mActiveTracks.indexOf(track) < 0) {
        // the track is newly added, make sure it fills up all its
        // buffers before playing. This is to ensure the client will
        // effectively get the latency it requested.
        if (track->isExternalTrack()) {
            IAfTrackBase::track_state state = track->state();
            mLock.unlock();
            status = AudioSystem::startOutput(track->portId());
            mLock.lock();
            // abort track was stopped/paused while we released the lock
            if (state != track->state()) {
                if (status == NO_ERROR) {
                    mLock.unlock();
                    AudioSystem::stopOutput(track->portId());
                    mLock.lock();
                }
                return INVALID_OPERATION;
            }
            // abort if start is rejected by audio policy manager
            if (status != NO_ERROR) {
                // Do not replace the error if it is DEAD_OBJECT. When this happens, it indicates
                // current playback thread is reopened, which may happen when clients set preferred
                // mixer configuration. Returning DEAD_OBJECT will make the client restore track
                // immediately.
                return status == DEAD_OBJECT ? status : PERMISSION_DENIED;
            }
#ifdef ADD_BATTERY_DATA
            // to track the speaker usage
            addBatteryData(IMediaPlayerService::kBatteryDataAudioFlingerStart);
#endif
            sendIoConfigEvent_l(AUDIO_CLIENT_STARTED, track->creatorPid(), track->portId());
        }

        // set retry count for buffer fill
        if (track->isOffloaded()) {
            if (track->isStopping_1()) {
                track->retryCount() = kMaxTrackStopRetriesOffload;
            } else {
                track->retryCount() = kMaxTrackStartupRetriesOffload;
            }
            track->fillingStatus() = mStandby ? IAfTrack::FS_FILLING : IAfTrack::FS_FILLED;
        } else {
            track->retryCount() = kMaxTrackStartupRetries;
            track->fillingStatus() =
                    track->sharedBuffer() != 0 ? IAfTrack::FS_FILLED : IAfTrack::FS_FILLING;
        }

        sp<IAfEffectChain> chain = getEffectChain_l(track->sessionId());
        if (mHapticChannelMask != AUDIO_CHANNEL_NONE
                && ((track->channelMask() & AUDIO_CHANNEL_HAPTIC_ALL) != AUDIO_CHANNEL_NONE
                        || (chain != nullptr && chain->containsHapticGeneratingEffect_l()))) {
            // Unlock due to VibratorService will lock for this call and will
            // call Tracks.mute/unmute which also require thread's lock.
            mLock.unlock();
            const os::HapticScale intensity = afutils::onExternalVibrationStart(
                    track->getExternalVibration());
            std::optional<media::AudioVibratorInfo> vibratorInfo;
            {
                // TODO(b/184194780): Use the vibrator information from the vibrator that will be
                // used to play this track.
                Mutex::Autolock _l(mAfThreadCallback->mutex());
                vibratorInfo = std::move(mAfThreadCallback->getDefaultVibratorInfo_l());
            }
            mLock.lock();
            track->setHapticIntensity(intensity);
            if (vibratorInfo) {
                track->setHapticMaxAmplitude(vibratorInfo->maxAmplitude);
            }

            // Haptic playback should be enabled by vibrator service.
            if (track->getHapticPlaybackEnabled()) {
                // Disable haptic playback of all active track to ensure only
                // one track playing haptic if current track should play haptic.
                for (const auto &t : mActiveTracks) {
                    t->setHapticPlaybackEnabled(false);
                }
            }

            // Set haptic intensity for effect
            if (chain != nullptr) {
                chain->setHapticIntensity_l(track->id(), intensity);
            }
        }

        track->setResetDone(false);
        track->resetPresentationComplete();
        mActiveTracks.add(track);
        if (chain != 0) {
            ALOGV("addTrack_l() starting track on chain %p for session %d", chain.get(),
                    track->sessionId());
            chain->incActiveTrackCnt();
        }

        track->logBeginInterval(patchSinksToString(&mPatch)); // log to MediaMetrics
        status = NO_ERROR;
    }

    onAddNewTrack_l();
    return status;
}

bool PlaybackThread::destroyTrack_l(const sp<IAfTrack>& track)
{
    track->terminate();
    // active tracks are removed by threadLoop()
    bool trackActive = (mActiveTracks.indexOf(track) >= 0);
    track->setState(IAfTrackBase::STOPPED);
    if (!trackActive) {
        removeTrack_l(track);
    } else if (track->isFastTrack() || track->isOffloaded() || track->isDirect()) {
        if (track->isPausePending()) {
            track->pauseAck();
        }
        track->setState(IAfTrackBase::STOPPING_1);
    }

    return trackActive;
}

void PlaybackThread::removeTrack_l(const sp<IAfTrack>& track)
{
    track->triggerEvents(AudioSystem::SYNC_EVENT_PRESENTATION_COMPLETE);

    String8 result;
    track->appendDump(result, false /* active */);
    mLocalLog.log("removeTrack_l (%p) %s", track.get(), result.string());

    mTracks.remove(track);
    {
        Mutex::Autolock _atCbL(mAudioTrackCbLock);
        mAudioTrackCallbacks.erase(track);
    }
    if (track->isFastTrack()) {
        int index = track->fastIndex();
        ALOG_ASSERT(0 < index && index < (int)FastMixerState::sMaxFastTracks);
        ALOG_ASSERT(!(mFastTrackAvailMask & (1 << index)));
        mFastTrackAvailMask |= 1 << index;
        // redundant as track is about to be destroyed, for dumpsys only
        track->fastIndex() = -1;
    }
    sp<IAfEffectChain> chain = getEffectChain_l(track->sessionId());
    if (chain != 0) {
        chain->decTrackCnt();
    }
}

String8 PlaybackThread::getParameters(const String8& keys)
{
    Mutex::Autolock _l(mLock);
    String8 out_s8;
    if (initCheck() == NO_ERROR && mOutput->stream->getParameters(keys, &out_s8) == OK) {
        return out_s8;
    }
    return {};
}

status_t DirectOutputThread::selectPresentation(int presentationId, int programId) {
    Mutex::Autolock _l(mLock);
    if (!isStreamInitialized()) {
        return NO_INIT;
    }
    return mOutput->stream->selectPresentation(presentationId, programId);
}

void PlaybackThread::ioConfigChanged(audio_io_config_event_t event, pid_t pid,
                                                   audio_port_handle_t portId) {
    ALOGV("PlaybackThread::ioConfigChanged, thread %p, event %d", this, event);
    sp<AudioIoDescriptor> desc;
    const struct audio_patch patch = isMsdDevice() ? mDownStreamPatch : mPatch;
    switch (event) {
    case AUDIO_OUTPUT_OPENED:
    case AUDIO_OUTPUT_REGISTERED:
    case AUDIO_OUTPUT_CONFIG_CHANGED:
        desc = sp<AudioIoDescriptor>::make(mId, patch, false /*isInput*/,
                mSampleRate, mFormat, mChannelMask,
                // FIXME AudioFlinger::frameCount(audio_io_handle_t) instead of mNormalFrameCount?
                mNormalFrameCount, mFrameCount, latency_l());
        break;
    case AUDIO_CLIENT_STARTED:
        desc = sp<AudioIoDescriptor>::make(mId, patch, portId);
        break;
    case AUDIO_OUTPUT_CLOSED:
    default:
        desc = sp<AudioIoDescriptor>::make(mId);
        break;
    }
    mAfThreadCallback->ioConfigChanged(event, desc, pid);
}

void PlaybackThread::onWriteReady()
{
    mCallbackThread->resetWriteBlocked();
}

void PlaybackThread::onDrainReady()
{
    mCallbackThread->resetDraining();
}

void PlaybackThread::onError()
{
    mCallbackThread->setAsyncError();
}

void PlaybackThread::onCodecFormatChanged(
        const std::basic_string<uint8_t>& metadataBs)
{
    const auto weakPointerThis = wp<PlaybackThread>::fromExisting(this);
    std::thread([this, metadataBs, weakPointerThis]() {
            const sp<PlaybackThread> playbackThread = weakPointerThis.promote();
            if (playbackThread == nullptr) {
                ALOGW("PlaybackThread was destroyed, skip codec format change event");
                return;
            }

            audio_utils::metadata::Data metadata =
                    audio_utils::metadata::dataFromByteString(metadataBs);
            if (metadata.empty()) {
                ALOGW("Can not transform the buffer to audio metadata, %s, %d",
                      reinterpret_cast<char*>(const_cast<uint8_t*>(metadataBs.data())),
                      (int)metadataBs.size());
                return;
            }

            audio_utils::metadata::ByteString metaDataStr =
                    audio_utils::metadata::byteStringFromData(metadata);
            std::vector metadataVec(metaDataStr.begin(), metaDataStr.end());
            Mutex::Autolock _l(mAudioTrackCbLock);
            for (const auto& callbackPair : mAudioTrackCallbacks) {
                callbackPair.second->onCodecFormatChanged(metadataVec);
            }
    }).detach();
}

void PlaybackThread::resetWriteBlocked(uint32_t sequence)
{
    Mutex::Autolock _l(mLock);
    // reject out of sequence requests
    if ((mWriteAckSequence & 1) && (sequence == mWriteAckSequence)) {
        mWriteAckSequence &= ~1;
        mWaitWorkCV.signal();
    }
}

void PlaybackThread::resetDraining(uint32_t sequence)
{
    Mutex::Autolock _l(mLock);
    // reject out of sequence requests
    if ((mDrainSequence & 1) && (sequence == mDrainSequence)) {
        // Register discontinuity when HW drain is completed because that can cause
        // the timestamp frame position to reset to 0 for direct and offload threads.
        // (Out of sequence requests are ignored, since the discontinuity would be handled
        // elsewhere, e.g. in flush).
        mTimestampVerifier.discontinuity(mTimestampVerifier.DISCONTINUITY_MODE_ZERO);
        mDrainSequence &= ~1;
        mWaitWorkCV.signal();
    }
}

void PlaybackThread::readOutputParameters_l()
{
    // unfortunately we have no way of recovering from errors here, hence the LOG_ALWAYS_FATAL
    const audio_config_base_t audioConfig = mOutput->getAudioProperties();
    bool isDup = false;
    mSampleRate = audioConfig.sample_rate;
    mChannelMask = audioConfig.channel_mask;
    if (!audio_is_output_channel(mChannelMask)) {
        LOG_ALWAYS_FATAL("HAL channel mask %#x not valid for output", mChannelMask);
    }
    if (hasMixer() && !isValidPcmSinkChannelMask(mChannelMask)) {
        LOG_ALWAYS_FATAL("HAL channel mask %#x not supported for mixed output",
                mChannelMask);
    }

    if (mMixerChannelMask == AUDIO_CHANNEL_NONE) {
        mMixerChannelMask = mChannelMask;
    }

    mChannelCount = audio_channel_count_from_out_mask(mChannelMask);
    mBalance.setChannelMask(mChannelMask);

    uint32_t mixerChannelCount = audio_channel_count_from_out_mask(mMixerChannelMask);

    // Get actual HAL format.
    status_t result = mOutput->stream->getAudioProperties(nullptr, nullptr, &mHALFormat);
    LOG_ALWAYS_FATAL_IF(result != OK, "Error when retrieving output stream format: %d", result);
    // Get format from the shim, which will be different than the HAL format
    // if playing compressed audio over HDMI passthrough.
    mFormat = audioConfig.format;
    if (!audio_is_valid_format(mFormat)) {
        LOG_ALWAYS_FATAL("HAL format %#x not valid for output", mFormat);
    }
    if (hasMixer() && !isValidPcmSinkFormat(mFormat)) {
        LOG_FATAL("HAL format %#x not supported for mixed output",
                mFormat);
    }
    mFrameSize = mOutput->getFrameSize();
    result = mOutput->stream->getBufferSize(&mBufferSize);
    LOG_ALWAYS_FATAL_IF(result != OK,
            "Error when retrieving output stream buffer size: %d", result);
    mFrameCount = mBufferSize / mFrameSize;
    if (hasMixer() && (mFrameCount & 15)) {
        ALOGW("HAL output buffer size is %zu frames but AudioMixer requires multiples of 16 frames",
                mFrameCount);
    }

    mHwSupportsPause = false;
    if (mOutput->flags & AUDIO_OUTPUT_FLAG_DIRECT) {
        bool supportsPause = false, supportsResume = false;
        if (mOutput->stream->supportsPauseAndResume(&supportsPause, &supportsResume) == OK) {
            if (supportsPause && supportsResume) {
                mHwSupportsPause = true;
            } else if (supportsPause) {
                ALOGW("direct output implements pause but not resume");
            } else if (supportsResume) {
                ALOGW("direct output implements resume but not pause");
            }
        }
    }
    if (!mHwSupportsPause && mOutput->flags & AUDIO_OUTPUT_FLAG_HW_AV_SYNC) {
        LOG_ALWAYS_FATAL("HW_AV_SYNC requested but HAL does not implement pause and resume");
    }

    if (mType == DUPLICATING && mMixerBufferEnabled && mEffectBufferEnabled) {
        // For best precision, we use float instead of the associated output
        // device format (typically PCM 16 bit).

        mFormat = AUDIO_FORMAT_PCM_FLOAT;
        mFrameSize = mChannelCount * audio_bytes_per_sample(mFormat);
        mBufferSize = mFrameSize * mFrameCount;

        // TODO: We currently use the associated output device channel mask and sample rate.
        // (1) Perhaps use the ORed channel mask of all downstream MixerThreads
        // (if a valid mask) to avoid premature downmix.
        // (2) Perhaps use the maximum sample rate of all downstream MixerThreads
        // instead of the output device sample rate to avoid loss of high frequency information.
        // This may need to be updated as MixerThread/OutputTracks are added and not here.
    }

    if (property_get_bool("vendor.audio.gaming.enabled", false /* default_value */) &&
            mType == DUPLICATING) {
        isDup = true;
    }
    // Calculate size of normal sink buffer relative to the HAL output buffer size
    double multiplier = 1.0;
    // Note: mType == SPATIALIZER does not support FastMixer.
    if ((mType == MIXER || isDup) && (kUseFastMixer == FastMixer_Static ||
            kUseFastMixer == FastMixer_Dynamic)) {
        size_t minNormalFrameCount = (kMinNormalSinkBufferSizeMs * mSampleRate) / 1000;
        size_t maxNormalFrameCount = (kMaxNormalSinkBufferSizeMs * mSampleRate) / 1000;

        // round up minimum and round down maximum to nearest 16 frames to satisfy AudioMixer
        minNormalFrameCount = (minNormalFrameCount + 15) & ~15;
        maxNormalFrameCount = maxNormalFrameCount & ~15;
        if (maxNormalFrameCount < minNormalFrameCount) {
            maxNormalFrameCount = minNormalFrameCount;
        }
        multiplier = (double) minNormalFrameCount / (double) mFrameCount;
        if (multiplier <= 1.0) {
            multiplier = 1.0;
        } else if (multiplier <= 2.0) {
            if (2 * mFrameCount <= maxNormalFrameCount) {
                multiplier = 2.0;
            } else {
                multiplier = (double) maxNormalFrameCount / (double) mFrameCount;
            }
        } else {
            multiplier = floor(multiplier);
        }
    }
    mNormalFrameCount = multiplier * mFrameCount;
    // round up to nearest 16 frames to satisfy AudioMixer
    if (hasMixer()) {
        mNormalFrameCount = (mNormalFrameCount + 15) & ~15;
    }
    ALOGI("HAL output buffer size %zu frames, normal sink buffer size %zu frames", mFrameCount,
            mNormalFrameCount);

    // Check if we want to throttle the processing to no more than 2x normal rate
    mThreadThrottle = property_get_bool("af.thread.throttle", true /* default_value */);
    mThreadThrottleTimeMs = 0;
    mThreadThrottleEndMs = 0;
    mHalfBufferMs = mNormalFrameCount * 1000 / (2 * mSampleRate);

    // mSinkBuffer is the sink buffer.  Size is always multiple-of-16 frames.
    // Originally this was int16_t[] array, need to remove legacy implications.
    free(mSinkBuffer);
    mSinkBuffer = NULL;

    // For sink buffer size, we use the frame size from the downstream sink to avoid problems
    // with non PCM formats for compressed music, e.g. AAC, and Offload threads.
    const size_t sinkBufferSize = mNormalFrameCount * mFrameSize;
    (void)posix_memalign(&mSinkBuffer, 32, sinkBufferSize);

    // We resize the mMixerBuffer according to the requirements of the sink buffer which
    // drives the output.
    free(mMixerBuffer);
    mMixerBuffer = NULL;
    if (mMixerBufferEnabled) {
        mMixerBufferFormat = AUDIO_FORMAT_PCM_FLOAT; // no longer valid: AUDIO_FORMAT_PCM_16_BIT.
        mMixerBufferSize = mNormalFrameCount * mixerChannelCount
                * audio_bytes_per_sample(mMixerBufferFormat);
        (void)posix_memalign(&mMixerBuffer, 32, mMixerBufferSize);
    }
    free(mEffectBuffer);
    mEffectBuffer = NULL;
    if (mEffectBufferEnabled) {
        mEffectBufferFormat = AUDIO_FORMAT_PCM_FLOAT;
        mEffectBufferSize = mNormalFrameCount * mixerChannelCount
                * audio_bytes_per_sample(mEffectBufferFormat);
        (void)posix_memalign(&mEffectBuffer, 32, mEffectBufferSize);
    }

    if (mType == SPATIALIZER) {
        free(mPostSpatializerBuffer);
        mPostSpatializerBuffer = nullptr;
        mPostSpatializerBufferSize = mNormalFrameCount * mChannelCount
                * audio_bytes_per_sample(mEffectBufferFormat);
        (void)posix_memalign(&mPostSpatializerBuffer, 32, mPostSpatializerBufferSize);
    }

    mHapticChannelMask = static_cast<audio_channel_mask_t>(mChannelMask & AUDIO_CHANNEL_HAPTIC_ALL);
    mChannelMask = static_cast<audio_channel_mask_t>(mChannelMask & ~mHapticChannelMask);
    mHapticChannelCount = audio_channel_count_from_out_mask(mHapticChannelMask);
    mChannelCount -= mHapticChannelCount;
    mMixerChannelMask = static_cast<audio_channel_mask_t>(mMixerChannelMask & ~mHapticChannelMask);

    // force reconfiguration of effect chains and engines to take new buffer size and audio
    // parameters into account
    // Note that mLock is not held when readOutputParameters_l() is called from the constructor
    // but in this case nothing is done below as no audio sessions have effect yet so it doesn't
    // matter.
    // create a copy of mEffectChains as calling moveEffectChain_l() can reorder some effect chains
    Vector<sp<IAfEffectChain>> effectChains = mEffectChains;
    for (size_t i = 0; i < effectChains.size(); i ++) {
        mAfThreadCallback->moveEffectChain_l(effectChains[i]->sessionId(),
            this/* srcThread */, this/* dstThread */);
    }

    audio_output_flags_t flags = mOutput->flags;
    mediametrics::LogItem item(mThreadMetrics.getMetricsId()); // TODO: method in ThreadMetrics?
    item.set(AMEDIAMETRICS_PROP_EVENT, AMEDIAMETRICS_PROP_EVENT_VALUE_READPARAMETERS)
        .set(AMEDIAMETRICS_PROP_ENCODING, IAfThreadBase::formatToString(mFormat).c_str())
        .set(AMEDIAMETRICS_PROP_SAMPLERATE, (int32_t)mSampleRate)
        .set(AMEDIAMETRICS_PROP_CHANNELMASK, (int32_t)mChannelMask)
        .set(AMEDIAMETRICS_PROP_CHANNELCOUNT, (int32_t)mChannelCount)
        .set(AMEDIAMETRICS_PROP_FRAMECOUNT, (int32_t)mNormalFrameCount)
        .set(AMEDIAMETRICS_PROP_FLAGS, toString(flags).c_str())
        .set(AMEDIAMETRICS_PROP_PREFIX_HAPTIC AMEDIAMETRICS_PROP_CHANNELMASK,
                (int32_t)mHapticChannelMask)
        .set(AMEDIAMETRICS_PROP_PREFIX_HAPTIC AMEDIAMETRICS_PROP_CHANNELCOUNT,
                (int32_t)mHapticChannelCount)
        .set(AMEDIAMETRICS_PROP_PREFIX_HAL    AMEDIAMETRICS_PROP_ENCODING,
                IAfThreadBase::formatToString(mHALFormat).c_str())
        .set(AMEDIAMETRICS_PROP_PREFIX_HAL    AMEDIAMETRICS_PROP_FRAMECOUNT,
                (int32_t)mFrameCount) // sic - added HAL
        ;
    uint32_t latencyMs;
    if (mOutput->stream->getLatency(&latencyMs) == NO_ERROR) {
        item.set(AMEDIAMETRICS_PROP_PREFIX_HAL AMEDIAMETRICS_PROP_LATENCYMS, (double)latencyMs);
    }
    item.record();

    String8 key("supports_hw_suspend");
    String8 out_s8;
    status_t ret;
    int value = 0;
    ret = mOutput->stream->getParameters(key, &out_s8);
    AudioParameter reply(out_s8);
    if (ret == OK) {
        mHwSupportsSuspend = (reply.getInt(key, value) == OK && value);
    } else {
        mHwSupportsSuspend = false;
    }

    ALOGV("mHwSupportsSuspend: %d value %d, addr %p", mHwSupportsSuspend, value, &mHwSupportsSuspend);
}

ThreadBase::MetadataUpdate PlaybackThread::updateMetadata_l()
{
    if (!isStreamInitialized() || !mActiveTracks.readAndClearHasChanged()) {
        return {}; // nothing to do
    }
    StreamOutHalInterface::SourceMetadata metadata;
    auto backInserter = std::back_inserter(metadata.tracks);
    for (const sp<IAfTrack>& track : mActiveTracks) {
        // No track is invalid as this is called after prepareTrack_l in the same critical section
        track->copyMetadataTo(backInserter);
    }
    sendMetadataToBackend_l(metadata);
    MetadataUpdate change;
    change.playbackMetadataUpdate = metadata.tracks;
    return change;
}

void PlaybackThread::sendMetadataToBackend_l(
        const StreamOutHalInterface::SourceMetadata& metadata)
{
    mOutput->stream->updateSourceMetadata(metadata);
};

status_t PlaybackThread::getRenderPosition(
        uint32_t* halFrames, uint32_t* dspFrames) const
{
    if (halFrames == NULL || dspFrames == NULL) {
        return BAD_VALUE;
    }
    Mutex::Autolock _l(mLock);
    if (initCheck() != NO_ERROR) {
        return INVALID_OPERATION;
    }
    int64_t framesWritten = mBytesWritten / mFrameSize;
    *halFrames = framesWritten;

    if (isSuspended()) {
        // return an estimation of rendered frames when the output is suspended
        size_t latencyFrames = (latency_l() * mSampleRate) / 1000;
        *dspFrames = (uint32_t)
                (framesWritten >= (int64_t)latencyFrames ? framesWritten - latencyFrames : 0);
        return NO_ERROR;
    } else {
        status_t status;
        uint32_t frames;
        status = mOutput->getRenderPosition(&frames);
        *dspFrames = (size_t)frames;
        return status;
    }
}

product_strategy_t PlaybackThread::getStrategyForSession_l(audio_session_t sessionId) const
{
    // session AUDIO_SESSION_OUTPUT_MIX is placed in same strategy as MUSIC stream so that
    // it is moved to correct output by audio policy manager when A2DP is connected or disconnected
    if (sessionId == AUDIO_SESSION_OUTPUT_MIX) {
        return getStrategyForStream(AUDIO_STREAM_MUSIC);
    }
    for (size_t i = 0; i < mTracks.size(); i++) {
        sp<IAfTrack> track = mTracks[i];
        if (sessionId == track->sessionId() && !track->isInvalid()) {
            return getStrategyForStream(track->streamType());
        }
    }
    return getStrategyForStream(AUDIO_STREAM_MUSIC);
}


AudioStreamOut* PlaybackThread::getOutput() const
{
    Mutex::Autolock _l(mLock);
    return mOutput;
}

AudioStreamOut* PlaybackThread::clearOutput()
{
    Mutex::Autolock _l(mLock);
    AudioStreamOut *output = mOutput;
    mOutput = NULL;
    // FIXME FastMixer might also have a raw ptr to mOutputSink;
    //       must push a NULL and wait for ack
    mOutputSink.clear();
    mPipeSink.clear();
    mNormalSink.clear();
    return output;
}

// this method must always be called either with ThreadBase mLock held or inside the thread loop
sp<StreamHalInterface> PlaybackThread::stream() const
{
    if (mOutput == NULL) {
        return NULL;
    }
    return mOutput->stream;
}

uint32_t PlaybackThread::activeSleepTimeUs() const
{
    return (uint32_t)((uint32_t)((mNormalFrameCount * 1000) / mSampleRate) * 1000);
}

status_t PlaybackThread::setSyncEvent(const sp<SyncEvent>& event)
{
    if (!isValidSyncEvent(event)) {
        return BAD_VALUE;
    }

    Mutex::Autolock _l(mLock);

    for (size_t i = 0; i < mTracks.size(); ++i) {
        sp<IAfTrack> track = mTracks[i];
        if (event->triggerSession() == track->sessionId()) {
            (void) track->setSyncEvent(event);
            return NO_ERROR;
        }
    }

    return NAME_NOT_FOUND;
}

bool PlaybackThread::isValidSyncEvent(const sp<SyncEvent>& event) const
{
    return event->type() == AudioSystem::SYNC_EVENT_PRESENTATION_COMPLETE;
}

void PlaybackThread::threadLoop_removeTracks(
        [[maybe_unused]] const Vector<sp<IAfTrack>>& tracksToRemove)
{
    // Miscellaneous track cleanup when removed from the active list,
    // called without Thread lock but synchronized with threadLoop processing.
#ifdef ADD_BATTERY_DATA
    for (const auto& track : tracksToRemove) {
        if (track->isExternalTrack()) {
            // to track the speaker usage
            addBatteryData(IMediaPlayerService::kBatteryDataAudioFlingerStop);
        }
    }
#endif
}

void PlaybackThread::checkSilentMode_l()
{
    if (!mMasterMute) {
        char value[PROPERTY_VALUE_MAX];
        if (mOutDeviceTypeAddrs.empty()) {
            ALOGD("ro.audio.silent is ignored since no output device is set");
            return;
        }
        if (isSingleDeviceType(outDeviceTypes(), AUDIO_DEVICE_OUT_REMOTE_SUBMIX)) {
            ALOGD("ro.audio.silent will be ignored for threads on AUDIO_DEVICE_OUT_REMOTE_SUBMIX");
            return;
        }
        if (property_get("ro.audio.silent", value, "0") > 0) {
            char *endptr;
            unsigned long ul = strtoul(value, &endptr, 0);
            if (*endptr == '\0' && ul != 0) {
                ALOGD("Silence is golden");
                // The setprop command will not allow a property to be changed after
                // the first time it is set, so we don't have to worry about un-muting.
                setMasterMute_l(true);
            }
        }
    }
}

// shared by MIXER and DIRECT, overridden by DUPLICATING
ssize_t PlaybackThread::threadLoop_write()
{
    LOG_HIST_TS();
    mInWrite = true;
    ssize_t bytesWritten;
    const size_t offset = mCurrentWriteLength - mBytesRemaining;

    // If an NBAIO sink is present, use it to write the normal mixer's submix
    if (mNormalSink != 0) {

        const size_t count = mBytesRemaining / mFrameSize;

        ATRACE_BEGIN("write");
        // update the setpoint when AudioFlinger::mScreenState changes
        const uint32_t screenState = mAfThreadCallback->getScreenState();
        if (screenState != mScreenState) {
            mScreenState = screenState;
            MonoPipe *pipe = (MonoPipe *)mPipeSink.get();
            if (pipe != NULL) {
                pipe->setAvgFrames((mScreenState & 1) ?
                        (pipe->maxFrames() * 7) / 8 : mNormalFrameCount * 2);
            }
        }
        ssize_t framesWritten = mNormalSink->write((char *)mSinkBuffer + offset, count);
        ATRACE_END();

        if (framesWritten > 0) {
            bytesWritten = framesWritten * mFrameSize;

#ifdef TEE_SINK
            mTee.write((char *)mSinkBuffer + offset, framesWritten);
#endif
        } else {
            bytesWritten = framesWritten;
        }
    // otherwise use the HAL / AudioStreamOut directly
    } else {
        // Direct output and offload threads

        if (mUseAsyncWrite) {
            ALOGW_IF(mWriteAckSequence & 1, "threadLoop_write(): out of sequence write request");
            mWriteAckSequence += 2;
            mWriteAckSequence |= 1;
            ALOG_ASSERT(mCallbackThread != 0);
            mCallbackThread->setWriteBlocked(mWriteAckSequence);
        }
        ATRACE_BEGIN("write");
        // FIXME We should have an implementation of timestamps for direct output threads.
        // They are used e.g for multichannel PCM playback over HDMI.
        bytesWritten = mOutput->write((char *)mSinkBuffer + offset, mBytesRemaining);
        ATRACE_END();

        if (mUseAsyncWrite &&
                ((bytesWritten < 0) || (bytesWritten == (ssize_t)mBytesRemaining))) {
            // do not wait for async callback in case of error of full write
            mWriteAckSequence &= ~1;
            ALOG_ASSERT(mCallbackThread != 0);
            mCallbackThread->setWriteBlocked(mWriteAckSequence);
        }
    }

    mNumWrites++;
    mInWrite = false;
    if (mStandby) {
        mThreadMetrics.logBeginInterval();
        mThreadSnapshot.onBegin();
        mStandby = false;
    }
    return bytesWritten;
}

// startMelComputation_l() must be called with AudioFlinger::mLock held
void PlaybackThread::startMelComputation_l(
        const sp<audio_utils::MelProcessor>& processor)
{
    auto outputSink = static_cast<AudioStreamOutSink*>(mOutputSink.get());
    if (outputSink != nullptr) {
        outputSink->startMelComputation(processor);
    }
}

// stopMelComputation_l() must be called with AudioFlinger::mLock held
void PlaybackThread::stopMelComputation_l()
{
    auto outputSink = static_cast<AudioStreamOutSink*>(mOutputSink.get());
    if (outputSink != nullptr) {
        outputSink->stopMelComputation();
    }
}

void PlaybackThread::threadLoop_drain()
{
    bool supportsDrain = false;
    if (mOutput->stream->supportsDrain(&supportsDrain) == OK && supportsDrain) {
        ALOGV("draining %s", (mMixerStatus == MIXER_DRAIN_TRACK) ? "early" : "full");
        if (mUseAsyncWrite) {
            ALOGW_IF(mDrainSequence & 1, "threadLoop_drain(): out of sequence drain request");
            mDrainSequence |= 1;
            ALOG_ASSERT(mCallbackThread != 0);
            mCallbackThread->setDraining(mDrainSequence);
        }
        status_t result = mOutput->stream->drain(mMixerStatus == MIXER_DRAIN_TRACK);
        ALOGE_IF(result != OK, "Error when draining stream: %d", result);
    }
}

void PlaybackThread::threadLoop_exit()
{
    {
        Mutex::Autolock _l(mLock);
        for (size_t i = 0; i < mTracks.size(); i++) {
            sp<IAfTrack> track = mTracks[i];
            track->invalidate();
        }
        // Clear ActiveTracks to update BatteryNotifier in case active tracks remain.
        // After we exit there are no more track changes sent to BatteryNotifier
        // because that requires an active threadLoop.
        // TODO: should we decActiveTrackCnt() of the cleared track effect chain?
        mActiveTracks.clear();
    }
}

/*
The derived values that are cached:
 - mSinkBufferSize from frame count * frame size
 - mActiveSleepTimeUs from activeSleepTimeUs()
 - mIdleSleepTimeUs from idleSleepTimeUs()
 - mStandbyDelayNs from mActiveSleepTimeUs (DIRECT only) or forced to at least
   kDefaultStandbyTimeInNsecs when connected to an A2DP device.
 - maxPeriod from frame count and sample rate (MIXER only)

The parameters that affect these derived values are:
 - frame count
 - frame size
 - sample rate
 - device type: A2DP or not
 - device latency
 - format: PCM or not
 - active sleep time
 - idle sleep time
*/

void PlaybackThread::cacheParameters_l()
{
    mSinkBufferSize = mNormalFrameCount * mFrameSize;
    mActiveSleepTimeUs = activeSleepTimeUs();
    mIdleSleepTimeUs = idleSleepTimeUs();

    mStandbyDelayNs = getStandbyTimeInNanos();

    // make sure standby delay is not too short when connected to an A2DP sink to avoid
    // truncating audio when going to standby.
    if (!Intersection(outDeviceTypes(),  getAudioDeviceOutAllA2dpSet()).empty()) {
        if (mStandbyDelayNs < kDefaultStandbyTimeInNsecs) {
            mStandbyDelayNs = kDefaultStandbyTimeInNsecs;
        }
    }
}

bool PlaybackThread::invalidateTracks_l(audio_stream_type_t streamType)
{
    ALOGV("MixerThread::invalidateTracks() mixer %p, streamType %d, mTracks.size %zu",
            this,  streamType, mTracks.size());
    bool trackMatch = false;
    size_t size = mTracks.size();
    for (size_t i = 0; i < size; i++) {
        sp<IAfTrack> t = mTracks[i];
        if (t->streamType() == streamType && t->isExternalTrack()) {
            t->invalidate();
            trackMatch = true;
        }
    }
    return trackMatch;
}

void PlaybackThread::invalidateTracks(audio_stream_type_t streamType)
{
    Mutex::Autolock _l(mLock);
    invalidateTracks_l(streamType);
}

void PlaybackThread::invalidateTracks(std::set<audio_port_handle_t>& portIds) {
    Mutex::Autolock _l(mLock);
    invalidateTracks_l(portIds);
}

bool PlaybackThread::invalidateTracks_l(std::set<audio_port_handle_t>& portIds) {
    bool trackMatch = false;
    const size_t size = mTracks.size();
    for (size_t i = 0; i < size; i++) {
        sp<IAfTrack> t = mTracks[i];
        if (t->isExternalTrack() && portIds.find(t->portId()) != portIds.end()) {
            t->invalidate();
            portIds.erase(t->portId());
            trackMatch = true;
        }
        if (portIds.empty()) {
            break;
        }
    }
    return trackMatch;
}

// getTrackById_l must be called with holding thread lock
IAfTrack* PlaybackThread::getTrackById_l(
        audio_port_handle_t trackPortId) {
    for (size_t i = 0; i < mTracks.size(); i++) {
        if (mTracks[i]->portId() == trackPortId) {
            return mTracks[i].get();
        }
    }
    return nullptr;
}

status_t PlaybackThread::addEffectChain_l(const sp<IAfEffectChain>& chain)
{
    audio_session_t session = chain->sessionId();
    sp<EffectBufferHalInterface> halInBuffer, halOutBuffer;
    float *buffer = nullptr; // only used for non global sessions

    if (mType == SPATIALIZER) {
        if (!audio_is_global_session(session)) {
            // player sessions on a spatializer output will use a dedicated input buffer and
            // will either output multi channel to mEffectBuffer if the track is spatilaized
            // or stereo to mPostSpatializerBuffer if not spatialized.
            uint32_t channelMask;
            bool isSessionSpatialized =
                (hasAudioSession_l(session) & ThreadBase::SPATIALIZED_SESSION) != 0;
            if (isSessionSpatialized) {
                channelMask = mMixerChannelMask;
            } else {
                channelMask = mChannelMask;
            }
            size_t numSamples = mNormalFrameCount
                    * (audio_channel_count_from_out_mask(channelMask) + mHapticChannelCount);
            status_t result = mAfThreadCallback->getEffectsFactoryHal()->allocateBuffer(
                    numSamples * sizeof(float),
                    &halInBuffer);
            if (result != OK) return result;

            result = mAfThreadCallback->getEffectsFactoryHal()->mirrorBuffer(
                    isSessionSpatialized ? mEffectBuffer : mPostSpatializerBuffer,
                    isSessionSpatialized ? mEffectBufferSize : mPostSpatializerBufferSize,
                    &halOutBuffer);
            if (result != OK) return result;

            buffer = halInBuffer ? halInBuffer->audioBuffer()->f32 : buffer;

            ALOGV("addEffectChain_l() creating new input buffer %p session %d",
                    buffer, session);
        } else {
            // A global session on a SPATIALIZER thread is either OUTPUT_STAGE or DEVICE
            // - OUTPUT_STAGE session uses the mEffectBuffer as input buffer and
            // mPostSpatializerBuffer as output buffer
            // - DEVICE session uses the mPostSpatializerBuffer as input and output buffer.
            status_t result = mAfThreadCallback->getEffectsFactoryHal()->mirrorBuffer(
                    mEffectBuffer, mEffectBufferSize, &halInBuffer);
            if (result != OK) return result;
            result = mAfThreadCallback->getEffectsFactoryHal()->mirrorBuffer(
                    mPostSpatializerBuffer, mPostSpatializerBufferSize, &halOutBuffer);
            if (result != OK) return result;

            if (session == AUDIO_SESSION_DEVICE) {
                halInBuffer = halOutBuffer;
            }
        }
    } else {
        status_t result = mAfThreadCallback->getEffectsFactoryHal()->mirrorBuffer(
                mEffectBufferEnabled ? mEffectBuffer : mSinkBuffer,
                mEffectBufferEnabled ? mEffectBufferSize : mSinkBufferSize,
                &halInBuffer);
        if (result != OK) return result;
        halOutBuffer = halInBuffer;
        ALOGV("addEffectChain_l() %p on thread %p for session %d", chain.get(), this, session);
        if (!audio_is_global_session(session)) {
            buffer = halInBuffer ? reinterpret_cast<float*>(halInBuffer->externalData())
                                 : buffer;
            // Only one effect chain can be present in direct output thread and it uses
            // the sink buffer as input
            if (mType != DIRECT) {
                size_t numSamples = mNormalFrameCount
                        * (audio_channel_count_from_out_mask(mMixerChannelMask)
                                                             + mHapticChannelCount);
                const status_t allocateStatus =
                        mAfThreadCallback->getEffectsFactoryHal()->allocateBuffer(
                        numSamples * sizeof(float),
                        &halInBuffer);
                if (allocateStatus != OK) return allocateStatus;

                buffer = halInBuffer ? halInBuffer->audioBuffer()->f32 : buffer;
                ALOGV("addEffectChain_l() creating new input buffer %p session %d",
                        buffer, session);
            }
        }
    }

    if (!audio_is_global_session(session)) {
        // Attach all tracks with same session ID to this chain.
        for (size_t i = 0; i < mTracks.size(); ++i) {
            sp<IAfTrack> track = mTracks[i];
            if (session == track->sessionId()) {
                ALOGV("addEffectChain_l() track->setMainBuffer track %p buffer %p",
                        track.get(), buffer);
                track->setMainBuffer(buffer);
                chain->incTrackCnt();
            }
        }

        // indicate all active tracks in the chain
        for (const sp<IAfTrack>& track : mActiveTracks) {
            if (session == track->sessionId()) {
                ALOGV("addEffectChain_l() activating track %p on session %d",
                        track.get(), session);
                chain->incActiveTrackCnt();
            }
        }
    }

    chain->setThread(this);
    chain->setInBuffer(halInBuffer);
    chain->setOutBuffer(halOutBuffer);
    // Effect chain for session AUDIO_SESSION_DEVICE is inserted at end of effect
    // chains list in order to be processed last as it contains output device effects.
    // Effect chain for session AUDIO_SESSION_OUTPUT_STAGE is inserted just before to apply post
    // processing effects specific to an output stream before effects applied to all streams
    // routed to a given device.
    // Effect chain for session AUDIO_SESSION_OUTPUT_MIX is inserted before
    // session AUDIO_SESSION_OUTPUT_STAGE to be processed
    // after track specific effects and before output stage.
    // It is therefore mandatory that AUDIO_SESSION_OUTPUT_MIX == 0 and
    // that AUDIO_SESSION_OUTPUT_STAGE < AUDIO_SESSION_OUTPUT_MIX.
    // Effect chain for other sessions are inserted at beginning of effect
    // chains list to be processed before output mix effects. Relative order between other
    // sessions is not important.
    static_assert(AUDIO_SESSION_OUTPUT_MIX == 0 &&
            AUDIO_SESSION_OUTPUT_STAGE < AUDIO_SESSION_OUTPUT_MIX &&
            AUDIO_SESSION_DEVICE < AUDIO_SESSION_OUTPUT_STAGE,
            "audio_session_t constants misdefined");
    size_t size = mEffectChains.size();
    size_t i = 0;
    for (i = 0; i < size; i++) {
        if (mEffectChains[i]->sessionId() < session) {
            break;
        }
    }
    mEffectChains.insertAt(chain, i);
    checkSuspendOnAddEffectChain_l(chain);

    return NO_ERROR;
}

size_t PlaybackThread::removeEffectChain_l(const sp<IAfEffectChain>& chain)
{
    audio_session_t session = chain->sessionId();

    ALOGV("removeEffectChain_l() %p from thread %p for session %d", chain.get(), this, session);

    for (size_t i = 0; i < mEffectChains.size(); i++) {
        if (chain == mEffectChains[i]) {
            mEffectChains.removeAt(i);
            // detach all active tracks from the chain
            for (const sp<IAfTrack>& track : mActiveTracks) {
                if (session == track->sessionId()) {
                    ALOGV("removeEffectChain_l(): stopping track on chain %p for session Id: %d",
                            chain.get(), session);
                    chain->decActiveTrackCnt();
                }
            }

            // detach all tracks with same session ID from this chain
            for (size_t j = 0; j < mTracks.size(); ++j) {
                sp<IAfTrack> track = mTracks[j];
                if (session == track->sessionId()) {
                    track->setMainBuffer(reinterpret_cast<float*>(mSinkBuffer));
                    chain->decTrackCnt();
                }
            }
            break;
        }
    }
    return mEffectChains.size();
}

status_t PlaybackThread::attachAuxEffect(
        const sp<IAfTrack>& track, int EffectId)
{
    Mutex::Autolock _l(mLock);
    return attachAuxEffect_l(track, EffectId);
}

status_t PlaybackThread::attachAuxEffect_l(
        const sp<IAfTrack>& track, int EffectId)
{
    status_t status = NO_ERROR;

    if (EffectId == 0) {
        track->setAuxBuffer(0, NULL);
    } else {
        // Auxiliary effects are always in audio session AUDIO_SESSION_OUTPUT_MIX
        sp<IAfEffectModule> effect = getEffect_l(AUDIO_SESSION_OUTPUT_MIX, EffectId);
        if (effect != 0) {
            if ((effect->desc().flags & EFFECT_FLAG_TYPE_MASK) == EFFECT_FLAG_TYPE_AUXILIARY) {
                track->setAuxBuffer(EffectId, (int32_t *)effect->inBuffer());
            } else {
                status = INVALID_OPERATION;
            }
        } else {
            status = BAD_VALUE;
        }
    }
    return status;
}

void PlaybackThread::detachAuxEffect_l(int effectId)
{
    for (size_t i = 0; i < mTracks.size(); ++i) {
        sp<IAfTrack> track = mTracks[i];
        if (track->auxEffectId() == effectId) {
            attachAuxEffect_l(track, 0);
        }
    }
}

bool PlaybackThread::threadLoop()
NO_THREAD_SAFETY_ANALYSIS  // manual locking of AudioFlinger
{
    aflog::setThreadWriter(mNBLogWriter.get());

    Vector<sp<IAfTrack>> tracksToRemove;

    mStandbyTimeNs = systemTime();
    int64_t lastLoopCountWritten = -2; // never matches "previous" loop, when loopCount = 0.

    // MIXER
    nsecs_t lastWarning = 0;

    // DUPLICATING
    // FIXME could this be made local to while loop?
    writeFrames = 0;

    cacheParameters_l();
    mSleepTimeUs = mIdleSleepTimeUs;

    if (mType == MIXER || mType == SPATIALIZER) {
        sleepTimeShift = 0;
    }

    CpuStats cpuStats;
    const String8 myName(String8::format("thread %p type %d TID %d", this, mType, gettid()));

    acquireWakeLock();

    // mNBLogWriter logging APIs can only be called by a single thread, typically the
    // thread associated with this PlaybackThread.
    // If you want to share the mNBLogWriter with other threads (for example, binder threads)
    // then all such threads must agree to hold a common mutex before logging.
    // So if you need to log when mutex is unlocked, set logString to a non-NULL string,
    // and then that string will be logged at the next convenient opportunity.
    // See reference to logString below.
    const char *logString = NULL;

    // Estimated time for next buffer to be written to hal. This is used only on
    // suspended mode (for now) to help schedule the wait time until next iteration.
    nsecs_t timeLoopNextNs = 0;

    checkSilentMode_l();

    audio_patch_handle_t lastDownstreamPatchHandle = AUDIO_PATCH_HANDLE_NONE;

    sendCheckOutputStageEffectsEvent();

    // loopCount is used for statistics and diagnostics.
    for (int64_t loopCount = 0; !exitPending(); ++loopCount)
    {
        // Log merge requests are performed during AudioFlinger binder transactions, but
        // that does not cover audio playback. It's requested here for that reason.
        mAfThreadCallback->requestLogMerge();

        cpuStats.sample(myName);

        Vector<sp<IAfEffectChain>> effectChains;
        audio_session_t activeHapticSessionId = AUDIO_SESSION_NONE;
        bool isHapticSessionSpatialized = false;
        std::vector<sp<IAfTrack>> activeTracks;

        // If the device is AUDIO_DEVICE_OUT_BUS, check for downstream latency.
        //
        // Note: we access outDeviceTypes() outside of mLock.
        if (isMsdDevice() && outDeviceTypes().count(AUDIO_DEVICE_OUT_BUS) != 0) {
            // Here, we try for the AF lock, but do not block on it as the latency
            // is more informational.
            if (mAfThreadCallback->mutex().tryLock() == NO_ERROR) {
                std::vector<SoftwarePatch> swPatches;
                double latencyMs = 0.; // not required; initialized for clang-tidy
                status_t status = INVALID_OPERATION;
                audio_patch_handle_t downstreamPatchHandle = AUDIO_PATCH_HANDLE_NONE;
                if (mAfThreadCallback->getPatchPanel()->getDownstreamSoftwarePatches(
                                id(), &swPatches) == OK
                        && swPatches.size() > 0) {
                        status = swPatches[0].getLatencyMs_l(&latencyMs);
                        downstreamPatchHandle = swPatches[0].getPatchHandle();
                }
                if (downstreamPatchHandle != lastDownstreamPatchHandle) {
                    mDownstreamLatencyStatMs.reset();
                    lastDownstreamPatchHandle = downstreamPatchHandle;
                }
                if (status == OK) {
                    // verify downstream latency (we assume a max reasonable
                    // latency of 5 seconds).
                    const double minLatency = 0., maxLatency = 5000.;
                    if (latencyMs >= minLatency && latencyMs <= maxLatency) {
                        ALOGVV("new downstream latency %lf ms", latencyMs);
                    } else {
                        ALOGD("out of range downstream latency %lf ms", latencyMs);
                        latencyMs = std::clamp(latencyMs, minLatency, maxLatency);
                    }
                    mDownstreamLatencyStatMs.add(latencyMs);
                }
                mAfThreadCallback->mutex().unlock();
            }
        } else {
            if (lastDownstreamPatchHandle != AUDIO_PATCH_HANDLE_NONE) {
                // our device is no longer AUDIO_DEVICE_OUT_BUS, reset patch handle and stats.
                mDownstreamLatencyStatMs.reset();
                lastDownstreamPatchHandle = AUDIO_PATCH_HANDLE_NONE;
            }
        }

        if (mCheckOutputStageEffects.exchange(false)) {
            checkOutputStageEffects();
        }

        MetadataUpdate metadataUpdate;
        { // scope for mLock

            Mutex::Autolock _l(mLock);

            processConfigEvents_l();
            if (mCheckOutputStageEffects.load()) {
                continue;
            }

            // See comment at declaration of logString for why this is done under mLock
            if (logString != NULL) {
                mNBLogWriter->logTimestamp();
                mNBLogWriter->log(logString);
                logString = NULL;
            }

            collectTimestamps_l();

            saveOutputTracks();
            if (mSignalPending) {
                // A signal was raised while we were unlocked
                mSignalPending = false;
            } else if (waitingAsyncCallback_l()) {
                if (exitPending()) {
                    break;
                }
                bool released = false;
                if (!keepWakeLock()) {
                    releaseWakeLock_l();
                    released = true;
                }

                const int64_t waitNs = computeWaitTimeNs_l();
                ALOGV("wait async completion (wait time: %lld)", (long long)waitNs);
                status_t status = mWaitWorkCV.waitRelative(mLock, waitNs);
                if (status == TIMED_OUT) {
                    mSignalPending = true; // if timeout recheck everything
                }
                ALOGV("async completion/wake");
                if (released) {
                    acquireWakeLock_l();
                }
                mStandbyTimeNs = systemTime() + mStandbyDelayNs;
                mSleepTimeUs = 0;

                continue;
            }
            if ((mActiveTracks.isEmpty() && systemTime() > mStandbyTimeNs) ||
                                   isSuspended()) {
                // put audio hardware into standby after short delay
                if (shouldStandby_l()) {

                    threadLoop_standby();

                    // This is where we go into standby
                    if (!mStandby) {
                        LOG_AUDIO_STATE();
                        mThreadMetrics.logEndInterval();
                        mThreadSnapshot.onEnd();
                        setStandby_l();
                    }
                    sendStatistics(false /* force */);
                }

                if (mActiveTracks.isEmpty() && mConfigEvents.isEmpty()) {
                    // we're about to wait, flush the binder command buffer
                    IPCThreadState::self()->flushCommands();

                    clearOutputTracks();

                    if (exitPending()) {
                        break;
                    }

                    releaseWakeLock_l();
                    // wait until we have something to do...
                    ALOGV("%s going to sleep", myName.string());
                    mWaitWorkCV.wait(mLock);
                    ALOGV("%s waking up", myName.string());
                    acquireWakeLock_l();

                    mMixerStatus = MIXER_IDLE;
                    mMixerStatusIgnoringFastTracks = MIXER_IDLE;
                    mBytesWritten = 0;
                    mBytesRemaining = 0;
                    checkSilentMode_l();

                    mStandbyTimeNs = systemTime() + mStandbyDelayNs;
                    mSleepTimeUs = mIdleSleepTimeUs;
                    if (mType == MIXER || mType == SPATIALIZER) {
                        sleepTimeShift = 0;
                    }

                    continue;
                }
            }
            // mMixerStatusIgnoringFastTracks is also updated internally
            mMixerStatus = prepareTracks_l(&tracksToRemove);

            mActiveTracks.updatePowerState(this);
            if (mMixerStatus == MIXER_IDLE && !mActiveTracks.size()) {
                onIdleMixer();
            }

            metadataUpdate = updateMetadata_l();

            // prevent any changes in effect chain list and in each effect chain
            // during mixing and effect process as the audio buffers could be deleted
            // or modified if an effect is created or deleted
            lockEffectChains_l(effectChains);

            // Determine which session to pick up haptic data.
            // This must be done under the same lock as prepareTracks_l().
            // The haptic data from the effect is at a higher priority than the one from track.
            // TODO: Write haptic data directly to sink buffer when mixing.
            if (mHapticChannelCount > 0) {
                for (const auto& track : mActiveTracks) {
                    sp<IAfEffectChain> effectChain = getEffectChain_l(track->sessionId());
                    if (effectChain != nullptr
                            && effectChain->containsHapticGeneratingEffect_l()) {
                        activeHapticSessionId = track->sessionId();
                        isHapticSessionSpatialized =
                                mType == SPATIALIZER && track->isSpatialized();
                        break;
                    }
                    if (activeHapticSessionId == AUDIO_SESSION_NONE
                            && track->getHapticPlaybackEnabled()) {
                        activeHapticSessionId = track->sessionId();
                        isHapticSessionSpatialized =
                                mType == SPATIALIZER && track->isSpatialized();
                    }
                }
            }

            // Acquire a local copy of active tracks with lock (release w/o lock).
            //
            // Control methods on the track acquire the ThreadBase lock (e.g. start()
            // stop(), pause(), etc.), but the threadLoop is entitled to call audio
            // data / buffer methods on tracks from activeTracks without the ThreadBase lock.
            activeTracks.insert(activeTracks.end(), mActiveTracks.begin(), mActiveTracks.end());

            setHalLatencyMode_l();

            for (const auto &track : mActiveTracks ) {
                track->updateTeePatches_l();
            }

            // signal actual start of output stream when the render position reported by the kernel
            // starts moving.
            if (!mHalStarted && ((isSuspended() && (mBytesWritten != 0)) || (!mStandby
                    && (mKernelPositionOnStandby
                            != mTimestamp.mPosition[ExtendedTimestamp::LOCATION_KERNEL])))) {
                mHalStarted = true;
                mWaitHalStartCV.broadcast();
            }
        } // mLock scope ends

        if (mBytesRemaining == 0) {
            mCurrentWriteLength = 0;
            if (mMixerStatus == MIXER_TRACKS_READY) {
                // threadLoop_mix() sets mCurrentWriteLength
                threadLoop_mix();
            } else if ((mMixerStatus != MIXER_DRAIN_TRACK)
                        && (mMixerStatus != MIXER_DRAIN_ALL)) {
                // threadLoop_sleepTime sets mSleepTimeUs to 0 if data
                // must be written to HAL
                threadLoop_sleepTime();
                if (mSleepTimeUs == 0) {
                    mCurrentWriteLength = mSinkBufferSize;

                    // Tally underrun frames as we are inserting 0s here.
                    for (const auto& track : activeTracks) {
                        if (track->fillingStatus() == IAfTrack::FS_ACTIVE
                                && !track->isStopped()
                                && !track->isPaused()
                                && !track->isTerminated()) {
                            ALOGV("%s: track(%d) %s underrun due to thread sleep of %zu frames",
                                    __func__, track->id(), track->getTrackStateAsString(),
                                    mNormalFrameCount);
                            track->audioTrackServerProxy()->tallyUnderrunFrames(
                                    mNormalFrameCount);
                        }
                    }
                }
            }
            // Either threadLoop_mix() or threadLoop_sleepTime() should have set
            // mMixerBuffer with data if mMixerBufferValid is true and mSleepTimeUs == 0.
            // Merge mMixerBuffer data into mEffectBuffer (if any effects are valid)
            // or mSinkBuffer (if there are no effects and there is no data already copied to
            // mSinkBuffer).
            //
            // This is done pre-effects computation; if effects change to
            // support higher precision, this needs to move.
            //
            // mMixerBufferValid is only set true by MixerThread::prepareTracks_l().
            // TODO use mSleepTimeUs == 0 as an additional condition.
            uint32_t mixerChannelCount = mEffectBufferValid ?
                        audio_channel_count_from_out_mask(mMixerChannelMask) : mChannelCount;
            if (mMixerBufferValid && (mEffectBufferValid || !mHasDataCopiedToSinkBuffer)) {
                void *buffer = mEffectBufferValid ? mEffectBuffer : mSinkBuffer;
                audio_format_t format = mEffectBufferValid ? mEffectBufferFormat : mFormat;

                // Apply mono blending and balancing if the effect buffer is not valid. Otherwise,
                // do these processes after effects are applied.
                if (!mEffectBufferValid) {
                    // mono blend occurs for mixer threads only (not direct or offloaded)
                    // and is handled here if we're going directly to the sink.
                    if (requireMonoBlend()) {
                        mono_blend(mMixerBuffer, mMixerBufferFormat, mChannelCount,
                                mNormalFrameCount, true /*limit*/);
                    }

                    if (!hasFastMixer()) {
                        // Balance must take effect after mono conversion.
                        // We do it here if there is no FastMixer.
                        // mBalance detects zero balance within the class for speed
                        // (not needed here).
                        mBalance.setBalance(mMasterBalance.load());
                        mBalance.process((float *)mMixerBuffer, mNormalFrameCount);
                    }
                }

                memcpy_by_audio_format(buffer, format, mMixerBuffer, mMixerBufferFormat,
                        mNormalFrameCount * (mixerChannelCount + mHapticChannelCount));

                // If we're going directly to the sink and there are haptic channels,
                // we should adjust channels as the sample data is partially interleaved
                // in this case.
                if (!mEffectBufferValid && mHapticChannelCount > 0) {
                    adjust_channels_non_destructive(buffer, mChannelCount, buffer,
                            mChannelCount + mHapticChannelCount,
                            audio_bytes_per_sample(format),
                            audio_bytes_per_frame(mChannelCount, format) * mNormalFrameCount);
                }
            }

            mBytesRemaining = mCurrentWriteLength;
            if (isSuspended()) {
                // Simulate write to HAL when suspended (e.g. BT SCO phone call).
                mSleepTimeUs = suspendSleepTimeUs(); // assumes full buffer.
                const size_t framesRemaining = mBytesRemaining / mFrameSize;
                mBytesWritten += mBytesRemaining;
                mFramesWritten += framesRemaining;
                mSuspendedFrames += framesRemaining; // to adjust kernel HAL position
                mBytesRemaining = 0;
            }

            // only process effects if we're going to write
            if (mSleepTimeUs == 0 && mType != OFFLOAD && mType != DIRECT) {
                for (size_t i = 0; i < effectChains.size(); i ++) {
                    effectChains[i]->process_l();
                    // TODO: Write haptic data directly to sink buffer when mixing.
                    if (activeHapticSessionId != AUDIO_SESSION_NONE
                            && activeHapticSessionId == effectChains[i]->sessionId()) {
                        // Haptic data is active in this case, copy it directly from
                        // in buffer to out buffer.
                        uint32_t hapticSessionChannelCount = mEffectBufferValid ?
                                            audio_channel_count_from_out_mask(mMixerChannelMask) :
                                            mChannelCount;
                        if (mType == SPATIALIZER && !isHapticSessionSpatialized) {
                            hapticSessionChannelCount = mChannelCount;
                        }

                        const size_t audioBufferSize = mNormalFrameCount
                            * audio_bytes_per_frame(hapticSessionChannelCount,
                                                    AUDIO_FORMAT_PCM_FLOAT);
                        memcpy_by_audio_format(
                                (uint8_t*)effectChains[i]->outBuffer() + audioBufferSize,
                                AUDIO_FORMAT_PCM_FLOAT,
                                (const uint8_t*)effectChains[i]->inBuffer() + audioBufferSize,
                                AUDIO_FORMAT_PCM_FLOAT, mNormalFrameCount * mHapticChannelCount);
                    }
                }
            }
        }
        // Process effect chains for offloaded thread even if no audio
        // was read from audio track: process only updates effect state
        // and thus does have to be synchronized with audio writes but may have
        // to be called while waiting for async write callback
        if (mType == OFFLOAD || mType == DIRECT) {
            for (size_t i = 0; i < effectChains.size(); i ++) {
                effectChains[i]->process_l();
            }
        }

        // Only if the Effects buffer is enabled and there is data in the
        // Effects buffer (buffer valid), we need to
        // copy into the sink buffer.
        // TODO use mSleepTimeUs == 0 as an additional condition.
        if (mEffectBufferValid && !mHasDataCopiedToSinkBuffer) {
            //ALOGV("writing effect buffer to sink buffer format %#x", mFormat);
            void *effectBuffer = (mType == SPATIALIZER) ? mPostSpatializerBuffer : mEffectBuffer;
            if (requireMonoBlend()) {
                mono_blend(effectBuffer, mEffectBufferFormat, mChannelCount, mNormalFrameCount,
                           true /*limit*/);
            }

            if (!hasFastMixer()) {
                // Balance must take effect after mono conversion.
                // We do it here if there is no FastMixer.
                // mBalance detects zero balance within the class for speed (not needed here).
                mBalance.setBalance(mMasterBalance.load());
                mBalance.process((float *)effectBuffer, mNormalFrameCount);
            }

            // for SPATIALIZER thread, Move haptics channels from mEffectBuffer to
            // mPostSpatializerBuffer if the haptics track is spatialized.
            // Otherwise, the haptics channels are already in mPostSpatializerBuffer.
            // For other thread types, the haptics channels are already in mEffectBuffer.
            if (mType == SPATIALIZER && isHapticSessionSpatialized) {
                const size_t srcBufferSize = mNormalFrameCount *
                        audio_bytes_per_frame(audio_channel_count_from_out_mask(mMixerChannelMask),
                                              mEffectBufferFormat);
                const size_t dstBufferSize = mNormalFrameCount
                        * audio_bytes_per_frame(mChannelCount, mEffectBufferFormat);

                memcpy_by_audio_format((uint8_t*)mPostSpatializerBuffer + dstBufferSize,
                                       mEffectBufferFormat,
                                       (uint8_t*)mEffectBuffer + srcBufferSize,
                                       mEffectBufferFormat,
                                       mNormalFrameCount * mHapticChannelCount);
            }
            const size_t framesToCopy = mNormalFrameCount * (mChannelCount + mHapticChannelCount);
            if (mFormat == AUDIO_FORMAT_PCM_FLOAT &&
                    mEffectBufferFormat == AUDIO_FORMAT_PCM_FLOAT) {
                // Clamp PCM float values more than this distance from 0 to insulate
                // a HAL which doesn't handle NaN correctly.
                static constexpr float HAL_FLOAT_SAMPLE_LIMIT = 2.0f;
                memcpy_to_float_from_float_with_clamping(static_cast<float*>(mSinkBuffer),
                        static_cast<const float*>(effectBuffer),
                        framesToCopy, HAL_FLOAT_SAMPLE_LIMIT /* absMax */);
            } else {
                memcpy_by_audio_format(mSinkBuffer, mFormat,
                        effectBuffer, mEffectBufferFormat, framesToCopy);
            }
            // The sample data is partially interleaved when haptic channels exist,
            // we need to adjust channels here.
            if (mHapticChannelCount > 0) {
                adjust_channels_non_destructive(mSinkBuffer, mChannelCount, mSinkBuffer,
                        mChannelCount + mHapticChannelCount,
                        audio_bytes_per_sample(mFormat),
                        audio_bytes_per_frame(mChannelCount, mFormat) * mNormalFrameCount);
            }
        }

        // enable changes in effect chain
        unlockEffectChains(effectChains);

        if (!metadataUpdate.playbackMetadataUpdate.empty()) {
            mAfThreadCallback->getMelReporter()->updateMetadataForCsd(id(),
                    metadataUpdate.playbackMetadataUpdate);
        }

        if (!waitingAsyncCallback()) {
            // mSleepTimeUs == 0 means we must write to audio hardware
            if (mSleepTimeUs == 0) {
                ssize_t ret = 0;
                // writePeriodNs is updated >= 0 when ret > 0.
                int64_t writePeriodNs = -1;
                if (mBytesRemaining) {
                    // FIXME rewrite to reduce number of system calls
                    const int64_t lastIoBeginNs = systemTime();
                    ret = threadLoop_write();
                    const int64_t lastIoEndNs = systemTime();
                    if (ret < 0) {
                        mBytesRemaining = 0;
                    } else if (ret > 0) {
                        mBytesWritten += ret;
                        mBytesRemaining -= ret;
                        const int64_t frames = ret / mFrameSize;
                        mFramesWritten += frames;

                        writePeriodNs = lastIoEndNs - mLastIoEndNs;
                        // process information relating to write time.
                        if (audio_has_proportional_frames(mFormat)) {
                            // we are in a continuous mixing cycle
                            if (mMixerStatus == MIXER_TRACKS_READY &&
                                    loopCount == lastLoopCountWritten + 1) {

                                const double jitterMs =
                                        TimestampVerifier<int64_t, int64_t>::computeJitterMs(
                                                {frames, writePeriodNs},
                                                {0, 0} /* lastTimestamp */, mSampleRate);
                                const double processMs =
                                       (lastIoBeginNs - mLastIoEndNs) * 1e-6;

                                Mutex::Autolock _l(mLock);
                                mIoJitterMs.add(jitterMs);
                                mProcessTimeMs.add(processMs);

                                if (mPipeSink.get() != nullptr) {
                                    // Using the Monopipe availableToWrite, we estimate the current
                                    // buffer size.
                                    MonoPipe* monoPipe = static_cast<MonoPipe*>(mPipeSink.get());
                                    const ssize_t
                                            availableToWrite = mPipeSink->availableToWrite();
                                    const size_t pipeFrames = monoPipe->maxFrames();
                                    const size_t
                                            remainingFrames = pipeFrames - max(availableToWrite, 0);
                                    mMonopipePipeDepthStats.add(remainingFrames);
                                }
                            }

                            // write blocked detection
                            const int64_t deltaWriteNs = lastIoEndNs - lastIoBeginNs;
                            if ((mType == MIXER || mType == SPATIALIZER)
                                    && deltaWriteNs > maxPeriod) {
                                mNumDelayedWrites++;
                                if ((lastIoEndNs - lastWarning) > kWarningThrottleNs) {
                                    ATRACE_NAME("underrun");
                                    ALOGW("write blocked for %lld msecs, "
                                            "%d delayed writes, thread %d",
                                            (long long)deltaWriteNs / NANOS_PER_MILLISECOND,
                                            mNumDelayedWrites, mId);
                                    lastWarning = lastIoEndNs;
                                }
                            }
                        }
                        // update timing info.
                        mLastIoBeginNs = lastIoBeginNs;
                        mLastIoEndNs = lastIoEndNs;
                        lastLoopCountWritten = loopCount;
                    }
                } else if ((mMixerStatus == MIXER_DRAIN_TRACK) ||
                        (mMixerStatus == MIXER_DRAIN_ALL)) {
                    threadLoop_drain();
                }
                if ((mType == MIXER || mType == SPATIALIZER) && !mStandby) {

                    if (mThreadThrottle
                            && mMixerStatus == MIXER_TRACKS_READY // we are mixing (active tracks)
                            && writePeriodNs > 0) {               // we have write period info
                        // Limit MixerThread data processing to no more than twice the
                        // expected processing rate.
                        //
                        // This helps prevent underruns with NuPlayer and other applications
                        // which may set up buffers that are close to the minimum size, or use
                        // deep buffers, and rely on a double-buffering sleep strategy to fill.
                        //
                        // The throttle smooths out sudden large data drains from the device,
                        // e.g. when it comes out of standby, which often causes problems with
                        // (1) mixer threads without a fast mixer (which has its own warm-up)
                        // (2) minimum buffer sized tracks (even if the track is full,
                        //     the app won't fill fast enough to handle the sudden draw).
                        //
                        // Total time spent in last processing cycle equals time spent in
                        // 1. threadLoop_write, as well as time spent in
                        // 2. threadLoop_mix (significant for heavy mixing, especially
                        //                    on low tier processors)

                        // it's OK if deltaMs is an overestimate.

                        const int32_t deltaMs = writePeriodNs / NANOS_PER_MILLISECOND;

                        const int32_t throttleMs = (int32_t)mHalfBufferMs - deltaMs;
                        if ((signed)mHalfBufferMs >= throttleMs && throttleMs > 0) {
                            mThreadMetrics.logThrottleMs((double)throttleMs);

                            usleep(throttleMs * 1000);
                            // notify of throttle start on verbose log
                            ALOGV_IF(mThreadThrottleEndMs == mThreadThrottleTimeMs,
                                    "mixer(%p) throttle begin:"
                                    " ret(%zd) deltaMs(%d) requires sleep %d ms",
                                    this, ret, deltaMs, throttleMs);
                            mThreadThrottleTimeMs += throttleMs;
                            // Throttle must be attributed to the previous mixer loop's write time
                            // to allow back-to-back throttling.
                            // This also ensures proper timing statistics.
                            mLastIoEndNs = systemTime();  // we fetch the write end time again.
                        } else {
                            uint32_t diff = mThreadThrottleTimeMs - mThreadThrottleEndMs;
                            if (diff > 0) {
                                // notify of throttle end on debug log
                                // but prevent spamming for bluetooth
                                ALOGD_IF(!isSingleDeviceType(
                                                 outDeviceTypes(), audio_is_a2dp_out_device) &&
                                         !isSingleDeviceType(
                                                 outDeviceTypes(), audio_is_hearing_aid_out_device),
                                        "mixer(%p) throttle end: throttle time(%u)", this, diff);
                                mThreadThrottleEndMs = mThreadThrottleTimeMs;
                            }
                        }
                    }
                }

            } else {
                ATRACE_BEGIN("sleep");
                Mutex::Autolock _l(mLock);
                // suspended requires accurate metering of sleep time.
                if (isSuspended()) {
                    // advance by expected sleepTime
                    timeLoopNextNs += microseconds((nsecs_t)mSleepTimeUs);
                    const nsecs_t nowNs = systemTime();

                    // compute expected next time vs current time.
                    // (negative deltas are treated as delays).
                    nsecs_t deltaNs = timeLoopNextNs - nowNs;
                    if (deltaNs < -kMaxNextBufferDelayNs) {
                        // Delays longer than the max allowed trigger a reset.
                        ALOGV("DelayNs: %lld, resetting timeLoopNextNs", (long long) deltaNs);
                        deltaNs = microseconds((nsecs_t)mSleepTimeUs);
                        timeLoopNextNs = nowNs + deltaNs;
                    } else if (deltaNs < 0) {
                        // Delays within the max delay allowed: zero the delta/sleepTime
                        // to help the system catch up in the next iteration(s)
                        ALOGV("DelayNs: %lld, catching-up", (long long) deltaNs);
                        deltaNs = 0;
                    }
                    // update sleep time (which is >= 0)
                    mSleepTimeUs = deltaNs / 1000;
                }

                if (!mSignalPending && mConfigEvents.isEmpty() && !exitPending()) {
                    mWaitWorkCV.waitRelative(mLock, microseconds((nsecs_t)mSleepTimeUs));
                }

                ATRACE_END();
            }
        }

        // Finally let go of removed track(s), without the lock held
        // since we can't guarantee the destructors won't acquire that
        // same lock.  This will also mutate and push a new fast mixer state.
        threadLoop_removeTracks(tracksToRemove);
        tracksToRemove.clear();

        // FIXME I don't understand the need for this here;
        //       it was in the original code but maybe the
        //       assignment in saveOutputTracks() makes this unnecessary?
        clearOutputTracks();

        // Effect chains will be actually deleted here if they were removed from
        // mEffectChains list during mixing or effects processing
        effectChains.clear();

        // FIXME Note that the above .clear() is no longer necessary since effectChains
        // is now local to this block, but will keep it for now (at least until merge done).
    }

    threadLoop_exit();

    if (!mStandby) {
        threadLoop_standby();
        setStandby();
    }

    releaseWakeLock();

    ALOGV("Thread %p type %d exiting", this, mType);
    return false;
}

void PlaybackThread::collectTimestamps_l()
{
    if (mStandby) {
        mTimestampVerifier.discontinuity(discontinuityForStandbyOrFlush());
        return;
    } else if (mHwPaused) {
        mTimestampVerifier.discontinuity(mTimestampVerifier.DISCONTINUITY_MODE_CONTINUOUS);
        return;
    }

    // Gather the framesReleased counters for all active tracks,
    // and associate with the sink frames written out.  We need
    // this to convert the sink timestamp to the track timestamp.
    bool kernelLocationUpdate = false;
    ExtendedTimestamp timestamp; // use private copy to fetch

    // Always query HAL timestamp and update timestamp verifier. In standby or pause,
    // HAL may be draining some small duration buffered data for fade out.
    if (threadloop_getHalTimestamp_l(&timestamp) == OK) {
        mTimestampVerifier.add(timestamp.mPosition[ExtendedTimestamp::LOCATION_KERNEL],
                timestamp.mTimeNs[ExtendedTimestamp::LOCATION_KERNEL],
                mSampleRate);

        if (isTimestampCorrectionEnabled()) {
            ALOGVV("TS_BEFORE: %d %lld %lld", id(),
                    (long long)timestamp.mTimeNs[ExtendedTimestamp::LOCATION_KERNEL],
                    (long long)timestamp.mPosition[ExtendedTimestamp::LOCATION_KERNEL]);
            auto correctedTimestamp = mTimestampVerifier.getLastCorrectedTimestamp();
            timestamp.mPosition[ExtendedTimestamp::LOCATION_KERNEL]
                    = correctedTimestamp.mFrames;
            timestamp.mTimeNs[ExtendedTimestamp::LOCATION_KERNEL]
                    = correctedTimestamp.mTimeNs;
            ALOGVV("TS_AFTER: %d %lld %lld", id(),
                    (long long)timestamp.mTimeNs[ExtendedTimestamp::LOCATION_KERNEL],
                    (long long)timestamp.mPosition[ExtendedTimestamp::LOCATION_KERNEL]);

            // Note: Downstream latency only added if timestamp correction enabled.
            if (mDownstreamLatencyStatMs.getN() > 0) { // we have latency info.
                const int64_t newPosition =
                        timestamp.mPosition[ExtendedTimestamp::LOCATION_KERNEL]
                        - int64_t(mDownstreamLatencyStatMs.getMean() * mSampleRate * 1e-3);
                // prevent retrograde
                timestamp.mPosition[ExtendedTimestamp::LOCATION_KERNEL] = max(
                        newPosition,
                        (mTimestamp.mPosition[ExtendedTimestamp::LOCATION_KERNEL]
                                - mSuspendedFrames));
            }
        }

        // We always fetch the timestamp here because often the downstream
        // sink will block while writing.

        // We keep track of the last valid kernel position in case we are in underrun
        // and the normal mixer period is the same as the fast mixer period, or there
        // is some error from the HAL.
        if (mTimestamp.mTimeNs[ExtendedTimestamp::LOCATION_KERNEL] >= 0) {
            mTimestamp.mPosition[ExtendedTimestamp::LOCATION_KERNEL_LASTKERNELOK] =
                    mTimestamp.mPosition[ExtendedTimestamp::LOCATION_KERNEL];
            mTimestamp.mTimeNs[ExtendedTimestamp::LOCATION_KERNEL_LASTKERNELOK] =
                    mTimestamp.mTimeNs[ExtendedTimestamp::LOCATION_KERNEL];

            mTimestamp.mPosition[ExtendedTimestamp::LOCATION_SERVER_LASTKERNELOK] =
                    mTimestamp.mPosition[ExtendedTimestamp::LOCATION_SERVER];
            mTimestamp.mTimeNs[ExtendedTimestamp::LOCATION_SERVER_LASTKERNELOK] =
                    mTimestamp.mTimeNs[ExtendedTimestamp::LOCATION_SERVER];
        }

        if (timestamp.mTimeNs[ExtendedTimestamp::LOCATION_KERNEL] >= 0) {
            kernelLocationUpdate = true;
        } else {
            ALOGVV("getTimestamp error - no valid kernel position");
        }

        // copy over kernel info
        mTimestamp.mPosition[ExtendedTimestamp::LOCATION_KERNEL] =
                timestamp.mPosition[ExtendedTimestamp::LOCATION_KERNEL]
                + mSuspendedFrames; // add frames discarded when suspended
        mTimestamp.mTimeNs[ExtendedTimestamp::LOCATION_KERNEL] =
                timestamp.mTimeNs[ExtendedTimestamp::LOCATION_KERNEL];
    } else {
        mTimestampVerifier.error();
    }

    // mFramesWritten for non-offloaded tracks are contiguous
    // even after standby() is called. This is useful for the track frame
    // to sink frame mapping.
    bool serverLocationUpdate = false;
    if (mFramesWritten != mLastFramesWritten) {
        serverLocationUpdate = true;
        mLastFramesWritten = mFramesWritten;
    }
    // Only update timestamps if there is a meaningful change.
    // Either the kernel timestamp must be valid or we have written something.
    if (kernelLocationUpdate || serverLocationUpdate) {
        if (serverLocationUpdate) {
            // use the time before we called the HAL write - it is a bit more accurate
            // to when the server last read data than the current time here.
            //
            // If we haven't written anything, mLastIoBeginNs will be -1
            // and we use systemTime().
            mTimestamp.mPosition[ExtendedTimestamp::LOCATION_SERVER] = mFramesWritten;
            mTimestamp.mTimeNs[ExtendedTimestamp::LOCATION_SERVER] = mLastIoBeginNs == -1
                    ? systemTime() : mLastIoBeginNs;
        }

        for (const sp<IAfTrack>& t : mActiveTracks) {
            if (!t->isFastTrack()) {
                t->updateTrackFrameInfo(
                        t->audioTrackServerProxy()->framesReleased(),
                        mFramesWritten,
                        mSampleRate,
                        mTimestamp);
            }
        }
    }

    if (audio_has_proportional_frames(mFormat)) {
        const double latencyMs = mTimestamp.getOutputServerLatencyMs(mSampleRate);
        if (latencyMs != 0.) { // note 0. means timestamp is empty.
            mLatencyMs.add(latencyMs);
        }
    }
#if 0
    // logFormat example
    if (z % 100 == 0) {
        timespec ts;
        clock_gettime(CLOCK_MONOTONIC, &ts);
        LOGT("This is an integer %d, this is a float %f, this is my "
            "pid %p %% %s %t", 42, 3.14, "and this is a timestamp", ts);
        LOGT("A deceptive null-terminated string %\0");
    }
    ++z;
#endif
}

// removeTracks_l() must be called with ThreadBase::mLock held
void PlaybackThread::removeTracks_l(const Vector<sp<IAfTrack>>& tracksToRemove)
NO_THREAD_SAFETY_ANALYSIS  // release and re-acquire mLock
{
    for (const auto& track : tracksToRemove) {
        mActiveTracks.remove(track);
        ALOGV("%s(%d): removing track on session %d", __func__, track->id(), track->sessionId());
        sp<IAfEffectChain> chain = getEffectChain_l(track->sessionId());
        if (chain != 0) {
            ALOGV("%s(%d): stopping track on chain %p for session Id: %d",
                    __func__, track->id(), chain.get(), track->sessionId());
            chain->decActiveTrackCnt();
        }
        // If an external client track, inform APM we're no longer active, and remove if needed.
        // We do this under lock so that the state is consistent if the Track is destroyed.
        if (track->isExternalTrack()) {
            AudioSystem::stopOutput(track->portId());
            if (track->isTerminated()) {
                AudioSystem::releaseOutput(track->portId());
            }
        }
        if (track->isTerminated()) {
            // remove from our tracks vector
            removeTrack_l(track);
        }
        if (mHapticChannelCount > 0 &&
                ((track->channelMask() & AUDIO_CHANNEL_HAPTIC_ALL) != AUDIO_CHANNEL_NONE
                        || (chain != nullptr && chain->containsHapticGeneratingEffect_l()))) {
            mLock.unlock();
            // Unlock due to VibratorService will lock for this call and will
            // call Tracks.mute/unmute which also require thread's lock.
            afutils::onExternalVibrationStop(track->getExternalVibration());
            mLock.lock();

            // When the track is stop, set the haptic intensity as MUTE
            // for the HapticGenerator effect.
            if (chain != nullptr) {
                chain->setHapticIntensity_l(track->id(), os::HapticScale::MUTE);
            }
        }
    }
}

status_t PlaybackThread::getTimestamp_l(AudioTimestamp& timestamp)
{
    if (mNormalSink != 0) {
        ExtendedTimestamp ets;
        status_t status = mNormalSink->getTimestamp(ets);
        if (status == NO_ERROR) {
            status = ets.getBestTimestamp(&timestamp);
        }
        return status;
    }
    if ((mType == OFFLOAD || mType == DIRECT) && mOutput != NULL) {
        collectTimestamps_l();
        if (mTimestamp.mTimeNs[ExtendedTimestamp::LOCATION_KERNEL] <= 0) {
            return INVALID_OPERATION;
        }
        timestamp.mPosition = mTimestamp.mPosition[ExtendedTimestamp::LOCATION_KERNEL];
        const int64_t timeNs = mTimestamp.mTimeNs[ExtendedTimestamp::LOCATION_KERNEL];
        timestamp.mTime.tv_sec = timeNs / NANOS_PER_SECOND;
        timestamp.mTime.tv_nsec = timeNs - (timestamp.mTime.tv_sec * NANOS_PER_SECOND);
        return NO_ERROR;
    }
    return INVALID_OPERATION;
}

// For dedicated VoIP outputs, let the HAL apply the stream volume. Track volume is
// still applied by the mixer.
// All tracks attached to a mixer with flag VOIP_RX are tied to the same
// stream type STREAM_VOICE_CALL so this will only change the HAL volume once even
// if more than one track are active
status_t PlaybackThread::handleVoipVolume_l(float* volume)
{
    status_t result = NO_ERROR;
    if ((mOutput->flags & AUDIO_OUTPUT_FLAG_VOIP_RX) != 0) {
        if (*volume != mLeftVolFloat) {
            result = mOutput->stream->setVolume(*volume, *volume);
            // HAL can return INVALID_OPERATION if operation is not supported.
            ALOGE_IF(result != OK && result != INVALID_OPERATION,
                     "Error when setting output stream volume: %d", result);
            if (result == NO_ERROR) {
                mLeftVolFloat = *volume;
            }
        }
        // if stream volume was successfully sent to the HAL, mLeftVolFloat == v here and we
        // remove stream volume contribution from software volume.
        if (mLeftVolFloat == *volume) {
            *volume = 1.0f;
        }
    }
    return result;
}

status_t MixerThread::createAudioPatch_l(const struct audio_patch* patch,
                                                          audio_patch_handle_t *handle)
{
    status_t status;
    if (property_get_bool("af.patch_park", false /* default_value */)) {
        // Park FastMixer to avoid potential DOS issues with writing to the HAL
        // or if HAL does not properly lock against access.
        AutoPark<FastMixer> park(mFastMixer);
        status = PlaybackThread::createAudioPatch_l(patch, handle);
    } else {
        status = PlaybackThread::createAudioPatch_l(patch, handle);
    }

    updateHalSupportedLatencyModes_l();
    return status;
}

status_t PlaybackThread::createAudioPatch_l(const struct audio_patch *patch,
                                                          audio_patch_handle_t *handle)
{
    status_t status = NO_ERROR;

    // store new device and send to effects
    audio_devices_t type = AUDIO_DEVICE_NONE;
    AudioDeviceTypeAddrVector deviceTypeAddrs;
    for (unsigned int i = 0; i < patch->num_sinks; i++) {
        LOG_ALWAYS_FATAL_IF(popcount(patch->sinks[i].ext.device.type) > 1
                            && !mOutput->audioHwDev->supportsAudioPatches(),
                            "Enumerated device type(%#x) must not be used "
                            "as it does not support audio patches",
                            patch->sinks[i].ext.device.type);
        type = static_cast<audio_devices_t>(type | patch->sinks[i].ext.device.type);
        deviceTypeAddrs.emplace_back(patch->sinks[i].ext.device.type,
                patch->sinks[i].ext.device.address);
    }

    audio_port_handle_t sinkPortId = patch->sinks[0].id;
#ifdef ADD_BATTERY_DATA
    // when changing the audio output device, call addBatteryData to notify
    // the change
    if (outDeviceTypes() != deviceTypes) {
        uint32_t params = 0;
        // check whether speaker is on
        if (deviceTypes.count(AUDIO_DEVICE_OUT_SPEAKER) > 0) {
            params |= IMediaPlayerService::kBatteryDataSpeakerOn;
        }

        // check if any other device (except speaker) is on
        if (!isSingleDeviceType(deviceTypes, AUDIO_DEVICE_OUT_SPEAKER)) {
            params |= IMediaPlayerService::kBatteryDataOtherAudioDeviceOn;
        }

        if (params != 0) {
            addBatteryData(params);
        }
    }
#endif

    for (size_t i = 0; i < mEffectChains.size(); i++) {
        mEffectChains[i]->setDevices_l(deviceTypeAddrs);
    }

    // mPatch.num_sinks is not set when the thread is created so that
    // the first patch creation triggers an ioConfigChanged callback
    bool configChanged = (mPatch.num_sinks == 0) ||
                         (mPatch.sinks[0].id != sinkPortId);
    mPatch = *patch;
    mOutDeviceTypeAddrs = deviceTypeAddrs;
    checkSilentMode_l();

    // Force meteadata update before a route change
    mActiveTracks.setHasChanged();
    updateMetadata_l();

    if (mOutput->audioHwDev->supportsAudioPatches()) {
        sp<DeviceHalInterface> hwDevice = mOutput->audioHwDev->hwDevice();
        status = hwDevice->createAudioPatch(patch->num_sources,
                                            patch->sources,
                                            patch->num_sinks,
                                            patch->sinks,
                                            handle);
    } else {
        status = mOutput->stream->legacyCreateAudioPatch(patch->sinks[0], std::nullopt, type);
        *handle = AUDIO_PATCH_HANDLE_NONE;
    }
    const std::string patchSinksAsString = patchSinksToString(patch);

    mThreadMetrics.logEndInterval();
    mThreadMetrics.logCreatePatch(/* inDevices */ {}, patchSinksAsString);
    mThreadMetrics.logBeginInterval();
    // also dispatch to active AudioTracks for MediaMetrics
    for (const auto &track : mActiveTracks) {
        track->logEndInterval();
        track->logBeginInterval(patchSinksAsString);
    }

    if (configChanged) {
        sendIoConfigEvent_l(AUDIO_OUTPUT_CONFIG_CHANGED);
    }

    return status;
}

status_t MixerThread::releaseAudioPatch_l(const audio_patch_handle_t handle)
{
    status_t status;
    if (property_get_bool("af.patch_park", false /* default_value */)) {
        // Park FastMixer to avoid potential DOS issues with writing to the HAL
        // or if HAL does not properly lock against access.
        AutoPark<FastMixer> park(mFastMixer);
        status = PlaybackThread::releaseAudioPatch_l(handle);
    } else {
        status = PlaybackThread::releaseAudioPatch_l(handle);
    }
    return status;
}

status_t PlaybackThread::releaseAudioPatch_l(const audio_patch_handle_t handle)
{
    status_t status = NO_ERROR;

    mPatch = audio_patch{};
    mOutDeviceTypeAddrs.clear();

    // Force meteadata update before a route change
    mActiveTracks.setHasChanged();
    updateMetadata_l();

    if (mOutput->audioHwDev->supportsAudioPatches()) {
        sp<DeviceHalInterface> hwDevice = mOutput->audioHwDev->hwDevice();
        status = hwDevice->releaseAudioPatch(handle);
    } else {
        status = mOutput->stream->legacyReleaseAudioPatch();
    }

    return status;
}

void PlaybackThread::addPatchTrack(const sp<IAfPatchTrack>& track)
{
    Mutex::Autolock _l(mLock);
    mTracks.add(track);
}

void PlaybackThread::deletePatchTrack(const sp<IAfPatchTrack>& track)
{
    Mutex::Autolock _l(mLock);
    destroyTrack_l(track);
}

void PlaybackThread::toAudioPortConfig(struct audio_port_config* config)
{
    ThreadBase::toAudioPortConfig(config);
    config->role = AUDIO_PORT_ROLE_SOURCE;
    config->ext.mix.hw_module = mOutput->audioHwDev->handle();
    config->ext.mix.usecase.stream = AUDIO_STREAM_DEFAULT;
    if (mOutput && mOutput->flags != AUDIO_OUTPUT_FLAG_NONE) {
        config->config_mask |= AUDIO_PORT_CONFIG_FLAGS;
        config->flags.output = mOutput->flags;
    }
}

// ----------------------------------------------------------------------------

/* static */
sp<IAfPlaybackThread> IAfPlaybackThread::createMixerThread(
        const sp<IAfThreadCallback>& afThreadCallback, AudioStreamOut* output,
        audio_io_handle_t id, bool systemReady, type_t type, audio_config_base_t* mixerConfig) {
    return sp<MixerThread>::make(afThreadCallback, output, id, systemReady, type, mixerConfig);
}

MixerThread::MixerThread(const sp<IAfThreadCallback>& afThreadCallback, AudioStreamOut* output,
        audio_io_handle_t id, bool systemReady, type_t type, audio_config_base_t *mixerConfig)
    :   PlaybackThread(afThreadCallback, output, id, type, systemReady, mixerConfig),
        // mAudioMixer below
        // mFastMixer below
        mBluetoothLatencyModesEnabled(false),
        mFastMixerFutex(0),
        mMasterMono(false)
        // mOutputSink below
        // mPipeSink below
        // mNormalSink below
{
    setMasterBalance(afThreadCallback->getMasterBalance_l());
    ALOGV("MixerThread() id=%d type=%d", id, type);
    ALOGV("mSampleRate=%u, mChannelMask=%#x, mChannelCount=%u, mFormat=%#x, mFrameSize=%zu, "
            "mFrameCount=%zu, mNormalFrameCount=%zu",
            mSampleRate, mChannelMask, mChannelCount, mFormat, mFrameSize, mFrameCount,
            mNormalFrameCount);
    mAudioMixer = new AudioMixer(mNormalFrameCount, mSampleRate);

    if (type == DUPLICATING) {
        // The Duplicating thread uses the AudioMixer and delivers data to OutputTracks
        // (downstream MixerThreads) in DuplicatingThread::threadLoop_write().
        // Do not create or use mFastMixer, mOutputSink, mPipeSink, or mNormalSink.
        return;
    }
    // create an NBAIO sink for the HAL output stream, and negotiate
    mOutputSink = new AudioStreamOutSink(output->stream);
    size_t numCounterOffers = 0;
    const NBAIO_Format offers[1] = {Format_from_SR_C(
            mSampleRate, mChannelCount + mHapticChannelCount, mFormat)};
#if !LOG_NDEBUG
    ssize_t index =
#else
    (void)
#endif
            mOutputSink->negotiate(offers, 1, NULL, numCounterOffers);
    ALOG_ASSERT(index == 0);

    // initialize fast mixer depending on configuration
    bool initFastMixer;
    if (mType == SPATIALIZER || mType == BIT_PERFECT) {
        initFastMixer = false;
    } else {
        switch (kUseFastMixer) {
        case FastMixer_Never:
            initFastMixer = false;
            break;
        case FastMixer_Always:
            initFastMixer = true;
            break;
        case FastMixer_Static:
        case FastMixer_Dynamic:
            initFastMixer = mFrameCount < mNormalFrameCount;
            break;
        }
        ALOGW_IF(initFastMixer == false && mFrameCount < mNormalFrameCount,
                "FastMixer is preferred for this sink as frameCount %zu is less than threshold %zu",
                mFrameCount, mNormalFrameCount);
    }
    if (initFastMixer) {
        audio_format_t fastMixerFormat;
        if (mMixerBufferEnabled && mEffectBufferEnabled) {
            fastMixerFormat = AUDIO_FORMAT_PCM_FLOAT;
        } else {
            fastMixerFormat = AUDIO_FORMAT_PCM_16_BIT;
        }
        if (mFormat != fastMixerFormat) {
            // change our Sink format to accept our intermediate precision
            mFormat = fastMixerFormat;
            free(mSinkBuffer);
            mFrameSize = audio_bytes_per_frame(mChannelCount + mHapticChannelCount, mFormat);
            const size_t sinkBufferSize = mNormalFrameCount * mFrameSize;
            (void)posix_memalign(&mSinkBuffer, 32, sinkBufferSize);
        }

        // create a MonoPipe to connect our submix to FastMixer
        NBAIO_Format format = mOutputSink->format();

        // adjust format to match that of the Fast Mixer
        ALOGV("format changed from %#x to %#x", format.mFormat, fastMixerFormat);
        format.mFormat = fastMixerFormat;
        format.mFrameSize = audio_bytes_per_sample(format.mFormat) * format.mChannelCount;

        // This pipe depth compensates for scheduling latency of the normal mixer thread.
        // When it wakes up after a maximum latency, it runs a few cycles quickly before
        // finally blocking.  Note the pipe implementation rounds up the request to a power of 2.
        MonoPipe *monoPipe = new MonoPipe(mNormalFrameCount * 4, format, true /*writeCanBlock*/);
        const NBAIO_Format offersFast[1] = {format};
        size_t numCounterOffersFast = 0;
#if !LOG_NDEBUG
        index =
#else
        (void)
#endif
                monoPipe->negotiate(offersFast, std::size(offersFast),
                        nullptr /* counterOffers */, numCounterOffersFast);
        ALOG_ASSERT(index == 0);
        monoPipe->setAvgFrames((mScreenState & 1) ?
                (monoPipe->maxFrames() * 7) / 8 : mNormalFrameCount * 2);
        mPipeSink = monoPipe;

        // create fast mixer and configure it initially with just one fast track for our submix
        mFastMixer = new FastMixer(mId);
        FastMixerStateQueue *sq = mFastMixer->sq();
#ifdef STATE_QUEUE_DUMP
        sq->setObserverDump(&mStateQueueObserverDump);
        sq->setMutatorDump(&mStateQueueMutatorDump);
#endif
        FastMixerState *state = sq->begin();
        FastTrack *fastTrack = &state->mFastTracks[0];
        // wrap the source side of the MonoPipe to make it an AudioBufferProvider
        fastTrack->mBufferProvider = new SourceAudioBufferProvider(new MonoPipeReader(monoPipe));
        fastTrack->mVolumeProvider = NULL;
        fastTrack->mChannelMask = static_cast<audio_channel_mask_t>(
                mChannelMask | mHapticChannelMask); // mPipeSink channel mask for
                                                    // audio to FastMixer
        fastTrack->mFormat = mFormat; // mPipeSink format for audio to FastMixer
        fastTrack->mHapticPlaybackEnabled = mHapticChannelMask != AUDIO_CHANNEL_NONE;
        fastTrack->mHapticIntensity = os::HapticScale::NONE;
        fastTrack->mHapticMaxAmplitude = NAN;
        fastTrack->mGeneration++;
        state->mFastTracksGen++;
        state->mTrackMask = 1;
        // fast mixer will use the HAL output sink
        state->mOutputSink = mOutputSink.get();
        state->mOutputSinkGen++;
        state->mFrameCount = mFrameCount;
        // specify sink channel mask when haptic channel mask present as it can not
        // be calculated directly from channel count
        state->mSinkChannelMask = mHapticChannelMask == AUDIO_CHANNEL_NONE
                ? AUDIO_CHANNEL_NONE
                : static_cast<audio_channel_mask_t>(mChannelMask | mHapticChannelMask);
        state->mCommand = FastMixerState::COLD_IDLE;
        // already done in constructor initialization list
        //mFastMixerFutex = 0;
        state->mColdFutexAddr = &mFastMixerFutex;
        state->mColdGen++;
        state->mDumpState = &mFastMixerDumpState;
        mFastMixerNBLogWriter = afThreadCallback->newWriter_l(kFastMixerLogSize, "FastMixer");
        state->mNBLogWriter = mFastMixerNBLogWriter.get();
        sq->end();
        sq->push(FastMixerStateQueue::BLOCK_UNTIL_PUSHED);

        NBLog::thread_info_t info;
        info.id = mId;
        info.type = NBLog::FASTMIXER;
        mFastMixerNBLogWriter->log<NBLog::EVENT_THREAD_INFO>(info);

        // start the fast mixer
        mFastMixer->run("FastMixer", PRIORITY_URGENT_AUDIO);
        pid_t tid = mFastMixer->getTid();
        sendPrioConfigEvent(getpid(), tid, kPriorityFastMixer, false /*forApp*/);
        stream()->setHalThreadPriority(kPriorityFastMixer);

#ifdef AUDIO_WATCHDOG
        // create and start the watchdog
        mAudioWatchdog = new AudioWatchdog();
        mAudioWatchdog->setDump(&mAudioWatchdogDump);
        mAudioWatchdog->run("AudioWatchdog", PRIORITY_URGENT_AUDIO);
        tid = mAudioWatchdog->getTid();
        sendPrioConfigEvent(getpid(), tid, kPriorityFastMixer, false /*forApp*/);
#endif
    } else {
#ifdef TEE_SINK
        // Only use the MixerThread tee if there is no FastMixer.
        mTee.set(mOutputSink->format(), NBAIO_Tee::TEE_FLAG_OUTPUT_THREAD);
        mTee.setId(std::string("_") + std::to_string(mId) + "_M");
#endif
    }

    switch (kUseFastMixer) {
    case FastMixer_Never:
    case FastMixer_Dynamic:
        mNormalSink = mOutputSink;
        break;
    case FastMixer_Always:
        mNormalSink = mPipeSink;
        break;
    case FastMixer_Static:
        mNormalSink = initFastMixer ? mPipeSink : mOutputSink;
        break;
    }

    mIdleTimeOffsetUs = 0;
}

MixerThread::~MixerThread()
{
    if (mFastMixer != 0) {
        FastMixerStateQueue *sq = mFastMixer->sq();
        FastMixerState *state = sq->begin();
        if (state->mCommand == FastMixerState::COLD_IDLE) {
            int32_t old = android_atomic_inc(&mFastMixerFutex);
            if (old == -1) {
                (void) syscall(__NR_futex, &mFastMixerFutex, FUTEX_WAKE_PRIVATE, 1);
            }
        }
        state->mCommand = FastMixerState::EXIT;
        sq->end();
        sq->push(FastMixerStateQueue::BLOCK_UNTIL_PUSHED);
        mFastMixer->join();
        // Though the fast mixer thread has exited, it's state queue is still valid.
        // We'll use that extract the final state which contains one remaining fast track
        // corresponding to our sub-mix.
        state = sq->begin();
        ALOG_ASSERT(state->mTrackMask == 1);
        FastTrack *fastTrack = &state->mFastTracks[0];
        ALOG_ASSERT(fastTrack->mBufferProvider != NULL);
        delete fastTrack->mBufferProvider;
        sq->end(false /*didModify*/);
        mFastMixer.clear();
#ifdef AUDIO_WATCHDOG
        if (mAudioWatchdog != 0) {
            mAudioWatchdog->requestExit();
            mAudioWatchdog->requestExitAndWait();
            mAudioWatchdog.clear();
        }
#endif
    }
    mAfThreadCallback->unregisterWriter(mFastMixerNBLogWriter);
    delete mAudioMixer;
}

void MixerThread::onFirstRef() {
    PlaybackThread::onFirstRef();

    Mutex::Autolock _l(mLock);
    if (mOutput != nullptr && mOutput->stream != nullptr) {
        status_t status = mOutput->stream->setLatencyModeCallback(this);
        if (status != INVALID_OPERATION) {
            updateHalSupportedLatencyModes_l();
        }
        // Default to enabled if the HAL supports it. This can be changed by Audioflinger after
        // the thread construction according to AudioFlinger::mBluetoothLatencyModesEnabled
        mBluetoothLatencyModesEnabled.store(
                mOutput->audioHwDev->supportsBluetoothVariableLatency());
    }
}

uint32_t MixerThread::correctLatency_l(uint32_t latency) const
{
    if (mFastMixer != 0) {
        MonoPipe *pipe = (MonoPipe *)mPipeSink.get();
        latency += (pipe->getAvgFrames() * 1000) / mSampleRate;
    }
    return latency;
}

ssize_t MixerThread::threadLoop_write()
{
    // FIXME we should only do one push per cycle; confirm this is true
    // Start the fast mixer if it's not already running
    if (mFastMixer != 0) {
        FastMixerStateQueue *sq = mFastMixer->sq();
        FastMixerState *state = sq->begin();
        if (state->mCommand != FastMixerState::MIX_WRITE &&
                (kUseFastMixer != FastMixer_Dynamic || state->mTrackMask > 1)) {
            if (state->mCommand == FastMixerState::COLD_IDLE) {

                // FIXME workaround for first HAL write being CPU bound on some devices
                ATRACE_BEGIN("write");
                mOutput->write((char *)mSinkBuffer, 0);
                ATRACE_END();

                int32_t old = android_atomic_inc(&mFastMixerFutex);
                if (old == -1) {
                    (void) syscall(__NR_futex, &mFastMixerFutex, FUTEX_WAKE_PRIVATE, 1);
                }
#ifdef AUDIO_WATCHDOG
                if (mAudioWatchdog != 0) {
                    mAudioWatchdog->resume();
                }
#endif
            }
            state->mCommand = FastMixerState::MIX_WRITE;
#ifdef FAST_THREAD_STATISTICS
            mFastMixerDumpState.increaseSamplingN(mAfThreadCallback->isLowRamDevice() ?
                FastThreadDumpState::kSamplingNforLowRamDevice : FastThreadDumpState::kSamplingN);
#endif
            sq->end();
            sq->push(FastMixerStateQueue::BLOCK_UNTIL_PUSHED);
            if (kUseFastMixer == FastMixer_Dynamic) {
                mNormalSink = mPipeSink;
            }
        } else {
            sq->end(false /*didModify*/);
        }
    }
    return PlaybackThread::threadLoop_write();
}

void MixerThread::threadLoop_standby()
{
    // Idle the fast mixer if it's currently running
    if (mFastMixer != 0) {
        FastMixerStateQueue *sq = mFastMixer->sq();
        FastMixerState *state = sq->begin();
        if (!(state->mCommand & FastMixerState::IDLE)) {
            // Report any frames trapped in the Monopipe
            MonoPipe *monoPipe = (MonoPipe *)mPipeSink.get();
            const long long pipeFrames = monoPipe->maxFrames() - monoPipe->availableToWrite();
            mLocalLog.log("threadLoop_standby: framesWritten:%lld  suspendedFrames:%lld  "
                    "monoPipeWritten:%lld  monoPipeLeft:%lld",
                    (long long)mFramesWritten, (long long)mSuspendedFrames,
                    (long long)mPipeSink->framesWritten(), pipeFrames);
            mLocalLog.log("threadLoop_standby: %s", mTimestamp.toString().c_str());

            state->mCommand = FastMixerState::COLD_IDLE;
            state->mColdFutexAddr = &mFastMixerFutex;
            state->mColdGen++;
            mFastMixerFutex = 0;
            sq->end();
            // BLOCK_UNTIL_PUSHED would be insufficient, as we need it to stop doing I/O now
            sq->push(FastMixerStateQueue::BLOCK_UNTIL_ACKED);
            if (kUseFastMixer == FastMixer_Dynamic) {
                mNormalSink = mOutputSink;
            }
#ifdef AUDIO_WATCHDOG
            if (mAudioWatchdog != 0) {
                mAudioWatchdog->pause();
            }
#endif
        } else {
            sq->end(false /*didModify*/);
        }
    }
    PlaybackThread::threadLoop_standby();
}

bool PlaybackThread::waitingAsyncCallback_l()
{
    return false;
}

bool PlaybackThread::shouldStandby_l()
{
    return !mStandby;
}

bool PlaybackThread::waitingAsyncCallback()
{
    Mutex::Autolock _l(mLock);
    return waitingAsyncCallback_l();
}

// shared by MIXER and DIRECT, overridden by DUPLICATING
void PlaybackThread::threadLoop_standby()
{
    ALOGV("Audio hardware entering standby, mixer %p, suspend count %d", this, mSuspended);
    mOutput->standby();
    if (mUseAsyncWrite != 0) {
        // discard any pending drain or write ack by incrementing sequence
        mWriteAckSequence = (mWriteAckSequence + 2) & ~1;
        mDrainSequence = (mDrainSequence + 2) & ~1;
        ALOG_ASSERT(mCallbackThread != 0);
        mCallbackThread->setWriteBlocked(mWriteAckSequence);
        mCallbackThread->setDraining(mDrainSequence);
    }
    mHwPaused = false;
    setHalLatencyMode_l();
}

void PlaybackThread::onAddNewTrack_l()
{
    ALOGV("signal playback thread");
    broadcast_l();
}

void PlaybackThread::onAsyncError()
{
    for (int i = AUDIO_STREAM_SYSTEM; i < (int)AUDIO_STREAM_CNT; i++) {
        invalidateTracks((audio_stream_type_t)i);
    }
}

void MixerThread::threadLoop_mix()
{
    // mix buffers...
    mAudioMixer->process();
    mCurrentWriteLength = mSinkBufferSize;
    // increase sleep time progressively when application underrun condition clears.
    // Only increase sleep time if the mixer is ready for two consecutive times to avoid
    // that a steady state of alternating ready/not ready conditions keeps the sleep time
    // such that we would underrun the audio HAL.
    if ((mSleepTimeUs == 0) && (sleepTimeShift > 0)) {
        sleepTimeShift--;
    }
    mSleepTimeUs = 0;
    mStandbyTimeNs = systemTime() + mStandbyDelayNs;
    //TODO: delay standby when effects have a tail

}

void MixerThread::threadLoop_sleepTime()
{
    // If no tracks are ready, sleep once for the duration of an output
    // buffer size, then write 0s to the output
    if (mSleepTimeUs == 0) {
        if (mMixerStatus == MIXER_TRACKS_ENABLED) {
            if (mPipeSink.get() != nullptr && mPipeSink == mNormalSink) {
                // Using the Monopipe availableToWrite, we estimate the
                // sleep time to retry for more data (before we underrun).
                MonoPipe *monoPipe = static_cast<MonoPipe *>(mPipeSink.get());
                const ssize_t availableToWrite = mPipeSink->availableToWrite();
                const size_t pipeFrames = monoPipe->maxFrames();
                const size_t framesLeft = pipeFrames - max(availableToWrite, 0);
                // HAL_framecount <= framesDelay ~ framesLeft / 2 <= Normal_Mixer_framecount
                const size_t framesDelay = std::min(
                        mNormalFrameCount, max(framesLeft / 2, mFrameCount));
                ALOGV("pipeFrames:%zu framesLeft:%zu framesDelay:%zu",
                        pipeFrames, framesLeft, framesDelay);
                mSleepTimeUs = framesDelay * MICROS_PER_SECOND / mSampleRate;
            } else {
                mSleepTimeUs = mActiveSleepTimeUs >> sleepTimeShift;
                if (mSleepTimeUs < kMinThreadSleepTimeUs) {
                    mSleepTimeUs = kMinThreadSleepTimeUs;
                }
                // reduce sleep time in case of consecutive application underruns to avoid
                // starving the audio HAL. As activeSleepTimeUs() is larger than a buffer
                // duration we would end up writing less data than needed by the audio HAL if
                // the condition persists.
                if (sleepTimeShift < kMaxThreadSleepTimeShift) {
                    sleepTimeShift++;
                }
            }
        } else {
            mSleepTimeUs = mIdleSleepTimeUs + mIdleTimeOffsetUs;
        }
    } else if (mBytesWritten != 0 || (mMixerStatus == MIXER_TRACKS_ENABLED)) {
        // clear out mMixerBuffer or mSinkBuffer, to ensure buffers are cleared
        // before effects processing or output.
        if (mMixerBufferValid) {
            memset(mMixerBuffer, 0, mMixerBufferSize);
            if (mType == SPATIALIZER) {
                memset(mSinkBuffer, 0, mSinkBufferSize);
            }
        } else {
            memset(mSinkBuffer, 0, mSinkBufferSize);
        }
        mSleepTimeUs = 0;
        ALOGV_IF(mBytesWritten == 0 && (mMixerStatus == MIXER_TRACKS_ENABLED),
                "anticipated start");
    }
    mIdleTimeOffsetUs = 0;
    // TODO add standby time extension fct of effect tail
}

// prepareTracks_l() must be called with ThreadBase::mLock held
PlaybackThread::mixer_state MixerThread::prepareTracks_l(
        Vector<sp<IAfTrack>>* tracksToRemove)
{
    // clean up deleted track ids in AudioMixer before allocating new tracks
    (void)mTracks.processDeletedTrackIds([this](int trackId) {
        // for each trackId, destroy it in the AudioMixer
        if (mAudioMixer->exists(trackId)) {
            mAudioMixer->destroy(trackId);
        }
    });
    mTracks.clearDeletedTrackIds();

    mixer_state mixerStatus = MIXER_IDLE;
    // find out which tracks need to be processed
    size_t count = mActiveTracks.size();
    size_t mixedTracks = 0;
    size_t tracksWithEffect = 0;
    // counts only _active_ fast tracks
    size_t fastTracks = 0;
    uint32_t resetMask = 0; // bit mask of fast tracks that need to be reset

    float masterVolume = mMasterVolume;
    bool masterMute = mMasterMute;

    if (masterMute) {
        masterVolume = 0;
    }
    // Delegate master volume control to effect in output mix effect chain if needed
    sp<IAfEffectChain> chain = getEffectChain_l(AUDIO_SESSION_OUTPUT_MIX);
    if (chain != 0) {
        uint32_t v = (uint32_t)(masterVolume * (1 << 24));
        chain->setVolume_l(&v, &v);
        masterVolume = (float)((v + (1 << 23)) >> 24);
        chain.clear();
    }

    // prepare a new state to push
    FastMixerStateQueue *sq = NULL;
    FastMixerState *state = NULL;
    bool didModify = false;
    FastMixerStateQueue::block_t block = FastMixerStateQueue::BLOCK_UNTIL_PUSHED;
    bool coldIdle = false;
    if (mFastMixer != 0) {
        sq = mFastMixer->sq();
        state = sq->begin();
        coldIdle = state->mCommand == FastMixerState::COLD_IDLE;
    }

    mMixerBufferValid = false;  // mMixerBuffer has no valid data until appropriate tracks found.
    mEffectBufferValid = false; // mEffectBuffer has no valid data until tracks found.

    // DeferredOperations handles statistics after setting mixerStatus.
    class DeferredOperations {
    public:
        DeferredOperations(mixer_state *mixerStatus, ThreadMetrics *threadMetrics)
            : mMixerStatus(mixerStatus)
            , mThreadMetrics(threadMetrics) {}

        // when leaving scope, tally frames properly.
        ~DeferredOperations() {
            // Tally underrun frames only if we are actually mixing (MIXER_TRACKS_READY)
            // because that is when the underrun occurs.
            // We do not distinguish between FastTracks and NormalTracks here.
            size_t maxUnderrunFrames = 0;
            if (*mMixerStatus == MIXER_TRACKS_READY && mUnderrunFrames.size() > 0) {
                for (const auto &underrun : mUnderrunFrames) {
                    underrun.first->tallyUnderrunFrames(underrun.second);
                    maxUnderrunFrames = max(underrun.second, maxUnderrunFrames);
                }
            }
            // send the max underrun frames for this mixer period
            mThreadMetrics->logUnderrunFrames(maxUnderrunFrames);
        }

        // tallyUnderrunFrames() is called to update the track counters
        // with the number of underrun frames for a particular mixer period.
        // We defer tallying until we know the final mixer status.
        void tallyUnderrunFrames(const sp<IAfTrack>& track, size_t underrunFrames) {
            mUnderrunFrames.emplace_back(track, underrunFrames);
        }

    private:
        const mixer_state * const mMixerStatus;
        ThreadMetrics * const mThreadMetrics;
        std::vector<std::pair<sp<IAfTrack>, size_t>> mUnderrunFrames;
    } deferredOperations(&mixerStatus, &mThreadMetrics);
    // implicit nested scope for variable capture

    bool noFastHapticTrack = true;
    for (size_t i=0 ; i<count ; i++) {
        const sp<IAfTrack> t = mActiveTracks[i];

        // this const just means the local variable doesn't change
        IAfTrack* const track = t.get();

        // process fast tracks
        if (track->isFastTrack()) {
            LOG_ALWAYS_FATAL_IF(mFastMixer.get() == nullptr,
                    "%s(%d): FastTrack(%d) present without FastMixer",
                     __func__, id(), track->id());

            if (track->getHapticPlaybackEnabled()) {
                noFastHapticTrack = false;
            }

            // It's theoretically possible (though unlikely) for a fast track to be created
            // and then removed within the same normal mix cycle.  This is not a problem, as
            // the track never becomes active so it's fast mixer slot is never touched.
            // The converse, of removing an (active) track and then creating a new track
            // at the identical fast mixer slot within the same normal mix cycle,
            // is impossible because the slot isn't marked available until the end of each cycle.
            int j = track->fastIndex();
            ALOG_ASSERT(0 < j && j < (int)FastMixerState::sMaxFastTracks);
            ALOG_ASSERT(!(mFastTrackAvailMask & (1 << j)));
            FastTrack *fastTrack = &state->mFastTracks[j];

            // Determine whether the track is currently in underrun condition,
            // and whether it had a recent underrun.
            FastTrackDump *ftDump = &mFastMixerDumpState.mTracks[j];
            FastTrackUnderruns underruns = ftDump->mUnderruns;
            uint32_t recentFull = (underruns.mBitFields.mFull -
                    track->fastTrackUnderruns().mBitFields.mFull) & UNDERRUN_MASK;
            uint32_t recentPartial = (underruns.mBitFields.mPartial -
                    track->fastTrackUnderruns().mBitFields.mPartial) & UNDERRUN_MASK;
            uint32_t recentEmpty = (underruns.mBitFields.mEmpty -
                    track->fastTrackUnderruns().mBitFields.mEmpty) & UNDERRUN_MASK;
            uint32_t recentUnderruns = recentPartial + recentEmpty;
            track->fastTrackUnderruns() = underruns;
            // don't count underruns that occur while stopping or pausing
            // or stopped which can occur when flush() is called while active
            size_t underrunFrames = 0;
            if (!(track->isStopping() || track->isPausing() || track->isStopped()) &&
                    recentUnderruns > 0) {
                // FIXME fast mixer will pull & mix partial buffers, but we count as a full underrun
                underrunFrames = recentUnderruns * mFrameCount;
            }
            // Immediately account for FastTrack underruns.
            track->audioTrackServerProxy()->tallyUnderrunFrames(underrunFrames);

            // This is similar to the state machine for normal tracks,
            // with a few modifications for fast tracks.
            bool isActive = true;
            switch (track->state()) {
            case IAfTrackBase::STOPPING_1:
                // track stays active in STOPPING_1 state until first underrun
                if (recentUnderruns > 0 || track->isTerminated()) {
                    track->setState(IAfTrackBase::STOPPING_2);
                }
                break;
            case IAfTrackBase::PAUSING:
                // ramp down is not yet implemented
                track->setPaused();
                break;
            case IAfTrackBase::RESUMING:
                // ramp up is not yet implemented
                track->setState(IAfTrackBase::ACTIVE);
                break;
            case IAfTrackBase::ACTIVE:
                if (recentFull > 0 || recentPartial > 0) {
                    // track has provided at least some frames recently: reset retry count
                    track->retryCount() = kMaxTrackRetries;
                }
                if (recentUnderruns == 0) {
                    // no recent underruns: stay active
                    break;
                }
                // there has recently been an underrun of some kind
                if (track->sharedBuffer() == 0) {
                    // were any of the recent underruns "empty" (no frames available)?
                    if (recentEmpty == 0) {
                        // no, then ignore the partial underruns as they are allowed indefinitely
                        break;
                    }
                    // there has recently been an "empty" underrun: decrement the retry counter
                    if (--(track->retryCount()) > 0) {
                        break;
                    }
                    // indicate to client process that the track was disabled because of underrun;
                    // it will then automatically call start() when data is available
                    track->disable();
                    // remove from active list, but state remains ACTIVE [confusing but true]
                    isActive = false;
                    break;
                }
                FALLTHROUGH_INTENDED;
            case IAfTrackBase::STOPPING_2:
            case IAfTrackBase::PAUSED:
            case IAfTrackBase::STOPPED:
            case IAfTrackBase::FLUSHED:   // flush() while active
                // Check for presentation complete if track is inactive
                // We have consumed all the buffers of this track.
                // This would be incomplete if we auto-paused on underrun
                {
                    uint32_t latency = 0;
                    status_t result = mOutput->stream->getLatency(&latency);
                    ALOGE_IF(result != OK,
                            "Error when retrieving output stream latency: %d", result);
                    size_t audioHALFrames = (latency * mSampleRate) / 1000;
                    int64_t framesWritten = mBytesWritten / mFrameSize;
                    if (!(mStandby || track->presentationComplete(framesWritten, audioHALFrames))) {
                        // track stays in active list until presentation is complete
                        break;
                    }
                }
                if (track->isStopping_2()) {
                    track->setState(IAfTrackBase::STOPPED);
                }
                if (track->isStopped()) {
                    // Can't reset directly, as fast mixer is still polling this track
                    //   track->reset();
                    // So instead mark this track as needing to be reset after push with ack
                    resetMask |= 1 << i;
                }
                isActive = false;
                break;
            case IAfTrackBase::IDLE:
            default:
                LOG_ALWAYS_FATAL("unexpected track state %d", (int)track->state());
            }

            if (isActive) {
                // was it previously inactive?
                if (!(state->mTrackMask & (1 << j))) {
                    ExtendedAudioBufferProvider *eabp = track->asExtendedAudioBufferProvider();
                    VolumeProvider *vp = track->asVolumeProvider();
                    fastTrack->mBufferProvider = eabp;
                    fastTrack->mVolumeProvider = vp;
                    fastTrack->mChannelMask = track->channelMask();
                    fastTrack->mFormat = track->format();
                    fastTrack->mHapticPlaybackEnabled = track->getHapticPlaybackEnabled();
                    fastTrack->mHapticIntensity = track->getHapticIntensity();
                    fastTrack->mHapticMaxAmplitude = track->getHapticMaxAmplitude();
                    fastTrack->mGeneration++;
                    state->mTrackMask |= 1 << j;
                    didModify = true;
                    // no acknowledgement required for newly active tracks
                }
                sp<AudioTrackServerProxy> proxy = track->audioTrackServerProxy();
                float volume;
                if (track->isPlaybackRestricted() || mStreamTypes[track->streamType()].mute) {
                    volume = 0.f;
                } else {
                    volume = masterVolume * mStreamTypes[track->streamType()].volume;
                }

                handleVoipVolume_l(&volume);

                // cache the combined master volume and stream type volume for fast mixer; this
                // lacks any synchronization or barrier so VolumeProvider may read a stale value
                const float vh = track->getVolumeHandler()->getVolume(
                    proxy->framesReleased()).first;
                volume *= vh;
                track->setCachedVolume(volume);
                gain_minifloat_packed_t vlr = proxy->getVolumeLR();
                float vlf = float_from_gain(gain_minifloat_unpack_left(vlr));
                float vrf = float_from_gain(gain_minifloat_unpack_right(vlr));

                track->processMuteEvent_l(mAfThreadCallback->getOrCreateAudioManager(),
                    /*muteState=*/{masterVolume == 0.f,
                                   mStreamTypes[track->streamType()].volume == 0.f,
                                   mStreamTypes[track->streamType()].mute,
                                   track->isPlaybackRestricted(),
                                   vlf == 0.f && vrf == 0.f,
                                   vh == 0.f});

                vlf *= volume;
                vrf *= volume;

                track->setFinalVolume(vlf, vrf);
                ++fastTracks;
            } else {
                // was it previously active?
                if (state->mTrackMask & (1 << j)) {
                    fastTrack->mBufferProvider = NULL;
                    fastTrack->mGeneration++;
                    state->mTrackMask &= ~(1 << j);
                    didModify = true;
                    // If any fast tracks were removed, we must wait for acknowledgement
                    // because we're about to decrement the last sp<> on those tracks.
                    block = FastMixerStateQueue::BLOCK_UNTIL_ACKED;
                } else {
                    // ALOGW rather than LOG_ALWAYS_FATAL because it seems there are cases where an
                    // AudioTrack may start (which may not be with a start() but with a write()
                    // after underrun) and immediately paused or released.  In that case the
                    // FastTrack state hasn't had time to update.
                    // TODO Remove the ALOGW when this theory is confirmed.
                    ALOGW("fast track %d should have been active; "
                            "mState=%d, mTrackMask=%#x, recentUnderruns=%u, isShared=%d",
                            j, (int)track->state(), state->mTrackMask, recentUnderruns,
                            track->sharedBuffer() != 0);
                    // Since the FastMixer state already has the track inactive, do nothing here.
                }
                tracksToRemove->add(track);
                // Avoids a misleading display in dumpsys
                track->fastTrackUnderruns().mBitFields.mMostRecent = UNDERRUN_FULL;
            }
            if (fastTrack->mHapticPlaybackEnabled != track->getHapticPlaybackEnabled()) {
                fastTrack->mHapticPlaybackEnabled = track->getHapticPlaybackEnabled();
                didModify = true;
            }
            continue;
        }

        {   // local variable scope to avoid goto warning

        audio_track_cblk_t* cblk = track->cblk();

        // The first time a track is added we wait
        // for all its buffers to be filled before processing it
        const int trackId = track->id();

        // if an active track doesn't exist in the AudioMixer, create it.
        // use the trackId as the AudioMixer name.
        if (!mAudioMixer->exists(trackId)) {
            status_t status = mAudioMixer->create(
                    trackId,
                    track->channelMask(),
                    track->format(),
                    track->sessionId());
            if (status != OK) {
                ALOGW("%s(): AudioMixer cannot create track(%d)"
                        " mask %#x, format %#x, sessionId %d",
                        __func__, trackId,
                        track->channelMask(), track->format(), track->sessionId());
                tracksToRemove->add(track);
                track->invalidate(); // consider it dead.
                continue;
            }
        }

        // make sure that we have enough frames to mix one full buffer.
        // enforce this condition only once to enable draining the buffer in case the client
        // app does not call stop() and relies on underrun to stop:
        // hence the test on (mMixerStatus == MIXER_TRACKS_READY) meaning the track was mixed
        // during last round
        size_t desiredFrames;
        const uint32_t sampleRate = track->audioTrackServerProxy()->getSampleRate();
        const AudioPlaybackRate playbackRate = track->audioTrackServerProxy()->getPlaybackRate();

        desiredFrames = sourceFramesNeededWithTimestretch(
                sampleRate, mNormalFrameCount, mSampleRate, playbackRate.mSpeed);
        // TODO: ONLY USED FOR LEGACY RESAMPLERS, remove when they are removed.
        // add frames already consumed but not yet released by the resampler
        // because mAudioTrackServerProxy->framesReady() will include these frames
        desiredFrames += mAudioMixer->getUnreleasedFrames(trackId);

        uint32_t minFrames = 1;
        if ((track->sharedBuffer() == 0) && !track->isStopped() && !track->isPausing() &&
                (mMixerStatusIgnoringFastTracks == MIXER_TRACKS_READY)) {
            minFrames = desiredFrames;
        }

        size_t framesReady = track->framesReady();
        if (ATRACE_ENABLED()) {
            // I wish we had formatted trace names
            std::string traceName("nRdy");
            traceName += std::to_string(trackId);
            ATRACE_INT(traceName.c_str(), framesReady);
        }
        if ((framesReady >= minFrames) && track->isReady() &&
                !track->isPaused() && !track->isTerminated())
        {
            ALOGVV("track(%d) s=%08x [OK] on thread %p", trackId, cblk->mServer, this);

            mixedTracks++;

            // track->mainBuffer() != mSinkBuffer or mMixerBuffer means
            // there is an effect chain connected to the track
            chain.clear();
            if (track->mainBuffer() != mSinkBuffer &&
                    track->mainBuffer() != mMixerBuffer) {
                if (mEffectBufferEnabled) {
                    mEffectBufferValid = true; // Later can set directly.
                }
                chain = getEffectChain_l(track->sessionId());
                // Delegate volume control to effect in track effect chain if needed
                if (chain != 0) {
                    tracksWithEffect++;
                } else {
                    ALOGW("prepareTracks_l(): track(%d) attached to effect but no chain found on "
                            "session %d",
                            trackId, track->sessionId());
                }
            }


            int param = AudioMixer::VOLUME;
            if (track->fillingStatus() == IAfTrack::FS_FILLED) {
                // no ramp for the first volume setting
                track->fillingStatus() = IAfTrack::FS_ACTIVE;
                if (track->state() == IAfTrackBase::RESUMING) {
                    track->setState(IAfTrackBase::ACTIVE);
                    // If a new track is paused immediately after start, do not ramp on resume.
                    if (cblk->mServer != 0) {
                        param = AudioMixer::RAMP_VOLUME;
                    }
                }
                mAudioMixer->setParameter(trackId, AudioMixer::RESAMPLE, AudioMixer::RESET, NULL);
                mLeftVolFloat = -1.0;
            // FIXME should not make a decision based on mServer
            } else if (cblk->mServer != 0) {
                // If the track is stopped before the first frame was mixed,
                // do not apply ramp
                param = AudioMixer::RAMP_VOLUME;
            }

            // compute volume for this track
            uint32_t vl, vr;       // in U8.24 integer format
            float vlf, vrf, vaf;   // in [0.0, 1.0] float format
            // read original volumes with volume control
            float v = masterVolume * mStreamTypes[track->streamType()].volume;
            // Always fetch volumeshaper volume to ensure state is updated.
            const sp<AudioTrackServerProxy> proxy = track->audioTrackServerProxy();
            const float vh = track->getVolumeHandler()->getVolume(
                    track->audioTrackServerProxy()->framesReleased()).first;

            if (mStreamTypes[track->streamType()].mute || track->isPlaybackRestricted()) {
                v = 0;
            }

            handleVoipVolume_l(&v);

            if (track->isPausing()) {
                vl = vr = 0;
                vlf = vrf = vaf = 0.;
                track->setPaused();
            } else {
                gain_minifloat_packed_t vlr = proxy->getVolumeLR();
                vlf = float_from_gain(gain_minifloat_unpack_left(vlr));
                vrf = float_from_gain(gain_minifloat_unpack_right(vlr));
                // track volumes come from shared memory, so can't be trusted and must be clamped
                if (vlf > GAIN_FLOAT_UNITY) {
                    ALOGV("Track left volume out of range: %.3g", vlf);
                    vlf = GAIN_FLOAT_UNITY;
                }
                if (vrf > GAIN_FLOAT_UNITY) {
                    ALOGV("Track right volume out of range: %.3g", vrf);
                    vrf = GAIN_FLOAT_UNITY;
                }

                track->processMuteEvent_l(mAfThreadCallback->getOrCreateAudioManager(),
                    /*muteState=*/{masterVolume == 0.f,
                                   mStreamTypes[track->streamType()].volume == 0.f,
                                   mStreamTypes[track->streamType()].mute,
                                   track->isPlaybackRestricted(),
                                   vlf == 0.f && vrf == 0.f,
                                   vh == 0.f});

                // now apply the master volume and stream type volume and shaper volume
                vlf *= v * vh;
                vrf *= v * vh;
                // assuming master volume and stream type volume each go up to 1.0,
                // then derive vl and vr as U8.24 versions for the effect chain
                const float scaleto8_24 = MAX_GAIN_INT * MAX_GAIN_INT;
                vl = (uint32_t) (scaleto8_24 * vlf);
                vr = (uint32_t) (scaleto8_24 * vrf);
                // vl and vr are now in U8.24 format
                uint16_t sendLevel = proxy->getSendLevel_U4_12();
                // send level comes from shared memory and so may be corrupt
                if (sendLevel > MAX_GAIN_INT) {
                    ALOGV("Track send level out of range: %04X", sendLevel);
                    sendLevel = MAX_GAIN_INT;
                }
                // vaf is represented as [0.0, 1.0] float by rescaling sendLevel
                vaf = v * sendLevel * (1. / MAX_GAIN_INT);
            }

            track->setFinalVolume(vrf, vlf);

            // Delegate volume control to effect in track effect chain if needed
            if (chain != 0 && chain->setVolume_l(&vl, &vr)) {
                // Do not ramp volume if volume is controlled by effect
                param = AudioMixer::VOLUME;
                // Update remaining floating point volume levels
                vlf = (float)vl / (1 << 24);
                vrf = (float)vr / (1 << 24);
                track->setHasVolumeController(true);
            } else {
                // force no volume ramp when volume controller was just disabled or removed
                // from effect chain to avoid volume spike
                if (track->hasVolumeController()) {
                    param = AudioMixer::VOLUME;
                }
                track->setHasVolumeController(false);
            }

            // XXX: these things DON'T need to be done each time
            mAudioMixer->setBufferProvider(trackId, track->asExtendedAudioBufferProvider());
            mAudioMixer->enable(trackId);

            mAudioMixer->setParameter(trackId, param, AudioMixer::VOLUME0, &vlf);
            mAudioMixer->setParameter(trackId, param, AudioMixer::VOLUME1, &vrf);
            mAudioMixer->setParameter(trackId, param, AudioMixer::AUXLEVEL, &vaf);
            mAudioMixer->setParameter(
                trackId,
                AudioMixer::TRACK,
                AudioMixer::FORMAT, (void *)track->format());
            mAudioMixer->setParameter(
                trackId,
                AudioMixer::TRACK,
                AudioMixer::CHANNEL_MASK, (void *)(uintptr_t)track->channelMask());

            if (mType == SPATIALIZER && !track->isSpatialized()) {
                mAudioMixer->setParameter(
                    trackId,
                    AudioMixer::TRACK,
                    AudioMixer::MIXER_CHANNEL_MASK,
                    (void *)(uintptr_t)(mChannelMask | mHapticChannelMask));
            } else {
                mAudioMixer->setParameter(
                    trackId,
                    AudioMixer::TRACK,
                    AudioMixer::MIXER_CHANNEL_MASK,
                    (void *)(uintptr_t)(mMixerChannelMask | mHapticChannelMask));
            }

            // limit track sample rate to 2 x output sample rate, which changes at re-configuration
            uint32_t maxSampleRate = mSampleRate * AUDIO_RESAMPLER_DOWN_RATIO_MAX;
            uint32_t reqSampleRate = proxy->getSampleRate();
            if (reqSampleRate == 0) {
                reqSampleRate = mSampleRate;
            } else if (reqSampleRate > maxSampleRate) {
                reqSampleRate = maxSampleRate;
            }
            mAudioMixer->setParameter(
                trackId,
                AudioMixer::RESAMPLE,
                AudioMixer::SAMPLE_RATE,
                (void *)(uintptr_t)reqSampleRate);

            mAudioMixer->setParameter(
                trackId,
                AudioMixer::TIMESTRETCH,
                AudioMixer::PLAYBACK_RATE,
                // cast away constness for this generic API.
                const_cast<void *>(reinterpret_cast<const void *>(&playbackRate)));

            /*
             * Select the appropriate output buffer for the track.
             *
             * Tracks with effects go into their own effects chain buffer
             * and from there into either mEffectBuffer or mSinkBuffer.
             *
             * Other tracks can use mMixerBuffer for higher precision
             * channel accumulation.  If this buffer is enabled
             * (mMixerBufferEnabled true), then selected tracks will accumulate
             * into it.
             *
             */
            if (mMixerBufferEnabled
                    && (track->mainBuffer() == mSinkBuffer
                            || track->mainBuffer() == mMixerBuffer)) {
                if (mType == SPATIALIZER && !track->isSpatialized()) {
                    mAudioMixer->setParameter(
                            trackId,
                            AudioMixer::TRACK,
                            AudioMixer::MIXER_FORMAT, (void *)mEffectBufferFormat);
                    mAudioMixer->setParameter(
                            trackId,
                            AudioMixer::TRACK,
                            AudioMixer::MAIN_BUFFER, (void *)mPostSpatializerBuffer);
                } else {
                    mAudioMixer->setParameter(
                            trackId,
                            AudioMixer::TRACK,
                            AudioMixer::MIXER_FORMAT, (void *)mMixerBufferFormat);
                    mAudioMixer->setParameter(
                            trackId,
                            AudioMixer::TRACK,
                            AudioMixer::MAIN_BUFFER, (void *)mMixerBuffer);
                    // TODO: override track->mainBuffer()?
                    mMixerBufferValid = true;
                }
            } else {
                mAudioMixer->setParameter(
                        trackId,
                        AudioMixer::TRACK,
                        AudioMixer::MIXER_FORMAT, (void *)AUDIO_FORMAT_PCM_FLOAT);
                mAudioMixer->setParameter(
                        trackId,
                        AudioMixer::TRACK,
                        AudioMixer::MAIN_BUFFER, (void *)track->mainBuffer());
            }
            mAudioMixer->setParameter(
                trackId,
                AudioMixer::TRACK,
                AudioMixer::AUX_BUFFER, (void *)track->auxBuffer());
            mAudioMixer->setParameter(
                trackId,
                AudioMixer::TRACK,
                AudioMixer::HAPTIC_ENABLED, (void *)(uintptr_t)track->getHapticPlaybackEnabled());
            mAudioMixer->setParameter(
                trackId,
                AudioMixer::TRACK,
                AudioMixer::HAPTIC_INTENSITY, (void *)(uintptr_t)track->getHapticIntensity());
            const float hapticMaxAmplitude = track->getHapticMaxAmplitude();
            mAudioMixer->setParameter(
                trackId,
                AudioMixer::TRACK,
                AudioMixer::HAPTIC_MAX_AMPLITUDE, (void *)&hapticMaxAmplitude);

            // reset retry count
            track->retryCount() = kMaxTrackRetries;

            // If one track is ready, set the mixer ready if:
            //  - the mixer was not ready during previous round OR
            //  - no other track is not ready
            if (mMixerStatusIgnoringFastTracks != MIXER_TRACKS_READY ||
                    mixerStatus != MIXER_TRACKS_ENABLED) {
                mixerStatus = MIXER_TRACKS_READY;
            }

            // Enable the next few lines to instrument a test for underrun log handling.
            // TODO: Remove when we have a better way of testing the underrun log.
#if 0
            static int i;
            if ((++i & 0xf) == 0) {
                deferredOperations.tallyUnderrunFrames(track, 10 /* underrunFrames */);
            }
#endif
        } else {
            size_t underrunFrames = 0;
            if (framesReady < desiredFrames && !track->isStopped() && !track->isPaused()) {
                ALOGV("track(%d) underrun, track state %s  framesReady(%zu) < framesDesired(%zd)",
                        trackId, track->getTrackStateAsString(), framesReady, desiredFrames);
                underrunFrames = desiredFrames;
            }
            deferredOperations.tallyUnderrunFrames(track, underrunFrames);

            // clear effect chain input buffer if an active track underruns to avoid sending
            // previous audio buffer again to effects
            chain = getEffectChain_l(track->sessionId());
            if (chain != 0) {
                chain->clearInputBuffer();
            }

            ALOGVV("track(%d) s=%08x [NOT READY] on thread %p", trackId, cblk->mServer, this);
            if ((track->sharedBuffer() != 0) || track->isTerminated() ||
                    track->isStopped() || track->isPaused()) {
                // We have consumed all the buffers of this track.
                // Remove it from the list of active tracks.
                // TODO: use actual buffer filling status instead of latency when available from
                // audio HAL
                size_t audioHALFrames = (latency_l() * mSampleRate) / 1000;
                int64_t framesWritten = mBytesWritten / mFrameSize;
                if (mStandby || track->presentationComplete(framesWritten, audioHALFrames)) {
                    if (track->isStopped()) {
                        track->reset();
                    }
                    tracksToRemove->add(track);
                }
            } else {
                // No buffers for this track. Give it a few chances to
                // fill a buffer, then remove it from active list.
                if (--(track->retryCount()) <= 0) {
                    ALOGI("BUFFER TIMEOUT: remove(%d) from active list on thread %p",
                            trackId, this);
                    tracksToRemove->add(track);
                    // indicate to client process that the track was disabled because of underrun;
                    // it will then automatically call start() when data is available
                    track->disable();
                // If one track is not ready, mark the mixer also not ready if:
                //  - the mixer was ready during previous round OR
                //  - no other track is ready
                } else if (mMixerStatusIgnoringFastTracks == MIXER_TRACKS_READY ||
                                mixerStatus != MIXER_TRACKS_READY) {
                    mixerStatus = MIXER_TRACKS_ENABLED;
                }
            }
            mAudioMixer->disable(trackId);
        }

        }   // local variable scope to avoid goto warning

    }

    if (mHapticChannelMask != AUDIO_CHANNEL_NONE && sq != NULL) {
        // When there is no fast track playing haptic and FastMixer exists,
        // enabling the first FastTrack, which provides mixed data from normal
        // tracks, to play haptic data.
        FastTrack *fastTrack = &state->mFastTracks[0];
        if (fastTrack->mHapticPlaybackEnabled != noFastHapticTrack) {
            fastTrack->mHapticPlaybackEnabled = noFastHapticTrack;
            didModify = true;
        }
    }

    // Push the new FastMixer state if necessary
    [[maybe_unused]] bool pauseAudioWatchdog = false;
    if (didModify) {
        state->mFastTracksGen++;
        // if the fast mixer was active, but now there are no fast tracks, then put it in cold idle
        if (kUseFastMixer == FastMixer_Dynamic &&
                state->mCommand == FastMixerState::MIX_WRITE && state->mTrackMask <= 1) {
            state->mCommand = FastMixerState::COLD_IDLE;
            state->mColdFutexAddr = &mFastMixerFutex;
            state->mColdGen++;
            mFastMixerFutex = 0;
            if (kUseFastMixer == FastMixer_Dynamic) {
                mNormalSink = mOutputSink;
            }
            // If we go into cold idle, need to wait for acknowledgement
            // so that fast mixer stops doing I/O.
            block = FastMixerStateQueue::BLOCK_UNTIL_ACKED;
            pauseAudioWatchdog = true;
        }
    }
    if (sq != NULL) {
        sq->end(didModify);
        // No need to block if the FastMixer is in COLD_IDLE as the FastThread
        // is not active. (We BLOCK_UNTIL_ACKED when entering COLD_IDLE
        // when bringing the output sink into standby.)
        //
        // We will get the latest FastMixer state when we come out of COLD_IDLE.
        //
        // This occurs with BT suspend when we idle the FastMixer with
        // active tracks, which may be added or removed.
        sq->push(coldIdle ? FastMixerStateQueue::BLOCK_NEVER : block);
    }
#ifdef AUDIO_WATCHDOG
    if (pauseAudioWatchdog && mAudioWatchdog != 0) {
        mAudioWatchdog->pause();
    }
#endif

    // Now perform the deferred reset on fast tracks that have stopped
    while (resetMask != 0) {
        size_t i = __builtin_ctz(resetMask);
        ALOG_ASSERT(i < count);
        resetMask &= ~(1 << i);
        sp<IAfTrack> track = mActiveTracks[i];
        ALOG_ASSERT(track->isFastTrack() && track->isStopped());
        track->reset();
    }

    // Track destruction may occur outside of threadLoop once it is removed from active tracks.
    // Ensure the AudioMixer doesn't have a raw "buffer provider" pointer to the track if
    // it ceases to be active, to allow safe removal from the AudioMixer at the start
    // of prepareTracks_l(); this releases any outstanding buffer back to the track.
    // See also the implementation of destroyTrack_l().
    for (const auto &track : *tracksToRemove) {
        const int trackId = track->id();
        if (mAudioMixer->exists(trackId)) { // Normal tracks here, fast tracks in FastMixer.
            mAudioMixer->setBufferProvider(trackId, nullptr /* bufferProvider */);
        }
    }

    // remove all the tracks that need to be...
    removeTracks_l(*tracksToRemove);

    if (getEffectChain_l(AUDIO_SESSION_OUTPUT_MIX) != 0 ||
            getEffectChain_l(AUDIO_SESSION_OUTPUT_STAGE) != 0) {
        mEffectBufferValid = true;
    }

    if (mEffectBufferValid) {
        // as long as there are effects we should clear the effects buffer, to avoid
        // passing a non-clean buffer to the effect chain
        memset(mEffectBuffer, 0, mEffectBufferSize);
        if (mType == SPATIALIZER) {
            memset(mPostSpatializerBuffer, 0, mPostSpatializerBufferSize);
        }
    }
    // sink or mix buffer must be cleared if all tracks are connected to an
    // effect chain as in this case the mixer will not write to the sink or mix buffer
    // and track effects will accumulate into it
    // always clear sink buffer for spatializer output as the output of the spatializer
    // effect will be accumulated into it
    if ((mBytesRemaining == 0) && (((mixedTracks != 0 && mixedTracks == tracksWithEffect) ||
            (mixedTracks == 0 && fastTracks > 0)) || (mType == SPATIALIZER))) {
        // FIXME as a performance optimization, should remember previous zero status
        if (mMixerBufferValid) {
            memset(mMixerBuffer, 0, mMixerBufferSize);
            // TODO: In testing, mSinkBuffer below need not be cleared because
            // the PlaybackThread::threadLoop() copies mMixerBuffer into mSinkBuffer
            // after mixing.
            //
            // To enforce this guarantee:
            // ((mixedTracks != 0 && mixedTracks == tracksWithEffect) ||
            // (mixedTracks == 0 && fastTracks > 0))
            // must imply MIXER_TRACKS_READY.
            // Later, we may clear buffers regardless, and skip much of this logic.
        }
        // FIXME as a performance optimization, should remember previous zero status
        memset(mSinkBuffer, 0, mNormalFrameCount * mFrameSize);
    }

    // if any fast tracks, then status is ready
    mMixerStatusIgnoringFastTracks = mixerStatus;
    if (fastTracks > 0) {
        mixerStatus = MIXER_TRACKS_READY;
    }
    return mixerStatus;
}

// trackCountForUid_l() must be called with ThreadBase::mLock held
uint32_t PlaybackThread::trackCountForUid_l(uid_t uid) const
{
    uint32_t trackCount = 0;
    for (size_t i = 0; i < mTracks.size() ; i++) {
        if (mTracks[i]->uid() == uid) {
            trackCount++;
        }
    }
    return trackCount;
}

bool PlaybackThread::IsTimestampAdvancing::check(AudioStreamOut* output)
{
    // Check the timestamp to see if it's advancing once every 150ms. If we check too frequently, we
    // could falsely detect that the frame position has stalled due to underrun because we haven't
    // given the Audio HAL enough time to update.
    const nsecs_t nowNs = systemTime();
    if (nowNs - mPreviousNs < mMinimumTimeBetweenChecksNs) {
        return mLatchedValue;
    }
    mPreviousNs = nowNs;
    mLatchedValue = false;
    // Determine if the presentation position is still advancing.
    uint64_t position = 0;
    struct timespec unused;
    const status_t ret = output->getPresentationPosition(&position, &unused);
    if (ret == NO_ERROR) {
        if (position != mPreviousPosition) {
            mPreviousPosition = position;
            mLatchedValue = true;
        }
    }
    return mLatchedValue;
}

void PlaybackThread::IsTimestampAdvancing::clear()
{
    mLatchedValue = true;
    mPreviousPosition = 0;
    mPreviousNs = 0;
}

// isTrackAllowed_l() must be called with ThreadBase::mLock held
bool MixerThread::isTrackAllowed_l(
        audio_channel_mask_t channelMask, audio_format_t format,
        audio_session_t sessionId, uid_t uid) const
{
    if (!PlaybackThread::isTrackAllowed_l(channelMask, format, sessionId, uid)) {
        return false;
    }
    // Check validity as we don't call AudioMixer::create() here.
    if (!mAudioMixer->isValidFormat(format)) {
        ALOGW("%s: invalid format: %#x", __func__, format);
        return false;
    }
    if (!mAudioMixer->isValidChannelMask(channelMask)) {
        ALOGW("%s: invalid channelMask: %#x", __func__, channelMask);
        return false;
    }
    return true;
}

// checkForNewParameter_l() must be called with ThreadBase::mLock held
bool MixerThread::checkForNewParameter_l(const String8& keyValuePair,
                                                       status_t& status)
{
    bool reconfig = false;
    status = NO_ERROR;

    AutoPark<FastMixer> park(mFastMixer);

    AudioParameter param = AudioParameter(keyValuePair);
    int value;
    if (param.getInt(String8(AudioParameter::keySamplingRate), value) == NO_ERROR) {
        reconfig = true;
    }
    if (param.getInt(String8(AudioParameter::keyFormat), value) == NO_ERROR) {
        if (!isValidPcmSinkFormat(static_cast<audio_format_t>(value))) {
            status = BAD_VALUE;
        } else {
            // no need to save value, since it's constant
            reconfig = true;
        }
    }
    if (param.getInt(String8(AudioParameter::keyChannels), value) == NO_ERROR) {
        if (!isValidPcmSinkChannelMask(static_cast<audio_channel_mask_t>(value))) {
            status = BAD_VALUE;
        } else {
            // no need to save value, since it's constant
            reconfig = true;
        }
    }
    if (param.getInt(String8(AudioParameter::keyFrameCount), value) == NO_ERROR) {
        // do not accept frame count changes if tracks are open as the track buffer
        // size depends on frame count and correct behavior would not be guaranteed
        // if frame count is changed after track creation
        if (!mTracks.isEmpty()) {
            status = INVALID_OPERATION;
        } else {
            reconfig = true;
        }
    }
    if (param.getInt(String8(AudioParameter::keyRouting), value) == NO_ERROR) {
        LOG_FATAL("Should not set routing device in MixerThread");
    }

    if (status == NO_ERROR) {
        status = mOutput->stream->setParameters(keyValuePair);
        if (!mStandby && status == INVALID_OPERATION) {
            ALOGW("%s: setParameters failed with keyValuePair %s, entering standby",
                    __func__, keyValuePair.c_str());
            mOutput->standby();
            mThreadMetrics.logEndInterval();
            mThreadSnapshot.onEnd();
            setStandby_l();
            mBytesWritten = 0;
            status = mOutput->stream->setParameters(keyValuePair);
        }
        if (status == NO_ERROR && reconfig) {
            readOutputParameters_l();
            delete mAudioMixer;
            mAudioMixer = new AudioMixer(mNormalFrameCount, mSampleRate);
            for (const auto &track : mTracks) {
                const int trackId = track->id();
                const status_t createStatus = mAudioMixer->create(
                        trackId,
                        track->channelMask(),
                        track->format(),
                        track->sessionId());
                ALOGW_IF(createStatus != NO_ERROR,
                        "%s(): AudioMixer cannot create track(%d)"
                        " mask %#x, format %#x, sessionId %d",
                        __func__,
                        trackId, track->channelMask(), track->format(), track->sessionId());
            }
            sendIoConfigEvent_l(AUDIO_OUTPUT_CONFIG_CHANGED);
        }
    }

    return reconfig;
}


void MixerThread::dumpInternals_l(int fd, const Vector<String16>& args)
{
    PlaybackThread::dumpInternals_l(fd, args);
    dprintf(fd, "  Thread throttle time (msecs): %u\n", mThreadThrottleTimeMs);
    dprintf(fd, "  AudioMixer tracks: %s\n", mAudioMixer->trackNames().c_str());
    dprintf(fd, "  Master mono: %s\n", mMasterMono ? "on" : "off");
    dprintf(fd, "  Master balance: %f (%s)\n", mMasterBalance.load(),
            (hasFastMixer() ? std::to_string(mFastMixer->getMasterBalance())
                            : mBalance.toString()).c_str());
    if (hasFastMixer()) {
        dprintf(fd, "  FastMixer thread %p tid=%d", mFastMixer.get(), mFastMixer->getTid());

        // Make a non-atomic copy of fast mixer dump state so it won't change underneath us
        // while we are dumping it.  It may be inconsistent, but it won't mutate!
        // This is a large object so we place it on the heap.
        // FIXME 25972958: Need an intelligent copy constructor that does not touch unused pages.
        const std::unique_ptr<FastMixerDumpState> copy =
                std::make_unique<FastMixerDumpState>(mFastMixerDumpState);
        copy->dump(fd);

#ifdef STATE_QUEUE_DUMP
        // Similar for state queue
        StateQueueObserverDump observerCopy = mStateQueueObserverDump;
        observerCopy.dump(fd);
        StateQueueMutatorDump mutatorCopy = mStateQueueMutatorDump;
        mutatorCopy.dump(fd);
#endif

#ifdef AUDIO_WATCHDOG
        if (mAudioWatchdog != 0) {
            // Make a non-atomic copy of audio watchdog dump so it won't change underneath us
            AudioWatchdogDump wdCopy = mAudioWatchdogDump;
            wdCopy.dump(fd);
        }
#endif

    } else {
        dprintf(fd, "  No FastMixer\n");
    }

     dprintf(fd, "Bluetooth latency modes are %senabled\n",
            mBluetoothLatencyModesEnabled ? "" : "not ");
     dprintf(fd, "HAL does %ssupport Bluetooth latency modes\n", mOutput != nullptr &&
             mOutput->audioHwDev->supportsBluetoothVariableLatency() ? "" : "not ");
     dprintf(fd, "Supported latency modes: %s\n", toString(mSupportedLatencyModes).c_str());
}

uint32_t MixerThread::idleSleepTimeUs() const
{
    return (uint32_t)(((mNormalFrameCount * 1000) / mSampleRate) * 1000) / 2;
}

uint32_t MixerThread::suspendSleepTimeUs() const
{
    return (uint32_t)(((mNormalFrameCount * 1000) / mSampleRate) * 1000);
}

void MixerThread::cacheParameters_l()
{
    PlaybackThread::cacheParameters_l();

    // FIXME: Relaxed timing because of a certain device that can't meet latency
    // Should be reduced to 2x after the vendor fixes the driver issue
    // increase threshold again due to low power audio mode. The way this warning
    // threshold is calculated and its usefulness should be reconsidered anyway.
    maxPeriod = seconds(mNormalFrameCount) / mSampleRate * 15;
}

void MixerThread::onHalLatencyModesChanged_l() {
    mAfThreadCallback->onSupportedLatencyModesChanged(mId, mSupportedLatencyModes);
}

void MixerThread::setHalLatencyMode_l() {
    // Only handle latency mode if:
    // - mBluetoothLatencyModesEnabled is true
    // - the HAL supports latency modes
    // - the selected device is Bluetooth LE or A2DP
    if (!mBluetoothLatencyModesEnabled.load() || mSupportedLatencyModes.empty()) {
        return;
    }
    if (mOutDeviceTypeAddrs.size() != 1
            || !(audio_is_a2dp_out_device(mOutDeviceTypeAddrs[0].mType)
                 || audio_is_ble_out_device(mOutDeviceTypeAddrs[0].mType))) {
        return;
    }

    audio_latency_mode_t latencyMode = AUDIO_LATENCY_MODE_FREE;
    if (mSupportedLatencyModes.size() == 1) {
        // If the HAL only support one latency mode currently, confirm the choice
        latencyMode = mSupportedLatencyModes[0];
    } else if (mSupportedLatencyModes.size() > 1) {
        // Request low latency if:
        // - At least one active track is either:
        //   - a fast track with gaming usage or
        //   - a track with acessibility usage
        for (const auto& track : mActiveTracks) {
            if ((track->isFastTrack() && track->attributes().usage == AUDIO_USAGE_GAME)
                    || track->attributes().usage == AUDIO_USAGE_ASSISTANCE_ACCESSIBILITY) {
                latencyMode = AUDIO_LATENCY_MODE_LOW;
                break;
            }
        }
    }

    if (latencyMode != mSetLatencyMode) {
        status_t status = mOutput->stream->setLatencyMode(latencyMode);
        ALOGD("%s: thread(%d) setLatencyMode(%s) returned %d",
                __func__, mId, toString(latencyMode).c_str(), status);
        if (status == NO_ERROR) {
            mSetLatencyMode = latencyMode;
        }
    }
}

void MixerThread::updateHalSupportedLatencyModes_l() {

    if (mOutput == nullptr || mOutput->stream == nullptr) {
        return;
    }
    std::vector<audio_latency_mode_t> latencyModes;
    const status_t status = mOutput->stream->getRecommendedLatencyModes(&latencyModes);
    if (status != NO_ERROR) {
        latencyModes.clear();
    }
    if (latencyModes != mSupportedLatencyModes) {
        ALOGD("%s: thread(%d) status %d supported latency modes: %s",
            __func__, mId, status, toString(latencyModes).c_str());
        mSupportedLatencyModes.swap(latencyModes);
        sendHalLatencyModesChangedEvent_l();
    }
}

status_t MixerThread::getSupportedLatencyModes(
        std::vector<audio_latency_mode_t>* modes) {
    if (modes == nullptr) {
        return BAD_VALUE;
    }
    Mutex::Autolock _l(mLock);
    *modes = mSupportedLatencyModes;
    return NO_ERROR;
}

void MixerThread::onRecommendedLatencyModeChanged(
        std::vector<audio_latency_mode_t> modes) {
    Mutex::Autolock _l(mLock);
    if (modes != mSupportedLatencyModes) {
        ALOGD("%s: thread(%d) supported latency modes: %s",
            __func__, mId, toString(modes).c_str());
        mSupportedLatencyModes.swap(modes);
        sendHalLatencyModesChangedEvent_l();
    }
}

status_t MixerThread::setBluetoothVariableLatencyEnabled(bool enabled) {
    if (mOutput == nullptr || mOutput->audioHwDev == nullptr
            || !mOutput->audioHwDev->supportsBluetoothVariableLatency()) {
        return INVALID_OPERATION;
    }
    mBluetoothLatencyModesEnabled.store(enabled);
    return NO_ERROR;
}

// ----------------------------------------------------------------------------

/* static */
sp<IAfPlaybackThread> IAfPlaybackThread::createDirectOutputThread(
        const sp<IAfThreadCallback>& afThreadCallback,
        AudioStreamOut* output, audio_io_handle_t id, bool systemReady,
        const audio_offload_info_t& offloadInfo) {
    return sp<DirectOutputThread>::make(
            afThreadCallback, output, id, systemReady, offloadInfo);
}

DirectOutputThread::DirectOutputThread(const sp<IAfThreadCallback>& afThreadCallback,
        AudioStreamOut* output, audio_io_handle_t id, ThreadBase::type_t type, bool systemReady,
        const audio_offload_info_t& offloadInfo)
<<<<<<< HEAD
    :   PlaybackThread(audioFlinger, output, id, type, systemReady)
        , mOffloadInfo(offloadInfo)
        , mVolumeShaperActive(false)
        , mFramesWrittenAtStandby(0)
        , mFramesWrittenForSleep(0)
=======
    :   PlaybackThread(afThreadCallback, output, id, type, systemReady)
    , mOffloadInfo(offloadInfo)
>>>>>>> 57e0633e
{
    setMasterBalance(afThreadCallback->getMasterBalance_l());
}

DirectOutputThread::~DirectOutputThread()
{
}

void DirectOutputThread::dumpInternals_l(int fd, const Vector<String16>& args)
{
    PlaybackThread::dumpInternals_l(fd, args);
    dprintf(fd, "  Master balance: %f  Left: %f  Right: %f\n",
            mMasterBalance.load(), mMasterBalanceLeft, mMasterBalanceRight);
}

void DirectOutputThread::setMasterBalance(float balance)
{
    Mutex::Autolock _l(mLock);
    if (mMasterBalance != balance) {
        mMasterBalance.store(balance);
        mBalance.computeStereoBalance(balance, &mMasterBalanceLeft, &mMasterBalanceRight);
        broadcast_l();
    }
}

void DirectOutputThread::processVolume_l(IAfTrack* track, bool lastTrack)
{
    float left, right;

    // Ensure volumeshaper state always advances even when muted.
    const sp<AudioTrackServerProxy> proxy = track->audioTrackServerProxy();

    const size_t framesReleased = proxy->framesReleased();
    const int64_t frames = mTimestamp.mPosition[ExtendedTimestamp::LOCATION_KERNEL];
    const int64_t time = mTimestamp.mTimeNs[ExtendedTimestamp::LOCATION_KERNEL];

    ALOGV("%s: Direct/Offload bufferConsumed:%zu  timestamp frames:%lld  time:%lld",
            __func__, framesReleased, (long long)frames, (long long)time);

    const int64_t volumeShaperFrames =
            mMonotonicFrameCounter.updateAndGetMonotonicFrameCount(frames, time);
    const auto [shaperVolume, shaperActive] =
            track->getVolumeHandler()->getVolume(volumeShaperFrames);
    mVolumeShaperActive = shaperActive;

    gain_minifloat_packed_t vlr = proxy->getVolumeLR();
    left = float_from_gain(gain_minifloat_unpack_left(vlr));
    right = float_from_gain(gain_minifloat_unpack_right(vlr));

    const bool clientVolumeMute = (left == 0.f && right == 0.f);

    if (mMasterMute || mStreamTypes[track->streamType()].mute || track->isPlaybackRestricted()) {
        left = right = 0;
    } else {
        float typeVolume = mStreamTypes[track->streamType()].volume;
        const float v = mMasterVolume * typeVolume * shaperVolume;

        if (left > GAIN_FLOAT_UNITY) {
            left = GAIN_FLOAT_UNITY;
        }
        if (right > GAIN_FLOAT_UNITY) {
            right = GAIN_FLOAT_UNITY;
        }
        left *= v;
        right *= v;
        if (mAfThreadCallback->getMode() != AUDIO_MODE_IN_COMMUNICATION
                || audio_channel_count_from_out_mask(mChannelMask) > 1) {
            left *= mMasterBalanceLeft; // DirectOutputThread balance applied as track volume
            right *= mMasterBalanceRight;
        }
    }

    track->processMuteEvent_l(mAfThreadCallback->getOrCreateAudioManager(),
        /*muteState=*/{mMasterMute,
                       mStreamTypes[track->streamType()].volume == 0.f,
                       mStreamTypes[track->streamType()].mute,
                       track->isPlaybackRestricted(),
                       clientVolumeMute,
                       shaperVolume == 0.f});

    if (lastTrack) {
        track->setFinalVolume(left, right);
        if (left != mLeftVolFloat || right != mRightVolFloat) {
            mLeftVolFloat = left;
            mRightVolFloat = right;

            // Delegate volume control to effect in track effect chain if needed
            // only one effect chain can be present on DirectOutputThread, so if
            // there is one, the track is connected to it
            if (!mEffectChains.isEmpty()) {
                // if effect chain exists, volume is handled by it.
                // Convert volumes from float to 8.24
                uint32_t vl = (uint32_t)(left * (1 << 24));
                uint32_t vr = (uint32_t)(right * (1 << 24));
                // Direct/Offload effect chains set output volume in setVolume_l().
                (void)mEffectChains[0]->setVolume_l(&vl, &vr);
            } else {
                // otherwise we directly set the volume.
                setVolumeForOutput_l(left, right);
            }
        }
    }

}

void AudioFlinger::PlaybackThread::onIdleMixer()
{
    ALOGV("onIdleMixer");
}

void DirectOutputThread::onAddNewTrack_l()
{
    sp<IAfTrack> previousTrack = mPreviousTrack.promote();
    sp<IAfTrack> latestTrack = mActiveTracks.getLatest();

    if (previousTrack != 0 && latestTrack != 0) {
        if (mType == DIRECT) {
            if (previousTrack.get() != latestTrack.get()) {
                mFlushPending = true;
            }
        } else /* mType == OFFLOAD */ {
            if (previousTrack->sessionId() != latestTrack->sessionId() ||
                previousTrack->isFlushPending()) {
                mFlushPending = true;
            }
        }
    } else if (previousTrack == 0) {
        // there could be an old track added back during track transition for direct
        // output, so always issues flush to flush data of the previous track if it
        // was already destroyed with HAL paused, then flush can resume the playback
        mFlushPending = true;
    }
    PlaybackThread::onAddNewTrack_l();
}

PlaybackThread::mixer_state DirectOutputThread::prepareTracks_l(
    Vector<sp<IAfTrack>>* tracksToRemove
)
{
    size_t count = mActiveTracks.size();
    mixer_state mixerStatus = MIXER_IDLE;
    bool doHwPause = false;
    bool doHwResume = false;

    // find out which tracks need to be processed
    for (const sp<IAfTrack>& t : mActiveTracks) {
        if (t->isInvalid()) {
            ALOGW("An invalidated track shouldn't be in active list");
            tracksToRemove->add(t);
            continue;
        }

        IAfTrack* const track = t.get();
#ifdef VERY_VERY_VERBOSE_LOGGING
        audio_track_cblk_t* cblk = track->cblk();
#endif
        // Only consider last track started for volume and mixer state control.
        // In theory an older track could underrun and restart after the new one starts
        // but as we only care about the transition phase between two tracks on a
        // direct output, it is not a problem to ignore the underrun case.
        sp<IAfTrack> l = mActiveTracks.getLatest();
        bool last = l.get() == track;

        if (track->isPausePending()) {
            track->pauseAck();
            // It is possible a track might have been flushed or stopped.
            // Other operations such as flush pending might occur on the next prepare.
            if (track->isPausing()) {
                track->setPaused();
            }
            // Always perform pause, as an immediate flush will change
            // the pause state to be no longer isPausing().
            if (mHwSupportsPause && last && !mHwPaused) {
                doHwPause = true;
                mHwPaused = true;
            }
        } else if (track->isFlushPending()) {
            track->flushAck();
            if (last) {
                mFlushPending = true;
            }
        } else if (track->isResumePending()) {
            track->resumeAck();
            if (last) {
                mLeftVolFloat = mRightVolFloat = -1.0;
                if (mHwPaused) {
                    doHwResume = true;
                    mHwPaused = false;
                }
            }
        }

        // The first time a track is added we wait
        // for all its buffers to be filled before processing it.
        // Allow draining the buffer in case the client
        // app does not call stop() and relies on underrun to stop:
        // hence the test on (track->retryCount() > 1).
        // If track->retryCount() <= 1 then track is about to be disabled, paused, removed,
        // so we accept any nonzero amount of data delivered by the AudioTrack (which will
        // reset the retry counter).
        // Do not use a high threshold for compressed audio.

        // target retry count that we will use is based on the time we wait for retries.
        const int32_t targetRetryCount = kMaxTrackRetriesDirectMs * 1000 / mActiveSleepTimeUs;
        // the retry threshold is when we accept any size for PCM data.  This is slightly
        // smaller than the retry count so we can push small bits of data without a glitch.
        const int32_t retryThreshold = targetRetryCount > 2 ? targetRetryCount - 1 : 1;
        uint32_t minFrames;
        if ((track->sharedBuffer() == 0) && !track->isStopping_1() && !track->isPausing()
            && (track->retryCount() > retryThreshold) && audio_has_proportional_frames(mFormat)) {
            minFrames = mNormalFrameCount;
        } else {
            minFrames = 1;
        }

        const size_t framesReady = track->framesReady();
        const int trackId = track->id();
        if (ATRACE_ENABLED()) {
            std::string traceName("nRdy");
            traceName += std::to_string(trackId);
            ATRACE_INT(traceName.c_str(), framesReady);
        }
        if ((framesReady >= minFrames) && track->isReady() && !track->isPaused() &&
                !track->isStopping_2() && !track->isStopped())
        {
            ALOGVV("track(%d) s=%08x [OK]", trackId, cblk->mServer);

            if (track->fillingStatus() == IAfTrack::FS_FILLED) {
                track->fillingStatus() = IAfTrack::FS_ACTIVE;
                if (last) {
                    // make sure processVolume_l() will apply new volume even if 0
                    mLeftVolFloat = mRightVolFloat = -1.0;
                }
                if (!mHwSupportsPause) {
                    track->resumeAck();
                }
            }

            // compute volume for this track
            processVolume_l(track, last);
            if (last) {
                sp<IAfTrack> previousTrack = mPreviousTrack.promote();
                if (previousTrack != 0) {
                    if (track != previousTrack.get()) {
                        // Flush any data still being written from last track
                        mBytesRemaining = 0;
                        // Invalidate previous track to force a seek when resuming.
                        previousTrack->invalidate();
                    }
                }
                mPreviousTrack = track;

                // reset retry count
                track->retryCount() = targetRetryCount;
                mActiveTrack = t;
                mixerStatus = MIXER_TRACKS_READY;
                if (mHwPaused) {
                    doHwResume = true;
                    mHwPaused = false;
                }
            }
        } else {
            // clear effect chain input buffer if the last active track started underruns
            // to avoid sending previous audio buffer again to effects
            if (!mEffectChains.isEmpty() && last) {
                mEffectChains[0]->clearInputBuffer();
            }
            if (track->isStopping_1()) {
                track->setState(IAfTrackBase::STOPPING_2);
                if (last && mHwPaused) {
                     doHwResume = true;
                     mHwPaused = false;
                 }
            }
            if ((track->sharedBuffer() != 0) || track->isStopped() ||
                    track->isStopping_2() || track->isPaused()) {
                // We have consumed all the buffers of this track.
                // Remove it from the list of active tracks.
                bool presComplete = false;
                if (mStandby || !last ||
                        (presComplete = track->presentationComplete(latency_l())) ||
                        track->isPaused() || mHwPaused) {
                    if (presComplete) {
                        mOutput->presentationComplete();
                    }
                    if (track->isStopping_2()) {
                        track->setState(IAfTrackBase::STOPPED);
                    }
                    if (track->isStopped()) {
                        track->reset();
                        mFlushPending = true;
                    }
                    tracksToRemove->add(track);
                }
            } else {
                // No buffers for this track. Give it a few chances to
                // fill a buffer, then remove it from active list.
                // Only consider last track started for mixer state control
                bool isTimestampAdvancing = mIsTimestampAdvancing.check(mOutput);
                if (!isTunerStream()  // tuner streams remain active in underrun
                        && --(track->retryCount()) <= 0) {
                    if (isTimestampAdvancing) { // HAL is still playing audio, give us more time.
                        track->retryCount() = kMaxTrackRetriesOffload;
                    } else {
                        ALOGV("BUFFER TIMEOUT: remove track(%d) from active list", trackId);
                        tracksToRemove->add(track);
                        // indicate to client process that the track was disabled because of
                        // underrun; it will then automatically call start() when data is available
                        track->disable();
                        // only do hw pause when track is going to be removed due to BUFFER TIMEOUT.
                        // unlike mixerthread, HAL can be paused for direct output, and as HAL can
                        // be paused at the first underrun, but track may be ready for the next loop
                        // and the playback is resumed, it will make the playback interrupted
                        ALOGW("pause because of UNDERRUN, framesReady = %zu,"
                                "minFrames = %u, mFormat = %#x",
                                framesReady, minFrames, mFormat);
                        if (last && mHwSupportsPause && !mHwPaused && !mStandby) {
                            doHwPause = true;
                            mHwPaused = true;
                        }
                    }
                } else if (last) {
                    mixerStatus = MIXER_TRACKS_ENABLED;
                }
            }
        }
    }

    // if an active track did not command a flush, check for pending flush on stopped tracks
    if (!mFlushPending) {
        for (size_t i = 0; i < mTracks.size(); i++) {
            if (mTracks[i]->isFlushPending()) {
                mTracks[i]->flushAck();
                mFlushPending = true;
            }
        }
    }

    // make sure the pause/flush/resume sequence is executed in the right order.
    // If a flush is pending and a track is active but the HW is not paused, force a HW pause
    // before flush and then resume HW. This can happen in case of pause/flush/resume
    // if resume is received before pause is executed.
    if (mHwSupportsPause && !mStandby &&
            (doHwPause || (mFlushPending && !mHwPaused && (count != 0)))) {
        status_t result = mOutput->stream->pause();
        ALOGE_IF(result != OK, "Error when pausing output stream: %d", result);
        doHwResume = !doHwPause;  // resume if pause is due to flush.
    }
    if (mFlushPending) {
        flushHw_l();
    }
    if (mHwSupportsPause && !mStandby && doHwResume) {
        status_t result = mOutput->stream->resume();
        ALOGE_IF(result != OK, "Error when resuming output stream: %d", result);
    }
    // remove all the tracks that need to be...
    removeTracks_l(*tracksToRemove);

    return mixerStatus;
}

void DirectOutputThread::threadLoop_mix()
{
    size_t frameCount = mFrameCount;
    int8_t *curBuf = (int8_t *)mSinkBuffer;
    // output audio to hardware
    while (frameCount) {
        AudioBufferProvider::Buffer buffer;
        buffer.frameCount = frameCount;
        status_t status = mActiveTrack->getNextBuffer(&buffer);
        if (status != NO_ERROR || buffer.raw == NULL) {
            // no need to pad with 0 for compressed audio
            if (audio_has_proportional_frames(mFormat)) {
                memset(curBuf, 0, frameCount * mFrameSize);
            }
            break;
        }
        memcpy(curBuf, buffer.raw, buffer.frameCount * mFrameSize);
        frameCount -= buffer.frameCount;
        curBuf += buffer.frameCount * mFrameSize;
        mActiveTrack->releaseBuffer(&buffer);
    }
    mCurrentWriteLength = curBuf - (int8_t *)mSinkBuffer;
    mSleepTimeUs = 0;
    mStandbyTimeNs = systemTime() + mStandbyDelayNs;
    mActiveTrack.clear();
}

void DirectOutputThread::threadLoop_sleepTime()
{
    // do not write to HAL when paused
    if (mHwPaused || (usesHwAvSync() && mStandby)) {
        mSleepTimeUs = mIdleSleepTimeUs;
        return;
    }
    if (mMixerStatus == MIXER_TRACKS_ENABLED) {
        mSleepTimeUs = mActiveSleepTimeUs;
    } else {
        mSleepTimeUs = mIdleSleepTimeUs;
    }
    // Note: In S or later, we do not write zeroes for
    // linear or proportional PCM direct tracks in underrun.
}

void DirectOutputThread::threadLoop_exit()
{
    {
        Mutex::Autolock _l(mLock);
        for (size_t i = 0; i < mTracks.size(); i++) {
            if (mTracks[i]->isFlushPending()) {
                mTracks[i]->flushAck();
                mFlushPending = true;
            }
        }
        if (mFlushPending) {
            flushHw_l();
        }
    }
    PlaybackThread::threadLoop_exit();
}

// must be called with thread mutex locked
bool DirectOutputThread::shouldStandby_l()
{
    bool standbyForDirectPcm = false;
    bool standbyWhenIdle = false;

    bool trackPaused = false;
    bool trackStopped = false;

    if (mStandby) {
        return false; // already in standby
    }

    // allowing DIRECT linear pcm track to be in standby even when active
    standbyForDirectPcm = (mType == DIRECT) && audio_is_linear_pcm(mFormat) && !usesHwAvSync();

    // do not put the HAL in standby when paused. AwesomePlayer clear the offloaded AudioTrack
    // after a timeout and we will enter standby then.
    if (mTracks.size() > 0) {
        trackPaused = mTracks[mTracks.size() - 1]->isPaused();
        trackStopped = mTracks[mTracks.size() - 1]->isStopped() ||
                           mTracks[mTracks.size() - 1]->state() == IAfTrackBase::IDLE;
    }
    standbyWhenIdle = trackStopped || (!trackPaused && !mHwPaused);
    // store position when entering standby in idle/stopped state for DIRECT linear pcm tracks.
    // This is required because presentation position for a DIRECT linear pcm track is not reset
    // on standby, and must be reset on track stop.
    if (standbyForDirectPcm && standbyWhenIdle) {
        uint64_t position64;
        struct timespec ts;
        if (NO_ERROR == mOutput->getPresentationPosition(&position64, &ts)) {
            mFramesWrittenAtStandby = position64;
            // reset mFramesWrittenForSleep as mFramesWrittenAtStandby includes it
            mFramesWrittenForSleep = 0;
        }
    }
    return standbyForDirectPcm || standbyWhenIdle;
}

// checkForNewParameter_l() must be called with ThreadBase::mLock held
bool DirectOutputThread::checkForNewParameter_l(const String8& keyValuePair,
                                                              status_t& status)
{
    bool reconfig = false;
    status = NO_ERROR;

    AudioParameter param = AudioParameter(keyValuePair);
    int value;
    if (param.getInt(String8(AudioParameter::keyRouting), value) == NO_ERROR) {
        LOG_FATAL("Should not set routing device in DirectOutputThread");
    }
    if (param.getInt(String8(AudioParameter::keyFrameCount), value) == NO_ERROR) {
        // do not accept frame count changes if tracks are open as the track buffer
        // size depends on frame count and correct behavior would not be garantied
        // if frame count is changed after track creation
        if (!mTracks.isEmpty()) {
            status = INVALID_OPERATION;
        } else {
            reconfig = true;
        }
    }
    if (status == NO_ERROR) {
        status = mOutput->stream->setParameters(keyValuePair);
        if (!mStandby && status == INVALID_OPERATION) {
            mOutput->standby();
            if (!mStandby) {
                mThreadMetrics.logEndInterval();
                mThreadSnapshot.onEnd();
                setStandby_l();
            }
            mBytesWritten = 0;
            status = mOutput->stream->setParameters(keyValuePair);
        }
        if (status == NO_ERROR && reconfig) {
            readOutputParameters_l();
            sendIoConfigEvent_l(AUDIO_OUTPUT_CONFIG_CHANGED);
        }
    }

    return reconfig;
}

uint32_t DirectOutputThread::activeSleepTimeUs() const
{
    uint32_t time;
    if (audio_has_proportional_frames(mFormat)) {
        time = PlaybackThread::activeSleepTimeUs();
    } else {
        time = kDirectMinSleepTimeUs;
    }
    return time;
}

uint32_t DirectOutputThread::idleSleepTimeUs() const
{
    uint32_t time;
    if (audio_has_proportional_frames(mFormat)) {
        time = (uint32_t)(((mFrameCount * 1000) / mSampleRate) * 1000) / 2;
    } else {
        time = kDirectMinSleepTimeUs;
    }
    return time;
}

uint32_t DirectOutputThread::suspendSleepTimeUs() const
{
    uint32_t time;
    if (audio_has_proportional_frames(mFormat)) {
        time = (uint32_t)(((mFrameCount * 1000) / mSampleRate) * 1000);
    } else {
        time = kDirectMinSleepTimeUs;
    }
    return time;
}

void DirectOutputThread::cacheParameters_l()
{
    PlaybackThread::cacheParameters_l();

    // use shorter standby delay as on normal output to release
    // hardware resources as soon as possible
    // no delay on outputs with HW A/V sync
    if (usesHwAvSync()) {
        mStandbyDelayNs = 0;
    } else if ((mType == OFFLOAD) && !audio_has_proportional_frames(mFormat)) {
        mStandbyDelayNs = kOffloadStandbyDelayNs;
    } else if (mType == DIRECT) {
        mStandbyDelayNs = kOffloadStandbyDelayNs;
    } else {
        mStandbyDelayNs = microseconds(mActiveSleepTimeUs*2);
    }
}

void DirectOutputThread::flushHw_l()
{
    PlaybackThread::flushHw_l();
    mOutput->flush();
    mHwPaused = false;
    mFlushPending = false;
    mFramesWritten = 0;
    mFramesWrittenAtStandby = 0;
    mFramesWrittenForSleep = 0;
    mTimestampVerifier.discontinuity(discontinuityForStandbyOrFlush());
    mTimestamp.clear();
    mMonotonicFrameCounter.onFlush();
}

<<<<<<< HEAD
status_t AudioFlinger::DirectOutputThread::getTimestamp_l(AudioTimestamp& timestamp)
{
    if (mOutput != NULL) {
        uint64_t position64;
        if (mOutput->getPresentationPosition(&position64, &timestamp.mTime) == OK) {
            timestamp.mPosition = (position64 <= (mFramesWrittenAtStandby + mFramesWrittenForSleep)) ?
                   0 : (uint32_t) (position64 - mFramesWrittenAtStandby - mFramesWrittenForSleep);
            return NO_ERROR;
        }
    }
    return INVALID_OPERATION;
}

int64_t AudioFlinger::DirectOutputThread::computeWaitTimeNs_l() const {
=======
int64_t DirectOutputThread::computeWaitTimeNs_l() const {
>>>>>>> 57e0633e
    // If a VolumeShaper is active, we must wake up periodically to update volume.
    const int64_t NS_PER_MS = 1000000;
    return mVolumeShaperActive ?
            kMinNormalSinkBufferSizeMs * NS_PER_MS : PlaybackThread::computeWaitTimeNs_l();
}

// ----------------------------------------------------------------------------

AsyncCallbackThread::AsyncCallbackThread(
        const wp<PlaybackThread>& playbackThread)
    :   Thread(false /*canCallJava*/),
        mPlaybackThread(playbackThread),
        mWriteAckSequence(0),
        mDrainSequence(0),
        mAsyncError(false)
{
}

void AsyncCallbackThread::onFirstRef()
{
    run("Offload Cbk", ANDROID_PRIORITY_URGENT_AUDIO);
}

bool AsyncCallbackThread::threadLoop()
{
    while (!exitPending()) {
        uint32_t writeAckSequence;
        uint32_t drainSequence;
        bool asyncError;

        {
            Mutex::Autolock _l(mLock);
            while (!((mWriteAckSequence & 1) ||
                     (mDrainSequence & 1) ||
                     mAsyncError ||
                     exitPending())) {
                mWaitWorkCV.wait(mLock);
            }

            if (exitPending()) {
                break;
            }
            ALOGV("AsyncCallbackThread mWriteAckSequence %d mDrainSequence %d",
                  mWriteAckSequence, mDrainSequence);
            writeAckSequence = mWriteAckSequence;
            mWriteAckSequence &= ~1;
            drainSequence = mDrainSequence;
            mDrainSequence &= ~1;
            asyncError = mAsyncError;
            mAsyncError = false;
        }
        {
            const sp<PlaybackThread> playbackThread = mPlaybackThread.promote();
            if (playbackThread != 0) {
                if (writeAckSequence & 1) {
                    playbackThread->resetWriteBlocked(writeAckSequence >> 1);
                }
                if (drainSequence & 1) {
                    playbackThread->resetDraining(drainSequence >> 1);
                }
                if (asyncError) {
                    playbackThread->onAsyncError();
                }
            }
        }
    }
    return false;
}

void AsyncCallbackThread::exit()
{
    ALOGV("AsyncCallbackThread::exit");
    Mutex::Autolock _l(mLock);
    requestExit();
    mWaitWorkCV.broadcast();
}

void AsyncCallbackThread::setWriteBlocked(uint32_t sequence)
{
    Mutex::Autolock _l(mLock);
    // bit 0 is cleared
    mWriteAckSequence = sequence << 1;
}

void AsyncCallbackThread::resetWriteBlocked()
{
    Mutex::Autolock _l(mLock);
    // ignore unexpected callbacks
    if (mWriteAckSequence & 2) {
        mWriteAckSequence |= 1;
        mWaitWorkCV.signal();
    }
}

void AsyncCallbackThread::setDraining(uint32_t sequence)
{
    Mutex::Autolock _l(mLock);
    // bit 0 is cleared
    mDrainSequence = sequence << 1;
}

void AsyncCallbackThread::resetDraining()
{
    Mutex::Autolock _l(mLock);
    // ignore unexpected callbacks
    if (mDrainSequence & 2) {
        mDrainSequence |= 1;
        mWaitWorkCV.signal();
    }
}

void AsyncCallbackThread::setAsyncError()
{
    Mutex::Autolock _l(mLock);
    mAsyncError = true;
    mWaitWorkCV.signal();
}


// ----------------------------------------------------------------------------

/* static */
sp<IAfPlaybackThread> IAfPlaybackThread::createOffloadThread(
        const sp<IAfThreadCallback>& afThreadCallback,
        AudioStreamOut* output, audio_io_handle_t id, bool systemReady,
        const audio_offload_info_t& offloadInfo) {
    return sp<OffloadThread>::make(afThreadCallback, output, id, systemReady, offloadInfo);
}

OffloadThread::OffloadThread(const sp<IAfThreadCallback>& afThreadCallback,
        AudioStreamOut* output, audio_io_handle_t id, bool systemReady,
        const audio_offload_info_t& offloadInfo)
    :   DirectOutputThread(afThreadCallback, output, id, OFFLOAD, systemReady, offloadInfo),
        mPausedWriteLength(0), mPausedBytesRemaining(0), mKeepWakeLock(true)
{
    //FIXME: mStandby should be set to true by ThreadBase constructo
    mStandby = true;
    mKeepWakeLock = property_get_bool("ro.audio.offload_wakelock", true /* default_value */);
}

void OffloadThread::threadLoop_exit()
{
    if (mFlushPending || mHwPaused) {
        // If a flush is pending or track was paused, just discard buffered data
        flushHw_l();
    } else {
        mMixerStatus = MIXER_DRAIN_ALL;
        threadLoop_drain();
    }
    if (mUseAsyncWrite) {
        ALOG_ASSERT(mCallbackThread != 0);
        mCallbackThread->exit();
    }
    PlaybackThread::threadLoop_exit();
}

PlaybackThread::mixer_state OffloadThread::prepareTracks_l(
    Vector<sp<IAfTrack>>* tracksToRemove
)
{
    size_t count = mActiveTracks.size();

    mixer_state mixerStatus = MIXER_IDLE;
    bool doHwPause = false;
    bool doHwResume = false;

    ALOGV("OffloadThread::prepareTracks_l active tracks %zu", count);

    // find out which tracks need to be processed
    for (const sp<IAfTrack>& t : mActiveTracks) {
        IAfTrack* const track = t.get();
#ifdef VERY_VERY_VERBOSE_LOGGING
        audio_track_cblk_t* cblk = track->cblk();
#endif
        // Only consider last track started for volume and mixer state control.
        // In theory an older track could underrun and restart after the new one starts
        // but as we only care about the transition phase between two tracks on a
        // direct output, it is not a problem to ignore the underrun case.
        sp<IAfTrack> l = mActiveTracks.getLatest();
        bool last = l.get() == track;

        if (track->isInvalid()) {
            ALOGW("An invalidated track shouldn't be in active list");
            tracksToRemove->add(track);
        } else if (track->state() == IAfTrackBase::IDLE) {
            ALOGW("An idle track shouldn't be in active list");
        } else if (track->isPausePending()) {
            track->pauseAck();
            // It is possible a track might have been flushed or stopped.
            // Other operations such as flush pending might occur on the next prepare.
            if (track->isPausing()) {
                track->setPaused();
            }
            // Always perform pause if last, as an immediate flush will change
            // the pause state to be no longer isPausing().
            if (last) {
                if (mHwSupportsPause && !mHwPaused) {
                    doHwPause = true;
                    mHwPaused = true;
                }
                // If we were part way through writing the mixbuffer to
                // the HAL we must save this until we resume
                // BUG - this will be wrong if a different track is made active,
                // in that case we want to discard the pending data in the
                // mixbuffer and tell the client to present it again when the
                // track is resumed
                mPausedWriteLength = mCurrentWriteLength;
                mPausedBytesRemaining = mBytesRemaining;
                mBytesRemaining = 0;    // stop writing
            }
            tracksToRemove->add(track);
        } else if (track->isFlushPending()) {
            if (track->isStopping_1()) {
                track->retryCount() = kMaxTrackStopRetriesOffload;
            } else {
                track->retryCount() = kMaxTrackRetriesOffload;
            }
            track->flushAck();
            if (last) {
                mFlushPending = true;
            }
        } else if (track->isResumePending()){
            track->resumeAck();
            if (last) {
                if (mPausedBytesRemaining) {
                    // Need to continue write that was interrupted
                    mCurrentWriteLength = mPausedWriteLength;
                    mBytesRemaining = mPausedBytesRemaining;
                    mPausedBytesRemaining = 0;
                }
                if (mHwPaused) {
                    doHwResume = true;
                    mHwPaused = false;
                    // threadLoop_mix() will handle the case that we need to
                    // resume an interrupted write
                }
                // enable write to audio HAL
                mSleepTimeUs = 0;

                mLeftVolFloat = mRightVolFloat = -1.0;

                // Do not handle new data in this iteration even if track->framesReady()
                mixerStatus = MIXER_TRACKS_ENABLED;
            }
        }  else if (track->framesReady() && track->isReady() &&
                !track->isPaused() && !track->isTerminated() && !track->isStopping_2()) {
            ALOGVV("OffloadThread: track(%d) s=%08x [OK]", track->id(), cblk->mServer);
            if (track->fillingStatus() == IAfTrack::FS_FILLED) {
                track->fillingStatus() = IAfTrack::FS_ACTIVE;
                if (last) {
                    // make sure processVolume_l() will apply new volume even if 0
                    mLeftVolFloat = mRightVolFloat = -1.0;
                }
            }

            if (last) {
                sp<IAfTrack> previousTrack = mPreviousTrack.promote();
                if (previousTrack != 0) {
                    if (track != previousTrack.get()) {
                        // Flush any data still being written from last track
                        mBytesRemaining = 0;
                        if (mPausedBytesRemaining) {
                            // Last track was paused so we also need to flush saved
                            // mixbuffer state and invalidate track so that it will
                            // re-submit that unwritten data when it is next resumed
                            mPausedBytesRemaining = 0;
                            // Invalidate is a bit drastic - would be more efficient
                            // to have a flag to tell client that some of the
                            // previously written data was lost
                            previousTrack->invalidate();
                        }
                        // flush data already sent to the DSP if changing audio session as audio
                        // comes from a different source. Also invalidate previous track to force a
                        // seek when resuming.
                        if (previousTrack->sessionId() != track->sessionId()) {
                            previousTrack->invalidate();
                        }
                    }
                }
                mPreviousTrack = track;
                // reset retry count
                if (track->isStopping_1()) {
                    track->retryCount() = kMaxTrackStopRetriesOffload;
                } else {
                    track->retryCount() = kMaxTrackRetriesOffload;
                }
                mActiveTrack = t;
                mixerStatus = MIXER_TRACKS_READY;
            }
        } else {
            ALOGVV("OffloadThread: track(%d) s=%08x [NOT READY]", track->id(), cblk->mServer);
            if (track->isStopping_1()) {
                if (--(track->retryCount()) <= 0) {
                    // Hardware buffer can hold a large amount of audio so we must
                    // wait for all current track's data to drain before we say
                    // that the track is stopped.
                    if (mBytesRemaining == 0) {
                        // Only start draining when all data in mixbuffer
                        // has been written
                        ALOGV("OffloadThread: underrun and STOPPING_1 -> draining, STOPPING_2");
                        track->setState(IAfTrackBase::STOPPING_2);
                        // so presentation completes after
                        // drain do not drain if no data was ever sent to HAL (mStandby == true)
                        if (last && !mStandby) {
                            // do not modify drain sequence if we are already draining. This happens
                            // when resuming from pause after drain.
                            if ((mDrainSequence & 1) == 0) {
                                mSleepTimeUs = 0;
                                mStandbyTimeNs = systemTime() + mStandbyDelayNs;
                                mixerStatus = MIXER_DRAIN_TRACK;
                                mDrainSequence += 2;
                            }
                            if (mHwPaused) {
                                // It is possible to move from PAUSED to STOPPING_1 without
                                // a resume so we must ensure hardware is running
                                doHwResume = true;
                                mHwPaused = false;
                            }
                        }
                    }
                } else if (last) {
                    ALOGV("stopping1 underrun retries left %d", track->retryCount());
                    mixerStatus = MIXER_TRACKS_ENABLED;
                }
            } else if (track->isStopping_2()) {
                // Drain has completed or we are in standby, signal presentation complete
                if (!(mDrainSequence & 1) || !last || mStandby) {
                    track->setState(IAfTrackBase::STOPPED);
                    mOutput->presentationComplete();
                    track->presentationComplete(latency_l()); // always returns true
                    track->reset();
                    tracksToRemove->add(track);
                    // OFFLOADED stop resets frame counts.
                    if (!mUseAsyncWrite) {
                        // If we don't get explicit drain notification we must
                        // register discontinuity regardless of whether this is
                        // the previous (!last) or the upcoming (last) track
                        // to avoid skipping the discontinuity.
                        mTimestampVerifier.discontinuity(
                                mTimestampVerifier.DISCONTINUITY_MODE_ZERO);
                    }
                }
            } else {
                // No buffers for this track. Give it a few chances to
                // fill a buffer, then remove it from active list.
                bool isTimestampAdvancing = mIsTimestampAdvancing.check(mOutput);
                if (!isTunerStream()  // tuner streams remain active in underrun
                        && --(track->retryCount()) <= 0) {
                    if (isTimestampAdvancing) { // HAL is still playing audio, give us more time.
                        track->retryCount() = kMaxTrackRetriesOffload;
                    } else {
                        ALOGV("OffloadThread: BUFFER TIMEOUT: remove track(%d) from active list",
                                track->id());
                        tracksToRemove->add(track);
                        // tell client process that the track was disabled because of underrun;
                        // it will then automatically call start() when data is available
                        track->disable();
                    }
                } else if (last){
                    mixerStatus = MIXER_TRACKS_ENABLED;
                }
            }
        }
        // compute volume for this track
        if (track->isReady()) {  // check ready to prevent premature start.
            processVolume_l(track, last);
        }
    }

    // make sure the pause/flush/resume sequence is executed in the right order.
    // If a flush is pending and a track is active but the HW is not paused, force a HW pause
    // before flush and then resume HW. This can happen in case of pause/flush/resume
    // if resume is received before pause is executed.
    if (!mStandby && (doHwPause || (mFlushPending && !mHwPaused && (count != 0)))) {
        status_t result = mOutput->stream->pause();
        ALOGE_IF(result != OK, "Error when pausing output stream: %d", result);
        doHwResume = !doHwPause;  // resume if pause is due to flush.
    }
    if (mFlushPending) {
        flushHw_l();
    }
    if (!mStandby && doHwResume) {
        status_t result = mOutput->stream->resume();
        ALOGE_IF(result != OK, "Error when resuming output stream: %d", result);
    }

    // remove all the tracks that need to be...
    removeTracks_l(*tracksToRemove);

    return mixerStatus;
}

// must be called with thread mutex locked
bool OffloadThread::waitingAsyncCallback_l()
{
    ALOGVV("waitingAsyncCallback_l mWriteAckSequence %d mDrainSequence %d",
          mWriteAckSequence, mDrainSequence);
    if (mUseAsyncWrite && ((mWriteAckSequence & 1) || (mDrainSequence & 1))) {
        return true;
    }
    return false;
}

bool OffloadThread::waitingAsyncCallback()
{
    Mutex::Autolock _l(mLock);
    return waitingAsyncCallback_l();
}

void OffloadThread::flushHw_l()
{
    DirectOutputThread::flushHw_l();
    // Flush anything still waiting in the mixbuffer
    mCurrentWriteLength = 0;
    mBytesRemaining = 0;
    mPausedWriteLength = 0;
    mPausedBytesRemaining = 0;
    // reset bytes written count to reflect that DSP buffers are empty after flush.
    mBytesWritten = 0;

    if (mUseAsyncWrite) {
        // discard any pending drain or write ack by incrementing sequence
        mWriteAckSequence = (mWriteAckSequence + 2) & ~1;
        mDrainSequence = (mDrainSequence + 2) & ~1;
        ALOG_ASSERT(mCallbackThread != 0);
        mCallbackThread->setWriteBlocked(mWriteAckSequence);
        mCallbackThread->setDraining(mDrainSequence);
    }
}

void OffloadThread::invalidateTracks(audio_stream_type_t streamType)
{
    Mutex::Autolock _l(mLock);
    if (PlaybackThread::invalidateTracks_l(streamType)) {
        mFlushPending = true;
    }
}

<<<<<<< HEAD
void AudioFlinger::MixerThread::onIdleMixer()
{
    PlaybackThread::onIdleMixer();

    if (mFastMixer == 0) {
        return;
    }

    if (!mHwSupportsSuspend) {
        return;
    }

    if (mStandbyDelayNs > seconds(1)) {
        mIdleTimeOffsetUs = seconds(1)/1000LL - mIdleSleepTimeUs;
    }

    FastMixerStateQueue *sq = mFastMixer->sq();
    FastMixerState *state = sq->begin();
    if (!(state->mCommand & FastMixerState::IDLE)) {
        state->mCommand = FastMixerState::COLD_IDLE;
        state->mColdFutexAddr = &mFastMixerFutex;
        state->mColdGen++;
        mFastMixerFutex = 0;

        // cold idle fastmixer only after draining a whole pipe sink
        uint32_t delayMs =
            (uint32_t)((mNormalFrameCount + mFrameCount) * 1000 / mSampleRate);
        usleep(delayMs * 1000);

        sq->end();
        sq->push(FastMixerStateQueue::BLOCK_UNTIL_ACKED);
    } else {
        sq->end(false /*didModify*/);
    }
}

void AudioFlinger::OffloadThread::invalidateTracks(std::set<audio_port_handle_t>& portIds) {
=======
void OffloadThread::invalidateTracks(std::set<audio_port_handle_t>& portIds) {
>>>>>>> 57e0633e
    Mutex::Autolock _l(mLock);
    if (PlaybackThread::invalidateTracks_l(portIds)) {
        mFlushPending = true;
    }
}

// ----------------------------------------------------------------------------

/* static */
sp<IAfDuplicatingThread> IAfDuplicatingThread::create(
        const sp<IAfThreadCallback>& afThreadCallback,
        IAfPlaybackThread* mainThread, audio_io_handle_t id, bool systemReady) {
    return sp<DuplicatingThread>::make(afThreadCallback, mainThread, id, systemReady);
}

DuplicatingThread::DuplicatingThread(const sp<IAfThreadCallback>& afThreadCallback,
       IAfPlaybackThread* mainThread, audio_io_handle_t id, bool systemReady)
    :   MixerThread(afThreadCallback, mainThread->getOutput(), id,
                    systemReady, DUPLICATING),
        mWaitTimeMs(UINT_MAX)
{
    addOutputTrack(mainThread);
}

DuplicatingThread::~DuplicatingThread()
{
    for (size_t i = 0; i < mOutputTracks.size(); i++) {
        mOutputTracks[i]->destroy();
    }
}

void DuplicatingThread::threadLoop_mix()
{
    // mix buffers...
    if (outputsReady()) {
        mAudioMixer->process();
    } else {
        if (mMixerBufferValid) {
            memset(mMixerBuffer, 0, mMixerBufferSize);
        } else {
            memset(mSinkBuffer, 0, mSinkBufferSize);
        }
    }
    mSleepTimeUs = 0;
    writeFrames = mNormalFrameCount;
    mCurrentWriteLength = mSinkBufferSize;
    mStandbyTimeNs = systemTime() + mStandbyDelayNs;
}

void DuplicatingThread::threadLoop_sleepTime()
{
    if (mSleepTimeUs == 0) {
        if (mMixerStatus == MIXER_TRACKS_ENABLED) {
            mSleepTimeUs = mActiveSleepTimeUs;
        } else {
            mSleepTimeUs = mIdleSleepTimeUs;
        }
    } else if (mBytesWritten != 0) {
        if (mMixerStatus == MIXER_TRACKS_ENABLED) {
            writeFrames = mNormalFrameCount;
            memset(mSinkBuffer, 0, mSinkBufferSize);
        } else {
            // flush remaining overflow buffers in output tracks
            writeFrames = 0;
        }
        mSleepTimeUs = 0;
    }
}

ssize_t DuplicatingThread::threadLoop_write()
{
    for (size_t i = 0; i < outputTracks.size(); i++) {
        const ssize_t actualWritten = outputTracks[i]->write(mSinkBuffer, writeFrames);

        // Consider the first OutputTrack for timestamp and frame counting.

        // The threadLoop() generally assumes writing a full sink buffer size at a time.
        // Here, we correct for writeFrames of 0 (a stop) or underruns because
        // we always claim success.
        if (i == 0) {
            const ssize_t correction = mSinkBufferSize / mFrameSize - actualWritten;
            ALOGD_IF(correction != 0 && writeFrames != 0,
                    "%s: writeFrames:%u  actualWritten:%zd  correction:%zd  mFramesWritten:%lld",
                    __func__, writeFrames, actualWritten, correction, (long long)mFramesWritten);
            mFramesWritten -= correction;
        }

        // TODO: Report correction for the other output tracks and show in the dump.
    }
    if (mStandby) {
        mThreadMetrics.logBeginInterval();
        mThreadSnapshot.onBegin();
        mStandby = false;
    }
    return (ssize_t)mSinkBufferSize;
}

void DuplicatingThread::threadLoop_standby()
{
    // DuplicatingThread implements standby by stopping all tracks
    for (size_t i = 0; i < outputTracks.size(); i++) {
        outputTracks[i]->stop();
    }
}

void DuplicatingThread::dumpInternals_l(int fd, const Vector<String16>& args)
{
    MixerThread::dumpInternals_l(fd, args);

    std::stringstream ss;
    const size_t numTracks = mOutputTracks.size();
    ss << "  " << numTracks << " OutputTracks";
    if (numTracks > 0) {
        ss << ":";
        for (const auto &track : mOutputTracks) {
            const auto thread = track->thread().promote();
            ss << " (" << track->id() << " : ";
            if (thread.get() != nullptr) {
                ss << thread.get() << ", " << thread->id();
            } else {
                ss << "null";
            }
            ss << ")";
        }
    }
    ss << "\n";
    std::string result = ss.str();
    write(fd, result.c_str(), result.size());
}

void DuplicatingThread::saveOutputTracks()
{
    outputTracks = mOutputTracks;
}

void DuplicatingThread::clearOutputTracks()
{
    outputTracks.clear();
}

void DuplicatingThread::addOutputTrack(IAfPlaybackThread* thread)
{
    Mutex::Autolock _l(mLock);
    // The downstream MixerThread consumes thread->frameCount() amount of frames per mix pass.
    // Adjust for thread->sampleRate() to determine minimum buffer frame count.
    // Then triple buffer because Threads do not run synchronously and may not be clock locked.
    const size_t frameCount =
            3 * sourceFramesNeeded(mSampleRate, thread->frameCount(), thread->sampleRate());
    // TODO: Consider asynchronous sample rate conversion to handle clock disparity
    // from different OutputTracks and their associated MixerThreads (e.g. one may
    // nearly empty and the other may be dropping data).

    // TODO b/182392769: use attribution source util, move to server edge
    AttributionSourceState attributionSource = AttributionSourceState();
    attributionSource.uid = VALUE_OR_FATAL(legacy2aidl_uid_t_int32_t(
        IPCThreadState::self()->getCallingUid()));
    attributionSource.pid = VALUE_OR_FATAL(legacy2aidl_pid_t_int32_t(
      IPCThreadState::self()->getCallingPid()));
    attributionSource.token = sp<BBinder>::make();
    sp<IAfOutputTrack> outputTrack = IAfOutputTrack::create(thread,
                                            this,
                                            mSampleRate,
                                            mFormat,
                                            mChannelMask,
                                            frameCount,
                                            attributionSource);
    status_t status = outputTrack != 0 ? outputTrack->initCheck() : (status_t) NO_MEMORY;
    if (status != NO_ERROR) {
        ALOGE("addOutputTrack() initCheck failed %d", status);
        return;
    }
    thread->setStreamVolume(AUDIO_STREAM_PATCH, 1.0f);
    mOutputTracks.add(outputTrack);
    ALOGV("addOutputTrack() track %p, on thread %p", outputTrack.get(), thread);
    updateWaitTime_l();
}

void DuplicatingThread::removeOutputTrack(IAfPlaybackThread* thread)
{
    Mutex::Autolock _l(mLock);
    for (size_t i = 0; i < mOutputTracks.size(); i++) {
        if (mOutputTracks[i]->thread() == thread) {
            mOutputTracks[i]->destroy();
            mOutputTracks.removeAt(i);
            updateWaitTime_l();
            if (thread->getOutput() == mOutput) {
                mOutput = NULL;
            }
            return;
        }
    }
    ALOGV("removeOutputTrack(): unknown thread: %p", thread);
}

// caller must hold mLock
void DuplicatingThread::updateWaitTime_l()
{
    mWaitTimeMs = UINT_MAX;
    for (size_t i = 0; i < mOutputTracks.size(); i++) {
        const auto strong = mOutputTracks[i]->thread().promote();
        if (strong != 0) {
            uint32_t waitTimeMs = (strong->frameCount() * 2 * 1000) / strong->sampleRate();
            if (waitTimeMs < mWaitTimeMs) {
                mWaitTimeMs = waitTimeMs;
            }
        }
    }
}

bool DuplicatingThread::outputsReady()
{
    for (size_t i = 0; i < outputTracks.size(); i++) {
        const auto thread = outputTracks[i]->thread().promote();
        if (thread == 0) {
            ALOGW("DuplicatingThread::outputsReady() could not promote thread on output track %p",
                    outputTracks[i].get());
            return false;
        }
        IAfPlaybackThread* const playbackThread = thread->asIAfPlaybackThread().get();
        // see note at standby() declaration
        if (playbackThread->inStandby() && !playbackThread->isSuspended()) {
            ALOGV("DuplicatingThread output track %p on thread %p Not Ready", outputTracks[i].get(),
                    thread.get());
            return false;
        }
    }
    return true;
}

void DuplicatingThread::sendMetadataToBackend_l(
        const StreamOutHalInterface::SourceMetadata& metadata)
{
    for (auto& outputTrack : outputTracks) { // not mOutputTracks
        outputTrack->setMetadatas(metadata.tracks);
    }
}

uint32_t DuplicatingThread::activeSleepTimeUs() const
{
    return (mWaitTimeMs * 1000) / 2;
}

void DuplicatingThread::cacheParameters_l()
{
    // updateWaitTime_l() sets mWaitTimeMs, which affects activeSleepTimeUs(), so call it first
    updateWaitTime_l();

    MixerThread::cacheParameters_l();
}

// ----------------------------------------------------------------------------

/* static */
sp<IAfPlaybackThread> IAfPlaybackThread::createSpatializerThread(
        const sp<IAfThreadCallback>& afThreadCallback,
        AudioStreamOut* output,
        audio_io_handle_t id,
        bool systemReady,
        audio_config_base_t* mixerConfig) {
    return sp<SpatializerThread>::make(afThreadCallback, output, id, systemReady, mixerConfig);
}

SpatializerThread::SpatializerThread(const sp<IAfThreadCallback>& afThreadCallback,
                                                             AudioStreamOut* output,
                                                             audio_io_handle_t id,
                                                             bool systemReady,
                                                             audio_config_base_t *mixerConfig)
    : MixerThread(afThreadCallback, output, id, systemReady, SPATIALIZER, mixerConfig)
{
}

void SpatializerThread::onFirstRef() {
    MixerThread::onFirstRef();

    const pid_t tid = getTid();
    if (tid == -1) {
        // Unusual: PlaybackThread::onFirstRef() should set the threadLoop running.
        ALOGW("%s: Cannot update Spatializer mixer thread priority, not running", __func__);
    } else {
        const int priorityBoost = requestSpatializerPriority(getpid(), tid);
        if (priorityBoost > 0) {
            stream()->setHalThreadPriority(priorityBoost);
        }
    }
}

void SpatializerThread::setHalLatencyMode_l() {
    // if mSupportedLatencyModes is empty, the HAL stream does not support
    // latency mode control and we can exit.
    if (mSupportedLatencyModes.empty()) {
        return;
    }
    audio_latency_mode_t latencyMode = AUDIO_LATENCY_MODE_FREE;
    if (mSupportedLatencyModes.size() == 1) {
        // If the HAL only support one latency mode currently, confirm the choice
        latencyMode = mSupportedLatencyModes[0];
    } else if (mSupportedLatencyModes.size() > 1) {
        // Request low latency if:
        // - The low latency mode is requested by the spatializer controller
        //   (mRequestedLatencyMode = AUDIO_LATENCY_MODE_LOW)
        //      AND
        // - At least one active track is spatialized
        bool hasSpatializedActiveTrack = false;
        for (const auto& track : mActiveTracks) {
            if (track->isSpatialized()) {
                hasSpatializedActiveTrack = true;
                break;
            }
        }
        if (hasSpatializedActiveTrack && mRequestedLatencyMode == AUDIO_LATENCY_MODE_LOW) {
            latencyMode = AUDIO_LATENCY_MODE_LOW;
        }
    }

    if (latencyMode != mSetLatencyMode) {
        status_t status = mOutput->stream->setLatencyMode(latencyMode);
        ALOGD("%s: thread(%d) setLatencyMode(%s) returned %d",
                __func__, mId, toString(latencyMode).c_str(), status);
        if (status == NO_ERROR) {
            mSetLatencyMode = latencyMode;
        }
    }
}

status_t SpatializerThread::setRequestedLatencyMode(audio_latency_mode_t mode) {
    if (mode != AUDIO_LATENCY_MODE_LOW && mode != AUDIO_LATENCY_MODE_FREE) {
        return BAD_VALUE;
    }
    Mutex::Autolock _l(mLock);
    mRequestedLatencyMode = mode;
    return NO_ERROR;
}

void SpatializerThread::checkOutputStageEffects()
{
    bool hasVirtualizer = false;
    bool hasDownMixer = false;
    sp<IAfEffectHandle> finalDownMixer;
    {
        Mutex::Autolock _l(mLock);
        sp<IAfEffectChain> chain = getEffectChain_l(AUDIO_SESSION_OUTPUT_STAGE);
        if (chain != 0) {
            hasVirtualizer = chain->getEffectFromType_l(FX_IID_SPATIALIZER) != nullptr;
            hasDownMixer = chain->getEffectFromType_l(EFFECT_UIID_DOWNMIX) != nullptr;
        }

        finalDownMixer = mFinalDownMixer;
        mFinalDownMixer.clear();
    }

    if (hasVirtualizer) {
        if (finalDownMixer != nullptr) {
            int32_t ret;
            finalDownMixer->asIEffect()->disable(&ret);
        }
        finalDownMixer.clear();
    } else if (!hasDownMixer) {
        std::vector<effect_descriptor_t> descriptors;
        status_t status = mAfThreadCallback->getEffectsFactoryHal()->getDescriptors(
                                                        EFFECT_UIID_DOWNMIX, &descriptors);
        if (status != NO_ERROR) {
            return;
        }
        ALOG_ASSERT(!descriptors.empty(),
                "%s getDescriptors() returned no error but empty list", __func__);

        finalDownMixer = createEffect_l(nullptr /*client*/, nullptr /*effectClient*/,
                0 /*priority*/, AUDIO_SESSION_OUTPUT_STAGE, &descriptors[0], nullptr /*enabled*/,
                &status, false /*pinned*/, false /*probe*/, false /*notifyFramesProcessed*/);

        if (finalDownMixer == nullptr || (status != NO_ERROR && status != ALREADY_EXISTS)) {
            ALOGW("%s error creating downmixer %d", __func__, status);
            finalDownMixer.clear();
        } else {
            int32_t ret;
            finalDownMixer->asIEffect()->enable(&ret);
        }
    }

    {
        Mutex::Autolock _l(mLock);
        mFinalDownMixer = finalDownMixer;
    }
}

// ----------------------------------------------------------------------------
//      Record
// ----------------------------------------------------------------------------

sp<IAfRecordThread> IAfRecordThread::create(const sp<IAfThreadCallback>& afThreadCallback,
        AudioStreamIn* input,
        audio_io_handle_t id,
        bool systemReady) {
    return sp<RecordThread>::make(afThreadCallback, input, id, systemReady);
}

RecordThread::RecordThread(const sp<IAfThreadCallback>& afThreadCallback,
                                         AudioStreamIn *input,
                                         audio_io_handle_t id,
                                         bool systemReady
                                         ) :
    ThreadBase(afThreadCallback, id, RECORD, systemReady, false /* isOut */),
    mInput(input),
    mSource(mInput),
    mActiveTracks(&this->mLocalLog),
    mRsmpInBuffer(NULL),
    // mRsmpInFrames, mRsmpInFramesP2, and mRsmpInFramesOA are set by readInputParameters_l()
    mRsmpInRear(0)
    , mReadOnlyHeap(new MemoryDealer(kRecordThreadReadOnlyHeapSize,
            "RecordThreadRO", MemoryHeapBase::READ_ONLY))
    // mFastCapture below
    , mFastCaptureFutex(0)
    // mInputSource
    // mPipeSink
    // mPipeSource
    , mPipeFramesP2(0)
    // mPipeMemory
    // mFastCaptureNBLogWriter
    , mFastTrackAvail(false)
    , mBtNrecSuspended(false)
{
    snprintf(mThreadName, kThreadNameLength, "AudioIn_%X", id);
    mNBLogWriter = afThreadCallback->newWriter_l(kLogSize, mThreadName);

    if (mInput->audioHwDev != nullptr) {
        mIsMsdDevice = strcmp(
                mInput->audioHwDev->moduleName(), AUDIO_HARDWARE_MODULE_ID_MSD) == 0;
    }

    readInputParameters_l();

    // TODO: We may also match on address as well as device type for
    // AUDIO_DEVICE_IN_BUS, AUDIO_DEVICE_IN_BLUETOOTH_A2DP, AUDIO_DEVICE_IN_REMOTE_SUBMIX
    // TODO: This property should be ensure that only contains one single device type.
    mTimestampCorrectedDevice = (audio_devices_t)property_get_int64(
            "audio.timestamp.corrected_input_device",
            (int64_t)(mIsMsdDevice ? AUDIO_DEVICE_IN_BUS // turn on by default for MSD
                                   : AUDIO_DEVICE_NONE));

    // create an NBAIO source for the HAL input stream, and negotiate
    mInputSource = new AudioStreamInSource(input->stream);
    size_t numCounterOffers = 0;
    const NBAIO_Format offers[1] = {Format_from_SR_C(mSampleRate, mChannelCount, mFormat)};
#if !LOG_NDEBUG
    [[maybe_unused]] ssize_t index =
#else
    (void)
#endif
            mInputSource->negotiate(offers, 1, NULL, numCounterOffers);
    ALOG_ASSERT(index == 0);

    // initialize fast capture depending on configuration
    bool initFastCapture;
    switch (kUseFastCapture) {
    case FastCapture_Never:
        initFastCapture = false;
        ALOGV("%p kUseFastCapture = Never, initFastCapture = false", this);
        break;
    case FastCapture_Always:
        initFastCapture = true;
        ALOGV("%p kUseFastCapture = Always, initFastCapture = true", this);
        break;
    case FastCapture_Static:
        initFastCapture = !mIsMsdDevice // Disable fast capture for MSD BUS devices.
                && (mFrameCount * 1000) / mSampleRate < kMinNormalCaptureBufferSizeMs;
        ALOGV("%p kUseFastCapture = Static, (%lld * 1000) / %u vs %u, initFastCapture = %d "
                "mIsMsdDevice = %d", this, (long long)mFrameCount, mSampleRate,
                kMinNormalCaptureBufferSizeMs, initFastCapture, mIsMsdDevice);
        break;
    // case FastCapture_Dynamic:
    }

    if (initFastCapture) {
        // create a Pipe for FastCapture to write to, and for us and fast tracks to read from
        NBAIO_Format format = mInputSource->format();
        // quadruple-buffering of 20 ms each; this ensures we can sleep for 20ms in RecordThread
        size_t pipeFramesP2 = roundup(4 * FMS_20 * mSampleRate / 1000);
        size_t pipeSize = pipeFramesP2 * Format_frameSize(format);
        void *pipeBuffer = nullptr;
        const sp<MemoryDealer> roHeap(readOnlyHeap());
        sp<IMemory> pipeMemory;
        if ((roHeap == 0) ||
                (pipeMemory = roHeap->allocate(pipeSize)) == 0 ||
                (pipeBuffer = pipeMemory->unsecurePointer()) == nullptr) {
            ALOGE("not enough memory for pipe buffer size=%zu; "
                    "roHeap=%p, pipeMemory=%p, pipeBuffer=%p; roHeapSize: %lld",
                    pipeSize, roHeap.get(), pipeMemory.get(), pipeBuffer,
                    (long long)kRecordThreadReadOnlyHeapSize);
            goto failed;
        }
        // pipe will be shared directly with fast clients, so clear to avoid leaking old information
        memset(pipeBuffer, 0, pipeSize);
        Pipe *pipe = new Pipe(pipeFramesP2, format, pipeBuffer);
        const NBAIO_Format offersFast[1] = {format};
        size_t numCounterOffersFast = 0;
        [[maybe_unused]] ssize_t index2 = pipe->negotiate(offersFast, std::size(offersFast),
                nullptr /* counterOffers */, numCounterOffersFast);
        ALOG_ASSERT(index2 == 0);
        mPipeSink = pipe;
        PipeReader *pipeReader = new PipeReader(*pipe);
        numCounterOffersFast = 0;
        index2 = pipeReader->negotiate(offersFast, std::size(offersFast),
                nullptr /* counterOffers */, numCounterOffersFast);
        ALOG_ASSERT(index2 == 0);
        mPipeSource = pipeReader;
        mPipeFramesP2 = pipeFramesP2;
        mPipeMemory = pipeMemory;

        // create fast capture
        mFastCapture = new FastCapture();
        FastCaptureStateQueue *sq = mFastCapture->sq();
#ifdef STATE_QUEUE_DUMP
        // FIXME
#endif
        FastCaptureState *state = sq->begin();
        state->mCblk = NULL;
        state->mInputSource = mInputSource.get();
        state->mInputSourceGen++;
        state->mPipeSink = pipe;
        state->mPipeSinkGen++;
        state->mFrameCount = mFrameCount;
        state->mCommand = FastCaptureState::COLD_IDLE;
        // already done in constructor initialization list
        //mFastCaptureFutex = 0;
        state->mColdFutexAddr = &mFastCaptureFutex;
        state->mColdGen++;
        state->mDumpState = &mFastCaptureDumpState;
#ifdef TEE_SINK
        // FIXME
#endif
        mFastCaptureNBLogWriter =
                afThreadCallback->newWriter_l(kFastCaptureLogSize, "FastCapture");
        state->mNBLogWriter = mFastCaptureNBLogWriter.get();
        sq->end();
        sq->push(FastCaptureStateQueue::BLOCK_UNTIL_PUSHED);

        // start the fast capture
        mFastCapture->run("FastCapture", ANDROID_PRIORITY_URGENT_AUDIO);
        pid_t tid = mFastCapture->getTid();
        sendPrioConfigEvent(getpid(), tid, kPriorityFastCapture, false /*forApp*/);
        stream()->setHalThreadPriority(kPriorityFastCapture);
#ifdef AUDIO_WATCHDOG
        // FIXME
#endif

        mFastTrackAvail = true;
    }
#ifdef TEE_SINK
    mTee.set(mInputSource->format(), NBAIO_Tee::TEE_FLAG_INPUT_THREAD);
    mTee.setId(std::string("_") + std::to_string(mId) + "_C");
#endif
failed: ;

    // FIXME mNormalSource
}

RecordThread::~RecordThread()
{
    if (mFastCapture != 0) {
        FastCaptureStateQueue *sq = mFastCapture->sq();
        FastCaptureState *state = sq->begin();
        if (state->mCommand == FastCaptureState::COLD_IDLE) {
            int32_t old = android_atomic_inc(&mFastCaptureFutex);
            if (old == -1) {
                (void) syscall(__NR_futex, &mFastCaptureFutex, FUTEX_WAKE_PRIVATE, 1);
            }
        }
        state->mCommand = FastCaptureState::EXIT;
        sq->end();
        sq->push(FastCaptureStateQueue::BLOCK_UNTIL_PUSHED);
        mFastCapture->join();
        mFastCapture.clear();
    }
    mAfThreadCallback->unregisterWriter(mFastCaptureNBLogWriter);
    mAfThreadCallback->unregisterWriter(mNBLogWriter);
    free(mRsmpInBuffer);
}

void RecordThread::onFirstRef()
{
    run(mThreadName, PRIORITY_URGENT_AUDIO);
}

void RecordThread::preExit()
{
    ALOGV("  preExit()");
    Mutex::Autolock _l(mLock);
    for (size_t i = 0; i < mTracks.size(); i++) {
        sp<IAfRecordTrack> track = mTracks[i];
        track->invalidate();
    }
    mActiveTracks.clear();
    mStartStopCond.broadcast();
}

bool RecordThread::threadLoop()
{
    nsecs_t lastWarning = 0;

    inputStandBy();

reacquire_wakelock:
    sp<IAfRecordTrack> activeTrack;
    {
        Mutex::Autolock _l(mLock);
        acquireWakeLock_l();
    }

    // used to request a deferred sleep, to be executed later while mutex is unlocked
    uint32_t sleepUs = 0;

    int64_t lastLoopCountRead = -2;  // never matches "previous" loop, when loopCount = 0.

    // loop while there is work to do
    for (int64_t loopCount = 0;; ++loopCount) {  // loopCount used for statistics tracking
        Vector<sp<IAfEffectChain>> effectChains;

        // activeTracks accumulates a copy of a subset of mActiveTracks
        Vector<sp<IAfRecordTrack>> activeTracks;

        // reference to the (first and only) active fast track
        sp<IAfRecordTrack> fastTrack;

        // reference to a fast track which is about to be removed
        sp<IAfRecordTrack> fastTrackToRemove;

        bool silenceFastCapture = false;

        { // scope for mLock
            Mutex::Autolock _l(mLock);

            processConfigEvents_l();

            // check exitPending here because checkForNewParameters_l() and
            // checkForNewParameters_l() can temporarily release mLock
            if (exitPending()) {
                break;
            }

            // sleep with mutex unlocked
            if (sleepUs > 0) {
                ATRACE_BEGIN("sleepC");
                mWaitWorkCV.waitRelative(mLock, microseconds((nsecs_t)sleepUs));
                ATRACE_END();
                sleepUs = 0;
                continue;
            }

            // if no active track(s), then standby and release wakelock
            size_t size = mActiveTracks.size();
            if (size == 0) {
                standbyIfNotAlreadyInStandby();
                // exitPending() can't become true here
                releaseWakeLock_l();
                ALOGV("RecordThread: loop stopping");
                // go to sleep
                mWaitWorkCV.wait(mLock);
                ALOGV("RecordThread: loop starting");
                goto reacquire_wakelock;
            }

            bool doBroadcast = false;
            bool allStopped = true;
            for (size_t i = 0; i < size; ) {

                activeTrack = mActiveTracks[i];
                if (activeTrack->isTerminated()) {
                    if (activeTrack->isFastTrack()) {
                        ALOG_ASSERT(fastTrackToRemove == 0);
                        fastTrackToRemove = activeTrack;
                    }
                    removeTrack_l(activeTrack);
                    mActiveTracks.remove(activeTrack);
                    size--;
                    continue;
                }

                IAfTrackBase::track_state activeTrackState = activeTrack->state();
                switch (activeTrackState) {

                case IAfTrackBase::PAUSING:
                    mActiveTracks.remove(activeTrack);
                    activeTrack->setState(IAfTrackBase::PAUSED);
                    doBroadcast = true;
                    size--;
                    continue;

                case IAfTrackBase::STARTING_1:
                    sleepUs = 10000;
                    i++;
                    allStopped = false;
                    continue;

                case IAfTrackBase::STARTING_2:
                    doBroadcast = true;
                    if (mStandby) {
                        mThreadMetrics.logBeginInterval();
                        mThreadSnapshot.onBegin();
                        mStandby = false;
                    }
                    activeTrack->setState(IAfTrackBase::ACTIVE);
                    allStopped = false;
                    break;

                case IAfTrackBase::ACTIVE:
                    allStopped = false;
                    break;

                case IAfTrackBase::IDLE:    // cannot be on ActiveTracks if idle
                case IAfTrackBase::PAUSED:  // cannot be on ActiveTracks if paused
                case IAfTrackBase::STOPPED: // cannot be on ActiveTracks if destroyed/terminated
                default:
                    LOG_ALWAYS_FATAL("%s: Unexpected active track state:%d, id:%d, tracks:%zu",
                            __func__, activeTrackState, activeTrack->id(), size);
                }

                if (activeTrack->isFastTrack()) {
                    ALOG_ASSERT(!mFastTrackAvail);
                    ALOG_ASSERT(fastTrack == 0);
                    // if the active fast track is silenced either:
                    // 1) silence the whole capture from fast capture buffer if this is
                    //    the only active track
                    // 2) invalidate this track: this will cause the client to reconnect and possibly
                    //    be invalidated again until unsilenced
                    bool invalidate = false;
                    if (activeTrack->isSilenced()) {
                        if (size > 1) {
                            invalidate = true;
                        } else {
                            silenceFastCapture = true;
                        }
                    }
                    // Invalidate fast tracks if access to audio history is required as this is not
                    // possible with fast tracks. Once the fast track has been invalidated, no new
                    // fast track will be created until mMaxSharedAudioHistoryMs is cleared.
                    if (mMaxSharedAudioHistoryMs != 0) {
                        invalidate = true;
                    }
                    if (invalidate) {
                        activeTrack->invalidate();
                        ALOG_ASSERT(fastTrackToRemove == 0);
                        fastTrackToRemove = activeTrack;
                        removeTrack_l(activeTrack);
                        mActiveTracks.remove(activeTrack);
                        size--;
                        continue;
                    }
                    fastTrack = activeTrack;
                }

                activeTracks.add(activeTrack);
                i++;

            }

            mActiveTracks.updatePowerState(this);

            updateMetadata_l();

            if (allStopped) {
                standbyIfNotAlreadyInStandby();
            }
            if (doBroadcast) {
                mStartStopCond.broadcast();
            }

            // sleep if there are no active tracks to process
            if (activeTracks.isEmpty()) {
                if (sleepUs == 0) {
                    sleepUs = kRecordThreadSleepUs;
                }
                continue;
            }
            sleepUs = 0;

            lockEffectChains_l(effectChains);
        }

        // thread mutex is now unlocked, mActiveTracks unknown, activeTracks.size() > 0

        size_t size = effectChains.size();
        for (size_t i = 0; i < size; i++) {
            // thread mutex is not locked, but effect chain is locked
            effectChains[i]->process_l();
        }

        // Push a new fast capture state if fast capture is not already running, or cblk change
        if (mFastCapture != 0) {
            FastCaptureStateQueue *sq = mFastCapture->sq();
            FastCaptureState *state = sq->begin();
            bool didModify = false;
            FastCaptureStateQueue::block_t block = FastCaptureStateQueue::BLOCK_UNTIL_PUSHED;
            if (state->mCommand != FastCaptureState::READ_WRITE /* FIXME &&
                    (kUseFastMixer != FastMixer_Dynamic || state->mTrackMask > 1)*/) {
                if (state->mCommand == FastCaptureState::COLD_IDLE) {
                    int32_t old = android_atomic_inc(&mFastCaptureFutex);
                    if (old == -1) {
                        (void) syscall(__NR_futex, &mFastCaptureFutex, FUTEX_WAKE_PRIVATE, 1);
                    }
                }
                state->mCommand = FastCaptureState::READ_WRITE;
#if 0   // FIXME
                mFastCaptureDumpState.increaseSamplingN(mAfThreadCallback->isLowRamDevice() ?
                        FastThreadDumpState::kSamplingNforLowRamDevice :
                        FastThreadDumpState::kSamplingN);
#endif
                didModify = true;
            }
            audio_track_cblk_t *cblkOld = state->mCblk;
            audio_track_cblk_t *cblkNew = fastTrack != 0 ? fastTrack->cblk() : NULL;
            if (cblkNew != cblkOld) {
                state->mCblk = cblkNew;
                // block until acked if removing a fast track
                if (cblkOld != NULL) {
                    block = FastCaptureStateQueue::BLOCK_UNTIL_ACKED;
                }
                didModify = true;
            }
            AudioBufferProvider* abp = (fastTrack != 0 && fastTrack->isPatchTrack()) ?
                    reinterpret_cast<AudioBufferProvider*>(fastTrack.get()) : nullptr;
            if (state->mFastPatchRecordBufferProvider != abp) {
                state->mFastPatchRecordBufferProvider = abp;
                state->mFastPatchRecordFormat = fastTrack == 0 ?
                        AUDIO_FORMAT_INVALID : fastTrack->format();
                didModify = true;
            }
            if (state->mSilenceCapture != silenceFastCapture) {
                state->mSilenceCapture = silenceFastCapture;
                didModify = true;
            }
            sq->end(didModify);
            if (didModify) {
                sq->push(block);
#if 0
                if (kUseFastCapture == FastCapture_Dynamic) {
                    mNormalSource = mPipeSource;
                }
#endif
            }
        }

        // now run the fast track destructor with thread mutex unlocked
        fastTrackToRemove.clear();

        // Read from HAL to keep up with fastest client if multiple active tracks, not slowest one.
        // Only the client(s) that are too slow will overrun. But if even the fastest client is too
        // slow, then this RecordThread will overrun by not calling HAL read often enough.
        // If destination is non-contiguous, first read past the nominal end of buffer, then
        // copy to the right place.  Permitted because mRsmpInBuffer was over-allocated.

        int32_t rear = mRsmpInRear & (mRsmpInFramesP2 - 1);
        ssize_t framesRead = 0; // not needed, remove clang-tidy warning.
        const int64_t lastIoBeginNs = systemTime(); // start IO timing

        // If an NBAIO source is present, use it to read the normal capture's data
        if (mPipeSource != 0) {
            size_t framesToRead = min(mRsmpInFramesOA - rear, mRsmpInFramesP2 / 2);

            // The audio fifo read() returns OVERRUN on overflow, and advances the read pointer
            // to the full buffer point (clearing the overflow condition).  Upon OVERRUN error,
            // we immediately retry the read() to get data and prevent another overflow.
            for (int retries = 0; retries <= 2; ++retries) {
                ALOGW_IF(retries > 0, "overrun on read from pipe, retry #%d", retries);
                framesRead = mPipeSource->read((uint8_t*)mRsmpInBuffer + rear * mFrameSize,
                        framesToRead);
                if (framesRead != OVERRUN) break;
            }

            const ssize_t availableToRead = mPipeSource->availableToRead();
            if (availableToRead >= 0) {
                mMonopipePipeDepthStats.add(availableToRead);
                // PipeSource is the primary clock.  It is up to the AudioRecord client to keep up.
                LOG_ALWAYS_FATAL_IF((size_t)availableToRead > mPipeFramesP2,
                        "more frames to read than fifo size, %zd > %zu",
                        availableToRead, mPipeFramesP2);
                const size_t pipeFramesFree = mPipeFramesP2 - availableToRead;
                const size_t sleepFrames = min(pipeFramesFree, mRsmpInFramesP2) / 2;
                ALOGVV("mPipeFramesP2:%zu mRsmpInFramesP2:%zu sleepFrames:%zu availableToRead:%zd",
                        mPipeFramesP2, mRsmpInFramesP2, sleepFrames, availableToRead);
                sleepUs = (sleepFrames * 1000000LL) / mSampleRate;
            }
            if (framesRead < 0) {
                status_t status = (status_t) framesRead;
                switch (status) {
                case OVERRUN:
                    ALOGW("overrun on read from pipe");
                    framesRead = 0;
                    break;
                case NEGOTIATE:
                    ALOGE("re-negotiation is needed");
                    framesRead = -1;  // Will cause an attempt to recover.
                    break;
                default:
                    ALOGE("unknown error %d on read from pipe", status);
                    break;
                }
            }
        // otherwise use the HAL / AudioStreamIn directly
        } else {
            ATRACE_BEGIN("read");
            size_t bytesRead;
            status_t result = mSource->read(
                    (uint8_t*)mRsmpInBuffer + rear * mFrameSize, mBufferSize, &bytesRead);
            ATRACE_END();
            if (result < 0) {
                framesRead = result;
            } else {
                framesRead = bytesRead / mFrameSize;
            }
        }

        const int64_t lastIoEndNs = systemTime(); // end IO timing

        // Update server timestamp with server stats
        // systemTime() is optional if the hardware supports timestamps.
        if (framesRead >= 0) {
            mTimestamp.mPosition[ExtendedTimestamp::LOCATION_SERVER] += framesRead;
            mTimestamp.mTimeNs[ExtendedTimestamp::LOCATION_SERVER] = lastIoEndNs;
        }

        // Update server timestamp with kernel stats
        if (mPipeSource.get() == nullptr /* don't obtain for FastCapture, could block */) {
            int64_t position, time;
            if (mStandby) {
                mTimestampVerifier.discontinuity(audio_is_linear_pcm(mFormat) ?
                    mTimestampVerifier.DISCONTINUITY_MODE_CONTINUOUS :
                    mTimestampVerifier.DISCONTINUITY_MODE_ZERO);
            } else if (mSource->getCapturePosition(&position, &time) == NO_ERROR
                    && time > mTimestamp.mTimeNs[ExtendedTimestamp::LOCATION_KERNEL]) {

                mTimestampVerifier.add(position, time, mSampleRate);

                // Correct timestamps
                if (isTimestampCorrectionEnabled()) {
                    ALOGVV("TS_BEFORE: %d %lld %lld",
                            id(), (long long)time, (long long)position);
                    auto correctedTimestamp = mTimestampVerifier.getLastCorrectedTimestamp();
                    position = correctedTimestamp.mFrames;
                    time = correctedTimestamp.mTimeNs;
                    ALOGVV("TS_AFTER: %d %lld %lld",
                            id(), (long long)time, (long long)position);
                }

                mTimestamp.mPosition[ExtendedTimestamp::LOCATION_KERNEL] = position;
                mTimestamp.mTimeNs[ExtendedTimestamp::LOCATION_KERNEL] = time;
                // Note: In general record buffers should tend to be empty in
                // a properly running pipeline.
                //
                // Also, it is not advantageous to call get_presentation_position during the read
                // as the read obtains a lock, preventing the timestamp call from executing.
            } else {
                mTimestampVerifier.error();
            }
        }

        // From the timestamp, input read latency is negative output write latency.
        const audio_input_flags_t flags = mInput != NULL ? mInput->flags : AUDIO_INPUT_FLAG_NONE;
        const double latencyMs = IAfRecordTrack::checkServerLatencySupported(mFormat, flags)
                ? - mTimestamp.getOutputServerLatencyMs(mSampleRate) : 0.;
        if (latencyMs != 0.) { // note 0. means timestamp is empty.
            mLatencyMs.add(latencyMs);
        }

        // Use this to track timestamp information
        // ALOGD("%s", mTimestamp.toString().c_str());

        if (framesRead < 0 || (framesRead == 0 && mPipeSource == 0)) {
            ALOGE("read failed: framesRead=%zd", framesRead);
            // Force input into standby so that it tries to recover at next read attempt
            inputStandBy();
            sleepUs = kRecordThreadSleepUs;
        }
        if (framesRead <= 0) {
            goto unlock;
        }
        ALOG_ASSERT(framesRead > 0);
        mFramesRead += framesRead;

#ifdef TEE_SINK
        (void)mTee.write((uint8_t*)mRsmpInBuffer + rear * mFrameSize, framesRead);
#endif
        // If destination is non-contiguous, we now correct for reading past end of buffer.
        {
            size_t part1 = mRsmpInFramesP2 - rear;
            if ((size_t) framesRead > part1) {
                memcpy(mRsmpInBuffer, (uint8_t*)mRsmpInBuffer + mRsmpInFramesP2 * mFrameSize,
                        (framesRead - part1) * mFrameSize);
            }
        }
        mRsmpInRear = audio_utils::safe_add_overflow(mRsmpInRear, (int32_t)framesRead);

        size = activeTracks.size();

        // loop over each active track
        for (size_t i = 0; i < size; i++) {
            activeTrack = activeTracks[i];

            // skip fast tracks, as those are handled directly by FastCapture
            if (activeTrack->isFastTrack()) {
                continue;
            }

            // TODO: This code probably should be moved to RecordTrack.
            // TODO: Update the activeTrack buffer converter in case of reconfigure.

            enum {
                OVERRUN_UNKNOWN,
                OVERRUN_TRUE,
                OVERRUN_FALSE
            } overrun = OVERRUN_UNKNOWN;

            // loop over getNextBuffer to handle circular sink
            for (;;) {

                activeTrack->sinkBuffer().frameCount = ~0;
                status_t status = activeTrack->getNextBuffer(&activeTrack->sinkBuffer());
                size_t framesOut = activeTrack->sinkBuffer().frameCount;
                LOG_ALWAYS_FATAL_IF((status == OK) != (framesOut > 0));

                // check available frames and handle overrun conditions
                // if the record track isn't draining fast enough.
                bool hasOverrun;
                size_t framesIn;
                activeTrack->resamplerBufferProvider()->sync(&framesIn, &hasOverrun);
                if (hasOverrun) {
                    overrun = OVERRUN_TRUE;
                }
                if (framesOut == 0 || framesIn == 0) {
                    break;
                }

                // Don't allow framesOut to be larger than what is possible with resampling
                // from framesIn.
                // This isn't strictly necessary but helps limit buffer resizing in
                // RecordBufferConverter.  TODO: remove when no longer needed.
                framesOut = min(framesOut,
                        destinationFramesPossible(
                                framesIn, mSampleRate, activeTrack->sampleRate()));

                if (activeTrack->isDirect()) {
                    // No RecordBufferConverter used for direct streams. Pass
                    // straight from RecordThread buffer to RecordTrack buffer.
                    AudioBufferProvider::Buffer buffer;
                    buffer.frameCount = framesOut;
                    const status_t getNextBufferStatus =
                            activeTrack->resamplerBufferProvider()->getNextBuffer(&buffer);
                    if (getNextBufferStatus == OK && buffer.frameCount != 0) {
                        ALOGV_IF(buffer.frameCount != framesOut,
                                "%s() read less than expected (%zu vs %zu)",
                                __func__, buffer.frameCount, framesOut);
                        framesOut = buffer.frameCount;
                        memcpy(activeTrack->sinkBuffer().raw,
                                buffer.raw, buffer.frameCount * mFrameSize);
                        activeTrack->resamplerBufferProvider()->releaseBuffer(&buffer);
                    } else {
                        framesOut = 0;
                        ALOGE("%s() cannot fill request, status: %d, frameCount: %zu",
                            __func__, getNextBufferStatus, buffer.frameCount);
                    }
                } else {
                    // process frames from the RecordThread buffer provider to the RecordTrack
                    // buffer
                    framesOut = activeTrack->recordBufferConverter()->convert(
                            activeTrack->sinkBuffer().raw,
                            activeTrack->resamplerBufferProvider(),
                            framesOut);
                }

                if (framesOut > 0 && (overrun == OVERRUN_UNKNOWN)) {
                    overrun = OVERRUN_FALSE;
                }

                // MediaSyncEvent handling: Synchronize AudioRecord to AudioTrack completion.
                const ssize_t framesToDrop =
                        activeTrack->synchronizedRecordState().updateRecordFrames(framesOut);
                if (framesToDrop == 0) {
                    // no sync event, process normally, otherwise ignore.
                    if (framesOut > 0) {
                        activeTrack->sinkBuffer().frameCount = framesOut;
                        // Sanitize before releasing if the track has no access to the source data
                        // An idle UID receives silence from non virtual devices until active
                        if (activeTrack->isSilenced()) {
                            memset(activeTrack->sinkBuffer().raw,
                                    0, framesOut * activeTrack->frameSize());
                        }
                        activeTrack->releaseBuffer(&activeTrack->sinkBuffer());
                    }
                }
                if (framesOut == 0) {
                    break;
                }
            }

            switch (overrun) {
            case OVERRUN_TRUE:
                // client isn't retrieving buffers fast enough
                if (!activeTrack->setOverflow()) {
                    nsecs_t now = systemTime();
                    // FIXME should lastWarning per track?
                    if ((now - lastWarning) > kWarningThrottleNs) {
                        ALOGW("RecordThread: buffer overflow");
                        lastWarning = now;
                    }
                }
                break;
            case OVERRUN_FALSE:
                activeTrack->clearOverflow();
                break;
            case OVERRUN_UNKNOWN:
                break;
            }

            // update frame information and push timestamp out
            activeTrack->updateTrackFrameInfo(
                    activeTrack->serverProxy()->framesReleased(),
                    mTimestamp.mPosition[ExtendedTimestamp::LOCATION_SERVER],
                    mSampleRate, mTimestamp);
        }

unlock:
        // enable changes in effect chain
        unlockEffectChains(effectChains);
        // effectChains doesn't need to be cleared, since it is cleared by destructor at scope end
        if (audio_has_proportional_frames(mFormat)
            && loopCount == lastLoopCountRead + 1) {
            const int64_t readPeriodNs = lastIoEndNs - mLastIoEndNs;
            const double jitterMs =
                TimestampVerifier<int64_t, int64_t>::computeJitterMs(
                    {framesRead, readPeriodNs},
                    {0, 0} /* lastTimestamp */, mSampleRate);
            const double processMs = (lastIoBeginNs - mLastIoEndNs) * 1e-6;

            Mutex::Autolock _l(mLock);
            mIoJitterMs.add(jitterMs);
            mProcessTimeMs.add(processMs);
        }
        // update timing info.
        mLastIoBeginNs = lastIoBeginNs;
        mLastIoEndNs = lastIoEndNs;
        lastLoopCountRead = loopCount;
    }

    standbyIfNotAlreadyInStandby();

    {
        Mutex::Autolock _l(mLock);
        for (size_t i = 0; i < mTracks.size(); i++) {
            sp<IAfRecordTrack> track = mTracks[i];
            track->invalidate();
        }
        mActiveTracks.clear();
        mStartStopCond.broadcast();
    }

    releaseWakeLock();

    ALOGV("RecordThread %p exiting", this);
    return false;
}

void RecordThread::standbyIfNotAlreadyInStandby()
{
    if (!mStandby) {
        inputStandBy();
        mThreadMetrics.logEndInterval();
        mThreadSnapshot.onEnd();
        mStandby = true;
    }
}

void RecordThread::inputStandBy()
{
    // Idle the fast capture if it's currently running
    if (mFastCapture != 0) {
        FastCaptureStateQueue *sq = mFastCapture->sq();
        FastCaptureState *state = sq->begin();
        if (!(state->mCommand & FastCaptureState::IDLE)) {
            state->mCommand = FastCaptureState::COLD_IDLE;
            state->mColdFutexAddr = &mFastCaptureFutex;
            state->mColdGen++;
            mFastCaptureFutex = 0;
            sq->end();
            // BLOCK_UNTIL_PUSHED would be insufficient, as we need it to stop doing I/O now
            sq->push(FastCaptureStateQueue::BLOCK_UNTIL_ACKED);
#if 0
            if (kUseFastCapture == FastCapture_Dynamic) {
                // FIXME
            }
#endif
#ifdef AUDIO_WATCHDOG
            // FIXME
#endif
        } else {
            sq->end(false /*didModify*/);
        }
    }
    status_t result = mSource->standby();
    ALOGE_IF(result != OK, "Error when putting input stream into standby: %d", result);

    // If going into standby, flush the pipe source.
    if (mPipeSource.get() != nullptr) {
        const ssize_t flushed = mPipeSource->flush();
        if (flushed > 0) {
            ALOGV("Input standby flushed PipeSource %zd frames", flushed);
            mTimestamp.mPosition[ExtendedTimestamp::LOCATION_SERVER] += flushed;
            mTimestamp.mTimeNs[ExtendedTimestamp::LOCATION_SERVER] = systemTime();
        }
    }
}

// RecordThread::createRecordTrack_l() must be called with AudioFlinger::mLock held
sp<IAfRecordTrack> RecordThread::createRecordTrack_l(
        const sp<Client>& client,
        const audio_attributes_t& attr,
        uint32_t *pSampleRate,
        audio_format_t format,
        audio_channel_mask_t channelMask,
        size_t *pFrameCount,
        audio_session_t sessionId,
        size_t *pNotificationFrameCount,
        pid_t creatorPid,
        const AttributionSourceState& attributionSource,
        audio_input_flags_t *flags,
        pid_t tid,
        status_t *status,
        audio_port_handle_t portId,
        int32_t maxSharedAudioHistoryMs)
{
    size_t frameCount = *pFrameCount;
    size_t notificationFrameCount = *pNotificationFrameCount;
    sp<IAfRecordTrack> track;
    status_t lStatus;
    audio_input_flags_t inputFlags = mInput->flags;
    audio_input_flags_t requestedFlags = *flags;
    uint32_t sampleRate;

    lStatus = initCheck();
    if (lStatus != NO_ERROR) {
        ALOGE("createRecordTrack_l() audio driver not initialized");
        goto Exit;
    }

    if (!audio_is_linear_pcm(mFormat) && (*flags & AUDIO_INPUT_FLAG_DIRECT) == 0) {
        ALOGE("createRecordTrack_l() on an encoded stream requires AUDIO_INPUT_FLAG_DIRECT");
        lStatus = BAD_VALUE;
        goto Exit;
    }

    if (maxSharedAudioHistoryMs != 0) {
        if (!captureHotwordAllowed(attributionSource)) {
            lStatus = PERMISSION_DENIED;
            goto Exit;
        }
        if (maxSharedAudioHistoryMs < 0
                || maxSharedAudioHistoryMs > kMaxSharedAudioHistoryMs) {
            lStatus = BAD_VALUE;
            goto Exit;
        }
    }
    if (*pSampleRate == 0) {
        *pSampleRate = mSampleRate;
    }
    sampleRate = *pSampleRate;

    // special case for FAST flag considered OK if fast capture is present and access to
    // audio history is not required
    if (hasFastCapture() && mMaxSharedAudioHistoryMs == 0) {
        inputFlags = (audio_input_flags_t)(inputFlags | AUDIO_INPUT_FLAG_FAST);
    }

    // Check if requested flags are compatible with input stream flags
    if ((*flags & inputFlags) != *flags) {
        ALOGW("createRecordTrack_l(): mismatch between requested flags (%08x) and"
                " input flags (%08x)",
              *flags, inputFlags);
        *flags = (audio_input_flags_t)(*flags & inputFlags);
    }

    // client expresses a preference for FAST and no access to audio history,
    // but we get the final say
    if (*flags & AUDIO_INPUT_FLAG_FAST && maxSharedAudioHistoryMs == 0) {
      if (
            // we formerly checked for a callback handler (non-0 tid),
            // but that is no longer required for TRANSFER_OBTAIN mode
            // No need to match hardware format, format conversion will be done in client side.
            //
            // Frame count is not specified (0), or is less than or equal the pipe depth.
            // It is OK to provide a higher capacity than requested.
            // We will force it to mPipeFramesP2 below.
            (frameCount <= mPipeFramesP2) &&
            // PCM data
            audio_is_linear_pcm(format) &&
            // hardware channel mask
            (channelMask == mChannelMask) &&
            // hardware sample rate
            (sampleRate == mSampleRate) &&
            // record thread has an associated fast capture
            hasFastCapture() &&
            // there are sufficient fast track slots available
            mFastTrackAvail
        ) {
          // check compatibility with audio effects.
          Mutex::Autolock _l(mLock);
          // Do not accept FAST flag if the session has software effects
          sp<IAfEffectChain> chain = getEffectChain_l(sessionId);
          if (chain != 0) {
              audio_input_flags_t old = *flags;
              chain->checkInputFlagCompatibility(flags);
              if (old != *flags) {
                  ALOGV("%p AUDIO_INPUT_FLAGS denied by effect old=%#x new=%#x",
                          this, (int)old, (int)*flags);
              }
          }
          ALOGV_IF((*flags & AUDIO_INPUT_FLAG_FAST) != 0,
                   "%p AUDIO_INPUT_FLAG_FAST accepted: frameCount=%zu mFrameCount=%zu",
                   this, frameCount, mFrameCount);
      } else {
        ALOGV("%p AUDIO_INPUT_FLAG_FAST denied: frameCount=%zu mFrameCount=%zu mPipeFramesP2=%zu "
                "format=%#x isLinear=%d mFormat=%#x channelMask=%#x sampleRate=%u mSampleRate=%u "
                "hasFastCapture=%d tid=%d mFastTrackAvail=%d",
                this, frameCount, mFrameCount, mPipeFramesP2,
                format, audio_is_linear_pcm(format), mFormat, channelMask, sampleRate, mSampleRate,
                hasFastCapture(), tid, mFastTrackAvail);
        *flags = (audio_input_flags_t)(*flags & ~AUDIO_INPUT_FLAG_FAST);
      }
    }

    // If FAST or RAW flags were corrected, ask caller to request new input from audio policy
    if ((*flags & AUDIO_INPUT_FLAG_FAST) !=
            (requestedFlags & AUDIO_INPUT_FLAG_FAST)) {
        *flags = (audio_input_flags_t) (*flags & ~(AUDIO_INPUT_FLAG_FAST | AUDIO_INPUT_FLAG_RAW));
        lStatus = BAD_TYPE;
        goto Exit;
    }

    // compute track buffer size in frames, and suggest the notification frame count
    if (*flags & AUDIO_INPUT_FLAG_FAST) {
        // fast track: frame count is exactly the pipe depth
        frameCount = mPipeFramesP2;
        // ignore requested notificationFrames, and always notify exactly once every HAL buffer
        notificationFrameCount = mFrameCount;
    } else {
        // not fast track: max notification period is resampled equivalent of one HAL buffer time
        //                 or 20 ms if there is a fast capture
        // TODO This could be a roundupRatio inline, and const
        size_t maxNotificationFrames = ((int64_t) (hasFastCapture() ? mSampleRate/50 : mFrameCount)
                * sampleRate + mSampleRate - 1) / mSampleRate;
        // minimum number of notification periods is at least kMinNotifications,
        // and at least kMinMs rounded up to a whole notification period (minNotificationsByMs)
        static const size_t kMinNotifications = 3;
        static const uint32_t kMinMs = 30;
        // TODO This could be a roundupRatio inline
        const size_t minFramesByMs = (sampleRate * kMinMs + 1000 - 1) / 1000;
        // TODO This could be a roundupRatio inline
        const size_t minNotificationsByMs = (minFramesByMs + maxNotificationFrames - 1) /
                maxNotificationFrames;
        const size_t minFrameCount = maxNotificationFrames *
                max(kMinNotifications, minNotificationsByMs);
        frameCount = max(frameCount, minFrameCount);
        if (notificationFrameCount == 0 || notificationFrameCount > maxNotificationFrames) {
            notificationFrameCount = maxNotificationFrames;
        }
    }
    *pFrameCount = frameCount;
    *pNotificationFrameCount = notificationFrameCount;

    { // scope for mLock
        Mutex::Autolock _l(mLock);
        int32_t startFrames = -1;
        if (!mSharedAudioPackageName.empty()
                && mSharedAudioPackageName == attributionSource.packageName
                && mSharedAudioSessionId == sessionId
                && captureHotwordAllowed(attributionSource)) {
            startFrames = mSharedAudioStartFrames;
        }

        track = IAfRecordTrack::create(this, client, attr, sampleRate,
                      format, channelMask, frameCount,
                      nullptr /* buffer */, (size_t)0 /* bufferSize */, sessionId, creatorPid,
                      attributionSource, *flags, IAfTrackBase::TYPE_DEFAULT, portId,
                      startFrames);

        lStatus = track->initCheck();
        if (lStatus != NO_ERROR) {
            ALOGE("createRecordTrack_l() initCheck failed %d; no control block?", lStatus);
            // track must be cleared from the caller as the caller has the AF lock
            goto Exit;
        }
        mTracks.add(track);

        if ((*flags & AUDIO_INPUT_FLAG_FAST) && (tid != -1)) {
            pid_t callingPid = IPCThreadState::self()->getCallingPid();
            // we don't have CAP_SYS_NICE, nor do we want to have it as it's too powerful,
            // so ask activity manager to do this on our behalf
            sendPrioConfigEvent_l(callingPid, tid, kPriorityAudioApp, true /*forApp*/);
        }

        if (maxSharedAudioHistoryMs != 0) {
            sendResizeBufferConfigEvent_l(maxSharedAudioHistoryMs);
        }
    }

    lStatus = NO_ERROR;

Exit:
    *status = lStatus;
    return track;
}

status_t RecordThread::start(IAfRecordTrack* recordTrack,
                                           AudioSystem::sync_event_t event,
                                           audio_session_t triggerSession)
{
    ALOGV("RecordThread::start event %d, triggerSession %d", event, triggerSession);
    sp<ThreadBase> strongMe = this;
    status_t status = NO_ERROR;

    if (event == AudioSystem::SYNC_EVENT_NONE) {
        recordTrack->clearSyncStartEvent();
    } else if (event != AudioSystem::SYNC_EVENT_SAME) {
        recordTrack->synchronizedRecordState().startRecording(
                mAfThreadCallback->createSyncEvent(
                        event, triggerSession,
                        recordTrack->sessionId(), syncStartEventCallback, recordTrack));
    }

    {
        // This section is a rendezvous between binder thread executing start() and RecordThread
        AutoMutex lock(mLock);
        if (recordTrack->isInvalid()) {
            recordTrack->clearSyncStartEvent();
            ALOGW("%s track %d: invalidated before startInput", __func__, recordTrack->portId());
            return DEAD_OBJECT;
        }
        if (mActiveTracks.indexOf(recordTrack) >= 0) {
            if (recordTrack->state() == IAfTrackBase::PAUSING) {
                // We haven't stopped yet (moved to PAUSED and not in mActiveTracks)
                // so no need to startInput().
                ALOGV("active record track PAUSING -> ACTIVE");
                recordTrack->setState(IAfTrackBase::ACTIVE);
            } else {
                ALOGV("active record track state %d", (int)recordTrack->state());
            }
            return status;
        }

        // TODO consider other ways of handling this, such as changing the state to :STARTING and
        //      adding the track to mActiveTracks after returning from AudioSystem::startInput(),
        //      or using a separate command thread
        recordTrack->setState(IAfTrackBase::STARTING_1);
        mActiveTracks.add(recordTrack);
        if (recordTrack->isExternalTrack()) {
            mLock.unlock();
            status = AudioSystem::startInput(recordTrack->portId());
            mLock.lock();
            if (recordTrack->isInvalid()) {
                recordTrack->clearSyncStartEvent();
                if (status == NO_ERROR && recordTrack->state() == IAfTrackBase::STARTING_1) {
                    recordTrack->setState(IAfTrackBase::STARTING_2);
                    // STARTING_2 forces destroy to call stopInput.
                }
                ALOGW("%s track %d: invalidated after startInput", __func__, recordTrack->portId());
                return DEAD_OBJECT;
            }
            if (recordTrack->state() != IAfTrackBase::STARTING_1) {
                ALOGW("%s(%d): unsynchronized mState:%d change",
                    __func__, recordTrack->id(), (int)recordTrack->state());
                // Someone else has changed state, let them take over,
                // leave mState in the new state.
                recordTrack->clearSyncStartEvent();
                return INVALID_OPERATION;
            }
            // we're ok, but perhaps startInput has failed
            if (status != NO_ERROR) {
                ALOGW("%s(%d): startInput failed, status %d",
                    __func__, recordTrack->id(), status);
                // We are in ActiveTracks if STARTING_1 and valid, so remove from ActiveTracks,
                // leave in STARTING_1, so destroy() will not call stopInput.
                mActiveTracks.remove(recordTrack);
                recordTrack->clearSyncStartEvent();
                return status;
            }
            sendIoConfigEvent_l(
                AUDIO_CLIENT_STARTED, recordTrack->creatorPid(), recordTrack->portId());
        }

        recordTrack->logBeginInterval(patchSourcesToString(&mPatch)); // log to MediaMetrics

        // Catch up with current buffer indices if thread is already running.
        // This is what makes a new client discard all buffered data.  If the track's mRsmpInFront
        // was initialized to some value closer to the thread's mRsmpInFront, then the track could
        // see previously buffered data before it called start(), but with greater risk of overrun.

        recordTrack->resamplerBufferProvider()->reset();
        if (!recordTrack->isDirect()) {
            // clear any converter state as new data will be discontinuous
            recordTrack->recordBufferConverter()->reset();
        }
        recordTrack->setState(IAfTrackBase::STARTING_2);
        // signal thread to start
        mWaitWorkCV.broadcast();
        return status;
    }
}

void RecordThread::syncStartEventCallback(const wp<SyncEvent>& event)
{
    const sp<SyncEvent> strongEvent = event.promote();

    if (strongEvent != 0) {
        sp<IAfTrackBase> ptr =
                std::any_cast<const wp<IAfTrackBase>>(strongEvent->cookie()).promote();
        if (ptr != nullptr) {
            // TODO(b/291317898) handleSyncStartEvent is in IAfTrackBase not IAfRecordTrack.
            ptr->handleSyncStartEvent(strongEvent);
        }
    }
}

bool RecordThread::stop(IAfRecordTrack* recordTrack) {
    ALOGV("RecordThread::stop");
    AutoMutex _l(mLock);
    // if we're invalid, we can't be on the ActiveTracks.
    if (mActiveTracks.indexOf(recordTrack) < 0 || recordTrack->state() == IAfTrackBase::PAUSING) {
        return false;
    }
    // note that threadLoop may still be processing the track at this point [without lock]
    recordTrack->setState(IAfTrackBase::PAUSING);

    // NOTE: Waiting here is important to keep stop synchronous.
    // This is needed for proper patchRecord peer release.
    while (recordTrack->state() == IAfTrackBase::PAUSING && !recordTrack->isInvalid()) {
        mWaitWorkCV.broadcast(); // signal thread to stop
        mStartStopCond.wait(mLock);
    }

    if (recordTrack->state() == IAfTrackBase::PAUSED) { // successful stop
        ALOGV("Record stopped OK");
        return true;
    }

    // don't handle anything - we've been invalidated or restarted and in a different state
    ALOGW_IF("%s(%d): unsynchronized stop, state: %d",
            __func__, recordTrack->id(), recordTrack->state());
    return false;
}

bool RecordThread::isValidSyncEvent(const sp<SyncEvent>& /* event */) const
{
    return false;
}

status_t RecordThread::setSyncEvent(const sp<SyncEvent>& /* event */)
{
#if 0   // This branch is currently dead code, but is preserved in case it will be needed in future
    if (!isValidSyncEvent(event)) {
        return BAD_VALUE;
    }

    audio_session_t eventSession = event->triggerSession();
    status_t ret = NAME_NOT_FOUND;

    Mutex::Autolock _l(mLock);

    for (size_t i = 0; i < mTracks.size(); i++) {
        sp<IAfRecordTrack> track = mTracks[i];
        if (eventSession == track->sessionId()) {
            (void) track->setSyncEvent(event);
            ret = NO_ERROR;
        }
    }
    return ret;
#else
    return BAD_VALUE;
#endif
}

status_t RecordThread::getActiveMicrophones(
        std::vector<media::MicrophoneInfoFw>* activeMicrophones) const
{
    ALOGV("RecordThread::getActiveMicrophones");
    AutoMutex _l(mLock);
    if (!isStreamInitialized()) {
        return NO_INIT;
    }
    status_t status = mInput->stream->getActiveMicrophones(activeMicrophones);
    return status;
}

status_t RecordThread::setPreferredMicrophoneDirection(
            audio_microphone_direction_t direction)
{
    ALOGV("setPreferredMicrophoneDirection(%d)", direction);
    AutoMutex _l(mLock);
    if (!isStreamInitialized()) {
        return NO_INIT;
    }
    return mInput->stream->setPreferredMicrophoneDirection(direction);
}

status_t RecordThread::setPreferredMicrophoneFieldDimension(float zoom)
{
    ALOGV("setPreferredMicrophoneFieldDimension(%f)", zoom);
    AutoMutex _l(mLock);
    if (!isStreamInitialized()) {
        return NO_INIT;
    }
    return mInput->stream->setPreferredMicrophoneFieldDimension(zoom);
}

status_t RecordThread::shareAudioHistory(
        const std::string& sharedAudioPackageName, audio_session_t sharedSessionId,
        int64_t sharedAudioStartMs) {
    AutoMutex _l(mLock);
    return shareAudioHistory_l(sharedAudioPackageName, sharedSessionId, sharedAudioStartMs);
}

status_t RecordThread::shareAudioHistory_l(
        const std::string& sharedAudioPackageName, audio_session_t sharedSessionId,
        int64_t sharedAudioStartMs) {

    if ((hasAudioSession_l(sharedSessionId) & ThreadBase::TRACK_SESSION) == 0) {
        return BAD_VALUE;
    }

    if (sharedAudioStartMs < 0
        || sharedAudioStartMs > INT64_MAX / mSampleRate) {
        return BAD_VALUE;
    }

    // Current implementation of the input resampling buffer wraps around indexes at 32 bit.
    // As we cannot detect more than one wraparound, only accept values up current write position
    // after one wraparound
    // We assume recent wraparounds on mRsmpInRear only given it is unlikely that the requesting
    // app waits several hours after the start time was computed.
    int64_t sharedAudioStartFrames = sharedAudioStartMs * mSampleRate / 1000;
    const int32_t sharedOffset = audio_utils::safe_sub_overflow(mRsmpInRear,
          (int32_t)sharedAudioStartFrames);
    // Bring the start frame position within the input buffer to match the documented
    // "best effort" behavior of the API.
    if (sharedOffset < 0) {
        sharedAudioStartFrames = mRsmpInRear;
    } else if (sharedOffset > static_cast<signed>(mRsmpInFrames)) {
        sharedAudioStartFrames =
                audio_utils::safe_sub_overflow(mRsmpInRear, (int32_t)mRsmpInFrames);
    }

    mSharedAudioPackageName = sharedAudioPackageName;
    if (mSharedAudioPackageName.empty()) {
        resetAudioHistory_l();
    } else {
        mSharedAudioSessionId = sharedSessionId;
        mSharedAudioStartFrames = (int32_t)sharedAudioStartFrames;
    }
    return NO_ERROR;
}

void RecordThread::resetAudioHistory_l() {
    mSharedAudioSessionId = AUDIO_SESSION_NONE;
    mSharedAudioStartFrames = -1;
    mSharedAudioPackageName = "";
}

ThreadBase::MetadataUpdate RecordThread::updateMetadata_l()
{
    if (!isStreamInitialized() || !mActiveTracks.readAndClearHasChanged()) {
        return {}; // nothing to do
    }
    StreamInHalInterface::SinkMetadata metadata;
    auto backInserter = std::back_inserter(metadata.tracks);
    for (const sp<IAfRecordTrack>& track : mActiveTracks) {
        track->copyMetadataTo(backInserter);
    }
    mInput->stream->updateSinkMetadata(metadata);
    MetadataUpdate change;
    change.recordMetadataUpdate = metadata.tracks;
    return change;
}

// destroyTrack_l() must be called with ThreadBase::mLock held
void RecordThread::destroyTrack_l(const sp<IAfRecordTrack>& track)
{
    track->terminate();
    track->setState(IAfTrackBase::STOPPED);

    // active tracks are removed by threadLoop()
    if (mActiveTracks.indexOf(track) < 0) {
        removeTrack_l(track);
    }
}

void RecordThread::removeTrack_l(const sp<IAfRecordTrack>& track)
{
    String8 result;
    track->appendDump(result, false /* active */);
    mLocalLog.log("removeTrack_l (%p) %s", track.get(), result.string());

    mTracks.remove(track);
    // need anything related to effects here?
    if (track->isFastTrack()) {
        ALOG_ASSERT(!mFastTrackAvail);
        mFastTrackAvail = true;
    }
}

void RecordThread::dumpInternals_l(int fd, const Vector<String16>& /* args */)
{
    AudioStreamIn *input = mInput;
    audio_input_flags_t flags = input != NULL ? input->flags : AUDIO_INPUT_FLAG_NONE;
    dprintf(fd, "  AudioStreamIn: %p flags %#x (%s)\n",
            input, flags, toString(flags).c_str());
    dprintf(fd, "  Frames read: %lld\n", (long long)mFramesRead);
    if (mActiveTracks.isEmpty()) {
        dprintf(fd, "  No active record clients\n");
    }

    if (input != nullptr) {
        dprintf(fd, "  Hal stream dump:\n");
        (void)input->stream->dump(fd);
    }

    dprintf(fd, "  Fast capture thread: %s\n", hasFastCapture() ? "yes" : "no");
    dprintf(fd, "  Fast track available: %s\n", mFastTrackAvail ? "yes" : "no");

    // Make a non-atomic copy of fast capture dump state so it won't change underneath us
    // while we are dumping it.  It may be inconsistent, but it won't mutate!
    // This is a large object so we place it on the heap.
    // FIXME 25972958: Need an intelligent copy constructor that does not touch unused pages.
    const std::unique_ptr<FastCaptureDumpState> copy =
            std::make_unique<FastCaptureDumpState>(mFastCaptureDumpState);
    copy->dump(fd);
}

void RecordThread::dumpTracks_l(int fd, const Vector<String16>& /* args */)
{
    String8 result;
    size_t numtracks = mTracks.size();
    size_t numactive = mActiveTracks.size();
    size_t numactiveseen = 0;
    dprintf(fd, "  %zu Tracks", numtracks);
    const char *prefix = "    ";
    if (numtracks) {
        dprintf(fd, " of which %zu are active\n", numactive);
        result.append(prefix);
        mTracks[0]->appendDumpHeader(result);
        for (size_t i = 0; i < numtracks ; ++i) {
            sp<IAfRecordTrack> track = mTracks[i];
            if (track != 0) {
                bool active = mActiveTracks.indexOf(track) >= 0;
                if (active) {
                    numactiveseen++;
                }
                result.append(prefix);
                track->appendDump(result, active);
            }
        }
    } else {
        dprintf(fd, "\n");
    }

    if (numactiveseen != numactive) {
        result.append("  The following tracks are in the active list but"
                " not in the track list\n");
        result.append(prefix);
        mActiveTracks[0]->appendDumpHeader(result);
        for (size_t i = 0; i < numactive; ++i) {
            sp<IAfRecordTrack> track = mActiveTracks[i];
            if (mTracks.indexOf(track) < 0) {
                result.append(prefix);
                track->appendDump(result, true /* active */);
            }
        }

    }
    write(fd, result.string(), result.size());
}

void RecordThread::setRecordSilenced(audio_port_handle_t portId, bool silenced)
{
    Mutex::Autolock _l(mLock);
    for (size_t i = 0; i < mTracks.size() ; i++) {
        sp<IAfRecordTrack> track = mTracks[i];
        if (track != 0 && track->portId() == portId) {
            track->setSilenced(silenced);
        }
    }
}

void ResamplerBufferProvider::reset()
{
    const auto threadBase = mRecordTrack->thread().promote();
    auto* const recordThread = static_cast<RecordThread *>(threadBase->asIAfRecordThread().get());
    mRsmpInUnrel = 0;
    const int32_t rear = recordThread->mRsmpInRear;
    ssize_t deltaFrames = 0;
    if (mRecordTrack->startFrames() >= 0) {
        int32_t startFrames = mRecordTrack->startFrames();
        // Accept a recent wraparound of mRsmpInRear
        if (startFrames <= rear) {
            deltaFrames = rear - startFrames;
        } else {
            deltaFrames = (int32_t)((int64_t)rear + UINT32_MAX + 1 - startFrames);
        }
        // start frame cannot be further in the past than start of resampling buffer
        if ((size_t) deltaFrames > recordThread->mRsmpInFrames) {
            deltaFrames = recordThread->mRsmpInFrames;
        }
    }
    mRsmpInFront = audio_utils::safe_sub_overflow(rear, static_cast<int32_t>(deltaFrames));
}

void ResamplerBufferProvider::sync(
        size_t *framesAvailable, bool *hasOverrun)
{
    const auto threadBase = mRecordTrack->thread().promote();
    auto* const recordThread = static_cast<RecordThread *>(threadBase->asIAfRecordThread().get());
    const int32_t rear = recordThread->mRsmpInRear;
    const int32_t front = mRsmpInFront;
    const ssize_t filled = audio_utils::safe_sub_overflow(rear, front);

    size_t framesIn;
    bool overrun = false;
    if (filled < 0) {
        // should not happen, but treat like a massive overrun and re-sync
        framesIn = 0;
        mRsmpInFront = rear;
        overrun = true;
    } else if ((size_t) filled <= recordThread->mRsmpInFrames) {
        framesIn = (size_t) filled;
    } else {
        // client is not keeping up with server, but give it latest data
        framesIn = recordThread->mRsmpInFrames;
        mRsmpInFront = /* front = */ audio_utils::safe_sub_overflow(
                rear, static_cast<int32_t>(framesIn));
        overrun = true;
    }
    if (framesAvailable != NULL) {
        *framesAvailable = framesIn;
    }
    if (hasOverrun != NULL) {
        *hasOverrun = overrun;
    }
}

// AudioBufferProvider interface
status_t ResamplerBufferProvider::getNextBuffer(
        AudioBufferProvider::Buffer* buffer)
{
    const auto threadBase = mRecordTrack->thread().promote();
    if (threadBase == 0) {
        buffer->frameCount = 0;
        buffer->raw = NULL;
        return NOT_ENOUGH_DATA;
    }
    auto* const recordThread = static_cast<RecordThread *>(threadBase->asIAfRecordThread().get());
    int32_t rear = recordThread->mRsmpInRear;
    int32_t front = mRsmpInFront;
    ssize_t filled = audio_utils::safe_sub_overflow(rear, front);
    // FIXME should not be P2 (don't want to increase latency)
    // FIXME if client not keeping up, discard
    LOG_ALWAYS_FATAL_IF(!(0 <= filled && (size_t) filled <= recordThread->mRsmpInFrames));
    // 'filled' may be non-contiguous, so return only the first contiguous chunk

    front &= recordThread->mRsmpInFramesP2 - 1;
    size_t part1 = recordThread->mRsmpInFramesP2 - front;
    if (part1 > (size_t) filled) {
        part1 = filled;
    }
    size_t ask = buffer->frameCount;
    ALOG_ASSERT(ask > 0);
    if (part1 > ask) {
        part1 = ask;
    }
    if (part1 == 0) {
        // out of data is fine since the resampler will return a short-count.
        buffer->raw = NULL;
        buffer->frameCount = 0;
        mRsmpInUnrel = 0;
        return NOT_ENOUGH_DATA;
    }

    buffer->raw = (uint8_t*)recordThread->mRsmpInBuffer + front * recordThread->mFrameSize;
    buffer->frameCount = part1;
    mRsmpInUnrel = part1;
    return NO_ERROR;
}

// AudioBufferProvider interface
void ResamplerBufferProvider::releaseBuffer(
        AudioBufferProvider::Buffer* buffer)
{
    int32_t stepCount = static_cast<int32_t>(buffer->frameCount);
    if (stepCount == 0) {
        return;
    }
    ALOG_ASSERT(stepCount <= (int32_t)mRsmpInUnrel);
    mRsmpInUnrel -= stepCount;
    mRsmpInFront = audio_utils::safe_add_overflow(mRsmpInFront, stepCount);
    buffer->raw = NULL;
    buffer->frameCount = 0;
}

void RecordThread::checkBtNrec()
{
    Mutex::Autolock _l(mLock);
    checkBtNrec_l();
}

void RecordThread::checkBtNrec_l()
{
    // disable AEC and NS if the device is a BT SCO headset supporting those
    // pre processings
    bool suspend = audio_is_bluetooth_sco_device(inDeviceType()) &&
                        mAfThreadCallback->btNrecIsOff();
    if (mBtNrecSuspended.exchange(suspend) != suspend) {
        for (size_t i = 0; i < mEffectChains.size(); i++) {
            setEffectSuspended_l(FX_IID_AEC, suspend, mEffectChains[i]->sessionId());
            setEffectSuspended_l(FX_IID_NS, suspend, mEffectChains[i]->sessionId());
        }
    }
}


bool RecordThread::checkForNewParameter_l(const String8& keyValuePair,
                                                        status_t& status)
{
    bool reconfig = false;

    status = NO_ERROR;

    audio_format_t reqFormat = mFormat;
    uint32_t samplingRate = mSampleRate;
    // TODO this may change if we want to support capture from HDMI PCM multi channel (e.g on TVs).
    [[maybe_unused]] audio_channel_mask_t channelMask =
                                audio_channel_in_mask_from_count(mChannelCount);

    AudioParameter param = AudioParameter(keyValuePair);
    int value;

    // scope for AutoPark extends to end of method
    AutoPark<FastCapture> park(mFastCapture);

    // TODO Investigate when this code runs. Check with audio policy when a sample rate and
    //      channel count change can be requested. Do we mandate the first client defines the
    //      HAL sampling rate and channel count or do we allow changes on the fly?
    if (param.getInt(String8(AudioParameter::keySamplingRate), value) == NO_ERROR) {
        samplingRate = value;
        reconfig = true;
    }
    if (param.getInt(String8(AudioParameter::keyFormat), value) == NO_ERROR) {
        if (!audio_is_linear_pcm((audio_format_t) value)) {
            status = BAD_VALUE;
        } else {
            reqFormat = (audio_format_t) value;
            reconfig = true;
        }
    }
    if (param.getInt(String8(AudioParameter::keyChannels), value) == NO_ERROR) {
        audio_channel_mask_t mask = (audio_channel_mask_t) value;
        if (!audio_is_input_channel(mask) ||
                audio_channel_count_from_in_mask(mask) > FCC_LIMIT) {
            status = BAD_VALUE;
        } else {
            channelMask = mask;
            reconfig = true;
        }
    }
    if (param.getInt(String8(AudioParameter::keyFrameCount), value) == NO_ERROR) {
        // do not accept frame count changes if tracks are open as the track buffer
        // size depends on frame count and correct behavior would not be guaranteed
        // if frame count is changed after track creation
        if (mActiveTracks.size() > 0) {
            status = INVALID_OPERATION;
        } else {
            reconfig = true;
        }
    }
    if (param.getInt(String8(AudioParameter::keyRouting), value) == NO_ERROR) {
        LOG_FATAL("Should not set routing device in RecordThread");
    }
    if (param.getInt(String8(AudioParameter::keyInputSource), value) == NO_ERROR &&
            mAudioSource != (audio_source_t)value) {
        LOG_FATAL("Should not set audio source in RecordThread");
    }

    if (status == NO_ERROR) {
        status = mInput->stream->setParameters(keyValuePair);
        if (status == INVALID_OPERATION) {
            inputStandBy();
            status = mInput->stream->setParameters(keyValuePair);
        }
        if (reconfig) {
            if (status == BAD_VALUE) {
                audio_config_base_t config = AUDIO_CONFIG_BASE_INITIALIZER;
                if (mInput->stream->getAudioProperties(&config) == OK &&
                        audio_is_linear_pcm(config.format) && audio_is_linear_pcm(reqFormat) &&
                        config.sample_rate <= (AUDIO_RESAMPLER_DOWN_RATIO_MAX * samplingRate) &&
                        audio_channel_count_from_in_mask(config.channel_mask) <= FCC_LIMIT) {
                    status = NO_ERROR;
                }
            }
            if (status == NO_ERROR) {
                readInputParameters_l();
                sendIoConfigEvent_l(AUDIO_INPUT_CONFIG_CHANGED);
            }
        }
    }

    return reconfig;
}

String8 RecordThread::getParameters(const String8& keys)
{
    Mutex::Autolock _l(mLock);
    if (initCheck() == NO_ERROR) {
        String8 out_s8;
        if (mInput->stream->getParameters(keys, &out_s8) == OK) {
            return out_s8;
        }
    }
    return {};
}

void RecordThread::ioConfigChanged(audio_io_config_event_t event, pid_t pid,
                                                 audio_port_handle_t portId) {
    sp<AudioIoDescriptor> desc;
    switch (event) {
    case AUDIO_INPUT_OPENED:
    case AUDIO_INPUT_REGISTERED:
    case AUDIO_INPUT_CONFIG_CHANGED:
        desc = sp<AudioIoDescriptor>::make(mId, mPatch, true /*isInput*/,
                mSampleRate, mFormat, mChannelMask, mFrameCount, mFrameCount);
        break;
    case AUDIO_CLIENT_STARTED:
        desc = sp<AudioIoDescriptor>::make(mId, mPatch, portId);
        break;
    case AUDIO_INPUT_CLOSED:
    default:
        desc = sp<AudioIoDescriptor>::make(mId);
        break;
    }
    mAfThreadCallback->ioConfigChanged(event, desc, pid);
}

void RecordThread::readInputParameters_l()
{
    status_t result = mInput->stream->getAudioProperties(&mSampleRate, &mChannelMask, &mHALFormat);
    LOG_ALWAYS_FATAL_IF(result != OK, "Error retrieving audio properties from HAL: %d", result);
    mFormat = mHALFormat;
    mChannelCount = audio_channel_count_from_in_mask(mChannelMask);
    if (audio_is_linear_pcm(mFormat)) {
        LOG_ALWAYS_FATAL_IF(mChannelCount > FCC_LIMIT, "HAL channel count %d > %d",
                mChannelCount, FCC_LIMIT);
    } else {
        // Can have more that FCC_LIMIT channels in encoded streams.
        ALOGI("HAL format %#x is not linear pcm", mFormat);
    }
    result = mInput->stream->getFrameSize(&mFrameSize);
    LOG_ALWAYS_FATAL_IF(result != OK, "Error retrieving frame size from HAL: %d", result);
    LOG_ALWAYS_FATAL_IF(mFrameSize <= 0, "Error frame size was %zu but must be greater than zero",
            mFrameSize);
    result = mInput->stream->getBufferSize(&mBufferSize);
    LOG_ALWAYS_FATAL_IF(result != OK, "Error retrieving buffer size from HAL: %d", result);
    mFrameCount = mBufferSize / mFrameSize;
    ALOGV("%p RecordThread params: mChannelCount=%u, mFormat=%#x, mFrameSize=%zu, "
            "mBufferSize=%zu, mFrameCount=%zu",
            this, mChannelCount, mFormat, mFrameSize, mBufferSize, mFrameCount);

    // mRsmpInFrames must be 0 before calling resizeInputBuffer_l for the first time
    mRsmpInFrames = 0;
    resizeInputBuffer_l(0 /*maxSharedAudioHistoryMs*/);

    // AudioRecord mSampleRate and mChannelCount are constant due to AudioRecord API constraints.
    // But if thread's mSampleRate or mChannelCount changes, how will that affect active tracks?

    audio_input_flags_t flags = mInput->flags;
    mediametrics::LogItem item(mThreadMetrics.getMetricsId());
    item.set(AMEDIAMETRICS_PROP_EVENT, AMEDIAMETRICS_PROP_EVENT_VALUE_READPARAMETERS)
        .set(AMEDIAMETRICS_PROP_ENCODING, IAfThreadBase::formatToString(mFormat).c_str())
        .set(AMEDIAMETRICS_PROP_FLAGS, toString(flags).c_str())
        .set(AMEDIAMETRICS_PROP_SAMPLERATE, (int32_t)mSampleRate)
        .set(AMEDIAMETRICS_PROP_CHANNELMASK, (int32_t)mChannelMask)
        .set(AMEDIAMETRICS_PROP_CHANNELCOUNT, (int32_t)mChannelCount)
        .set(AMEDIAMETRICS_PROP_FRAMECOUNT, (int32_t)mFrameCount)
        .record();
}

uint32_t RecordThread::getInputFramesLost() const
{
    Mutex::Autolock _l(mLock);
    uint32_t result;
    if (initCheck() == NO_ERROR && mInput->stream->getInputFramesLost(&result) == OK) {
        return result;
    }
    return 0;
}

KeyedVector<audio_session_t, bool> RecordThread::sessionIds() const
{
    KeyedVector<audio_session_t, bool> ids;
    Mutex::Autolock _l(mLock);
    for (size_t j = 0; j < mTracks.size(); ++j) {
        sp<IAfRecordTrack> track = mTracks[j];
        audio_session_t sessionId = track->sessionId();
        if (ids.indexOfKey(sessionId) < 0) {
            ids.add(sessionId, true);
        }
    }
    return ids;
}

AudioStreamIn* RecordThread::clearInput()
{
    Mutex::Autolock _l(mLock);
    AudioStreamIn *input = mInput;
    mInput = NULL;
    return input;
}

// this method must always be called either with ThreadBase mLock held or inside the thread loop
sp<StreamHalInterface> RecordThread::stream() const
{
    if (mInput == NULL) {
        return NULL;
    }
    return mInput->stream;
}

status_t RecordThread::addEffectChain_l(const sp<IAfEffectChain>& chain)
{
    ALOGV("addEffectChain_l() %p on thread %p", chain.get(), this);
    chain->setThread(this);
    chain->setInBuffer(NULL);
    chain->setOutBuffer(NULL);

    checkSuspendOnAddEffectChain_l(chain);

    // make sure enabled pre processing effects state is communicated to the HAL as we
    // just moved them to a new input stream.
    chain->syncHalEffectsState();

    mEffectChains.add(chain);

    return NO_ERROR;
}

size_t RecordThread::removeEffectChain_l(const sp<IAfEffectChain>& chain)
{
    ALOGV("removeEffectChain_l() %p from thread %p", chain.get(), this);

    for (size_t i = 0; i < mEffectChains.size(); i++) {
        if (chain == mEffectChains[i]) {
            mEffectChains.removeAt(i);
            break;
        }
    }
    return mEffectChains.size();
}

status_t RecordThread::createAudioPatch_l(const struct audio_patch* patch,
                                                          audio_patch_handle_t *handle)
{
    status_t status = NO_ERROR;

    // store new device and send to effects
    mInDeviceTypeAddr.mType = patch->sources[0].ext.device.type;
    mInDeviceTypeAddr.setAddress(patch->sources[0].ext.device.address);
    audio_port_handle_t deviceId = patch->sources[0].id;
    for (size_t i = 0; i < mEffectChains.size(); i++) {
        mEffectChains[i]->setInputDevice_l(inDeviceTypeAddr());
    }

    checkBtNrec_l();

    // store new source and send to effects
    if (mAudioSource != patch->sinks[0].ext.mix.usecase.source) {
        mAudioSource = patch->sinks[0].ext.mix.usecase.source;
        for (size_t i = 0; i < mEffectChains.size(); i++) {
            mEffectChains[i]->setAudioSource_l(mAudioSource);
        }
    }

    // Force meteadata update before a route change
    mActiveTracks.setHasChanged();
    updateMetadata_l();

    if (mInput->audioHwDev->supportsAudioPatches()) {
        sp<DeviceHalInterface> hwDevice = mInput->audioHwDev->hwDevice();
        status = hwDevice->createAudioPatch(patch->num_sources,
                                            patch->sources,
                                            patch->num_sinks,
                                            patch->sinks,
                                            handle);
    } else {
        status = mInput->stream->legacyCreateAudioPatch(patch->sources[0],
                                                        patch->sinks[0].ext.mix.usecase.source,
                                                        patch->sources[0].ext.device.type);
        *handle = AUDIO_PATCH_HANDLE_NONE;
    }

    if ((mPatch.num_sources == 0) || (mPatch.sources[0].id != deviceId)) {
        sendIoConfigEvent_l(AUDIO_INPUT_CONFIG_CHANGED);
        mPatch = *patch;
    }

    const std::string pathSourcesAsString = patchSourcesToString(patch);
    mThreadMetrics.logEndInterval();
    mThreadMetrics.logCreatePatch(pathSourcesAsString, /* outDevices */ {});
    mThreadMetrics.logBeginInterval();
    // also dispatch to active AudioRecords
    for (const auto &track : mActiveTracks) {
        track->logEndInterval();
        track->logBeginInterval(pathSourcesAsString);
    }

    return status;
}

status_t RecordThread::releaseAudioPatch_l(const audio_patch_handle_t handle)
{
    status_t status = NO_ERROR;

    mPatch = audio_patch{};
    mInDeviceTypeAddr.reset();

    // Force meteadata update before a route change
    mActiveTracks.setHasChanged();
    updateMetadata_l();

    if (mInput->audioHwDev->supportsAudioPatches()) {
        sp<DeviceHalInterface> hwDevice = mInput->audioHwDev->hwDevice();
        status = hwDevice->releaseAudioPatch(handle);
    } else {
        status = mInput->stream->legacyReleaseAudioPatch();
    }

    return status;
}

void RecordThread::updateOutDevices(const DeviceDescriptorBaseVector& outDevices)
{
    Mutex::Autolock _l(mLock);
    mOutDevices = outDevices;
    mOutDeviceTypeAddrs = deviceTypeAddrsFromDescriptors(mOutDevices);
    for (size_t i = 0; i < mEffectChains.size(); i++) {
        mEffectChains[i]->setDevices_l(outDeviceTypeAddrs());
    }
}

int32_t RecordThread::getOldestFront_l()
{
    if (mTracks.size() == 0) {
        return mRsmpInRear;
    }
    int32_t oldestFront = mRsmpInRear;
    int32_t maxFilled = 0;
    for (size_t i = 0; i < mTracks.size(); i++) {
        int32_t front = mTracks[i]->resamplerBufferProvider()->getFront();
        int32_t filled;
        (void)__builtin_sub_overflow(mRsmpInRear, front, &filled);
        if (filled > maxFilled) {
            oldestFront = front;
            maxFilled = filled;
        }
    }
    if (maxFilled > static_cast<signed>(mRsmpInFrames)) {
        (void)__builtin_sub_overflow(mRsmpInRear, mRsmpInFrames, &oldestFront);
    }
    return oldestFront;
}

void RecordThread::updateFronts_l(int32_t offset)
{
    if (offset == 0) {
        return;
    }
    for (size_t i = 0; i < mTracks.size(); i++) {
        int32_t front = mTracks[i]->resamplerBufferProvider()->getFront();
        front = audio_utils::safe_sub_overflow(front, offset);
        mTracks[i]->resamplerBufferProvider()->setFront(front);
    }
}

void RecordThread::resizeInputBuffer_l(int32_t maxSharedAudioHistoryMs)
{
    // This is the formula for calculating the temporary buffer size.
    // With 7 HAL buffers, we can guarantee ability to down-sample the input by ratio of 6:1 to
    // 1 full output buffer, regardless of the alignment of the available input.
    // The value is somewhat arbitrary, and could probably be even larger.
    // A larger value should allow more old data to be read after a track calls start(),
    // without increasing latency.
    //
    // Note this is independent of the maximum downsampling ratio permitted for capture.
    size_t minRsmpInFrames = mFrameCount * 7;

    // maxSharedAudioHistoryMs != 0 indicates a request to possibly make some part of the audio
    // capture history available to another client using the same session ID:
    // dimension the resampler input buffer accordingly.

    // Get oldest client read position:  getOldestFront_l() must be called before altering
    // mRsmpInRear, or mRsmpInFrames
    int32_t previousFront = getOldestFront_l();
    size_t previousRsmpInFramesP2 = mRsmpInFramesP2;
    int32_t previousRear = mRsmpInRear;
    mRsmpInRear = 0;

    ALOG_ASSERT(maxSharedAudioHistoryMs >= 0
            && maxSharedAudioHistoryMs <= kMaxSharedAudioHistoryMs,
            "resizeInputBuffer_l() called with invalid max shared history %d",
            maxSharedAudioHistoryMs);
    if (maxSharedAudioHistoryMs != 0) {
        // resizeInputBuffer_l should never be called with a non zero shared history if the
        // buffer was not already allocated
        ALOG_ASSERT(mRsmpInBuffer != nullptr && mRsmpInFrames != 0,
                "resizeInputBuffer_l() called with shared history and unallocated buffer");
        size_t rsmpInFrames = (size_t)maxSharedAudioHistoryMs * mSampleRate / 1000;
        // never reduce resampler input buffer size
        if (rsmpInFrames <= mRsmpInFrames) {
            return;
        }
        mRsmpInFrames = rsmpInFrames;
    }
    mMaxSharedAudioHistoryMs = maxSharedAudioHistoryMs;
    // Note: mRsmpInFrames is 0 when called with maxSharedAudioHistoryMs equals to 0 so it is always
    // initialized
    if (mRsmpInFrames < minRsmpInFrames) {
        mRsmpInFrames = minRsmpInFrames;
    }
    mRsmpInFramesP2 = roundup(mRsmpInFrames);

    // TODO optimize audio capture buffer sizes ...
    // Here we calculate the size of the sliding buffer used as a source
    // for resampling.  mRsmpInFramesP2 is currently roundup(mFrameCount * 7).
    // For current HAL frame counts, this is usually 2048 = 40 ms.  It would
    // be better to have it derived from the pipe depth in the long term.
    // The current value is higher than necessary.  However it should not add to latency.

    // Over-allocate beyond mRsmpInFramesP2 to permit a HAL read past end of buffer
    mRsmpInFramesOA = mRsmpInFramesP2 + mFrameCount - 1;

    void *rsmpInBuffer;
    (void)posix_memalign(&rsmpInBuffer, 32, mRsmpInFramesOA * mFrameSize);
    // if posix_memalign fails, will segv here.
    memset(rsmpInBuffer, 0, mRsmpInFramesOA * mFrameSize);

    // Copy audio history if any from old buffer before freeing it
    if (previousRear != 0) {
        ALOG_ASSERT(mRsmpInBuffer != nullptr,
                "resizeInputBuffer_l() called with null buffer but frames already read from HAL");

        ssize_t unread = audio_utils::safe_sub_overflow(previousRear, previousFront);
        previousFront &= previousRsmpInFramesP2 - 1;
        size_t part1 = previousRsmpInFramesP2 - previousFront;
        if (part1 > (size_t) unread) {
            part1 = unread;
        }
        if (part1 != 0) {
            memcpy(rsmpInBuffer, (const uint8_t*)mRsmpInBuffer + previousFront * mFrameSize,
                   part1 * mFrameSize);
            mRsmpInRear = part1;
            part1 = unread - part1;
            if (part1 != 0) {
                memcpy((uint8_t*)rsmpInBuffer + mRsmpInRear * mFrameSize,
                       (const uint8_t*)mRsmpInBuffer, part1 * mFrameSize);
                mRsmpInRear += part1;
            }
        }
        // Update front for all clients according to new rear
        updateFronts_l(audio_utils::safe_sub_overflow(previousRear, mRsmpInRear));
    } else {
        mRsmpInRear = 0;
    }
    free(mRsmpInBuffer);
    mRsmpInBuffer = rsmpInBuffer;
}

void RecordThread::addPatchTrack(const sp<IAfPatchRecord>& record)
{
    Mutex::Autolock _l(mLock);
    mTracks.add(record);
    if (record->getSource()) {
        mSource = record->getSource();
    }
}

void RecordThread::deletePatchTrack(const sp<IAfPatchRecord>& record)
{
    Mutex::Autolock _l(mLock);
    if (mSource == record->getSource()) {
        mSource = mInput;
    }
    destroyTrack_l(record);
}

void RecordThread::toAudioPortConfig(struct audio_port_config* config)
{
    ThreadBase::toAudioPortConfig(config);
    config->role = AUDIO_PORT_ROLE_SINK;
    config->ext.mix.hw_module = mInput->audioHwDev->handle();
    config->ext.mix.usecase.source = mAudioSource;
    if (mInput && mInput->flags != AUDIO_INPUT_FLAG_NONE) {
        config->config_mask |= AUDIO_PORT_CONFIG_FLAGS;
        config->flags.input = mInput->flags;
    }
}

// ----------------------------------------------------------------------------
//      Mmap
// ----------------------------------------------------------------------------

// Mmap stream control interface implementation. Each MmapThreadHandle controls one
// MmapPlaybackThread or MmapCaptureThread instance.
class MmapThreadHandle : public MmapStreamInterface {
public:
    explicit MmapThreadHandle(const sp<IAfMmapThread>& thread);
    ~MmapThreadHandle() override;

    // MmapStreamInterface virtuals
    status_t createMmapBuffer(int32_t minSizeFrames,
        struct audio_mmap_buffer_info* info) final;
    status_t getMmapPosition(struct audio_mmap_position* position) final;
    status_t getExternalPosition(uint64_t* position, int64_t* timeNanos) final;
    status_t start(const AudioClient& client,
           const audio_attributes_t* attr, audio_port_handle_t* handle) final;
    status_t stop(audio_port_handle_t handle) final;
    status_t standby() final;
    status_t reportData(const void* buffer, size_t frameCount) final;
private:
    const sp<IAfMmapThread> mThread;
};

/* static */
sp<MmapStreamInterface> IAfMmapThread::createMmapStreamInterfaceAdapter(
        const sp<IAfMmapThread>& mmapThread) {
    return sp<MmapThreadHandle>::make(mmapThread);
}

MmapThreadHandle::MmapThreadHandle(const sp<IAfMmapThread>& thread)
    : mThread(thread)
{
    assert(thread != 0); // thread must start non-null and stay non-null
}

// MmapStreamInterface could be directly implemented by MmapThread excepting this
// special handling on adapter dtor.
MmapThreadHandle::~MmapThreadHandle()
{
    mThread->disconnect();
}

status_t MmapThreadHandle::createMmapBuffer(int32_t minSizeFrames,
                                  struct audio_mmap_buffer_info *info)
{
    return mThread->createMmapBuffer(minSizeFrames, info);
}

status_t MmapThreadHandle::getMmapPosition(struct audio_mmap_position* position)
{
    return mThread->getMmapPosition(position);
}

status_t MmapThreadHandle::getExternalPosition(uint64_t* position,
                                                             int64_t *timeNanos) {
    return mThread->getExternalPosition(position, timeNanos);
}

status_t MmapThreadHandle::start(const AudioClient& client,
        const audio_attributes_t *attr, audio_port_handle_t *handle)
{
    return mThread->start(client, attr, handle);
}

status_t MmapThreadHandle::stop(audio_port_handle_t handle)
{
    return mThread->stop(handle);
}

status_t MmapThreadHandle::standby()
{
    return mThread->standby();
}

status_t MmapThreadHandle::reportData(const void* buffer, size_t frameCount)
{
    return mThread->reportData(buffer, frameCount);
}


MmapThread::MmapThread(
        const sp<IAfThreadCallback>& afThreadCallback, audio_io_handle_t id,
        AudioHwDevice *hwDev, const sp<StreamHalInterface>& stream, bool systemReady, bool isOut)
    : ThreadBase(afThreadCallback, id, (isOut ? MMAP_PLAYBACK : MMAP_CAPTURE), systemReady, isOut),
      mSessionId(AUDIO_SESSION_NONE),
      mPortId(AUDIO_PORT_HANDLE_NONE),
      mHalStream(stream), mHalDevice(hwDev->hwDevice()), mAudioHwDev(hwDev),
      mActiveTracks(&this->mLocalLog),
      mHalVolFloat(-1.0f), // Initialize to illegal value so it always gets set properly later.
      mNoCallbackWarningCount(0)
{
    mStandby = true;
    readHalParameters_l();
}

void MmapThread::onFirstRef()
{
    run(mThreadName, ANDROID_PRIORITY_URGENT_AUDIO);
}

void MmapThread::disconnect()
{
    ActiveTracks<IAfMmapTrack> activeTracks;
    {
        Mutex::Autolock _l(mLock);
        for (const sp<IAfMmapTrack>& t : mActiveTracks) {
            activeTracks.add(t);
        }
    }
    for (const sp<IAfMmapTrack>& t : activeTracks) {
        stop(t->portId());
    }
    // This will decrement references and may cause the destruction of this thread.
    if (isOutput()) {
        AudioSystem::releaseOutput(mPortId);
    } else {
        AudioSystem::releaseInput(mPortId);
    }
}


void MmapThread::configure(const audio_attributes_t* attr,
                                                audio_stream_type_t streamType __unused,
                                                audio_session_t sessionId,
                                                const sp<MmapStreamCallback>& callback,
                                                audio_port_handle_t deviceId,
                                                audio_port_handle_t portId)
{
    mAttr = *attr;
    mSessionId = sessionId;
    mCallback = callback;
    mDeviceId = deviceId;
    mPortId = portId;
}

status_t MmapThread::createMmapBuffer(int32_t minSizeFrames,
                                  struct audio_mmap_buffer_info *info)
{
    if (mHalStream == 0) {
        return NO_INIT;
    }
    mStandby = true;
    return mHalStream->createMmapBuffer(minSizeFrames, info);
}

status_t MmapThread::getMmapPosition(struct audio_mmap_position* position) const
{
    if (mHalStream == 0) {
        return NO_INIT;
    }
    return mHalStream->getMmapPosition(position);
}

status_t MmapThread::exitStandby_l()
{
    // The HAL must receive track metadata before starting the stream
    updateMetadata_l();
    status_t ret = mHalStream->start();
    if (ret != NO_ERROR) {
        ALOGE("%s: error mHalStream->start() = %d for first track", __FUNCTION__, ret);
        return ret;
    }
    if (mStandby) {
        mThreadMetrics.logBeginInterval();
        mThreadSnapshot.onBegin();
        mStandby = false;
    }
    return NO_ERROR;
}

status_t MmapThread::start(const AudioClient& client,
                                         const audio_attributes_t *attr,
                                         audio_port_handle_t *handle)
{
    ALOGV("%s clientUid %d mStandby %d mPortId %d *handle %d", __FUNCTION__,
          client.attributionSource.uid, mStandby, mPortId, *handle);
    if (mHalStream == 0) {
        return NO_INIT;
    }

    status_t ret;

    // For the first track, reuse portId and session allocated when the stream was opened.
    if (*handle == mPortId) {
        acquireWakeLock();
        return NO_ERROR;
    }

    audio_port_handle_t portId = AUDIO_PORT_HANDLE_NONE;

    audio_io_handle_t io = mId;
    const AttributionSourceState adjAttributionSource = afutils::checkAttributionSourcePackage(
            client.attributionSource);

    if (isOutput()) {
        audio_config_t config = AUDIO_CONFIG_INITIALIZER;
        config.sample_rate = mSampleRate;
        config.channel_mask = mChannelMask;
        config.format = mFormat;
        audio_stream_type_t stream = streamType();
        audio_output_flags_t flags =
                (audio_output_flags_t)(AUDIO_OUTPUT_FLAG_MMAP_NOIRQ | AUDIO_OUTPUT_FLAG_DIRECT);
        audio_port_handle_t deviceId = mDeviceId;
        std::vector<audio_io_handle_t> secondaryOutputs;
        bool isSpatialized;
        bool isBitPerfect;
        ret = AudioSystem::getOutputForAttr(&mAttr, &io,
                                            mSessionId,
                                            &stream,
                                            adjAttributionSource,
                                            &config,
                                            flags,
                                            &deviceId,
                                            &portId,
                                            &secondaryOutputs,
                                            &isSpatialized,
                                            &isBitPerfect);
        ALOGD_IF(!secondaryOutputs.empty(),
                 "MmapThread::start does not support secondary outputs, ignoring them");
    } else {
        audio_config_base_t config;
        config.sample_rate = mSampleRate;
        config.channel_mask = mChannelMask;
        config.format = mFormat;
        audio_port_handle_t deviceId = mDeviceId;
        ret = AudioSystem::getInputForAttr(&mAttr, &io,
                                              RECORD_RIID_INVALID,
                                              mSessionId,
                                              adjAttributionSource,
                                              &config,
                                              AUDIO_INPUT_FLAG_MMAP_NOIRQ,
                                              &deviceId,
                                              &portId);
    }
    // APM should not chose a different input or output stream for the same set of attributes
    // and audo configuration
    if (ret != NO_ERROR || io != mId) {
        ALOGE("%s: error getting output or input from APM (error %d, io %d expected io %d)",
              __FUNCTION__, ret, io, mId);
        return BAD_VALUE;
    }

    if (isOutput()) {
        ret = AudioSystem::startOutput(portId);
    } else {
        {
            // Add the track record before starting input so that the silent status for the
            // client can be cached.
            Mutex::Autolock _l(mLock);
            setClientSilencedState_l(portId, false /*silenced*/);
        }
        ret = AudioSystem::startInput(portId);
    }

    Mutex::Autolock _l(mLock);
    // abort if start is rejected by audio policy manager
    if (ret != NO_ERROR) {
        ALOGE("%s: error start rejected by AudioPolicyManager = %d", __FUNCTION__, ret);
        if (!mActiveTracks.isEmpty()) {
            mLock.unlock();
            if (isOutput()) {
                AudioSystem::releaseOutput(portId);
            } else {
                AudioSystem::releaseInput(portId);
            }
            mLock.lock();
        } else {
            mHalStream->stop();
        }
        eraseClientSilencedState_l(portId);
        return PERMISSION_DENIED;
    }

    // Given that MmapThread::mAttr is mutable, should a MmapTrack have attributes ?
    sp<IAfMmapTrack> track = IAfMmapTrack::create(
            this, attr == nullptr ? mAttr : *attr, mSampleRate, mFormat,
                                        mChannelMask, mSessionId, isOutput(),
                                        client.attributionSource,
                                        IPCThreadState::self()->getCallingPid(), portId);
    if (!isOutput()) {
        track->setSilenced_l(isClientSilenced_l(portId));
    }

    if (isOutput()) {
        // force volume update when a new track is added
        mHalVolFloat = -1.0f;
    } else if (!track->isSilenced_l()) {
        for (const sp<IAfMmapTrack>& t : mActiveTracks) {
            if (t->isSilenced_l()
                    && t->uid() != static_cast<uid_t>(client.attributionSource.uid)) {
                t->invalidate();
            }
        }
    }

    mActiveTracks.add(track);
    sp<IAfEffectChain> chain = getEffectChain_l(mSessionId);
    if (chain != 0) {
        chain->setStrategy(getStrategyForStream(streamType()));
        chain->incTrackCnt();
        chain->incActiveTrackCnt();
    }

    track->logBeginInterval(patchSinksToString(&mPatch)); // log to MediaMetrics
    *handle = portId;

    if (mActiveTracks.size() == 1) {
        ret = exitStandby_l();
    }

    broadcast_l();

    ALOGV("%s DONE status %d handle %d stream %p", __FUNCTION__, ret, *handle, mHalStream.get());

    return ret;
}

status_t MmapThread::stop(audio_port_handle_t handle)
{
    ALOGV("%s handle %d", __FUNCTION__, handle);

    if (mHalStream == 0) {
        return NO_INIT;
    }

    if (handle == mPortId) {
        releaseWakeLock();
        return NO_ERROR;
    }

    Mutex::Autolock _l(mLock);

    sp<IAfMmapTrack> track;
    for (const sp<IAfMmapTrack>& t : mActiveTracks) {
        if (handle == t->portId()) {
            track = t;
            break;
        }
    }
    if (track == 0) {
        return BAD_VALUE;
    }

    mActiveTracks.remove(track);
    eraseClientSilencedState_l(track->portId());

    mLock.unlock();
    if (isOutput()) {
        AudioSystem::stopOutput(track->portId());
        AudioSystem::releaseOutput(track->portId());
    } else {
        AudioSystem::stopInput(track->portId());
        AudioSystem::releaseInput(track->portId());
    }
    mLock.lock();

    sp<IAfEffectChain> chain = getEffectChain_l(track->sessionId());
    if (chain != 0) {
        chain->decActiveTrackCnt();
        chain->decTrackCnt();
    }

    if (mActiveTracks.isEmpty()) {
        mHalStream->stop();
    }

    broadcast_l();

    return NO_ERROR;
}

status_t MmapThread::standby()
{
    ALOGV("%s", __FUNCTION__);

    if (mHalStream == 0) {
        return NO_INIT;
    }
    if (!mActiveTracks.isEmpty()) {
        return INVALID_OPERATION;
    }
    mHalStream->standby();
    if (!mStandby) {
        mThreadMetrics.logEndInterval();
        mThreadSnapshot.onEnd();
        mStandby = true;
    }
    releaseWakeLock();
    return NO_ERROR;
}

status_t MmapThread::reportData(const void* /*buffer*/, size_t /*frameCount*/) {
    // This is a stub implementation. The MmapPlaybackThread overrides this function.
    return INVALID_OPERATION;
}

void MmapThread::readHalParameters_l()
{
    status_t result = mHalStream->getAudioProperties(&mSampleRate, &mChannelMask, &mHALFormat);
    LOG_ALWAYS_FATAL_IF(result != OK, "Error retrieving audio properties from HAL: %d", result);
    mFormat = mHALFormat;
    LOG_ALWAYS_FATAL_IF(!audio_is_linear_pcm(mFormat), "HAL format %#x is not linear pcm", mFormat);
    result = mHalStream->getFrameSize(&mFrameSize);
    LOG_ALWAYS_FATAL_IF(result != OK, "Error retrieving frame size from HAL: %d", result);
    LOG_ALWAYS_FATAL_IF(mFrameSize <= 0, "Error frame size was %zu but must be greater than zero",
            mFrameSize);
    result = mHalStream->getBufferSize(&mBufferSize);
    LOG_ALWAYS_FATAL_IF(result != OK, "Error retrieving buffer size from HAL: %d", result);
    mFrameCount = mBufferSize / mFrameSize;

    // TODO: make a readHalParameters call?
    mediametrics::LogItem item(mThreadMetrics.getMetricsId());
    item.set(AMEDIAMETRICS_PROP_EVENT, AMEDIAMETRICS_PROP_EVENT_VALUE_READPARAMETERS)
        .set(AMEDIAMETRICS_PROP_ENCODING, IAfThreadBase::formatToString(mFormat).c_str())
        .set(AMEDIAMETRICS_PROP_SAMPLERATE, (int32_t)mSampleRate)
        .set(AMEDIAMETRICS_PROP_CHANNELMASK, (int32_t)mChannelMask)
        .set(AMEDIAMETRICS_PROP_CHANNELCOUNT, (int32_t)mChannelCount)
        .set(AMEDIAMETRICS_PROP_FRAMECOUNT, (int32_t)mFrameCount)
        /*
        .set(AMEDIAMETRICS_PROP_FLAGS, toString(flags).c_str())
        .set(AMEDIAMETRICS_PROP_PREFIX_HAPTIC AMEDIAMETRICS_PROP_CHANNELMASK,
                (int32_t)mHapticChannelMask)
        .set(AMEDIAMETRICS_PROP_PREFIX_HAPTIC AMEDIAMETRICS_PROP_CHANNELCOUNT,
                (int32_t)mHapticChannelCount)
        */
        .set(AMEDIAMETRICS_PROP_PREFIX_HAL    AMEDIAMETRICS_PROP_ENCODING,
                IAfThreadBase::formatToString(mHALFormat).c_str())
        .set(AMEDIAMETRICS_PROP_PREFIX_HAL    AMEDIAMETRICS_PROP_FRAMECOUNT,
                (int32_t)mFrameCount) // sic - added HAL
        .record();
}

bool MmapThread::threadLoop()
{
    checkSilentMode_l();

    const String8 myName(String8::format("thread %p type %d TID %d", this, mType, gettid()));

    while (!exitPending())
    {
        Vector<sp<IAfEffectChain>> effectChains;

        { // under Thread lock
        Mutex::Autolock _l(mLock);

        if (mSignalPending) {
            // A signal was raised while we were unlocked
            mSignalPending = false;
        } else {
            if (mConfigEvents.isEmpty()) {
                // we're about to wait, flush the binder command buffer
                IPCThreadState::self()->flushCommands();

                if (exitPending()) {
                    break;
                }

                // wait until we have something to do...
                ALOGV("%s going to sleep", myName.string());
                mWaitWorkCV.wait(mLock);
                ALOGV("%s waking up", myName.string());

                checkSilentMode_l();

                continue;
            }
        }

        processConfigEvents_l();

        processVolume_l();

        checkInvalidTracks_l();

        mActiveTracks.updatePowerState(this);

        updateMetadata_l();

        lockEffectChains_l(effectChains);
        } // release Thread lock

        for (size_t i = 0; i < effectChains.size(); i ++) {
            effectChains[i]->process_l(); // Thread is not locked, but effect chain is locked
        }

        // enable changes in effect chain, including moving to another thread.
        unlockEffectChains(effectChains);
        // Effect chains will be actually deleted here if they were removed from
        // mEffectChains list during mixing or effects processing
    }

    threadLoop_exit();

    if (!mStandby) {
        threadLoop_standby();
        mStandby = true;
    }

    ALOGV("Thread %p type %d exiting", this, mType);
    return false;
}

// checkForNewParameter_l() must be called with ThreadBase::mLock held
bool MmapThread::checkForNewParameter_l(const String8& keyValuePair,
                                                              status_t& status)
{
    AudioParameter param = AudioParameter(keyValuePair);
    int value;
    bool sendToHal = true;
    if (param.getInt(String8(AudioParameter::keyRouting), value) == NO_ERROR) {
        LOG_FATAL("Should not happen set routing device in MmapThread");
    }
    if (sendToHal) {
        status = mHalStream->setParameters(keyValuePair);
    } else {
        status = NO_ERROR;
    }

    return false;
}

String8 MmapThread::getParameters(const String8& keys)
{
    Mutex::Autolock _l(mLock);
    String8 out_s8;
    if (initCheck() == NO_ERROR && mHalStream->getParameters(keys, &out_s8) == OK) {
        return out_s8;
    }
    return {};
}

void MmapThread::ioConfigChanged(audio_io_config_event_t event, pid_t pid,
                                               audio_port_handle_t portId __unused) {
    sp<AudioIoDescriptor> desc;
    bool isInput = false;
    switch (event) {
    case AUDIO_INPUT_OPENED:
    case AUDIO_INPUT_REGISTERED:
    case AUDIO_INPUT_CONFIG_CHANGED:
        isInput = true;
        FALLTHROUGH_INTENDED;
    case AUDIO_OUTPUT_OPENED:
    case AUDIO_OUTPUT_REGISTERED:
    case AUDIO_OUTPUT_CONFIG_CHANGED:
        desc = sp<AudioIoDescriptor>::make(mId, mPatch, isInput,
                mSampleRate, mFormat, mChannelMask, mFrameCount, mFrameCount);
        break;
    case AUDIO_INPUT_CLOSED:
    case AUDIO_OUTPUT_CLOSED:
    default:
        desc = sp<AudioIoDescriptor>::make(mId);
        break;
    }
    mAfThreadCallback->ioConfigChanged(event, desc, pid);
}

status_t MmapThread::createAudioPatch_l(const struct audio_patch* patch,
                                                          audio_patch_handle_t *handle)
NO_THREAD_SAFETY_ANALYSIS  // elease and re-acquire mLock
{
    status_t status = NO_ERROR;

    // store new device and send to effects
    audio_devices_t type = AUDIO_DEVICE_NONE;
    audio_port_handle_t deviceId;
    AudioDeviceTypeAddrVector sinkDeviceTypeAddrs;
    AudioDeviceTypeAddr sourceDeviceTypeAddr;
    uint32_t numDevices = 0;
    if (isOutput()) {
        for (unsigned int i = 0; i < patch->num_sinks; i++) {
            LOG_ALWAYS_FATAL_IF(popcount(patch->sinks[i].ext.device.type) > 1
                                && !mAudioHwDev->supportsAudioPatches(),
                                "Enumerated device type(%#x) must not be used "
                                "as it does not support audio patches",
                                patch->sinks[i].ext.device.type);
            type = static_cast<audio_devices_t>(type | patch->sinks[i].ext.device.type);
            sinkDeviceTypeAddrs.emplace_back(patch->sinks[i].ext.device.type,
                    patch->sinks[i].ext.device.address);
        }
        deviceId = patch->sinks[0].id;
        numDevices = mPatch.num_sinks;
    } else {
        type = patch->sources[0].ext.device.type;
        deviceId = patch->sources[0].id;
        numDevices = mPatch.num_sources;
        sourceDeviceTypeAddr.mType = patch->sources[0].ext.device.type;
        sourceDeviceTypeAddr.setAddress(patch->sources[0].ext.device.address);
    }

    for (size_t i = 0; i < mEffectChains.size(); i++) {
        if (isOutput()) {
            mEffectChains[i]->setDevices_l(sinkDeviceTypeAddrs);
        } else {
            mEffectChains[i]->setInputDevice_l(sourceDeviceTypeAddr);
        }
    }

    if (!isOutput()) {
        // store new source and send to effects
        if (mAudioSource != patch->sinks[0].ext.mix.usecase.source) {
            mAudioSource = patch->sinks[0].ext.mix.usecase.source;
            for (size_t i = 0; i < mEffectChains.size(); i++) {
                mEffectChains[i]->setAudioSource_l(mAudioSource);
            }
        }
    }

    // Force meteadata update before a route change
    mActiveTracks.setHasChanged();
    updateMetadata_l();

    if (mAudioHwDev->supportsAudioPatches()) {
        status = mHalDevice->createAudioPatch(patch->num_sources, patch->sources, patch->num_sinks,
                                              patch->sinks, handle);
    } else {
        audio_port_config port;
        std::optional<audio_source_t> source;
        if (isOutput()) {
            port = patch->sinks[0];
        } else {
            port = patch->sources[0];
            source = patch->sinks[0].ext.mix.usecase.source;
        }
        status = mHalStream->legacyCreateAudioPatch(port, source, type);
        *handle = AUDIO_PATCH_HANDLE_NONE;
    }

    if (numDevices == 0 || mDeviceId != deviceId) {
        if (isOutput()) {
            sendIoConfigEvent_l(AUDIO_OUTPUT_CONFIG_CHANGED);
            mOutDeviceTypeAddrs = sinkDeviceTypeAddrs;
            checkSilentMode_l();
        } else {
            sendIoConfigEvent_l(AUDIO_INPUT_CONFIG_CHANGED);
            mInDeviceTypeAddr = sourceDeviceTypeAddr;
        }
        sp<MmapStreamCallback> callback = mCallback.promote();
        if (mDeviceId != deviceId && callback != 0) {
            mLock.unlock();
            callback->onRoutingChanged(deviceId);
            mLock.lock();
        }
        mPatch = *patch;
        mDeviceId = deviceId;
    }

    return status;
}

status_t MmapThread::releaseAudioPatch_l(const audio_patch_handle_t handle)
{
    status_t status = NO_ERROR;

    mPatch = audio_patch{};
    mOutDeviceTypeAddrs.clear();
    mInDeviceTypeAddr.reset();

    bool supportsAudioPatches = mHalDevice->supportsAudioPatches(&supportsAudioPatches) == OK ?
                                        supportsAudioPatches : false;

    if (supportsAudioPatches) {
        status = mHalDevice->releaseAudioPatch(handle);
    } else {
        status = mHalStream->legacyReleaseAudioPatch();
    }
    // Force meteadata update after a route change
    mActiveTracks.setHasChanged();

    return status;
}

void MmapThread::toAudioPortConfig(struct audio_port_config* config)
{
    ThreadBase::toAudioPortConfig(config);
    if (isOutput()) {
        config->role = AUDIO_PORT_ROLE_SOURCE;
        config->ext.mix.hw_module = mAudioHwDev->handle();
        config->ext.mix.usecase.stream = AUDIO_STREAM_DEFAULT;
    } else {
        config->role = AUDIO_PORT_ROLE_SINK;
        config->ext.mix.hw_module = mAudioHwDev->handle();
        config->ext.mix.usecase.source = mAudioSource;
    }
}

status_t MmapThread::addEffectChain_l(const sp<IAfEffectChain>& chain)
{
    audio_session_t session = chain->sessionId();

    ALOGV("addEffectChain_l() %p on thread %p for session %d", chain.get(), this, session);
    // Attach all tracks with same session ID to this chain.
    // indicate all active tracks in the chain
    for (const sp<IAfMmapTrack>& track : mActiveTracks) {
        if (session == track->sessionId()) {
            chain->incTrackCnt();
            chain->incActiveTrackCnt();
        }
    }

    chain->setThread(this);
    chain->setInBuffer(nullptr);
    chain->setOutBuffer(nullptr);
    chain->syncHalEffectsState();

    mEffectChains.add(chain);
    checkSuspendOnAddEffectChain_l(chain);
    return NO_ERROR;
}

size_t MmapThread::removeEffectChain_l(const sp<IAfEffectChain>& chain)
{
    audio_session_t session = chain->sessionId();

    ALOGV("removeEffectChain_l() %p from thread %p for session %d", chain.get(), this, session);

    for (size_t i = 0; i < mEffectChains.size(); i++) {
        if (chain == mEffectChains[i]) {
            mEffectChains.removeAt(i);
            // detach all active tracks from the chain
            // detach all tracks with same session ID from this chain
            for (const sp<IAfMmapTrack>& track : mActiveTracks) {
                if (session == track->sessionId()) {
                    chain->decActiveTrackCnt();
                    chain->decTrackCnt();
                }
            }
            break;
        }
    }
    return mEffectChains.size();
}

void MmapThread::threadLoop_standby()
{
    mHalStream->standby();
}

void MmapThread::threadLoop_exit()
{
    // Do not call callback->onTearDown() because it is redundant for thread exit
    // and because it can cause a recursive mutex lock on stop().
}

status_t MmapThread::setSyncEvent(const sp<SyncEvent>& /* event */)
{
    return BAD_VALUE;
}

bool MmapThread::isValidSyncEvent(
        const sp<SyncEvent>& /* event */) const
{
    return false;
}

status_t MmapThread::checkEffectCompatibility_l(
        const effect_descriptor_t *desc, audio_session_t sessionId)
{
    // No global effect sessions on mmap threads
    if (audio_is_global_session(sessionId)) {
        ALOGW("checkEffectCompatibility_l(): global effect %s on MMAP thread %s",
                desc->name, mThreadName);
        return BAD_VALUE;
    }

    if (!isOutput() && ((desc->flags & EFFECT_FLAG_TYPE_MASK) != EFFECT_FLAG_TYPE_PRE_PROC)) {
        ALOGW("checkEffectCompatibility_l(): non pre processing effect %s on capture mmap thread",
                desc->name);
        return BAD_VALUE;
    }
    if (isOutput() && ((desc->flags & EFFECT_FLAG_TYPE_MASK) == EFFECT_FLAG_TYPE_PRE_PROC)) {
        ALOGW("checkEffectCompatibility_l(): pre processing effect %s created on playback mmap "
              "thread", desc->name);
        return BAD_VALUE;
    }

    // Only allow effects without processing load or latency
    if ((desc->flags & EFFECT_FLAG_NO_PROCESS_MASK) != EFFECT_FLAG_NO_PROCESS) {
        return BAD_VALUE;
    }

    if (IAfEffectModule::isHapticGenerator(&desc->type)) {
        ALOGE("%s(): HapticGenerator is not supported for MmapThread", __func__);
        return BAD_VALUE;
    }

    return NO_ERROR;
}

void MmapThread::checkInvalidTracks_l()
NO_THREAD_SAFETY_ANALYSIS  // release and re-acquire mLock
{
    sp<MmapStreamCallback> callback;
    for (const sp<IAfMmapTrack>& track : mActiveTracks) {
        if (track->isInvalid()) {
            callback = mCallback.promote();
            if (callback == nullptr &&  mNoCallbackWarningCount < kMaxNoCallbackWarnings) {
                ALOGW("Could not notify MMAP stream tear down: no onRoutingChanged callback!");
                mNoCallbackWarningCount++;
            }
            break;
        }
    }
    if (callback != 0) {
        mLock.unlock();
        callback->onRoutingChanged(AUDIO_PORT_HANDLE_NONE);
        mLock.lock();
    }
}

void MmapThread::dumpInternals_l(int fd, const Vector<String16>& /* args */)
{
    dprintf(fd, "  Attributes: content type %d usage %d source %d\n",
            mAttr.content_type, mAttr.usage, mAttr.source);
    dprintf(fd, "  Session: %d port Id: %d\n", mSessionId, mPortId);
    if (mActiveTracks.isEmpty()) {
        dprintf(fd, "  No active clients\n");
    }
}

void MmapThread::dumpTracks_l(int fd, const Vector<String16>& /* args */)
{
    String8 result;
    size_t numtracks = mActiveTracks.size();
    dprintf(fd, "  %zu Tracks\n", numtracks);
    const char *prefix = "    ";
    if (numtracks) {
        result.append(prefix);
        mActiveTracks[0]->appendDumpHeader(result);
        for (size_t i = 0; i < numtracks ; ++i) {
            sp<IAfMmapTrack> track = mActiveTracks[i];
            result.append(prefix);
            track->appendDump(result, true /* active */);
        }
    } else {
        dprintf(fd, "\n");
    }
    write(fd, result.string(), result.size());
}

/* static */
sp<IAfMmapPlaybackThread> IAfMmapPlaybackThread::create(
        const sp<IAfThreadCallback>& afThreadCallback, audio_io_handle_t id,
        AudioHwDevice* hwDev,  AudioStreamOut* output, bool systemReady) {
    return sp<MmapPlaybackThread>::make(afThreadCallback, id, hwDev, output, systemReady);
}

MmapPlaybackThread::MmapPlaybackThread(
        const sp<IAfThreadCallback>& afThreadCallback, audio_io_handle_t id,
        AudioHwDevice *hwDev,  AudioStreamOut *output, bool systemReady)
    : MmapThread(afThreadCallback, id, hwDev, output->stream, systemReady, true /* isOut */),
      mStreamType(AUDIO_STREAM_MUSIC),
      mOutput(output)
{
    snprintf(mThreadName, kThreadNameLength, "AudioMmapOut_%X", id);
    mChannelCount = audio_channel_count_from_out_mask(mChannelMask);
    mMasterVolume = afThreadCallback->masterVolume_l();
    mMasterMute = afThreadCallback->masterMute_l();

    for (int i = AUDIO_STREAM_MIN; i < AUDIO_STREAM_FOR_POLICY_CNT; ++i) {
        const audio_stream_type_t stream{static_cast<audio_stream_type_t>(i)};
        mStreamTypes[stream].volume = 0.0f;
        mStreamTypes[stream].mute = mAfThreadCallback->streamMute_l(stream);
    }
    // Audio patch and call assistant volume are always max
    mStreamTypes[AUDIO_STREAM_PATCH].volume = 1.0f;
    mStreamTypes[AUDIO_STREAM_PATCH].mute = false;
    mStreamTypes[AUDIO_STREAM_CALL_ASSISTANT].volume = 1.0f;
    mStreamTypes[AUDIO_STREAM_CALL_ASSISTANT].mute = false;

    if (mAudioHwDev) {
        if (mAudioHwDev->canSetMasterVolume()) {
            mMasterVolume = 1.0;
        }

        if (mAudioHwDev->canSetMasterMute()) {
            mMasterMute = false;
        }
    }
}

void MmapPlaybackThread::configure(const audio_attributes_t* attr,
                                                audio_stream_type_t streamType,
                                                audio_session_t sessionId,
                                                const sp<MmapStreamCallback>& callback,
                                                audio_port_handle_t deviceId,
                                                audio_port_handle_t portId)
{
    MmapThread::configure(attr, streamType, sessionId, callback, deviceId, portId);
    mStreamType = streamType;
}

AudioStreamOut* MmapPlaybackThread::clearOutput()
{
    Mutex::Autolock _l(mLock);
    AudioStreamOut *output = mOutput;
    mOutput = NULL;
    return output;
}

void MmapPlaybackThread::setMasterVolume(float value)
{
    Mutex::Autolock _l(mLock);
    // Don't apply master volume in SW if our HAL can do it for us.
    if (mAudioHwDev &&
            mAudioHwDev->canSetMasterVolume()) {
        mMasterVolume = 1.0;
    } else {
        mMasterVolume = value;
    }
}

void MmapPlaybackThread::setMasterMute(bool muted)
{
    Mutex::Autolock _l(mLock);
    // Don't apply master mute in SW if our HAL can do it for us.
    if (mAudioHwDev && mAudioHwDev->canSetMasterMute()) {
        mMasterMute = false;
    } else {
        mMasterMute = muted;
    }
}

void MmapPlaybackThread::setStreamVolume(audio_stream_type_t stream, float value)
{
    Mutex::Autolock _l(mLock);
    mStreamTypes[stream].volume = value;
    if (stream == mStreamType) {
        broadcast_l();
    }
}

float MmapPlaybackThread::streamVolume(audio_stream_type_t stream) const
{
    Mutex::Autolock _l(mLock);
    return mStreamTypes[stream].volume;
}

void MmapPlaybackThread::setStreamMute(audio_stream_type_t stream, bool muted)
{
    Mutex::Autolock _l(mLock);
    mStreamTypes[stream].mute = muted;
    if (stream == mStreamType) {
        broadcast_l();
    }
}

void MmapPlaybackThread::invalidateTracks(audio_stream_type_t streamType)
{
    Mutex::Autolock _l(mLock);
    if (streamType == mStreamType) {
        for (const sp<IAfMmapTrack>& track : mActiveTracks) {
            track->invalidate();
        }
        broadcast_l();
    }
}

void MmapPlaybackThread::invalidateTracks(std::set<audio_port_handle_t>& portIds)
{
    Mutex::Autolock _l(mLock);
    bool trackMatch = false;
    for (const sp<IAfMmapTrack>& track : mActiveTracks) {
        if (portIds.find(track->portId()) != portIds.end()) {
            track->invalidate();
            trackMatch = true;
            portIds.erase(track->portId());
        }
        if (portIds.empty()) {
            break;
        }
    }
    if (trackMatch) {
        broadcast_l();
    }
}

void MmapPlaybackThread::processVolume_l()
NO_THREAD_SAFETY_ANALYSIS // access of track->processMuteEvent_l
{
    float volume;

    if (mMasterMute || streamMuted_l()) {
        volume = 0;
    } else {
        volume = mMasterVolume * streamVolume_l();
    }

    if (volume != mHalVolFloat) {
        // Convert volumes from float to 8.24
        uint32_t vol = (uint32_t)(volume * (1 << 24));

        // Delegate volume control to effect in track effect chain if needed
        // only one effect chain can be present on DirectOutputThread, so if
        // there is one, the track is connected to it
        if (!mEffectChains.isEmpty()) {
            mEffectChains[0]->setVolume_l(&vol, &vol);
            volume = (float)vol / (1 << 24);
        }
        // Try to use HW volume control and fall back to SW control if not implemented
        if (mOutput->stream->setVolume(volume, volume) == NO_ERROR) {
            mHalVolFloat = volume; // HW volume control worked, so update value.
            mNoCallbackWarningCount = 0;
        } else {
            sp<MmapStreamCallback> callback = mCallback.promote();
            if (callback != 0) {
                mHalVolFloat = volume; // SW volume control worked, so update value.
                mNoCallbackWarningCount = 0;
                mLock.unlock();
                callback->onVolumeChanged(volume);
                mLock.lock();
            } else {
                if (mNoCallbackWarningCount < kMaxNoCallbackWarnings) {
                    ALOGW("Could not set MMAP stream volume: no volume callback!");
                    mNoCallbackWarningCount++;
                }
            }
        }
        for (const sp<IAfMmapTrack>& track : mActiveTracks) {
            track->setMetadataHasChanged();
            track->processMuteEvent_l(mAfThreadCallback->getOrCreateAudioManager(),
                /*muteState=*/{mMasterMute,
                               streamVolume_l() == 0.f,
                               streamMuted_l(),
                               // TODO(b/241533526): adjust logic to include mute from AppOps
                               false /*muteFromPlaybackRestricted*/,
                               false /*muteFromClientVolume*/,
                               false /*muteFromVolumeShaper*/});
        }
    }
}

ThreadBase::MetadataUpdate MmapPlaybackThread::updateMetadata_l()
{
    if (!isStreamInitialized() || !mActiveTracks.readAndClearHasChanged()) {
        return {}; // nothing to do
    }
    StreamOutHalInterface::SourceMetadata metadata;
    for (const sp<IAfMmapTrack>& track : mActiveTracks) {
        // No track is invalid as this is called after prepareTrack_l in the same critical section
        playback_track_metadata_v7_t trackMetadata;
        trackMetadata.base = {
                .usage = track->attributes().usage,
                .content_type = track->attributes().content_type,
                .gain = mHalVolFloat, // TODO: propagate from aaudio pre-mix volume
        };
        trackMetadata.channel_mask = track->channelMask(),
        strncpy(trackMetadata.tags, track->attributes().tags, AUDIO_ATTRIBUTES_TAGS_MAX_SIZE);
        metadata.tracks.push_back(trackMetadata);
    }
    mOutput->stream->updateSourceMetadata(metadata);

    MetadataUpdate change;
    change.playbackMetadataUpdate = metadata.tracks;
    return change;
};

void MmapPlaybackThread::checkSilentMode_l()
{
    if (!mMasterMute) {
        char value[PROPERTY_VALUE_MAX];
        if (property_get("ro.audio.silent", value, "0") > 0) {
            char *endptr;
            unsigned long ul = strtoul(value, &endptr, 0);
            if (*endptr == '\0' && ul != 0) {
                ALOGD("Silence is golden");
                // The setprop command will not allow a property to be changed after
                // the first time it is set, so we don't have to worry about un-muting.
                setMasterMute_l(true);
            }
        }
    }
}

void MmapPlaybackThread::toAudioPortConfig(struct audio_port_config* config)
{
    MmapThread::toAudioPortConfig(config);
    if (mOutput && mOutput->flags != AUDIO_OUTPUT_FLAG_NONE) {
        config->config_mask |= AUDIO_PORT_CONFIG_FLAGS;
        config->flags.output = mOutput->flags;
    }
}

status_t MmapPlaybackThread::getExternalPosition(uint64_t* position,
        int64_t* timeNanos) const
{
    if (mOutput == nullptr) {
        return NO_INIT;
    }
    struct timespec timestamp;
    status_t status = mOutput->getPresentationPosition(position, &timestamp);
    if (status == NO_ERROR) {
        *timeNanos = timestamp.tv_sec * NANOS_PER_SECOND + timestamp.tv_nsec;
    }
    return status;
}

status_t MmapPlaybackThread::reportData(const void* buffer, size_t frameCount) {
    // Send to MelProcessor for sound dose measurement.
    auto processor = mMelProcessor.load();
    if (processor) {
        processor->process(buffer, frameCount * mFrameSize);
    }

    return NO_ERROR;
}

// startMelComputation_l() must be called with AudioFlinger::mLock held
void MmapPlaybackThread::startMelComputation_l(
        const sp<audio_utils::MelProcessor>& processor)
{
    ALOGV("%s: starting mel processor for thread %d", __func__, id());
    mMelProcessor.store(processor);
    if (processor) {
        processor->resume();
    }

    // no need to update output format for MMapPlaybackThread since it is
    // assigned constant for each thread
}

// stopMelComputation_l() must be called with AudioFlinger::mLock held
void MmapPlaybackThread::stopMelComputation_l()
{
    ALOGV("%s: pausing mel processor for thread %d", __func__, id());
    auto melProcessor = mMelProcessor.load();
    if (melProcessor != nullptr) {
        melProcessor->pause();
    }
}

void MmapPlaybackThread::dumpInternals_l(int fd, const Vector<String16>& args)
{
    MmapThread::dumpInternals_l(fd, args);

    dprintf(fd, "  Stream type: %d Stream volume: %f HAL volume: %f Stream mute %d\n",
            mStreamType, streamVolume_l(), mHalVolFloat, streamMuted_l());
    dprintf(fd, "  Master volume: %f Master mute %d\n", mMasterVolume, mMasterMute);
}

/* static */
sp<IAfMmapCaptureThread> IAfMmapCaptureThread::create(
        const sp<IAfThreadCallback>& afThreadCallback, audio_io_handle_t id,
        AudioHwDevice* hwDev,  AudioStreamIn* input, bool systemReady) {
    return sp<MmapCaptureThread>::make(afThreadCallback, id, hwDev, input, systemReady);
}

MmapCaptureThread::MmapCaptureThread(
        const sp<IAfThreadCallback>& afThreadCallback, audio_io_handle_t id,
        AudioHwDevice *hwDev,  AudioStreamIn *input, bool systemReady)
    : MmapThread(afThreadCallback, id, hwDev, input->stream, systemReady, false /* isOut */),
      mInput(input)
{
    snprintf(mThreadName, kThreadNameLength, "AudioMmapIn_%X", id);
    mChannelCount = audio_channel_count_from_in_mask(mChannelMask);
}

status_t MmapCaptureThread::exitStandby_l()
{
    {
        // mInput might have been cleared by clearInput()
        if (mInput != nullptr && mInput->stream != nullptr) {
            mInput->stream->setGain(1.0f);
        }
    }
    return MmapThread::exitStandby_l();
}

AudioStreamIn* MmapCaptureThread::clearInput()
{
    Mutex::Autolock _l(mLock);
    AudioStreamIn *input = mInput;
    mInput = NULL;
    return input;
}

void MmapCaptureThread::processVolume_l()
{
    bool changed = false;
    bool silenced = false;

    sp<MmapStreamCallback> callback = mCallback.promote();
    if (callback == 0) {
        if (mNoCallbackWarningCount < kMaxNoCallbackWarnings) {
            ALOGW("Could not set MMAP stream silenced: no onStreamSilenced callback!");
            mNoCallbackWarningCount++;
        }
    }

    // After a change occurred in track silenced state, mute capture in audio DSP if at least one
    // track is silenced and unmute otherwise
    for (size_t i = 0; i < mActiveTracks.size() && !silenced; i++) {
        if (!mActiveTracks[i]->getAndSetSilencedNotified_l()) {
            changed = true;
            silenced = mActiveTracks[i]->isSilenced_l();
        }
    }

    if (changed) {
        mInput->stream->setGain(silenced ? 0.0f: 1.0f);
    }
}

ThreadBase::MetadataUpdate MmapCaptureThread::updateMetadata_l()
{
    if (!isStreamInitialized() || !mActiveTracks.readAndClearHasChanged()) {
        return {}; // nothing to do
    }
    StreamInHalInterface::SinkMetadata metadata;
    for (const sp<IAfMmapTrack>& track : mActiveTracks) {
        // No track is invalid as this is called after prepareTrack_l in the same critical section
        record_track_metadata_v7_t trackMetadata;
        trackMetadata.base = {
                .source = track->attributes().source,
                .gain = 1, // capture tracks do not have volumes
        };
        trackMetadata.channel_mask = track->channelMask(),
        strncpy(trackMetadata.tags, track->attributes().tags, AUDIO_ATTRIBUTES_TAGS_MAX_SIZE);
        metadata.tracks.push_back(trackMetadata);
    }
    mInput->stream->updateSinkMetadata(metadata);
    MetadataUpdate change;
    change.recordMetadataUpdate = metadata.tracks;
    return change;
}

void MmapCaptureThread::setRecordSilenced(audio_port_handle_t portId, bool silenced)
{
    Mutex::Autolock _l(mLock);
    for (size_t i = 0; i < mActiveTracks.size() ; i++) {
        if (mActiveTracks[i]->portId() == portId) {
            mActiveTracks[i]->setSilenced_l(silenced);
            broadcast_l();
        }
    }
    setClientSilencedIfExists_l(portId, silenced);
}

void MmapCaptureThread::toAudioPortConfig(struct audio_port_config* config)
{
    MmapThread::toAudioPortConfig(config);
    if (mInput && mInput->flags != AUDIO_INPUT_FLAG_NONE) {
        config->config_mask |= AUDIO_PORT_CONFIG_FLAGS;
        config->flags.input = mInput->flags;
    }
}

status_t MmapCaptureThread::getExternalPosition(
        uint64_t* position, int64_t* timeNanos) const
{
    if (mInput == nullptr) {
        return NO_INIT;
    }
    return mInput->getCapturePosition((int64_t*)position, timeNanos);
}

// ----------------------------------------------------------------------------

/* static */
sp<IAfPlaybackThread> IAfPlaybackThread::createBitPerfectThread(
        const sp<IAfThreadCallback>& afThreadCallback,
        AudioStreamOut* output, audio_io_handle_t id, bool systemReady) {
    return sp<BitPerfectThread>::make(afThreadCallback, output, id, systemReady);
}

BitPerfectThread::BitPerfectThread(const sp<IAfThreadCallback> &afThreadCallback,
        AudioStreamOut *output, audio_io_handle_t id, bool systemReady)
        : MixerThread(afThreadCallback, output, id, systemReady, BIT_PERFECT) {}

PlaybackThread::mixer_state BitPerfectThread::prepareTracks_l(
        Vector<sp<IAfTrack>>* tracksToRemove) {
    mixer_state result = MixerThread::prepareTracks_l(tracksToRemove);
    // If there is only one active track and it is bit-perfect, enable tee buffer.
    float volumeLeft = 1.0f;
    float volumeRight = 1.0f;
    if (mActiveTracks.size() == 1 && mActiveTracks[0]->isBitPerfect()) {
        const int trackId = mActiveTracks[0]->id();
        mAudioMixer->setParameter(
                    trackId, AudioMixer::TRACK, AudioMixer::TEE_BUFFER, (void *)mSinkBuffer);
        mAudioMixer->setParameter(
                    trackId, AudioMixer::TRACK, AudioMixer::TEE_BUFFER_FRAME_COUNT,
                    (void *)(uintptr_t)mNormalFrameCount);
        mActiveTracks[0]->getFinalVolume(&volumeLeft, &volumeRight);
        mIsBitPerfect = true;
    } else {
        mIsBitPerfect = false;
        // No need to copy bit-perfect data directly to sink buffer given there are multiple tracks
        // active.
        for (const auto& track : mActiveTracks) {
            const int trackId = track->id();
            mAudioMixer->setParameter(
                        trackId, AudioMixer::TRACK, AudioMixer::TEE_BUFFER, nullptr);
        }
    }
    if (mVolumeLeft != volumeLeft || mVolumeRight != volumeRight) {
        mVolumeLeft = volumeLeft;
        mVolumeRight = volumeRight;
        setVolumeForOutput_l(volumeLeft, volumeRight);
    }
    return result;
}

void BitPerfectThread::threadLoop_mix() {
    MixerThread::threadLoop_mix();
    mHasDataCopiedToSinkBuffer = mIsBitPerfect;
}

} // namespace android<|MERGE_RESOLUTION|>--- conflicted
+++ resolved
@@ -1750,13 +1750,8 @@
     }
 }
 
-<<<<<<< HEAD
-void AudioFlinger::ThreadBase::onEffectEnable(const sp<IAfEffectModule>& effect) {
+void ThreadBase::onEffectEnable(const sp<IAfEffectModule>& effect) {
     if (isOffloadOrMmap() || mType == DIRECT) {
-=======
-void ThreadBase::onEffectEnable(const sp<IAfEffectModule>& effect) {
-    if (isOffloadOrMmap()) {
->>>>>>> 57e0633e
         Mutex::Autolock _l(mLock);
         broadcast_l();
     }
@@ -1777,13 +1772,8 @@
     }
 }
 
-<<<<<<< HEAD
-void AudioFlinger::ThreadBase::onEffectDisable() {
+void ThreadBase::onEffectDisable() {
     if (isOffloadOrMmap() || mType == DIRECT) {
-=======
-void ThreadBase::onEffectDisable() {
-    if (isOffloadOrMmap()) {
->>>>>>> 57e0633e
         Mutex::Autolock _l(mLock);
         broadcast_l();
     }
@@ -6548,16 +6538,11 @@
 DirectOutputThread::DirectOutputThread(const sp<IAfThreadCallback>& afThreadCallback,
         AudioStreamOut* output, audio_io_handle_t id, ThreadBase::type_t type, bool systemReady,
         const audio_offload_info_t& offloadInfo)
-<<<<<<< HEAD
-    :   PlaybackThread(audioFlinger, output, id, type, systemReady)
+    :   PlaybackThread(afThreadCallback, output, id, type, systemReady)
         , mOffloadInfo(offloadInfo)
         , mVolumeShaperActive(false)
         , mFramesWrittenAtStandby(0)
         , mFramesWrittenForSleep(0)
-=======
-    :   PlaybackThread(afThreadCallback, output, id, type, systemReady)
-    , mOffloadInfo(offloadInfo)
->>>>>>> 57e0633e
 {
     setMasterBalance(afThreadCallback->getMasterBalance_l());
 }
@@ -6663,7 +6648,7 @@
 
 }
 
-void AudioFlinger::PlaybackThread::onIdleMixer()
+void PlaybackThread::onIdleMixer()
 {
     ALOGV("onIdleMixer");
 }
@@ -7126,8 +7111,7 @@
     mMonotonicFrameCounter.onFlush();
 }
 
-<<<<<<< HEAD
-status_t AudioFlinger::DirectOutputThread::getTimestamp_l(AudioTimestamp& timestamp)
+status_t DirectOutputThread::getTimestamp_l(AudioTimestamp& timestamp)
 {
     if (mOutput != NULL) {
         uint64_t position64;
@@ -7140,10 +7124,7 @@
     return INVALID_OPERATION;
 }
 
-int64_t AudioFlinger::DirectOutputThread::computeWaitTimeNs_l() const {
-=======
 int64_t DirectOutputThread::computeWaitTimeNs_l() const {
->>>>>>> 57e0633e
     // If a VolumeShaper is active, we must wake up periodically to update volume.
     const int64_t NS_PER_MS = 1000000;
     return mVolumeShaperActive ?
@@ -7582,8 +7563,7 @@
     }
 }
 
-<<<<<<< HEAD
-void AudioFlinger::MixerThread::onIdleMixer()
+void MixerThread::onIdleMixer()
 {
     PlaybackThread::onIdleMixer();
 
@@ -7619,10 +7599,7 @@
     }
 }
 
-void AudioFlinger::OffloadThread::invalidateTracks(std::set<audio_port_handle_t>& portIds) {
-=======
 void OffloadThread::invalidateTracks(std::set<audio_port_handle_t>& portIds) {
->>>>>>> 57e0633e
     Mutex::Autolock _l(mLock);
     if (PlaybackThread::invalidateTracks_l(portIds)) {
         mFlushPending = true;
