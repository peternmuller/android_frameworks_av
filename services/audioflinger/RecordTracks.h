/*
**
** Copyright 2012, The Android Open Source Project
**
** Licensed under the Apache License, Version 2.0 (the "License");
** you may not use this file except in compliance with the License.
** You may obtain a copy of the License at
**
**     http://www.apache.org/licenses/LICENSE-2.0
**
** Unless required by applicable law or agreed to in writing, software
** distributed under the License is distributed on an "AS IS" BASIS,
** WITHOUT WARRANTIES OR CONDITIONS OF ANY KIND, either express or implied.
** See the License for the specific language governing permissions and
** limitations under the License.
*/

#pragma once

#include <android/content/AttributionSourceState.h>

namespace android {

// record track
class RecordTrack : public TrackBase, public virtual IAfRecordTrack {
public:
                        RecordTrack(AudioFlinger::RecordThread* thread,
                                const sp<Client>& client,
                                const audio_attributes_t& attr,
                                uint32_t sampleRate,
                                audio_format_t format,
                                audio_channel_mask_t channelMask,
                                size_t frameCount,
                                void *buffer,
                                size_t bufferSize,
                                audio_session_t sessionId,
                                pid_t creatorPid,
                                const AttributionSourceState& attributionSource,
                                audio_input_flags_t flags,
                                track_type type,
                                audio_port_handle_t portId = AUDIO_PORT_HANDLE_NONE,
                                int32_t startFrames = -1);
    ~RecordTrack() override;
    status_t initCheck() const final;

    status_t start(AudioSystem::sync_event_t event, audio_session_t triggerSession) final;
    void stop() final;
    void destroy() final;
    void invalidate() final;

            // clear the buffer overflow flag
    void clearOverflow() final { mOverflow = false; }
            // set the buffer overflow flag and return previous value
    bool setOverflow() final { bool tmp = mOverflow; mOverflow = true;
                                                return tmp; }

    void appendDumpHeader(String8& result) const final;
    void appendDump(String8& result, bool active) const final;

<<<<<<< HEAD
            void        handleSyncStartEvent(const sp<audioflinger::SyncEvent>& event);
            void        clearSyncStartEvent();
=======
    void handleSyncStartEvent(const sp<audioflinger::SyncEvent>& event) final;
    void clearSyncStartEvent() final;
>>>>>>> 58061c88

    void updateTrackFrameInfo(int64_t trackFramesReleased,
                                             int64_t sourceFramesRead,
                                             uint32_t halSampleRate,
                                             const ExtendedTimestamp &timestamp) final;

    bool isFastTrack() const final { return (mFlags & AUDIO_INPUT_FLAG_FAST) != 0; }
    bool isDirect() const final
                                { return (mFlags & AUDIO_INPUT_FLAG_DIRECT) != 0; }

    void setSilenced(bool silenced) final { if (!isPatchTrack()) mSilenced = silenced; }
    bool isSilenced() const final { return mSilenced; }

    status_t getActiveMicrophones(
            std::vector<media::MicrophoneInfoFw>* activeMicrophones) const final;

    status_t setPreferredMicrophoneDirection(audio_microphone_direction_t direction) final;
    status_t setPreferredMicrophoneFieldDimension(float zoom) final;
    status_t shareAudioHistory(const std::string& sharedAudioPackageName,
            int64_t sharedAudioStartMs) final;
    int32_t startFrames() const final { return mStartFrames; }

    using SinkMetadatas = std::vector<record_track_metadata_v7_t>;
    using MetadataInserter = std::back_insert_iterator<SinkMetadatas>;
    void copyMetadataTo(MetadataInserter& backInserter) const final;

    AudioBufferProvider::Buffer& sinkBuffer() final { return mSink; }
    audioflinger::SynchronizedRecordState& synchronizedRecordState() final {
        return mSynchronizedRecordState;
    }
    RecordBufferConverter* recordBufferConverter() const final { return mRecordBufferConverter; }
    ResamplerBufferProvider* resamplerBufferProvider() const final {
        return mResamplerBufferProvider;
    }

private:
    friend class AudioFlinger;  // for mState

    DISALLOW_COPY_AND_ASSIGN(RecordTrack);

protected:
    // AudioBufferProvider interface
    status_t getNextBuffer(AudioBufferProvider::Buffer* buffer) override;
    // releaseBuffer() not overridden

private:

    bool                mOverflow;  // overflow on most recent attempt to fill client buffer

            AudioBufferProvider::Buffer mSink;  // references client's buffer sink in shared memory

            // sync event triggering actual audio capture. Frames read before this event will
            // be dropped and therefore not read by the application.
            sp<audioflinger::SyncEvent>        mSyncStartEvent;

            audioflinger::SynchronizedRecordState
                    mSynchronizedRecordState{mSampleRate}; // sampleRate defined in base

            // used by resampler to find source frames
            ResamplerBufferProvider* mResamplerBufferProvider;

            // used by the record thread to convert frames to proper destination format
            RecordBufferConverter              *mRecordBufferConverter;
            audio_input_flags_t                mFlags;

            bool                               mSilenced;

            std::string                        mSharedAudioPackageName = {};
            int32_t                            mStartFrames = -1;
};

// playback track, used by PatchPanel
class PatchRecord : public RecordTrack, public PatchTrackBase, public IAfPatchRecord {
public:
    PatchRecord(AudioFlinger::RecordThread* recordThread,
                uint32_t sampleRate,
                audio_channel_mask_t channelMask,
                audio_format_t format,
                size_t frameCount,
                void *buffer,
                size_t bufferSize,
                audio_input_flags_t flags,
                const Timeout& timeout = {},
                audio_source_t source = AUDIO_SOURCE_DEFAULT);
    ~PatchRecord() override;

    Source* getSource() override { return nullptr; }

    // AudioBufferProvider interface
    status_t getNextBuffer(AudioBufferProvider::Buffer* buffer) override;
    void releaseBuffer(AudioBufferProvider::Buffer* buffer) override;

    // PatchProxyBufferProvider interface
    status_t obtainBuffer(Proxy::Buffer* buffer,
                                     const struct timespec* timeOut = nullptr) override;
    void releaseBuffer(Proxy::Buffer* buffer) override;

    size_t writeFrames(const void* src, size_t frameCount, size_t frameSize) final {
        return writeFrames(this, src, frameCount, frameSize);
    }

protected:
    /** Write the source data into the buffer provider. @return written frame count. */
    static size_t writeFrames(AudioBufferProvider* dest, const void* src,
            size_t frameCount, size_t frameSize);

};  // end of PatchRecord

class PassthruPatchRecord : public PatchRecord, public Source {
public:
    PassthruPatchRecord(AudioFlinger::RecordThread* recordThread,
                        uint32_t sampleRate,
                        audio_channel_mask_t channelMask,
                        audio_format_t format,
                        size_t frameCount,
                        audio_input_flags_t flags,
                        audio_source_t source = AUDIO_SOURCE_DEFAULT);

    Source* getSource() final { return static_cast<Source*>(this); }

    // Source interface
    status_t read(void* buffer, size_t bytes, size_t* read) final;
    status_t getCapturePosition(int64_t* frames, int64_t* time) final;
    status_t standby() final;

    // AudioBufferProvider interface
    // This interface is used by RecordThread to pass the data obtained
    // from HAL or other source to the client. PassthruPatchRecord receives
    // the data in 'obtainBuffer' so these calls are stubbed out.
    status_t getNextBuffer(AudioBufferProvider::Buffer* buffer) final;
    void releaseBuffer(AudioBufferProvider::Buffer* buffer) final;

    // PatchProxyBufferProvider interface
    // This interface is used from DirectOutputThread to acquire data from HAL.
    bool producesBufferOnDemand() const final { return true; }
    status_t obtainBuffer(Proxy::Buffer* buffer, const struct timespec* timeOut = nullptr) final;
    void releaseBuffer(Proxy::Buffer* buffer) final;

private:
    // This is to use with PatchRecord::writeFrames
    struct PatchRecordAudioBufferProvider : public AudioBufferProvider {
        explicit PatchRecordAudioBufferProvider(PassthruPatchRecord& passthru) :
                mPassthru(passthru) {}
        status_t getNextBuffer(AudioBufferProvider::Buffer* buffer) override {
            return mPassthru.PatchRecord::getNextBuffer(buffer);
        }
        void releaseBuffer(AudioBufferProvider::Buffer* buffer) override {
            return mPassthru.PatchRecord::releaseBuffer(buffer);
        }
    private:
        PassthruPatchRecord& mPassthru;
    };

    sp<StreamInHalInterface> obtainStream(sp<AudioFlinger::ThreadBase>* thread);

    PatchRecordAudioBufferProvider mPatchRecordAudioBufferProvider;
    std::unique_ptr<void, decltype(free)*> mSinkBuffer;  // frame size aligned continuous buffer
    std::unique_ptr<void, decltype(free)*> mStubBuffer;  // buffer used for AudioBufferProvider
    size_t mUnconsumedFrames = 0;
    std::mutex mReadLock;
    std::condition_variable mReadCV;
    size_t mReadBytes = 0; // GUARDED_BY(mReadLock)
    status_t mReadError = NO_ERROR; // GUARDED_BY(mReadLock)
    int64_t mLastReadFrames = 0;  // accessed on RecordThread only
};

} // namespace android<|MERGE_RESOLUTION|>--- conflicted
+++ resolved
@@ -57,13 +57,8 @@
     void appendDumpHeader(String8& result) const final;
     void appendDump(String8& result, bool active) const final;
 
-<<<<<<< HEAD
-            void        handleSyncStartEvent(const sp<audioflinger::SyncEvent>& event);
-            void        clearSyncStartEvent();
-=======
     void handleSyncStartEvent(const sp<audioflinger::SyncEvent>& event) final;
     void clearSyncStartEvent() final;
->>>>>>> 58061c88
 
     void updateTrackFrameInfo(int64_t trackFramesReleased,
                                              int64_t sourceFramesRead,
