/*
**
** Copyright 2012, The Android Open Source Project
**
** Licensed under the Apache License, Version 2.0 (the "License");
** you may not use this file except in compliance with the License.
** You may obtain a copy of the License at
**
**     http://www.apache.org/licenses/LICENSE-2.0
**
** Unless required by applicable law or agreed to in writing, software
** distributed under the License is distributed on an "AS IS" BASIS,
** WITHOUT WARRANTIES OR CONDITIONS OF ANY KIND, either express or implied.
** See the License for the specific language governing permissions and
** limitations under the License.
*/

#pragma once

namespace android {

// base for record and playback
class TrackBase : public ExtendedAudioBufferProvider, public virtual IAfTrackBase {
public:
                        TrackBase(AudioFlinger::ThreadBase* thread,
                                const sp<Client>& client,
                                const audio_attributes_t& mAttr,
                                uint32_t sampleRate,
                                audio_format_t format,
                                audio_channel_mask_t channelMask,
                                size_t frameCount,
                                void *buffer,
                                size_t bufferSize,
                                audio_session_t sessionId,
                                pid_t creatorPid,
                                uid_t uid,
                                bool isOut,
                                const alloc_type alloc = ALLOC_CBLK,
                                track_type type = TYPE_DEFAULT,
                                audio_port_handle_t portId = AUDIO_PORT_HANDLE_NONE,
                                std::string metricsId = {});
<<<<<<< HEAD
    virtual             ~TrackBase();
    virtual status_t    initCheck() const;

    virtual status_t    start(AudioSystem::sync_event_t event,
                             audio_session_t triggerSession) = 0;
    virtual void        stop() = 0;
            sp<IMemory> getCblk() const { return mCblkMemory; }
            audio_track_cblk_t* cblk() const { return mCblk; }
            audio_session_t sessionId() const { return mSessionId; }
            uid_t       uid() const { return mUid; }
            pid_t       creatorPid() const { return mCreatorPid; }

            audio_port_handle_t portId() const { return mPortId; }
    virtual status_t    setSyncEvent(const sp<audioflinger::SyncEvent>& event);

            sp<IMemory> getBuffers() const { return mBufferMemory; }
            void*       buffer() const { return mBuffer; }
            size_t      bufferSize() const { return mBufferSize; }
    virtual bool        isFastTrack() const = 0;
    virtual bool        isDirect() const = 0;
            bool        isOutputTrack() const { return (mType == TYPE_OUTPUT); }
            bool        isPatchTrack() const { return (mType == TYPE_PATCH); }
            bool        isExternalTrack() const { return !isOutputTrack() && !isPatchTrack(); }

    virtual void        invalidate() {
=======
    ~TrackBase() override;
    status_t initCheck() const override;
    sp<IMemory> getCblk() const final { return mCblkMemory; }
    audio_track_cblk_t* cblk() const final { return mCblk; }
    audio_session_t sessionId() const final { return mSessionId; }
    uid_t uid() const final { return mUid; }
    pid_t creatorPid() const final { return mCreatorPid; }
    audio_port_handle_t portId() const final { return mPortId; }
    status_t setSyncEvent(const sp<audioflinger::SyncEvent>& event) override;
    track_state state() const final { return mState; }
    void setState(track_state state) final { mState = state; }
    sp<IMemory> getBuffers() const final { return mBufferMemory; }
    void* buffer() const final { return mBuffer; }
    size_t bufferSize() const final { return mBufferSize; }

    bool isOutputTrack() const final { return (mType == TYPE_OUTPUT); }
    bool isPatchTrack() const final { return (mType == TYPE_PATCH); }
    bool isExternalTrack() const final { return !isOutputTrack() && !isPatchTrack(); }
    void invalidate() override {
>>>>>>> 58061c88
                            if (mIsInvalid) return;
                            mTrackMetrics.logInvalidate();
                            mIsInvalid = true;
                        }
    bool isInvalid() const final { return mIsInvalid; }
    void terminate() final { mTerminated = true; }
    bool isTerminated() const final { return mTerminated; }
    audio_attributes_t attributes() const final { return mAttr; }
    bool isSpatialized() const override { return false; }
    bool isBitPerfect() const override { return false; }

    // TODO(b/288339104) type
    wp<Thread> thread() const final { return mThread; }

    const sp<ServerProxy>& serverProxy() const final { return mServerProxy; }

#ifdef TEE_SINK
    void dumpTee(int fd, const std::string &reason) const final {
        mTee.dump(fd, reason);
    }
#endif
    /** returns the buffer contents size converted to time in milliseconds
     * for PCM Playback or Record streaming tracks. The return value is zero for
     * PCM static tracks and not defined for non-PCM tracks.
     *
     * This may be called without the thread lock.
     */
    double bufferLatencyMs() const override {
                            return mServerProxy->framesReadySafe() * 1000. / sampleRate();
                        }

    /** returns whether the track supports server latency computation.
     * This is set in the constructor and constant throughout the track lifetime.
     */
    bool isServerLatencySupported() const final { return mServerLatencySupported; }

    /** computes the server latency for PCM Playback or Record track
     * to the device sink/source.  This is the time for the next frame in the track buffer
     * written or read from the server thread to the device source or sink.
     *
     * This may be called without the thread lock, but latencyMs and fromTrack
     * may be not be synchronized. For example PatchPanel may not obtain the
     * thread lock before calling.
     *
     * \param latencyMs on success is set to the latency in milliseconds of the
     *        next frame written/read by the server thread to/from the track buffer
     *        from the device source/sink.
     * \param fromTrack on success is set to true if latency was computed directly
     *        from the track timestamp; otherwise set to false if latency was
     *        estimated from the server timestamp.
     *        fromTrack may be nullptr or omitted if not required.
     *
     * \returns OK or INVALID_OPERATION on failure.
     */
    status_t getServerLatencyMs(double* latencyMs, bool* fromTrack = nullptr) const final {
                            if (!isServerLatencySupported()) {
                                return INVALID_OPERATION;
                            }

                            // if no thread lock is acquired, these atomics are not
                            // synchronized with each other, considered a benign race.

                            const double serverLatencyMs = mServerLatencyMs.load();
                            if (serverLatencyMs == 0.) {
                                return INVALID_OPERATION;
                            }
                            if (fromTrack != nullptr) {
                                *fromTrack = mServerLatencyFromTrack.load();
                            }
                            *latencyMs = serverLatencyMs;
                            return OK;
                        }

    /** computes the total client latency for PCM Playback or Record tracks
     * for the next client app access to the device sink/source; i.e. the
     * server latency plus the buffer latency.
     *
     * This may be called without the thread lock, but latencyMs and fromTrack
     * may be not be synchronized. For example PatchPanel may not obtain the
     * thread lock before calling.
     *
     * \param latencyMs on success is set to the latency in milliseconds of the
     *        next frame written/read by the client app to/from the track buffer
     *        from the device sink/source.
     * \param fromTrack on success is set to true if latency was computed directly
     *        from the track timestamp; otherwise set to false if latency was
     *        estimated from the server timestamp.
     *        fromTrack may be nullptr or omitted if not required.
     *
     * \returns OK or INVALID_OPERATION on failure.
     */
    status_t getTrackLatencyMs(double* latencyMs, bool* fromTrack = nullptr) const {
                            double serverLatencyMs;
                            status_t status = getServerLatencyMs(&serverLatencyMs, fromTrack);
                            if (status == OK) {
                                *latencyMs = serverLatencyMs + bufferLatencyMs();
                            }
                            return status;
                        }

    // KernelFrameTime is updated per "mix" period even for non-pcm tracks.
    void getKernelFrameTime(FrameTime* ft) const final {
                           *ft = mKernelFrameTime.load();
                        }

    audio_format_t format() const final { return mFormat; }
    int id() const final { return mId; }

    const char* getTrackStateAsString() const final {
        if (isTerminated()) {
            return "TERMINATED";
        }
        switch (mState) {
        case IDLE:
            return "IDLE";
        case STOPPING_1: // for Fast and Offload
            return "STOPPING_1";
        case STOPPING_2: // for Fast and Offload
            return "STOPPING_2";
        case STOPPED:
            return "STOPPED";
        case RESUMING:
            return "RESUMING";
        case ACTIVE:
            return "ACTIVE";
        case PAUSING:
            return "PAUSING";
        case PAUSED:
            return "PAUSED";
        case FLUSHED:
            return "FLUSHED";
        case STARTING_1: // for RecordTrack
            return "STARTING_1";
        case STARTING_2: // for RecordTrack
            return "STARTING_2";
        default:
            return "UNKNOWN";
        }
    }

    // Called by the PlaybackThread to indicate that the track is becoming active
    // and a new interval should start with a given device list.
    void logBeginInterval(const std::string& devices) final {
        mTrackMetrics.logBeginInterval(devices);
    }

    // Called by the PlaybackThread to indicate the track is no longer active.
    void logEndInterval() final {
        mTrackMetrics.logEndInterval();
    }

    // Called to tally underrun frames in playback.
    void tallyUnderrunFrames(size_t /* frames */) override {}

    audio_channel_mask_t channelMask() const final { return mChannelMask; }

    /** @return true if the track has changed (metadata or volume) since
     *          the last time this function was called,
     *          true if this function was never called since the track creation,
     *          false otherwise.
     *  Thread safe.
     */
    bool readAndClearHasChanged() final { return !mChangeNotified.test_and_set(); }

    /** Set that a metadata has changed and needs to be notified to backend. Thread safe. */
    void setMetadataHasChanged() final { mChangeNotified.clear(); }

    /**
     * Called when a track moves to active state to record its contribution to battery usage.
     * Track state transitions should eventually be handled within the track class.
     */
    void beginBatteryAttribution() final {
        mBatteryStatsHolder.emplace(uid());
    }

    /**
     * Called when a track moves out of the active state to record its contribution
     * to battery usage.
     */
    void endBatteryAttribution() final {
        mBatteryStatsHolder.reset();
    }

protected:
    DISALLOW_COPY_AND_ASSIGN(TrackBase);

    void releaseCblk() {
        if (mCblk != nullptr) {
            mState.clear();
            mCblk->~audio_track_cblk_t();   // destroy our shared-structure.
            if (mClient == 0) {
                free(mCblk);
            }
            mCblk = nullptr;
        }
    }

    // AudioBufferProvider interface
    // status_t getNextBuffer(AudioBufferProvider::Buffer* buffer) override;
    void releaseBuffer(AudioBufferProvider::Buffer* buffer) override;

    // ExtendedAudioBufferProvider interface is only needed for Track,
    // but putting it in TrackBase avoids the complexity of virtual inheritance
    size_t framesReady() const override { return SIZE_MAX; } // MmapTrack doesn't implement.

    uint32_t channelCount() const { return mChannelCount; }

    size_t frameSize() const final { return mFrameSize; }

    uint32_t sampleRate() const override { return mSampleRate; }

    bool isStopped() const final {
        return (mState == STOPPED || mState == FLUSHED);
    }

    // for fast tracks and offloaded tracks only
    bool isStopping() const final {
        return mState == STOPPING_1 || mState == STOPPING_2;
    }
    bool isStopping_1() const final {
        return mState == STOPPING_1;
    }
    bool isStopping_2() const final {
        return mState == STOPPING_2;
    }

    // Upper case characters are final states.
    // Lower case characters are transitory.
    const char *getTrackStateAsCodedString() const {
        if (isTerminated()) {
            return "T ";
        }
        switch (mState) {
        case IDLE:
            return "I ";
        case STOPPING_1: // for Fast and Offload
            return "s1";
        case STOPPING_2: // for Fast and Offload
            return "s2";
        case STOPPED:
            return "S ";
        case RESUMING:
            return "r ";
        case ACTIVE:
            return "A ";
        case PAUSING:
            return "p ";
        case PAUSED:
            return "P ";
        case FLUSHED:
            return "F ";
        case STARTING_1: // for RecordTrack
            return "r1";
        case STARTING_2: // for RecordTrack
            return "r2";
        default:
            return "? ";
        }
    }

    bool isOut() const { return mIsOut; }
                                    // true for Track, false for RecordTrack,
                                    // this could be a track type if needed later

<<<<<<< HEAD
    const wp<ThreadBase> mThread;
=======
    const wp<AudioFlinger::ThreadBase> mThread;
>>>>>>> 58061c88
    const alloc_type     mAllocType;
    /*const*/ sp<Client> mClient;   // see explanation at ~TrackBase() why not const
    sp<IMemory>         mCblkMemory;
    audio_track_cblk_t* mCblk;
    sp<IMemory>         mBufferMemory;  // currently non-0 for fast RecordTrack only
    void*               mBuffer;    // start of track buffer, typically in shared memory
                                    // except for OutputTrack when it is in local memory
    size_t              mBufferSize; // size of mBuffer in bytes
    // we don't really need a lock for these
    MirroredVariable<track_state>  mState;
    const audio_attributes_t mAttr;
    const uint32_t      mSampleRate;    // initial sample rate only; for tracks which
                        // support dynamic rates, the current value is in control block
    const audio_format_t mFormat;
    const audio_channel_mask_t mChannelMask;
    const uint32_t      mChannelCount;
    const size_t        mFrameSize; // AudioFlinger's view of frame size in shared memory,
                                    // where for AudioTrack (but not AudioRecord),
                                    // 8-bit PCM samples are stored as 16-bit
    const size_t        mFrameCount;// size of track buffer given at createTrack() or
                                    // createRecord(), and then adjusted as needed

    const audio_session_t mSessionId;
    uid_t               mUid;
    std::list<sp<audioflinger::SyncEvent>> mSyncEvents;
    const bool          mIsOut;
    sp<ServerProxy>     mServerProxy;
    const int           mId;
#ifdef TEE_SINK
    NBAIO_Tee           mTee;
#endif
    bool                mTerminated;
    track_type          mType;      // must be one of TYPE_DEFAULT, TYPE_OUTPUT, TYPE_PATCH ...
    audio_io_handle_t   mThreadIoHandle; // I/O handle of the thread the track is attached to
    audio_port_handle_t mPortId; // unique ID for this track used by audio policy
    bool                mIsInvalid; // non-resettable latch, set by invalidate()

    // It typically takes 5 threadloop mix iterations for latency to stabilize.
    // However, this can be 12+ iterations for BT.
    // To be sure, we wait for latency to dip (it usually increases at the start)
    // to assess stability and then log to MediaMetrics.
    // Rapid start / pause calls may cause inaccurate numbers.
    static inline constexpr int32_t LOG_START_COUNTDOWN = 12;
    int32_t             mLogStartCountdown = 0; // Mixer period countdown
    int64_t             mLogStartTimeNs = 0;    // Monotonic time at start()
    int64_t             mLogStartFrames = 0;    // Timestamp frames at start()
    double              mLogLatencyMs = 0.;     // Track the last log latency

    bool                mLogForceVolumeUpdate = true; // force volume update to TrackMetrics.

    TrackMetrics        mTrackMetrics;

    bool                mServerLatencySupported = false;
    std::atomic<bool>   mServerLatencyFromTrack{}; // latency from track or server timestamp.
    std::atomic<double> mServerLatencyMs{};        // last latency pushed from server thread.
    std::atomic<FrameTime> mKernelFrameTime{};     // last frame time on kernel side.
    const pid_t         mCreatorPid;  // can be different from mclient->pid() for instance
                                      // when created by NuPlayer on behalf of a client

    // If the last track change was notified to the client with readAndClearHasChanged
    std::atomic_flag    mChangeNotified = ATOMIC_FLAG_INIT;
    // RAII object for battery stats book-keeping
    std::optional<mediautils::BatteryStatsAudioHandle> mBatteryStatsHolder;
};

class PatchTrackBase : public PatchProxyBufferProvider, public virtual IAfPatchTrackBase
{
public:
                        PatchTrackBase(const sp<ClientProxy>& proxy,
                                       const AudioFlinger::ThreadBase& thread,
                                       const Timeout& timeout);
            void setPeerTimeout(std::chrono::nanoseconds timeout) final;
            void setPeerProxy(const sp<IAfPatchTrackBase>& proxy, bool holdReference) final {
                if (proxy) {
                    mPeerReferenceHold = holdReference ? proxy : nullptr;
                    mPeerProxy = proxy->asPatchProxyBufferProvider();
                } else {
                    clearPeerProxy();
                }
            }
            void clearPeerProxy() final {
                            mPeerReferenceHold.clear();
                            mPeerProxy = nullptr;
                        }

            PatchProxyBufferProvider* asPatchProxyBufferProvider() final { return this; }

            bool        producesBufferOnDemand() const override { return false; }

protected:
    const sp<ClientProxy>       mProxy;
    sp<RefBase>                 mPeerReferenceHold;   // keeps mPeerProxy alive during access.
    PatchProxyBufferProvider*   mPeerProxy = nullptr;
    struct timespec             mPeerTimeout{};
};

} // namespace android<|MERGE_RESOLUTION|>--- conflicted
+++ resolved
@@ -39,33 +39,6 @@
                                 track_type type = TYPE_DEFAULT,
                                 audio_port_handle_t portId = AUDIO_PORT_HANDLE_NONE,
                                 std::string metricsId = {});
-<<<<<<< HEAD
-    virtual             ~TrackBase();
-    virtual status_t    initCheck() const;
-
-    virtual status_t    start(AudioSystem::sync_event_t event,
-                             audio_session_t triggerSession) = 0;
-    virtual void        stop() = 0;
-            sp<IMemory> getCblk() const { return mCblkMemory; }
-            audio_track_cblk_t* cblk() const { return mCblk; }
-            audio_session_t sessionId() const { return mSessionId; }
-            uid_t       uid() const { return mUid; }
-            pid_t       creatorPid() const { return mCreatorPid; }
-
-            audio_port_handle_t portId() const { return mPortId; }
-    virtual status_t    setSyncEvent(const sp<audioflinger::SyncEvent>& event);
-
-            sp<IMemory> getBuffers() const { return mBufferMemory; }
-            void*       buffer() const { return mBuffer; }
-            size_t      bufferSize() const { return mBufferSize; }
-    virtual bool        isFastTrack() const = 0;
-    virtual bool        isDirect() const = 0;
-            bool        isOutputTrack() const { return (mType == TYPE_OUTPUT); }
-            bool        isPatchTrack() const { return (mType == TYPE_PATCH); }
-            bool        isExternalTrack() const { return !isOutputTrack() && !isPatchTrack(); }
-
-    virtual void        invalidate() {
-=======
     ~TrackBase() override;
     status_t initCheck() const override;
     sp<IMemory> getCblk() const final { return mCblkMemory; }
@@ -85,7 +58,6 @@
     bool isPatchTrack() const final { return (mType == TYPE_PATCH); }
     bool isExternalTrack() const final { return !isOutputTrack() && !isPatchTrack(); }
     void invalidate() override {
->>>>>>> 58061c88
                             if (mIsInvalid) return;
                             mTrackMetrics.logInvalidate();
                             mIsInvalid = true;
@@ -350,11 +322,7 @@
                                     // true for Track, false for RecordTrack,
                                     // this could be a track type if needed later
 
-<<<<<<< HEAD
-    const wp<ThreadBase> mThread;
-=======
     const wp<AudioFlinger::ThreadBase> mThread;
->>>>>>> 58061c88
     const alloc_type     mAllocType;
     /*const*/ sp<Client> mClient;   // see explanation at ~TrackBase() why not const
     sp<IMemory>         mCblkMemory;
