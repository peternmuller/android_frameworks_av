/*
**
** Copyright 2012, The Android Open Source Project
**
** Licensed under the Apache License, Version 2.0 (the "License");
** you may not use this file except in compliance with the License.
** You may obtain a copy of the License at
**
**     http://www.apache.org/licenses/LICENSE-2.0
**
** Unless required by applicable law or agreed to in writing, software
** distributed under the License is distributed on an "AS IS" BASIS,
** WITHOUT WARRANTIES OR CONDITIONS OF ANY KIND, either express or implied.
** See the License for the specific language governing permissions and
** limitations under the License.
*/

#ifndef INCLUDING_FROM_AUDIOFLINGER_H
    #error This header file should only be included from AudioFlinger.h
#endif

public: // TODO(b/288339104) extract out of AudioFlinger class
class ThreadBase : public Thread {
    // TODO(b/288339104) remove friends
    friend class RecordTrack;
    friend class Track;
    friend class TrackBase;
public:
    enum type_t {
        MIXER,              // Thread class is MixerThread
        DIRECT,             // Thread class is DirectOutputThread
        DUPLICATING,        // Thread class is DuplicatingThread
        RECORD,             // Thread class is RecordThread
        OFFLOAD,            // Thread class is OffloadThread
        MMAP_PLAYBACK,      // Thread class for MMAP playback stream
        MMAP_CAPTURE,       // Thread class for MMAP capture stream
        SPATIALIZER,  //
        BIT_PERFECT,        // Thread class for BitPerfectThread
        // If you add any values here, also update ThreadBase::threadTypeToString()
    };

    static const char *threadTypeToString(type_t type);

    ThreadBase(const sp<AudioFlinger>& audioFlinger, audio_io_handle_t id,
               type_t type, bool systemReady, bool isOut);
    virtual             ~ThreadBase();

    virtual status_t    readyToRun();

    void clearPowerManager();

    // base for record and playback
    enum {
        CFG_EVENT_IO,
        CFG_EVENT_PRIO,
        CFG_EVENT_SET_PARAMETER,
        CFG_EVENT_CREATE_AUDIO_PATCH,
        CFG_EVENT_RELEASE_AUDIO_PATCH,
        CFG_EVENT_UPDATE_OUT_DEVICE,
        CFG_EVENT_RESIZE_BUFFER,
        CFG_EVENT_CHECK_OUTPUT_STAGE_EFFECTS,
        CFG_EVENT_HAL_LATENCY_MODES_CHANGED,
    };

    class ConfigEventData: public RefBase {
    public:
        virtual ~ConfigEventData() {}

        virtual  void dump(char *buffer, size_t size) = 0;
    protected:
        ConfigEventData() {}
    };

    // Config event sequence by client if status needed (e.g binder thread calling setParameters()):
    //  1. create SetParameterConfigEvent. This sets mWaitStatus in config event
    //  2. Lock mLock
    //  3. Call sendConfigEvent_l(): Append to mConfigEvents and mWaitWorkCV.signal
    //  4. sendConfigEvent_l() reads status from event->mStatus;
    //  5. sendConfigEvent_l() returns status
    //  6. Unlock
    //
    // Parameter sequence by server: threadLoop calling processConfigEvents_l():
    // 1. Lock mLock
    // 2. If there is an entry in mConfigEvents proceed ...
    // 3. Read first entry in mConfigEvents
    // 4. Remove first entry from mConfigEvents
    // 5. Process
    // 6. Set event->mStatus
    // 7. event->mCond.signal
    // 8. Unlock

    class ConfigEvent: public RefBase {
    public:
        virtual ~ConfigEvent() {}

        void dump(char *buffer, size_t size) {
            snprintf(buffer, size, "Event type: %d\n", mType);
            if (mData != nullptr) {
                snprintf(buffer, size, "Data:\n");
                mData->dump(buffer, size);
            }
        }

        const int mType; // event type e.g. CFG_EVENT_IO
        Mutex mLock;     // mutex associated with mCond
        Condition mCond; // condition for status return
        status_t mStatus; // status communicated to sender
        bool mWaitStatus; // true if sender is waiting for status
        bool mRequiresSystemReady; // true if must wait for system ready to enter event queue
        sp<ConfigEventData> mData;     // event specific parameter data

    protected:
        explicit ConfigEvent(int type, bool requiresSystemReady = false) :
            mType(type), mStatus(NO_ERROR), mWaitStatus(false),
            mRequiresSystemReady(requiresSystemReady), mData(NULL) {}
    };

    class IoConfigEventData : public ConfigEventData {
    public:
        IoConfigEventData(audio_io_config_event_t event, pid_t pid,
                          audio_port_handle_t portId) :
            mEvent(event), mPid(pid), mPortId(portId) {}

        virtual  void dump(char *buffer, size_t size) {
            snprintf(buffer, size, "- IO event: event %d\n", mEvent);
        }

        const audio_io_config_event_t mEvent;
        const pid_t                 mPid;
        const audio_port_handle_t   mPortId;
    };

    class IoConfigEvent : public ConfigEvent {
    public:
        IoConfigEvent(audio_io_config_event_t event, pid_t pid, audio_port_handle_t portId) :
            ConfigEvent(CFG_EVENT_IO) {
            mData = new IoConfigEventData(event, pid, portId);
        }
        virtual ~IoConfigEvent() {}
    };

    class PrioConfigEventData : public ConfigEventData {
    public:
        PrioConfigEventData(pid_t pid, pid_t tid, int32_t prio, bool forApp) :
            mPid(pid), mTid(tid), mPrio(prio), mForApp(forApp) {}

        virtual  void dump(char *buffer, size_t size) {
            snprintf(buffer, size, "- Prio event: pid %d, tid %d, prio %d, for app? %d\n",
                    mPid, mTid, mPrio, mForApp);
        }

        const pid_t mPid;
        const pid_t mTid;
        const int32_t mPrio;
        const bool mForApp;
    };

    class PrioConfigEvent : public ConfigEvent {
    public:
        PrioConfigEvent(pid_t pid, pid_t tid, int32_t prio, bool forApp) :
            ConfigEvent(CFG_EVENT_PRIO, true) {
            mData = new PrioConfigEventData(pid, tid, prio, forApp);
        }
        virtual ~PrioConfigEvent() {}
    };

    class SetParameterConfigEventData : public ConfigEventData {
    public:
        explicit SetParameterConfigEventData(const String8& keyValuePairs) :
            mKeyValuePairs(keyValuePairs) {}

        virtual  void dump(char *buffer, size_t size) {
            snprintf(buffer, size, "- KeyValue: %s\n", mKeyValuePairs.string());
        }

        const String8 mKeyValuePairs;
    };

    class SetParameterConfigEvent : public ConfigEvent {
    public:
        explicit SetParameterConfigEvent(const String8& keyValuePairs) :
            ConfigEvent(CFG_EVENT_SET_PARAMETER) {
            mData = new SetParameterConfigEventData(keyValuePairs);
            mWaitStatus = true;
        }
        virtual ~SetParameterConfigEvent() {}
    };

    class CreateAudioPatchConfigEventData : public ConfigEventData {
    public:
        CreateAudioPatchConfigEventData(const struct audio_patch patch,
                                        audio_patch_handle_t handle) :
            mPatch(patch), mHandle(handle) {}

        virtual  void dump(char *buffer, size_t size) {
            snprintf(buffer, size, "- Patch handle: %u\n", mHandle);
        }

        const struct audio_patch mPatch;
        audio_patch_handle_t mHandle;
    };

    class CreateAudioPatchConfigEvent : public ConfigEvent {
    public:
        CreateAudioPatchConfigEvent(const struct audio_patch patch,
                                    audio_patch_handle_t handle) :
            ConfigEvent(CFG_EVENT_CREATE_AUDIO_PATCH) {
            mData = new CreateAudioPatchConfigEventData(patch, handle);
            mWaitStatus = true;
        }
        virtual ~CreateAudioPatchConfigEvent() {}
    };

    class ReleaseAudioPatchConfigEventData : public ConfigEventData {
    public:
        explicit ReleaseAudioPatchConfigEventData(const audio_patch_handle_t handle) :
            mHandle(handle) {}

        virtual  void dump(char *buffer, size_t size) {
            snprintf(buffer, size, "- Patch handle: %u\n", mHandle);
        }

        audio_patch_handle_t mHandle;
    };

    class ReleaseAudioPatchConfigEvent : public ConfigEvent {
    public:
        explicit ReleaseAudioPatchConfigEvent(const audio_patch_handle_t handle) :
            ConfigEvent(CFG_EVENT_RELEASE_AUDIO_PATCH) {
            mData = new ReleaseAudioPatchConfigEventData(handle);
            mWaitStatus = true;
        }
        virtual ~ReleaseAudioPatchConfigEvent() {}
    };

    class UpdateOutDevicesConfigEventData : public ConfigEventData {
    public:
        explicit UpdateOutDevicesConfigEventData(const DeviceDescriptorBaseVector& outDevices) :
            mOutDevices(outDevices) {}

        virtual void dump(char *buffer, size_t size) {
            snprintf(buffer, size, "- Devices: %s", android::toString(mOutDevices).c_str());
        }

        DeviceDescriptorBaseVector mOutDevices;
    };

    class UpdateOutDevicesConfigEvent : public ConfigEvent {
    public:
        explicit UpdateOutDevicesConfigEvent(const DeviceDescriptorBaseVector& outDevices) :
            ConfigEvent(CFG_EVENT_UPDATE_OUT_DEVICE) {
            mData = new UpdateOutDevicesConfigEventData(outDevices);
        }

        virtual ~UpdateOutDevicesConfigEvent();
    };

    class ResizeBufferConfigEventData : public ConfigEventData {
    public:
        explicit ResizeBufferConfigEventData(int32_t maxSharedAudioHistoryMs) :
            mMaxSharedAudioHistoryMs(maxSharedAudioHistoryMs) {}

        virtual void dump(char *buffer, size_t size) {
            snprintf(buffer, size, "- mMaxSharedAudioHistoryMs: %d", mMaxSharedAudioHistoryMs);
        }

        int32_t mMaxSharedAudioHistoryMs;
    };

    class ResizeBufferConfigEvent : public ConfigEvent {
    public:
        explicit ResizeBufferConfigEvent(int32_t maxSharedAudioHistoryMs) :
            ConfigEvent(CFG_EVENT_RESIZE_BUFFER) {
            mData = new ResizeBufferConfigEventData(maxSharedAudioHistoryMs);
        }

        virtual ~ResizeBufferConfigEvent() {}
    };

    class CheckOutputStageEffectsEvent : public ConfigEvent {
    public:
        CheckOutputStageEffectsEvent() :
            ConfigEvent(CFG_EVENT_CHECK_OUTPUT_STAGE_EFFECTS) {
        }

        virtual ~CheckOutputStageEffectsEvent() {}
    };

    class HalLatencyModesChangedEvent : public ConfigEvent {
    public:
        HalLatencyModesChangedEvent() :
            ConfigEvent(CFG_EVENT_HAL_LATENCY_MODES_CHANGED) {
        }

        virtual ~HalLatencyModesChangedEvent() {}
    };


    class PMDeathRecipient : public IBinder::DeathRecipient {
    public:
        explicit    PMDeathRecipient(const wp<ThreadBase>& thread) : mThread(thread) {}
        virtual     ~PMDeathRecipient() {}

        // IBinder::DeathRecipient
        virtual     void        binderDied(const wp<IBinder>& who);

    private:
        DISALLOW_COPY_AND_ASSIGN(PMDeathRecipient);

        wp<ThreadBase> mThread;
    };

    virtual     status_t    initCheck() const = 0;

                // static externally-visible
                type_t      type() const { return mType; }
                bool isDuplicating() const { return (mType == DUPLICATING); }

                audio_io_handle_t id() const { return mId;}

                // dynamic externally-visible
                uint32_t    sampleRate() const { return mSampleRate; }
                audio_channel_mask_t channelMask() const { return mChannelMask; }
    virtual     audio_channel_mask_t mixerChannelMask() const { return mChannelMask; }

                audio_format_t format() const { return mHALFormat; }
                uint32_t channelCount() const { return mChannelCount; }

                // Called by AudioFlinger::frameCount(audio_io_handle_t output) and effects,
                // and returns the [normal mix] buffer's frame count.
    virtual     size_t      frameCount() const = 0;
    virtual     audio_channel_mask_t hapticChannelMask() const { return AUDIO_CHANNEL_NONE; }
    virtual     uint32_t    latency_l() const { return 0; }
    virtual     void        setVolumeForOutput_l(float left __unused, float right __unused) const {}

                // Return's the HAL's frame count i.e. fast mixer buffer size.
                size_t      frameCountHAL() const { return mFrameCount; }

                size_t      frameSize() const { return mFrameSize; }

    // Should be "virtual status_t requestExitAndWait()" and override same
    // method in Thread, but Thread::requestExitAndWait() is not yet virtual.
                void        exit();
    virtual     bool        checkForNewParameter_l(const String8& keyValuePair,
                                                    status_t& status) = 0;
    virtual     status_t    setParameters(const String8& keyValuePairs);
    virtual     String8     getParameters(const String8& keys) = 0;
    virtual     void        ioConfigChanged(audio_io_config_event_t event, pid_t pid = 0,
                                        audio_port_handle_t portId = AUDIO_PORT_HANDLE_NONE) = 0;
                // sendConfigEvent_l() must be called with ThreadBase::mLock held
                // Can temporarily release the lock if waiting for a reply from
                // processConfigEvents_l().
                status_t    sendConfigEvent_l(sp<ConfigEvent>& event);
                void        sendIoConfigEvent(audio_io_config_event_t event, pid_t pid = 0,
                                              audio_port_handle_t portId = AUDIO_PORT_HANDLE_NONE);
                void        sendIoConfigEvent_l(audio_io_config_event_t event, pid_t pid = 0,
                                            audio_port_handle_t portId = AUDIO_PORT_HANDLE_NONE);
                void        sendPrioConfigEvent(pid_t pid, pid_t tid, int32_t prio, bool forApp);
                void        sendPrioConfigEvent_l(pid_t pid, pid_t tid, int32_t prio, bool forApp);
                status_t    sendSetParameterConfigEvent_l(const String8& keyValuePair);
                status_t    sendCreateAudioPatchConfigEvent(const struct audio_patch *patch,
                                                            audio_patch_handle_t *handle);
                status_t    sendReleaseAudioPatchConfigEvent(audio_patch_handle_t handle);
                status_t    sendUpdateOutDeviceConfigEvent(
                                    const DeviceDescriptorBaseVector& outDevices);
                void        sendResizeBufferConfigEvent_l(int32_t maxSharedAudioHistoryMs);
                void        sendCheckOutputStageEffectsEvent();
                void        sendCheckOutputStageEffectsEvent_l();
                void        sendHalLatencyModesChangedEvent_l();

                void        processConfigEvents_l();
    virtual     void        setCheckOutputStageEffects() {}
    virtual     void        cacheParameters_l() = 0;
    virtual     status_t    createAudioPatch_l(const struct audio_patch *patch,
                                               audio_patch_handle_t *handle) = 0;
    virtual     status_t    releaseAudioPatch_l(const audio_patch_handle_t handle) = 0;
    virtual     void        updateOutDevices(const DeviceDescriptorBaseVector& outDevices);
    virtual     void        toAudioPortConfig(struct audio_port_config *config) = 0;

    virtual     void        resizeInputBuffer_l(int32_t maxSharedAudioHistoryMs);

                // see note at declaration of mStandby, mOutDevice and mInDevice
                bool        standby() const { return mStandby; }
                const DeviceTypeSet outDeviceTypes() const {
                    return getAudioDeviceTypes(mOutDeviceTypeAddrs);
                }
                audio_devices_t inDeviceType() const { return mInDeviceTypeAddr.mType; }
                DeviceTypeSet getDeviceTypes() const {
                    return isOutput() ? outDeviceTypes() : DeviceTypeSet({inDeviceType()});
                }

                const AudioDeviceTypeAddrVector& outDeviceTypeAddrs() const {
                    return mOutDeviceTypeAddrs;
                }
                const AudioDeviceTypeAddr& inDeviceTypeAddr() const {
                    return mInDeviceTypeAddr;
                }

                bool        isOutput() const { return mIsOut; }

                bool        isOffloadOrMmap() const {
                    switch (mType) {
                    case OFFLOAD:
                    case MMAP_PLAYBACK:
                    case MMAP_CAPTURE:
                        return true;
                    default:
                        return false;
                    }
                }

    virtual     sp<StreamHalInterface> stream() const = 0;

                sp<IAfEffectHandle> createEffect_l(
                                    const sp<Client>& client,
                                    const sp<media::IEffectClient>& effectClient,
                                    int32_t priority,
                                    audio_session_t sessionId,
                                    effect_descriptor_t *desc,
                                    int *enabled,
                                    status_t *status /*non-NULL*/,
                                    bool pinned,
                                    bool probe,
                                    bool notifyFramesProcessed);

                // return values for hasAudioSession (bit field)
                enum effect_state {
                    EFFECT_SESSION = 0x1,   // the audio session corresponds to at least one
                                            // effect
                    TRACK_SESSION = 0x2,    // the audio session corresponds to at least one
                                            // track
                    FAST_SESSION = 0x4,     // the audio session corresponds to at least one
                                            // fast track
                    SPATIALIZED_SESSION = 0x8, // the audio session corresponds to at least one
                                               // spatialized track
                    BIT_PERFECT_SESSION = 0x10 // the audio session corresponds to at least one
                                               // bit-perfect track
                };

                // get effect chain corresponding to session Id.
                sp<IAfEffectChain> getEffectChain(audio_session_t sessionId);
                // same as getEffectChain() but must be called with ThreadBase mutex locked
                sp<IAfEffectChain> getEffectChain_l(audio_session_t sessionId) const;
                std::vector<int> getEffectIds_l(audio_session_t sessionId);
                // add an effect chain to the chain list (mEffectChains)
    virtual     status_t addEffectChain_l(const sp<IAfEffectChain>& chain) = 0;
                // remove an effect chain from the chain list (mEffectChains)
    virtual     size_t removeEffectChain_l(const sp<IAfEffectChain>& chain) = 0;
                // lock all effect chains Mutexes. Must be called before releasing the
                // ThreadBase mutex before processing the mixer and effects. This guarantees the
                // integrity of the chains during the process.
                // Also sets the parameter 'effectChains' to current value of mEffectChains.
                void lockEffectChains_l(Vector<sp<IAfEffectChain>>& effectChains);
                // unlock effect chains after process
                void unlockEffectChains(const Vector<sp<IAfEffectChain>>& effectChains);
                // get a copy of mEffectChains vector
                Vector<sp<IAfEffectChain>> getEffectChains_l() const { return mEffectChains; };
                // set audio mode to all effect chains
                void setMode(audio_mode_t mode);
                // get effect module with corresponding ID on specified audio session
                sp<IAfEffectModule> getEffect(audio_session_t sessionId, int effectId);
                sp<IAfEffectModule> getEffect_l(audio_session_t sessionId, int effectId);
                // add and effect module. Also creates the effect chain is none exists for
                // the effects audio session. Only called in a context of moving an effect
                // from one thread to another
                status_t addEffect_l(const sp<IAfEffectModule>& effect);
                // remove and effect module. Also removes the effect chain is this was the last
                // effect
                void removeEffect_l(const sp<IAfEffectModule>& effect, bool release = false);
                // disconnect an effect handle from module and destroy module if last handle
                void disconnectEffectHandle(IAfEffectHandle *handle, bool unpinIfLast);
                // detach all tracks connected to an auxiliary effect
    virtual     void detachAuxEffect_l(int effectId __unused) {}
                // returns a combination of:
                // - EFFECT_SESSION if effects on this audio session exist in one chain
                // - TRACK_SESSION if tracks on this audio session exist
                // - FAST_SESSION if fast tracks on this audio session exist
                // - SPATIALIZED_SESSION if spatialized tracks on this audio session exist
    virtual     uint32_t hasAudioSession_l(audio_session_t sessionId) const = 0;
                uint32_t hasAudioSession(audio_session_t sessionId) const {
                    Mutex::Autolock _l(mLock);
                    return hasAudioSession_l(sessionId);
                }

                template <typename T>
                uint32_t hasAudioSession_l(audio_session_t sessionId, const T& tracks) const {
                    uint32_t result = 0;
                    if (getEffectChain_l(sessionId) != 0) {
                        result = EFFECT_SESSION;
                    }
                    for (size_t i = 0; i < tracks.size(); ++i) {
                        const sp<IAfTrackBase>& track = tracks[i];
                        if (sessionId == track->sessionId()
                                && !track->isInvalid()       // not yet removed from tracks.
                                && !track->isTerminated()) {
                            result |= TRACK_SESSION;
                            if (track->isFastTrack()) {
                                result |= FAST_SESSION;  // caution, only represents first track.
                            }
                            if (track->isSpatialized()) {
                                result |= SPATIALIZED_SESSION;  // caution, only first track.
                            }
                            if (track->isBitPerfect()) {
                                result |= BIT_PERFECT_SESSION;
                            }
                            break;
                        }
                    }
                    return result;
                }

                // the value returned by default implementation is not important as the
                // strategy is only meaningful for PlaybackThread which implements this method
                virtual product_strategy_t getStrategyForSession_l(
                        audio_session_t sessionId __unused) {
                    return static_cast<product_strategy_t>(0);
                }

                // check if some effects must be suspended/restored when an effect is enabled
                // or disabled
                void checkSuspendOnEffectEnabled(bool enabled,
                                                 audio_session_t sessionId,
                                                 bool threadLocked);

                virtual status_t setSyncEvent(const sp<audioflinger::SyncEvent>& event) = 0;
                virtual bool isValidSyncEvent(const sp<audioflinger::SyncEvent>& event) const = 0;

                // Return a reference to a per-thread heap which can be used to allocate IMemory
                // objects that will be read-only to client processes, read/write to mediaserver,
                // and shared by all client processes of the thread.
                // The heap is per-thread rather than common across all threads, because
                // clients can't be trusted not to modify the offset of the IMemory they receive.
                // If a thread does not have such a heap, this method returns 0.
                virtual sp<MemoryDealer>    readOnlyHeap() const { return 0; }

                virtual sp<IMemory> pipeMemory() const { return 0; }

                        void systemReady();

                // checkEffectCompatibility_l() must be called with ThreadBase::mLock held
                virtual status_t    checkEffectCompatibility_l(const effect_descriptor_t *desc,
                                                               audio_session_t sessionId) = 0;

                        void        broadcast_l();

                virtual bool        isTimestampCorrectionEnabled() const { return false; }

                bool                isMsdDevice() const { return mIsMsdDevice; }

                void                dump(int fd, const Vector<String16>& args);

                // deliver stats to mediametrics.
                void                sendStatistics(bool force);

    mutable     Mutex                   mLock;

                void onEffectEnable(const sp<IAfEffectModule>& effect);
                void onEffectDisable();

                // invalidateTracksForAudioSession_l must be called with holding mLock.
    virtual     void invalidateTracksForAudioSession_l(audio_session_t sessionId __unused) const { }
                // Invalidate all the tracks with the given audio session.
                void invalidateTracksForAudioSession(audio_session_t sessionId) const {
                    Mutex::Autolock _l(mLock);
                    invalidateTracksForAudioSession_l(sessionId);
                }

                template <typename T>
                void invalidateTracksForAudioSession_l(audio_session_t sessionId,
                                                       const T& tracks) const {
                    for (size_t i = 0; i < tracks.size(); ++i) {
                        const sp<IAfTrackBase>& track = tracks[i];
                        if (sessionId == track->sessionId()) {
                            track->invalidate();
                        }
                    }
                }

    virtual     bool isStreamInitialized() = 0;

    virtual     void startMelComputation_l(const sp<audio_utils::MelProcessor>& processor);
    virtual     void stopMelComputation_l();

protected:

                // entry describing an effect being suspended in mSuspendedSessions keyed vector
                class SuspendedSessionDesc : public RefBase {
                public:
                    SuspendedSessionDesc() : mRefCount(0) {}

                    int mRefCount;          // number of active suspend requests
                    effect_uuid_t mType;    // effect type UUID
                };

                void        acquireWakeLock();
                virtual void acquireWakeLock_l();
                void        releaseWakeLock();
                void        releaseWakeLock_l();
                void        updateWakeLockUids_l(const SortedVector<uid_t> &uids);
                void        getPowerManager_l();
                // suspend or restore effects of the specified type (or all if type is NULL)
                // on a given session. The number of suspend requests is counted and restore
                // occurs when all suspend requests are cancelled.
                void setEffectSuspended_l(const effect_uuid_t *type,
                                          bool suspend,
                                          audio_session_t sessionId);
                // updated mSuspendedSessions when an effect is suspended or restored
                void        updateSuspendedSessions_l(const effect_uuid_t *type,
                                                      bool suspend,
                                                      audio_session_t sessionId);
                // check if some effects must be suspended when an effect chain is added
                void checkSuspendOnAddEffectChain_l(const sp<IAfEffectChain>& chain);

                // sends the metadata of the active tracks to the HAL
                struct MetadataUpdate {
                    std::vector<playback_track_metadata_v7_t> playbackMetadataUpdate;
                    std::vector<record_track_metadata_v7_t>   recordMetadataUpdate;
                };
    virtual     MetadataUpdate           updateMetadata_l() = 0;

                String16 getWakeLockTag();

    virtual     void        preExit() { }
    virtual     void        setMasterMono_l(bool mono __unused) { }
    virtual     bool        requireMonoBlend() { return false; }

                            // called within the threadLoop to obtain timestamp from the HAL.
    virtual     status_t    threadloop_getHalTimestamp_l(
                                    ExtendedTimestamp *timestamp __unused) const {
                                return INVALID_OPERATION;
                            }
public:
// TODO(b/288339104) organize with publics
                product_strategy_t getStrategyForStream(audio_stream_type_t stream) const;
protected:

    virtual     void        onHalLatencyModesChanged_l() {}

    virtual     void        dumpInternals_l(int fd __unused, const Vector<String16>& args __unused)
                            { }
    virtual     void        dumpTracks_l(int fd __unused, const Vector<String16>& args __unused) { }


    friend class AudioFlinger;      // for mEffectChains and mAudioManager

                const type_t            mType;

                // Used by parameters, config events, addTrack_l, exit
                Condition               mWaitWorkCV;

                const sp<AudioFlinger>  mAudioFlinger;
                ThreadMetrics           mThreadMetrics;
                const bool              mIsOut;

                // updated by PlaybackThread::readOutputParameters_l() or
                // RecordThread::readInputParameters_l()
                uint32_t                mSampleRate;
                size_t                  mFrameCount;       // output HAL, direct output, record
                audio_channel_mask_t    mChannelMask;
                uint32_t                mChannelCount;
                size_t                  mFrameSize;
                // not HAL frame size, this is for output sink (to pipe to fast mixer)
                audio_format_t          mFormat;           // Source format for Recording and
                                                           // Sink format for Playback.
                                                           // Sink format may be different than
                                                           // HAL format if Fastmixer is used.
                audio_format_t          mHALFormat;
                size_t                  mBufferSize;       // HAL buffer size for read() or write()
                AudioDeviceTypeAddrVector mOutDeviceTypeAddrs; // output device types and addresses
                AudioDeviceTypeAddr       mInDeviceTypeAddr;   // input device type and address
                Vector< sp<ConfigEvent> >     mConfigEvents;
                Vector< sp<ConfigEvent> >     mPendingConfigEvents; // events awaiting system ready

                // These fields are written and read by thread itself without lock or barrier,
                // and read by other threads without lock or barrier via standby(), outDeviceTypes()
                // and inDeviceType().
                // Because of the absence of a lock or barrier, any other thread that reads
                // these fields must use the information in isolation, or be prepared to deal
                // with possibility that it might be inconsistent with other information.
                bool                    mStandby;     // Whether thread is currently in standby.

                struct audio_patch      mPatch;

                audio_source_t          mAudioSource;

                const audio_io_handle_t mId;
                Vector<sp<IAfEffectChain>> mEffectChains;

                static const int        kThreadNameLength = 16; // prctl(PR_SET_NAME) limit
                char                    mThreadName[kThreadNameLength]; // guaranteed NUL-terminated
                sp<os::IPowerManager>   mPowerManager;
                sp<IBinder>             mWakeLockToken;
                const sp<PMDeathRecipient> mDeathRecipient;
                // list of suspended effects per session and per type. The first (outer) vector is
                // keyed by session ID, the second (inner) by type UUID timeLow field
                // Updated by updateSuspendedSessions_l() only.
                KeyedVector< audio_session_t, KeyedVector< int, sp<SuspendedSessionDesc> > >
                                        mSuspendedSessions;
                // TODO: add comment and adjust size as needed
                static const size_t     kLogSize = 4 * 1024;
                sp<NBLog::Writer>       mNBLogWriter;
                bool                    mSystemReady;
                ExtendedTimestamp       mTimestamp;
                TimestampVerifier< // For timestamp statistics.
                        int64_t /* frame count */, int64_t /* time ns */> mTimestampVerifier;
                // DIRECT and OFFLOAD threads should reset frame count to zero on stop/flush
                // TODO: add confirmation checks:
                // 1) DIRECT threads and linear PCM format really resets to 0?
                // 2) Is frame count really valid if not linear pcm?
                // 3) Are all 64 bits of position returned, not just lowest 32 bits?
                // Timestamp corrected device should be a single device.
                audio_devices_t         mTimestampCorrectedDevice = AUDIO_DEVICE_NONE;

                // ThreadLoop statistics per iteration.
                int64_t                 mLastIoBeginNs = -1;
                int64_t                 mLastIoEndNs = -1;

                // ThreadSnapshot is thread-safe (internally locked)
                mediautils::ThreadSnapshot mThreadSnapshot;

                // This should be read under ThreadBase lock (if not on the threadLoop thread).
                audio_utils::Statistics<double> mIoJitterMs{0.995 /* alpha */};
                audio_utils::Statistics<double> mProcessTimeMs{0.995 /* alpha */};
                audio_utils::Statistics<double> mLatencyMs{0.995 /* alpha */};
                audio_utils::Statistics<double> mMonopipePipeDepthStats{0.999 /* alpha */};

                // Save the last count when we delivered statistics to mediametrics.
                int64_t                 mLastRecordedTimestampVerifierN = 0;
                int64_t                 mLastRecordedTimeNs = 0;  // BOOTTIME to include suspend.

                bool                    mIsMsdDevice = false;
                // A condition that must be evaluated by the thread loop has changed and
                // we must not wait for async write callback in the thread loop before evaluating it
                bool                    mSignalPending;

#ifdef TEE_SINK
                NBAIO_Tee               mTee;
#endif
                // ActiveTracks is a sorted vector of track type T representing the
                // active tracks of threadLoop() to be considered by the locked prepare portion.
                // ActiveTracks should be accessed with the ThreadBase lock held.
                //
                // During processing and I/O, the threadLoop does not hold the lock;
                // hence it does not directly use ActiveTracks.  Care should be taken
                // to hold local strong references or defer removal of tracks
                // if the threadLoop may still be accessing those tracks due to mix, etc.
                //
                // This class updates power information appropriately.
                //

                template <typename T>
                class ActiveTracks {
                public:
                    explicit ActiveTracks(SimpleLog *localLog = nullptr)
                        : mActiveTracksGeneration(0)
                        , mLastActiveTracksGeneration(0)
                        , mLocalLog(localLog)
                    { }

                    ~ActiveTracks() {
                        ALOGW_IF(!mActiveTracks.isEmpty(),
                                "ActiveTracks should be empty in destructor");
                    }
                    // returns the last track added (even though it may have been
                    // subsequently removed from ActiveTracks).
                    //
                    // Used for DirectOutputThread to ensure a flush is called when transitioning
                    // to a new track (even though it may be on the same session).
                    // Used for OffloadThread to ensure that volume and mixer state is
                    // taken from the latest track added.
                    //
                    // The latest track is saved with a weak pointer to prevent keeping an
                    // otherwise useless track alive. Thus the function will return nullptr
                    // if the latest track has subsequently been removed and destroyed.
                    sp<T> getLatest() {
                        return mLatestActiveTrack.promote();
                    }

                    // SortedVector methods
                    ssize_t         add(const sp<T> &track);
                    ssize_t         remove(const sp<T> &track);
                    size_t          size() const {
                        return mActiveTracks.size();
                    }
                    bool            isEmpty() const {
                        return mActiveTracks.isEmpty();
                    }
                    ssize_t         indexOf(const sp<T>& item) {
                        return mActiveTracks.indexOf(item);
                    }
                    sp<T>           operator[](size_t index) const {
                        return mActiveTracks[index];
                    }
                    typename SortedVector<sp<T>>::iterator begin() {
                        return mActiveTracks.begin();
                    }
                    typename SortedVector<sp<T>>::iterator end() {
                        return mActiveTracks.end();
                    }

                    // Due to Binder recursion optimization, clear() and updatePowerState()
                    // cannot be called from a Binder thread because they may call back into
                    // the original calling process (system server) for BatteryNotifier
                    // (which requires a Java environment that may not be present).
                    // Hence, call clear() and updatePowerState() only from the
                    // ThreadBase thread.
                    void            clear();
                    // periodically called in the threadLoop() to update power state uids.
                    void updatePowerState(const sp<ThreadBase>& thread, bool force = false);

                    /** @return true if one or move active tracks was added or removed since the
                     *          last time this function was called or the vector was created.
                     *          true if volume of one of active tracks was changed.
                     */
                    bool            readAndClearHasChanged();

                    /** Force updating track metadata to audio HAL stream next time
                     * readAndClearHasChanged() is called.
                     */
                    void            setHasChanged() { mHasChanged = true; }

                private:
                    void            logTrack(const char *funcName, const sp<T> &track) const;

                    SortedVector<uid_t> getWakeLockUids() {
                        SortedVector<uid_t> wakeLockUids;
                        for (const sp<T> &track : mActiveTracks) {
                            wakeLockUids.add(track->uid());
                        }
                        return wakeLockUids; // moved by underlying SharedBuffer
                    }

                    SortedVector<sp<T>> mActiveTracks;
                    int                 mActiveTracksGeneration;
                    int                 mLastActiveTracksGeneration;
                    wp<T>               mLatestActiveTrack; // latest track added to ActiveTracks
                    SimpleLog * const   mLocalLog;
                    // If the vector has changed since last call to readAndClearHasChanged
                    bool                mHasChanged = false;
                };

                SimpleLog mLocalLog;

private:
                void dumpBase_l(int fd, const Vector<String16>& args);
                void dumpEffectChains_l(int fd, const Vector<String16>& args);
};

class VolumeInterface {
 public:

    virtual ~VolumeInterface() {}

    virtual void        setMasterVolume(float value) = 0;
    virtual void        setMasterMute(bool muted) = 0;
    virtual void        setStreamVolume(audio_stream_type_t stream, float value) = 0;
    virtual void        setStreamMute(audio_stream_type_t stream, bool muted) = 0;
    virtual float       streamVolume(audio_stream_type_t stream) const = 0;

};

// --- PlaybackThread ---
class PlaybackThread : public ThreadBase, public StreamOutHalInterfaceCallback,
                       public VolumeInterface, public StreamOutHalInterfaceEventCallback {
    // TODO(b/288339104) remove friends
    friend class OutputTrack;
    friend class Track;
public:

    enum mixer_state {
        MIXER_IDLE,             // no active tracks
        MIXER_TRACKS_ENABLED,   // at least one active track, but no track has any data ready
        MIXER_TRACKS_READY,      // at least one active track, and at least one track has data
        MIXER_DRAIN_TRACK,      // drain currently playing track
        MIXER_DRAIN_ALL,        // fully drain the hardware
        // standby mode does not have an enum value
        // suspend by audio policy manager is orthogonal to mixer state
    };

    // retry count before removing active track in case of underrun on offloaded thread:
    // we need to make sure that AudioTrack client has enough time to send large buffers
    //FIXME may be more appropriate if expressed in time units. Need to revise how underrun is
    // handled for offloaded tracks
    static const int8_t kMaxTrackRetriesOffload = 20;
    static const int8_t kMaxTrackStartupRetriesOffload = 100;
    static const int8_t kMaxTrackStopRetriesOffload = 2;
    static constexpr uint32_t kMaxTracksPerUid = 40;
    static constexpr size_t kMaxTracks = 256;

    // Maximum delay (in nanoseconds) for upcoming buffers in suspend mode, otherwise
    // if delay is greater, the estimated time for timeLoopNextNs is reset.
    // This allows for catch-up to be done for small delays, while resetting the estimate
    // for initial conditions or large delays.
    static const nsecs_t kMaxNextBufferDelayNs = 100000000;

    PlaybackThread(const sp<AudioFlinger>& audioFlinger, AudioStreamOut* output,
                   audio_io_handle_t id, type_t type, bool systemReady,
                   audio_config_base_t *mixerConfig = nullptr);
    virtual             ~PlaybackThread();

    // Thread virtuals
    virtual     bool        threadLoop();

    // RefBase
    virtual     void        onFirstRef();

    virtual     status_t    checkEffectCompatibility_l(const effect_descriptor_t *desc,
                                                       audio_session_t sessionId);

protected:
    // Code snippets that were lifted up out of threadLoop()
    virtual     void        threadLoop_mix() = 0;
    virtual     void        threadLoop_sleepTime() = 0;
    virtual     ssize_t     threadLoop_write();
    virtual     void        threadLoop_drain();
    virtual     void        threadLoop_standby();
    virtual     void        threadLoop_exit();
    virtual     void        threadLoop_removeTracks(const Vector<sp<IAfTrack>>& tracksToRemove);

                // prepareTracks_l reads and writes mActiveTracks, and returns
                // the pending set of tracks to remove via Vector 'tracksToRemove'.  The caller
                // is responsible for clearing or destroying this Vector later on, when it
                // is safe to do so. That will drop the final ref count and destroy the tracks.
    virtual     mixer_state prepareTracks_l(Vector<sp<IAfTrack>>* tracksToRemove) = 0;
                void        removeTracks_l(const Vector<sp<IAfTrack>>& tracksToRemove);
                status_t    handleVoipVolume_l(float *volume);

    // StreamOutHalInterfaceCallback implementation
    virtual     void        onWriteReady();
    virtual     void        onDrainReady();
    virtual     void        onError();

                void        resetWriteBlocked(uint32_t sequence);
                void        resetDraining(uint32_t sequence);

    virtual     bool        waitingAsyncCallback();
    virtual     bool        waitingAsyncCallback_l();
    virtual     bool        shouldStandby_l();
    virtual     void        onAddNewTrack_l();
                void        onAsyncError(); // error reported by AsyncCallbackThread

    // StreamHalInterfaceCodecFormatCallback implementation
                void        onCodecFormatChanged(
                                const std::basic_string<uint8_t>& metadataBs) override;

    // ThreadBase virtuals
    virtual     void        preExit();
    virtual     void        onIdleMixer();

    virtual     bool        keepWakeLock() const { return true; }
    virtual     void        acquireWakeLock_l() {
                                ThreadBase::acquireWakeLock_l();
                                mActiveTracks.updatePowerState(this, true /* force */);
                            }

    virtual     void        checkOutputStageEffects() {}
    virtual     void        setHalLatencyMode_l() {}


                void        dumpInternals_l(int fd, const Vector<String16>& args) override;
                void        dumpTracks_l(int fd, const Vector<String16>& args) override;

public:

    virtual     status_t    initCheck() const { return (mOutput == NULL) ? NO_INIT : NO_ERROR; }

                // return estimated latency in milliseconds, as reported by HAL
                uint32_t    latency() const;
                // same, but lock must already be held
                uint32_t    latency_l() const override;

                // VolumeInterface
    virtual     void        setMasterVolume(float value);
    virtual     void        setMasterBalance(float balance);
    virtual     void        setMasterMute(bool muted);
    virtual     void        setStreamVolume(audio_stream_type_t stream, float value);
    virtual     void        setStreamMute(audio_stream_type_t stream, bool muted);
    virtual     float       streamVolume(audio_stream_type_t stream) const;

                void        setVolumeForOutput_l(float left, float right) const override;

                sp<IAfTrack>   createTrack_l(
                                const sp<Client>& client,
                                audio_stream_type_t streamType,
                                const audio_attributes_t& attr,
                                uint32_t *sampleRate,
                                audio_format_t format,
                                audio_channel_mask_t channelMask,
                                size_t *pFrameCount,
                                size_t *pNotificationFrameCount,
                                uint32_t notificationsPerBuffer,
                                float speed,
                                const sp<IMemory>& sharedBuffer,
                                audio_session_t sessionId,
                                audio_output_flags_t *flags,
                                pid_t creatorPid,
                                const AttributionSourceState& attributionSource,
                                pid_t tid,
                                status_t *status /*non-NULL*/,
                                audio_port_handle_t portId,
                                const sp<media::IAudioTrackCallback>& callback,
                                bool isSpatialized,
                                bool isBitPerfect);

                AudioStreamOut* getOutput() const;
                AudioStreamOut* clearOutput();
                virtual sp<StreamHalInterface> stream() const;

                // a very large number of suspend() will eventually wraparound, but unlikely
                void        suspend() { (void) android_atomic_inc(&mSuspended); }
                void        restore()
                                {
                                    // if restore() is done without suspend(), get back into
                                    // range so that the next suspend() will operate correctly
                                    if (android_atomic_dec(&mSuspended) <= 0) {
                                        android_atomic_release_store(0, &mSuspended);
                                    }
                                }
                bool        isSuspended() const
                                { return android_atomic_acquire_load(&mSuspended) > 0; }

    virtual     String8     getParameters(const String8& keys);
    virtual     void        ioConfigChanged(audio_io_config_event_t event, pid_t pid = 0,
                                            audio_port_handle_t portId = AUDIO_PORT_HANDLE_NONE);
                status_t    getRenderPosition(uint32_t *halFrames, uint32_t *dspFrames);
                // Consider also removing and passing an explicit mMainBuffer initialization
<<<<<<< HEAD
                // parameter to AF::PlaybackThread::Track::Track().
=======
                // parameter to AF::IAfTrack::Track().
>>>>>>> 58061c88
                float *sinkBuffer() const {
                    return reinterpret_cast<float *>(mSinkBuffer); };

    virtual     void detachAuxEffect_l(int effectId);
                status_t attachAuxEffect(const sp<IAfTrack>& track,
                        int EffectId);
                status_t attachAuxEffect_l(const sp<IAfTrack>& track,
                        int EffectId);

                virtual status_t addEffectChain_l(const sp<IAfEffectChain>& chain);
                virtual size_t removeEffectChain_l(const sp<IAfEffectChain>& chain);
                        uint32_t hasAudioSession_l(audio_session_t sessionId) const override {
                            return ThreadBase::hasAudioSession_l(sessionId, mTracks);
                        }
                virtual product_strategy_t getStrategyForSession_l(audio_session_t sessionId);


                status_t setSyncEvent(const sp<audioflinger::SyncEvent>& event) override;
                bool     isValidSyncEvent(const sp<audioflinger::SyncEvent>& event) const override;

                // called with AudioFlinger lock held
                        bool     invalidateTracks_l(audio_stream_type_t streamType);
                        bool     invalidateTracks_l(std::set<audio_port_handle_t>& portIds);
                virtual void     invalidateTracks(audio_stream_type_t streamType);
                // Invalidate tracks by a set of port ids. The port id will be removed from
                // the given set if the corresponding track is found and invalidated.
                virtual void     invalidateTracks(std::set<audio_port_handle_t>& portIds);

    virtual     size_t      frameCount() const { return mNormalFrameCount; }

                audio_channel_mask_t mixerChannelMask() const override {
                    return mMixerChannelMask;
                }

    virtual     status_t    getTimestamp_l(AudioTimestamp& timestamp);

                void        addPatchTrack(const sp<IAfPatchTrack>& track);
                void        deletePatchTrack(const sp<IAfPatchTrack>& track);

    virtual     void        toAudioPortConfig(struct audio_port_config *config);

                // Return the asynchronous signal wait time.
    virtual     int64_t     computeWaitTimeNs_l() const { return INT64_MAX; }
                // returns true if the track is allowed to be added to the thread.
    virtual     bool        isTrackAllowed_l(
                                    audio_channel_mask_t channelMask __unused,
                                    audio_format_t format __unused,
                                    audio_session_t sessionId __unused,
                                    uid_t uid) const {
                                return trackCountForUid_l(uid) < PlaybackThread::kMaxTracksPerUid
                                       && mTracks.size() < PlaybackThread::kMaxTracks;
                            }

                bool        isTimestampCorrectionEnabled() const override {
                                return audio_is_output_devices(mTimestampCorrectedDevice)
                                        && outDeviceTypes().count(mTimestampCorrectedDevice) != 0;
                            }

    virtual     bool        isStreamInitialized() {
                                return !(mOutput == nullptr || mOutput->stream == nullptr);
                            }

                audio_channel_mask_t hapticChannelMask() const override {
                                         return mHapticChannelMask;
                                     }
                bool supportsHapticPlayback() const {
                    return (mHapticChannelMask & AUDIO_CHANNEL_HAPTIC_ALL) != AUDIO_CHANNEL_NONE;
                }

                void setDownStreamPatch(const struct audio_patch *patch) {
                    Mutex::Autolock _l(mLock);
                    mDownStreamPatch = *patch;
                }

                IAfTrack* getTrackById_l(audio_port_handle_t trackId);

                bool hasMixer() const {
                    return mType == MIXER || mType == DUPLICATING || mType == SPATIALIZER;
                }

    virtual     status_t setRequestedLatencyMode(
            audio_latency_mode_t mode __unused) { return INVALID_OPERATION; }

    virtual     status_t getSupportedLatencyModes(
                        std::vector<audio_latency_mode_t>* modes __unused) {
                    return INVALID_OPERATION;
                }

    virtual     status_t setBluetoothVariableLatencyEnabled(bool enabled __unused) {
                    return INVALID_OPERATION;
                }

                void startMelComputation_l(const sp<audio_utils::MelProcessor>& processor) override;
                void stopMelComputation_l() override;

                void setStandby() {
                    Mutex::Autolock _l(mLock);
                    setStandby_l();
                }

                void setStandby_l() {
                    mStandby = true;
                    mHalStarted = false;
                    mKernelPositionOnStandby =
                        mTimestamp.mPosition[ExtendedTimestamp::LOCATION_KERNEL];
                }

                bool waitForHalStart() {
                    Mutex::Autolock _l(mLock);
                    static const nsecs_t kWaitHalTimeoutNs = seconds(2);
                    nsecs_t endWaitTimetNs = systemTime() + kWaitHalTimeoutNs;
                    while (!mHalStarted) {
                        nsecs_t timeNs = systemTime();
                        if (timeNs >= endWaitTimetNs) {
                            break;
                        }
                        nsecs_t waitTimeLeftNs = endWaitTimetNs - timeNs;
                        mWaitHalStartCV.waitRelative(mLock, waitTimeLeftNs);
                    }
                    return mHalStarted;
                }
protected:
    // updated by readOutputParameters_l()
    size_t                          mNormalFrameCount;  // normal mixer and effects

    bool                            mThreadThrottle;     // throttle the thread processing
    uint32_t                        mThreadThrottleTimeMs; // throttle time for MIXER threads
    uint32_t                        mThreadThrottleEndMs;  // notify once per throttling
    uint32_t                        mHalfBufferMs;       // half the buffer size in milliseconds

    void*                           mSinkBuffer;         // frame size aligned sink buffer

    // TODO:
    // Rearrange the buffer info into a struct/class with
    // clear, copy, construction, destruction methods.
    //
    // mSinkBuffer also has associated with it:
    //
    // mSinkBufferSize: Sink Buffer Size
    // mFormat: Sink Buffer Format

    // Mixer Buffer (mMixerBuffer*)
    //
    // In the case of floating point or multichannel data, which is not in the
    // sink format, it is required to accumulate in a higher precision or greater channel count
    // buffer before downmixing or data conversion to the sink buffer.

    // Set to "true" to enable the Mixer Buffer otherwise mixer output goes to sink buffer.
    bool                            mMixerBufferEnabled;

    // Storage, 32 byte aligned (may make this alignment a requirement later).
    // Due to constraints on mNormalFrameCount, the buffer size is a multiple of 16 frames.
    void*                           mMixerBuffer;

    // Size of mMixerBuffer in bytes: mNormalFrameCount * #channels * sampsize.
    size_t                          mMixerBufferSize;

    // The audio format of mMixerBuffer. Set to AUDIO_FORMAT_PCM_(FLOAT|16_BIT) only.
    audio_format_t                  mMixerBufferFormat;

    // An internal flag set to true by MixerThread::prepareTracks_l()
    // when mMixerBuffer contains valid data after mixing.
    bool                            mMixerBufferValid;

    // Effects Buffer (mEffectsBuffer*)
    //
    // In the case of effects data, which is not in the sink format,
    // it is required to accumulate in a different buffer before data conversion
    // to the sink buffer.

    // Set to "true" to enable the Effects Buffer otherwise effects output goes to sink buffer.
    bool                            mEffectBufferEnabled;

    // Storage, 32 byte aligned (may make this alignment a requirement later).
    // Due to constraints on mNormalFrameCount, the buffer size is a multiple of 16 frames.
    void*                           mEffectBuffer;

    // Size of mEffectsBuffer in bytes: mNormalFrameCount * #channels * sampsize.
    size_t                          mEffectBufferSize;

    // The audio format of mEffectsBuffer. Set to AUDIO_FORMAT_PCM_16_BIT only.
    audio_format_t                  mEffectBufferFormat;

    // An internal flag set to true by MixerThread::prepareTracks_l()
    // when mEffectsBuffer contains valid data after mixing.
    //
    // When this is set, all mixer data is routed into the effects buffer
    // for any processing (including output processing).
    bool                            mEffectBufferValid;

    // Set to "true" to enable when data has already copied to sink
    bool                            mHasDataCopiedToSinkBuffer = false;

    // Frame size aligned buffer used as input and output to all post processing effects
    // except the Spatializer in a SPATIALIZER thread. Non spatialized tracks are mixed into
    // this buffer so that post processing effects can be applied.
    void*                           mPostSpatializerBuffer = nullptr;

    // Size of mPostSpatializerBuffer in bytes
    size_t                          mPostSpatializerBufferSize;


    // suspend count, > 0 means suspended.  While suspended, the thread continues to pull from
    // tracks and mix, but doesn't write to HAL.  A2DP and SCO HAL implementations can't handle
    // concurrent use of both of them, so Audio Policy Service suspends one of the threads to
    // workaround that restriction.
    // 'volatile' means accessed via atomic operations and no lock.
    volatile int32_t                mSuspended;

    int64_t                         mBytesWritten;
    std::atomic<int64_t>            mFramesWritten; // not reset on standby
    int64_t                         mLastFramesWritten = -1; // track changes in timestamp
                                                             // server frames written.
    int64_t                         mSuspendedFrames; // not reset on standby

    // mHapticChannelMask and mHapticChannelCount will only be valid when the thread support
    // haptic playback.
    audio_channel_mask_t            mHapticChannelMask = AUDIO_CHANNEL_NONE;
    uint32_t                        mHapticChannelCount = 0;

    audio_channel_mask_t            mMixerChannelMask = AUDIO_CHANNEL_NONE;

private:
    // mMasterMute is in both PlaybackThread and in AudioFlinger.  When a
    // PlaybackThread needs to find out if master-muted, it checks it's local
    // copy rather than the one in AudioFlinger.  This optimization saves a lock.
    bool                            mMasterMute;
                void        setMasterMute_l(bool muted) { mMasterMute = muted; }

                auto discontinuityForStandbyOrFlush() const { // call on threadLoop or with lock.
                    return ((mType == DIRECT && !audio_is_linear_pcm(mFormat))
                                    || mType == OFFLOAD)
                            ? mTimestampVerifier.DISCONTINUITY_MODE_ZERO
                            : mTimestampVerifier.DISCONTINUITY_MODE_CONTINUOUS;
                }

protected:
    ActiveTracks<IAfTrack> mActiveTracks;

    // Time to sleep between cycles when:
    virtual uint32_t        activeSleepTimeUs() const;      // mixer state MIXER_TRACKS_ENABLED
    virtual uint32_t        idleSleepTimeUs() const = 0;    // mixer state MIXER_IDLE
    virtual uint32_t        suspendSleepTimeUs() const = 0; // audio policy manager suspended us
    // No sleep when mixer state == MIXER_TRACKS_READY; relies on audio HAL stream->write()
    // No sleep in standby mode; waits on a condition

    // Code snippets that are temporarily lifted up out of threadLoop() until the merge
                void        checkSilentMode_l();

    // Non-trivial for DUPLICATING only
    virtual     void        saveOutputTracks() { }
    virtual     void        clearOutputTracks() { }

    // Cache various calculated values, at threadLoop() entry and after a parameter change
    virtual     void        cacheParameters_l();
                void        setCheckOutputStageEffects() override {
                                mCheckOutputStageEffects.store(true);
                            }

    virtual     uint32_t    correctLatency_l(uint32_t latency) const;

    virtual     status_t    createAudioPatch_l(const struct audio_patch *patch,
                                   audio_patch_handle_t *handle);
    virtual     status_t    releaseAudioPatch_l(const audio_patch_handle_t handle);

                bool        usesHwAvSync() const { return (mType == DIRECT) && (mOutput != NULL)
                                    && mHwSupportsPause
                                    && (mOutput->flags & AUDIO_OUTPUT_FLAG_HW_AV_SYNC); }

                uint32_t    trackCountForUid_l(uid_t uid) const;

                void        invalidateTracksForAudioSession_l(
                                    audio_session_t sessionId) const override {
                                ThreadBase::invalidateTracksForAudioSession_l(sessionId, mTracks);
                            }

private:

    friend class AudioFlinger;      // for numerous

    DISALLOW_COPY_AND_ASSIGN(PlaybackThread);

    status_t    addTrack_l(const sp<IAfTrack>& track);
    bool        destroyTrack_l(const sp<IAfTrack>& track);
    void        removeTrack_l(const sp<IAfTrack>& track);

    void        readOutputParameters_l();
    MetadataUpdate          updateMetadata_l() final;
    virtual void sendMetadataToBackend_l(const StreamOutHalInterface::SourceMetadata& metadata);

    void        collectTimestamps_l();

    // The Tracks class manages tracks added and removed from the Thread.
    template <typename T>
    class Tracks {
    public:
        explicit Tracks(bool saveDeletedTrackIds) :
            mSaveDeletedTrackIds(saveDeletedTrackIds) { }

        // SortedVector methods
        ssize_t         add(const sp<T> &track) {
            const ssize_t index = mTracks.add(track);
            LOG_ALWAYS_FATAL_IF(index < 0, "cannot add track");
            return index;
        }
        ssize_t         remove(const sp<T> &track);
        size_t          size() const {
            return mTracks.size();
        }
        bool            isEmpty() const {
            return mTracks.isEmpty();
        }
        ssize_t         indexOf(const sp<T> &item) {
            return mTracks.indexOf(item);
        }
        sp<T>           operator[](size_t index) const {
            return mTracks[index];
        }
        typename SortedVector<sp<T>>::iterator begin() {
            return mTracks.begin();
        }
        typename SortedVector<sp<T>>::iterator end() {
            return mTracks.end();
        }

        size_t          processDeletedTrackIds(const std::function<void(int)>& f) {
            for (const int trackId : mDeletedTrackIds) {
                f(trackId);
            }
            return mDeletedTrackIds.size();
        }

        void            clearDeletedTrackIds() { mDeletedTrackIds.clear(); }

    private:
        // Tracks pending deletion for MIXER type threads
        const bool mSaveDeletedTrackIds; // true to enable tracking
        std::set<int> mDeletedTrackIds;

        SortedVector<sp<T>> mTracks; // wrapped SortedVector.
    };

    Tracks<IAfTrack>                   mTracks;

    stream_type_t                   mStreamTypes[AUDIO_STREAM_CNT];
    AudioStreamOut                  *mOutput;

    float                           mMasterVolume;
    std::atomic<float>              mMasterBalance{};
    audio_utils::Balance            mBalance;
    int                             mNumWrites;
    int                             mNumDelayedWrites;
    bool                            mInWrite;

    // FIXME rename these former local variables of threadLoop to standard "m" names
    nsecs_t                         mStandbyTimeNs;
    size_t                          mSinkBufferSize;

    // cached copies of activeSleepTimeUs() and idleSleepTimeUs() made by cacheParameters_l()
    uint32_t                        mActiveSleepTimeUs;
    uint32_t                        mIdleSleepTimeUs;

    uint32_t                        mSleepTimeUs;

    // mixer status returned by prepareTracks_l()
    mixer_state                     mMixerStatus; // current cycle
                                                  // previous cycle when in prepareTracks_l()
    mixer_state                     mMixerStatusIgnoringFastTracks;
                                                  // FIXME or a separate ready state per track

    // FIXME move these declarations into the specific sub-class that needs them
    // MIXER only
    uint32_t                        sleepTimeShift;

    // same as AudioFlinger::mStandbyTimeInNsecs except for DIRECT which uses a shorter value
    nsecs_t                         mStandbyDelayNs;

    // MIXER only
    nsecs_t                         maxPeriod;

    // DUPLICATING only
    uint32_t                        writeFrames;

    size_t                          mBytesRemaining;
    size_t                          mCurrentWriteLength;
    bool                            mUseAsyncWrite;
    // mWriteAckSequence contains current write sequence on bits 31-1. The write sequence is
    // incremented each time a write(), a flush() or a standby() occurs.
    // Bit 0 is set when a write blocks and indicates a callback is expected.
    // Bit 0 is reset by the async callback thread calling resetWriteBlocked(). Out of sequence
    // callbacks are ignored.
    uint32_t                        mWriteAckSequence;
    // mDrainSequence contains current drain sequence on bits 31-1. The drain sequence is
    // incremented each time a drain is requested or a flush() or standby() occurs.
    // Bit 0 is set when the drain() command is called at the HAL and indicates a callback is
    // expected.
    // Bit 0 is reset by the async callback thread calling resetDraining(). Out of sequence
    // callbacks are ignored.
    uint32_t                        mDrainSequence;
    sp<AsyncCallbackThread>         mCallbackThread;

    Mutex                                    mAudioTrackCbLock;
    // Record of IAudioTrackCallback
    std::map<sp<IAfTrack>, sp<media::IAudioTrackCallback>> mAudioTrackCallbacks;

private:
    // The HAL output sink is treated as non-blocking, but current implementation is blocking
    sp<NBAIO_Sink>          mOutputSink;
    // If a fast mixer is present, the blocking pipe sink, otherwise clear
    sp<NBAIO_Sink>          mPipeSink;
    // The current sink for the normal mixer to write it's (sub)mix, mOutputSink or mPipeSink
    sp<NBAIO_Sink>          mNormalSink;
    uint32_t                mScreenState;   // cached copy of gScreenState
    // TODO: add comment and adjust size as needed
    static const size_t     kFastMixerLogSize = 8 * 1024;
    sp<NBLog::Writer>       mFastMixerNBLogWriter;

    // Downstream patch latency, available if mDownstreamLatencyStatMs.getN() > 0.
    audio_utils::Statistics<double> mDownstreamLatencyStatMs{0.999};

    // output stream start detection based on render position returned by the kernel
    // condition signalled when the output stream has started
    Condition                mWaitHalStartCV;
    // true when the output stream render position has moved, reset to false in standby
    bool                     mHalStarted = false;
    // last kernel render position saved when entering standby
    int64_t                  mKernelPositionOnStandby = 0;

public:
    virtual     bool        hasFastMixer() const = 0;
    virtual     FastTrackUnderruns getFastTrackUnderruns(size_t fastIndex __unused) const
                                { FastTrackUnderruns dummy; return dummy; }
                const std::atomic<int64_t>& framesWritten() const { return mFramesWritten; }

protected:
                // accessed by both binder threads and within threadLoop(), lock on mutex needed
                unsigned    mFastTrackAvailMask;    // bit i set if fast track [i] is available
                bool        mHwSupportsPause;
                bool        mHwPaused;
                bool        mFlushPending;
                bool        mHwSupportsSuspend;
                // volumes last sent to audio HAL with stream->setVolume()
                float mLeftVolFloat;
                float mRightVolFloat;

                // audio patch used by the downstream software patch.
                // Only used if ThreadBase::mIsMsdDevice is true.
                struct audio_patch mDownStreamPatch;

                std::atomic_bool mCheckOutputStageEffects{};


                // Provides periodic checking for timestamp advancement for underrun detection.
                class IsTimestampAdvancing {
                public:
                    // The timestamp will not be checked any faster than the specified time.
                    explicit IsTimestampAdvancing(nsecs_t minimumTimeBetweenChecksNs)
                        :   mMinimumTimeBetweenChecksNs(minimumTimeBetweenChecksNs)
                    {
                        clear();
                    }
                    // Check if the presentation position has advanced in the last periodic time.
                    bool check(AudioStreamOut * output);
                    // Clear the internal state when the playback state changes for the output
                    // stream.
                    void clear();
                private:
                    // The minimum time between timestamp checks.
                    const nsecs_t mMinimumTimeBetweenChecksNs;
                    // Add differential check on the timestamps to see if there is a change in the
                    // timestamp frame position between the last call to check.
                    uint64_t mPreviousPosition;
                    // The time at which the last check occurred, to ensure we don't check too
                    // frequently, giving the Audio HAL enough time to update its timestamps.
                    nsecs_t mPreviousNs;
                    // The valued is latched so we don't check timestamps too frequently.
                    bool mLatchedValue;
                };
                IsTimestampAdvancing mIsTimestampAdvancing;

    virtual     void flushHw_l() {
                    mIsTimestampAdvancing.clear();
                }
};

class MixerThread : public PlaybackThread,
                    public StreamOutHalInterfaceLatencyModeCallback  {
public:
    MixerThread(const sp<AudioFlinger>& audioFlinger,
                AudioStreamOut* output,
                audio_io_handle_t id,
                bool systemReady,
                type_t type = MIXER,
                audio_config_base_t *mixerConfig = nullptr);
    virtual             ~MixerThread();

    // RefBase
    virtual     void        onFirstRef();

                // StreamOutHalInterfaceLatencyModeCallback
                void        onRecommendedLatencyModeChanged(
                                    std::vector<audio_latency_mode_t> modes) override;

    // Thread virtuals

    virtual     bool        checkForNewParameter_l(const String8& keyValuePair,
                                                   status_t& status);

    virtual     bool        isTrackAllowed_l(
                                    audio_channel_mask_t channelMask, audio_format_t format,
                                    audio_session_t sessionId, uid_t uid) const override;
protected:
    virtual     mixer_state prepareTracks_l(Vector<sp<IAfTrack>>* tracksToRemove);
    virtual     uint32_t    idleSleepTimeUs() const;
    virtual     uint32_t    suspendSleepTimeUs() const;
    virtual     void        cacheParameters_l();

    virtual void acquireWakeLock_l() {
        PlaybackThread::acquireWakeLock_l();
        if (hasFastMixer()) {
            mFastMixer->setBoottimeOffset(
                    mTimestamp.mTimebaseOffset[ExtendedTimestamp::TIMEBASE_BOOTTIME]);
        }
    }

                void        dumpInternals_l(int fd, const Vector<String16>& args) override;

    // threadLoop snippets
    virtual     ssize_t     threadLoop_write();
    virtual     void        threadLoop_standby();
    virtual     void        threadLoop_mix();
    virtual     void        threadLoop_sleepTime();
    virtual     void        onIdleMixer();
    virtual     uint32_t    correctLatency_l(uint32_t latency) const;

    virtual     status_t    createAudioPatch_l(const struct audio_patch *patch,
                                   audio_patch_handle_t *handle);
    virtual     status_t    releaseAudioPatch_l(const audio_patch_handle_t handle);

                AudioMixer* mAudioMixer;    // normal mixer

            // Support low latency mode by default as unless explicitly indicated by the audio HAL
            // we assume the audio path is compatible with the head tracking latency requirements
            std::vector<audio_latency_mode_t> mSupportedLatencyModes = {AUDIO_LATENCY_MODE_FREE,AUDIO_LATENCY_MODE_LOW};
            // default to invalid value to force first update to the audio HAL
            audio_latency_mode_t mSetLatencyMode =
                    (audio_latency_mode_t)AUDIO_LATENCY_MODE_INVALID;

            // Bluetooth Variable latency control logic is enabled or disabled for this thread
            std::atomic_bool mBluetoothLatencyModesEnabled;

private:
                // one-time initialization, no locks required
                sp<FastMixer>     mFastMixer;     // non-0 if there is also a fast mixer
                sp<AudioWatchdog> mAudioWatchdog; // non-0 if there is an audio watchdog thread

                // contents are not guaranteed to be consistent, no locks required
                FastMixerDumpState mFastMixerDumpState;
#ifdef STATE_QUEUE_DUMP
                StateQueueObserverDump mStateQueueObserverDump;
                StateQueueMutatorDump  mStateQueueMutatorDump;
#endif
                AudioWatchdogDump mAudioWatchdogDump;

                // accessible only within the threadLoop(), no locks required
                //          mFastMixer->sq()    // for mutating and pushing state
                int32_t     mFastMixerFutex;    // for cold idle
                int64_t     mIdleTimeOffsetUs;

                std::atomic_bool mMasterMono;
public:
    virtual     bool        hasFastMixer() const { return mFastMixer != 0; }
    virtual     FastTrackUnderruns getFastTrackUnderruns(size_t fastIndex) const {
                              ALOG_ASSERT(fastIndex < FastMixerState::sMaxFastTracks);
                              return mFastMixerDumpState.mTracks[fastIndex].mUnderruns;
                            }

                status_t    threadloop_getHalTimestamp_l(
                                    ExtendedTimestamp *timestamp) const override {
                                if (mNormalSink.get() != nullptr) {
                                    return mNormalSink->getTimestamp(*timestamp);
                                }
                                return INVALID_OPERATION;
                            }

                status_t    getSupportedLatencyModes(
                                    std::vector<audio_latency_mode_t>* modes) override;

                status_t    setBluetoothVariableLatencyEnabled(bool enabled) override;

protected:
    virtual     void       setMasterMono_l(bool mono) {
                               mMasterMono.store(mono);
                               if (mFastMixer != nullptr) { /* hasFastMixer() */
                                   mFastMixer->setMasterMono(mMasterMono);
                               }
                           }
                // the FastMixer performs mono blend if it exists.
                // Blending with limiter is not idempotent,
                // and blending without limiter is idempotent but inefficient to do twice.
    virtual     bool       requireMonoBlend() { return mMasterMono.load() && !hasFastMixer(); }

                void       setMasterBalance(float balance) override {
                               mMasterBalance.store(balance);
                               if (hasFastMixer()) {
                                   mFastMixer->setMasterBalance(balance);
                               }
                           }

                void       updateHalSupportedLatencyModes_l();
                void       onHalLatencyModesChanged_l() override;
                void       setHalLatencyMode_l() override;
};

class DirectOutputThread : public PlaybackThread {
public:

    DirectOutputThread(const sp<AudioFlinger>& audioFlinger, AudioStreamOut* output,
                       audio_io_handle_t id, bool systemReady,
                       const audio_offload_info_t& offloadInfo)
        : DirectOutputThread(audioFlinger, output, id, DIRECT, systemReady, offloadInfo) { }

    virtual                 ~DirectOutputThread();

                status_t    selectPresentation(int presentationId, int programId);

    // Thread virtuals

    virtual     bool        checkForNewParameter_l(const String8& keyValuePair,
                                                   status_t& status);

                void        flushHw_l() override;

                void        setMasterBalance(float balance) override;

protected:
    virtual     uint32_t    activeSleepTimeUs() const;
    virtual     uint32_t    idleSleepTimeUs() const;
    virtual     uint32_t    suspendSleepTimeUs() const;
    virtual     void        cacheParameters_l();

                void        dumpInternals_l(int fd, const Vector<String16>& args) override;

    // threadLoop snippets
    virtual     mixer_state prepareTracks_l(Vector<sp<IAfTrack>>* tracksToRemove);
    virtual     void        threadLoop_mix();
    virtual     void        threadLoop_sleepTime();
    virtual     void        threadLoop_exit();
    virtual     bool        shouldStandby_l();

    virtual     void        onAddNewTrack_l();

    const       audio_offload_info_t mOffloadInfo;

    audioflinger::MonotonicFrameCounter mMonotonicFrameCounter;  // for VolumeShaper
    bool mVolumeShaperActive = false;

    DirectOutputThread(const sp<AudioFlinger>& audioFlinger, AudioStreamOut* output,
                       audio_io_handle_t id, ThreadBase::type_t type, bool systemReady,
                       const audio_offload_info_t& offloadInfo);
    void processVolume_l(IAfTrack *track, bool lastTrack);
    bool isTunerStream() const { return (mOffloadInfo.content_id > 0); }

    // prepareTracks_l() tells threadLoop_mix() the name of the single active track
    sp<IAfTrack>               mActiveTrack;

    wp<IAfTrack>               mPreviousTrack;         // used to detect track switch

    // This must be initialized for initial condition of mMasterBalance = 0 (disabled).
    float                   mMasterBalanceLeft = 1.f;
    float                   mMasterBalanceRight = 1.f;

    uint64_t                mFramesWrittenAtStandby;// used to reset frames on track reset
    uint64_t                mFramesWrittenForSleep; // used to reset frames on track removal
                                                    // or underrun before entering standby

public:
    virtual     bool        hasFastMixer() const { return false; }

    virtual     int64_t     computeWaitTimeNs_l() const override;

    status_t    threadloop_getHalTimestamp_l(ExtendedTimestamp *timestamp) const override {
                    // For DIRECT and OFFLOAD threads, query the output sink directly.
                    if (mOutput != nullptr) {
                        uint64_t uposition64;
                        struct timespec time;
                        if (mOutput->getPresentationPosition(
                                &uposition64, &time) == OK) {
                            timestamp->mPosition[ExtendedTimestamp::LOCATION_KERNEL]
                                    = (int64_t)uposition64;
                            timestamp->mTimeNs[ExtendedTimestamp::LOCATION_KERNEL]
                                    = audio_utils_ns_from_timespec(&time);
                            return NO_ERROR;
                        }
                    }
                    return INVALID_OPERATION;
                }
    virtual     status_t    getTimestamp_l(AudioTimestamp& timestamp) override;
};

class OffloadThread : public DirectOutputThread {
public:

    OffloadThread(const sp<AudioFlinger>& audioFlinger, AudioStreamOut* output,
                  audio_io_handle_t id, bool systemReady,
                  const audio_offload_info_t& offloadInfo);
    virtual                 ~OffloadThread() {};
                void        flushHw_l() override;

protected:
    // threadLoop snippets
    virtual     mixer_state prepareTracks_l(Vector<sp<IAfTrack>>* tracksToRemove);
    virtual     void        threadLoop_exit();

    virtual     bool        waitingAsyncCallback();
    virtual     bool        waitingAsyncCallback_l();
    virtual     void        invalidateTracks(audio_stream_type_t streamType);
                void        invalidateTracks(std::set<audio_port_handle_t>& portIds) override;

    virtual     bool        keepWakeLock() const { return (mKeepWakeLock || (mDrainSequence & 1)); }

private:
    size_t      mPausedWriteLength;     // length in bytes of write interrupted by pause
    size_t      mPausedBytesRemaining;  // bytes still waiting in mixbuffer after resume
    bool        mKeepWakeLock;          // keep wake lock while waiting for write callback
};

class AsyncCallbackThread : public Thread {
public:

    explicit AsyncCallbackThread(const wp<PlaybackThread>& playbackThread);

    virtual             ~AsyncCallbackThread();

    // Thread virtuals
    virtual bool        threadLoop();

    // RefBase
    virtual void        onFirstRef();

            void        exit();
            void        setWriteBlocked(uint32_t sequence);
            void        resetWriteBlocked();
            void        setDraining(uint32_t sequence);
            void        resetDraining();
            void        setAsyncError();

private:
    const wp<PlaybackThread>   mPlaybackThread;
    // mWriteAckSequence corresponds to the last write sequence passed by the offload thread via
    // setWriteBlocked(). The sequence is shifted one bit to the left and the lsb is used
    // to indicate that the callback has been received via resetWriteBlocked()
    uint32_t                   mWriteAckSequence;
    // mDrainSequence corresponds to the last drain sequence passed by the offload thread via
    // setDraining(). The sequence is shifted one bit to the left and the lsb is used
    // to indicate that the callback has been received via resetDraining()
    uint32_t                   mDrainSequence;
    Condition                  mWaitWorkCV;
    Mutex                      mLock;
    bool                       mAsyncError;
};

class DuplicatingThread : public MixerThread {
public:
    DuplicatingThread(const sp<AudioFlinger>& audioFlinger, MixerThread* mainThread,
                      audio_io_handle_t id, bool systemReady);
    virtual                 ~DuplicatingThread();

    // Thread virtuals
                void        addOutputTrack(MixerThread* thread);
                void        removeOutputTrack(MixerThread* thread);
                uint32_t    waitTimeMs() const { return mWaitTimeMs; }

                void        sendMetadataToBackend_l(
                        const StreamOutHalInterface::SourceMetadata& metadata) override;
protected:
    virtual     uint32_t    activeSleepTimeUs() const;
                void        dumpInternals_l(int fd, const Vector<String16>& args) override;

private:
                bool        outputsReady();
protected:
    // threadLoop snippets
    virtual     void        threadLoop_mix();
    virtual     void        threadLoop_sleepTime();
    virtual     ssize_t     threadLoop_write();
    virtual     void        threadLoop_standby();
    virtual     void        cacheParameters_l();

private:
    // called from threadLoop, addOutputTrack, removeOutputTrack
    virtual     void        updateWaitTime_l();
protected:
    virtual     void        saveOutputTracks();
    virtual     void        clearOutputTracks();
private:

                uint32_t    mWaitTimeMs;
    SortedVector <sp<IAfOutputTrack>>  outputTracks;
    SortedVector <sp<IAfOutputTrack>>  mOutputTracks;
public:
    virtual     bool        hasFastMixer() const { return false; }
                status_t    threadloop_getHalTimestamp_l(
                                    ExtendedTimestamp *timestamp) const override {
        if (mOutputTracks.size() > 0) {
            // forward the first OutputTrack's kernel information for timestamp.
            const ExtendedTimestamp trackTimestamp =
                    mOutputTracks[0]->getClientProxyTimestamp();
            if (trackTimestamp.mTimeNs[ExtendedTimestamp::LOCATION_KERNEL] > 0) {
                timestamp->mTimeNs[ExtendedTimestamp::LOCATION_KERNEL] =
                        trackTimestamp.mTimeNs[ExtendedTimestamp::LOCATION_KERNEL];
                timestamp->mPosition[ExtendedTimestamp::LOCATION_KERNEL] =
                        trackTimestamp.mPosition[ExtendedTimestamp::LOCATION_KERNEL];
                return OK;  // discard server timestamp - that's ignored.
            }
        }
        return INVALID_OPERATION;
    }
};

class SpatializerThread : public MixerThread {
public:
    SpatializerThread(const sp<AudioFlinger>& audioFlinger,
                           AudioStreamOut* output,
                           audio_io_handle_t id,
                           bool systemReady,
                           audio_config_base_t *mixerConfig);
            ~SpatializerThread() override {}

            bool hasFastMixer() const override { return false; }

            // RefBase
            virtual void        onFirstRef();

            status_t setRequestedLatencyMode(audio_latency_mode_t mode) override;

protected:
            void checkOutputStageEffects() override;
            void setHalLatencyMode_l() override;

private:
            // Do not request a specific mode by default
            audio_latency_mode_t mRequestedLatencyMode = AUDIO_LATENCY_MODE_FREE;

            sp<IAfEffectHandle> mFinalDownMixer;
};

// record thread
class RecordThread : public ThreadBase
{
    // TODO(b/288339104) remove friends
    friend class PassthruPatchRecord;
    friend class RecordTrack;
    friend class ResamplerBufferProvider;
public:


            RecordThread(const sp<AudioFlinger>& audioFlinger,
                    AudioStreamIn *input,
                    audio_io_handle_t id,
                    bool systemReady
                    );
            virtual     ~RecordThread();

    // no addTrack_l ?
    void        destroyTrack_l(const sp<IAfRecordTrack>& track);
    void        removeTrack_l(const sp<IAfRecordTrack>& track);

    // Thread virtuals
    virtual bool        threadLoop();
    virtual void        preExit();

    // RefBase
    virtual void        onFirstRef();

    virtual status_t    initCheck() const { return (mInput == NULL) ? NO_INIT : NO_ERROR; }

    virtual sp<MemoryDealer>    readOnlyHeap() const { return mReadOnlyHeap; }

    virtual sp<IMemory> pipeMemory() const { return mPipeMemory; }

            sp<IAfRecordTrack> createRecordTrack_l(
                    const sp<Client>& client,
                    const audio_attributes_t& attr,
                    uint32_t *pSampleRate,
                    audio_format_t format,
                    audio_channel_mask_t channelMask,
                    size_t *pFrameCount,
                    audio_session_t sessionId,
                    size_t *pNotificationFrameCount,
                    pid_t creatorPid,
                    const AttributionSourceState& attributionSource,
                    audio_input_flags_t *flags,
                    pid_t tid,
                    status_t *status /*non-NULL*/,
                    audio_port_handle_t portId,
                    int32_t maxSharedAudioHistoryMs);

            status_t start(IAfRecordTrack* recordTrack,
                              AudioSystem::sync_event_t event,
                              audio_session_t triggerSession);

            // ask the thread to stop the specified track, and
            // return true if the caller should then do it's part of the stopping process
            bool stop(IAfRecordTrack* recordTrack);

            AudioStreamIn* clearInput();
            virtual sp<StreamHalInterface> stream() const;


    virtual bool        checkForNewParameter_l(const String8& keyValuePair,
                                               status_t& status);
    virtual void        cacheParameters_l() {}
    virtual String8     getParameters(const String8& keys);
    virtual void        ioConfigChanged(audio_io_config_event_t event, pid_t pid = 0,
                                        audio_port_handle_t portId = AUDIO_PORT_HANDLE_NONE);
    virtual status_t    createAudioPatch_l(const struct audio_patch *patch,
                                           audio_patch_handle_t *handle);
    virtual status_t    releaseAudioPatch_l(const audio_patch_handle_t handle);
            void        updateOutDevices(const DeviceDescriptorBaseVector& outDevices) override;
            void        resizeInputBuffer_l(int32_t maxSharedAudioHistoryMs) override;

            void        addPatchTrack(const sp<IAfPatchRecord>& record);
            void        deletePatchTrack(const sp<IAfPatchRecord>& record);

            void        readInputParameters_l();
    virtual uint32_t    getInputFramesLost();

    virtual status_t addEffectChain_l(const sp<IAfEffectChain>& chain);
    virtual size_t removeEffectChain_l(const sp<IAfEffectChain>& chain);
            uint32_t hasAudioSession_l(audio_session_t sessionId) const override {
                         return ThreadBase::hasAudioSession_l(sessionId, mTracks);
                     }

            // Return the set of unique session IDs across all tracks.
            // The keys are the session IDs, and the associated values are meaningless.
            // FIXME replace by Set [and implement Bag/Multiset for other uses].
            KeyedVector<audio_session_t, bool> sessionIds() const;

            status_t setSyncEvent(const sp<audioflinger::SyncEvent>& event) override;
            bool     isValidSyncEvent(const sp<audioflinger::SyncEvent>& event) const override;

    static void syncStartEventCallback(const wp<audioflinger::SyncEvent>& event);

    virtual size_t      frameCount() const { return mFrameCount; }
            bool        hasFastCapture() const { return mFastCapture != 0; }
    virtual void        toAudioPortConfig(struct audio_port_config *config);

    virtual status_t    checkEffectCompatibility_l(const effect_descriptor_t *desc,
                                                   audio_session_t sessionId);

    virtual void        acquireWakeLock_l() {
                            ThreadBase::acquireWakeLock_l();
                            mActiveTracks.updatePowerState(this, true /* force */);
                        }

            void        checkBtNrec();

            // Sets the UID records silence
            void        setRecordSilenced(audio_port_handle_t portId, bool silenced);

            status_t    getActiveMicrophones(
                    std::vector<media::MicrophoneInfoFw>* activeMicrophones);

            status_t    setPreferredMicrophoneDirection(audio_microphone_direction_t direction);
            status_t    setPreferredMicrophoneFieldDimension(float zoom);

            MetadataUpdate        updateMetadata_l() override;

            bool        fastTrackAvailable() const { return mFastTrackAvail; }

            bool        isTimestampCorrectionEnabled() const override {
                            // checks popcount for exactly one device.
                            // Is currently disabled. Before enabling,
                            // verify compressed record timestamps.
                            return audio_is_input_device(mTimestampCorrectedDevice)
                                    && inDeviceType() == mTimestampCorrectedDevice;
                        }

            status_t    shareAudioHistory(const std::string& sharedAudioPackageName,
                                          audio_session_t sharedSessionId = AUDIO_SESSION_NONE,
                                          int64_t sharedAudioStartMs = -1);
            status_t    shareAudioHistory_l(const std::string& sharedAudioPackageName,
                                          audio_session_t sharedSessionId = AUDIO_SESSION_NONE,
                                          int64_t sharedAudioStartMs = -1);
            void        resetAudioHistory_l();

    virtual bool        isStreamInitialized() {
                            return !(mInput == nullptr || mInput->stream == nullptr);
                        }

protected:
            void        dumpInternals_l(int fd, const Vector<String16>& args) override;
            void        dumpTracks_l(int fd, const Vector<String16>& args) override;

private:
            // Enter standby if not already in standby, and set mStandby flag
            void    standbyIfNotAlreadyInStandby();

            // Call the HAL standby method unconditionally, and don't change mStandby flag
            void    inputStandBy();

            void    checkBtNrec_l();

            int32_t getOldestFront_l();
            void    updateFronts_l(int32_t offset);

            AudioStreamIn                       *mInput;
            Source                              *mSource;
            SortedVector <sp<IAfRecordTrack>>    mTracks;
            // mActiveTracks has dual roles:  it indicates the current active track(s), and
            // is used together with mStartStopCond to indicate start()/stop() progress
            ActiveTracks<IAfRecordTrack>           mActiveTracks;

            Condition                           mStartStopCond;

            // resampler converts input at HAL Hz to output at AudioRecord client Hz
            void                               *mRsmpInBuffer;  // size = mRsmpInFramesOA
            size_t                              mRsmpInFrames;  // size of resampler input in frames
            size_t                              mRsmpInFramesP2;// size rounded up to a power-of-2
            size_t                              mRsmpInFramesOA;// mRsmpInFramesP2 + over-allocation

            // rolling index that is never cleared
            int32_t                             mRsmpInRear;    // last filled frame + 1

            // For dumpsys
            const sp<MemoryDealer>              mReadOnlyHeap;

            // one-time initialization, no locks required
            sp<FastCapture>                     mFastCapture;   // non-0 if there is also
                                                                // a fast capture

            // FIXME audio watchdog thread

            // contents are not guaranteed to be consistent, no locks required
            FastCaptureDumpState                mFastCaptureDumpState;
#ifdef STATE_QUEUE_DUMP
            // FIXME StateQueue observer and mutator dump fields
#endif
            // FIXME audio watchdog dump

            // accessible only within the threadLoop(), no locks required
            //          mFastCapture->sq()      // for mutating and pushing state
            int32_t     mFastCaptureFutex;      // for cold idle

            // The HAL input source is treated as non-blocking,
            // but current implementation is blocking
            sp<NBAIO_Source>                    mInputSource;
            // The source for the normal capture thread to read from: mInputSource or mPipeSource
            sp<NBAIO_Source>                    mNormalSource;
            // If a fast capture is present, the non-blocking pipe sink written to by fast capture,
            // otherwise clear
            sp<NBAIO_Sink>                      mPipeSink;
            // If a fast capture is present, the non-blocking pipe source read by normal thread,
            // otherwise clear
            sp<NBAIO_Source>                    mPipeSource;
            // Depth of pipe from fast capture to normal thread and fast clients, always power of 2
            size_t                              mPipeFramesP2;
            // If a fast capture is present, the Pipe as IMemory, otherwise clear
            sp<IMemory>                         mPipeMemory;

            // TODO: add comment and adjust size as needed
            static const size_t                 kFastCaptureLogSize = 4 * 1024;
            sp<NBLog::Writer>                   mFastCaptureNBLogWriter;

            bool                                mFastTrackAvail;    // true if fast track available
            // common state to all record threads
            std::atomic_bool                    mBtNrecSuspended;

            int64_t                             mFramesRead = 0;    // continuous running counter.

            DeviceDescriptorBaseVector          mOutDevices;

            int32_t                             mMaxSharedAudioHistoryMs = 0;
            std::string                         mSharedAudioPackageName = {};
            int32_t                             mSharedAudioStartFrames = -1;
            audio_session_t                     mSharedAudioSessionId = AUDIO_SESSION_NONE;
};

class MmapThread : public ThreadBase
{
 public:
    MmapThread(const sp<AudioFlinger>& audioFlinger, audio_io_handle_t id,
               AudioHwDevice *hwDev, const sp<StreamHalInterface>& stream, bool systemReady,
               bool isOut);
    virtual     ~MmapThread();

    virtual     void        configure(const audio_attributes_t *attr,
                                      audio_stream_type_t streamType,
                                      audio_session_t sessionId,
                                      const sp<MmapStreamCallback>& callback,
                                      audio_port_handle_t deviceId,
                                      audio_port_handle_t portId);

                void        disconnect();

    // MmapStreamInterface
    status_t createMmapBuffer(int32_t minSizeFrames,
                                      struct audio_mmap_buffer_info *info);
    status_t getMmapPosition(struct audio_mmap_position *position);
    status_t start(const AudioClient& client,
                   const audio_attributes_t *attr,
                   audio_port_handle_t *handle);
    status_t stop(audio_port_handle_t handle);
    status_t standby();
    virtual status_t getExternalPosition(uint64_t *position, int64_t *timeNaos) = 0;
    virtual status_t reportData(const void* buffer, size_t frameCount);

    // RefBase
    virtual     void        onFirstRef();

    // Thread virtuals
    virtual     bool        threadLoop();

    virtual     void        threadLoop_exit();
    virtual     void        threadLoop_standby();
    virtual     bool        shouldStandby_l() { return false; }
    virtual     status_t    exitStandby_l() REQUIRES(mLock);

    virtual     status_t    initCheck() const { return (mHalStream == 0) ? NO_INIT : NO_ERROR; }
    virtual     size_t      frameCount() const { return mFrameCount; }
    virtual     bool        checkForNewParameter_l(const String8& keyValuePair,
                                                    status_t& status);
    virtual     String8     getParameters(const String8& keys);
    virtual     void        ioConfigChanged(audio_io_config_event_t event, pid_t pid = 0,
                                            audio_port_handle_t portId = AUDIO_PORT_HANDLE_NONE);
                void        readHalParameters_l();
    virtual     void        cacheParameters_l() {}
    virtual     status_t    createAudioPatch_l(const struct audio_patch *patch,
                                               audio_patch_handle_t *handle);
    virtual     status_t    releaseAudioPatch_l(const audio_patch_handle_t handle);
    virtual     void        toAudioPortConfig(struct audio_port_config *config);

    virtual     sp<StreamHalInterface> stream() const { return mHalStream; }
    virtual     status_t    addEffectChain_l(const sp<IAfEffectChain>& chain);
    virtual     size_t      removeEffectChain_l(const sp<IAfEffectChain>& chain);
    virtual     status_t    checkEffectCompatibility_l(const effect_descriptor_t *desc,
                                                               audio_session_t sessionId);

                uint32_t    hasAudioSession_l(audio_session_t sessionId) const override {
                                // Note: using mActiveTracks as no mTracks here.
                                return ThreadBase::hasAudioSession_l(sessionId, mActiveTracks);
                            }
    virtual     status_t    setSyncEvent(const sp<audioflinger::SyncEvent>& event);
    virtual     bool        isValidSyncEvent(const sp<audioflinger::SyncEvent>& event) const;

    virtual     void        checkSilentMode_l() {}
    virtual     void        processVolume_l() {}
                void        checkInvalidTracks_l();

    virtual     audio_stream_type_t streamType() { return AUDIO_STREAM_DEFAULT; }

    virtual     void        invalidateTracks(audio_stream_type_t streamType __unused) {}
    virtual     void        invalidateTracks(std::set<audio_port_handle_t>& portIds __unused) {}

                // Sets the UID records silence
    virtual     void        setRecordSilenced(audio_port_handle_t portId __unused,
                                              bool silenced __unused) {}

    virtual     bool        isStreamInitialized() { return false; }

                void        setClientSilencedState_l(audio_port_handle_t portId, bool silenced) {
                                mClientSilencedStates[portId] = silenced;
                            }

                size_t      eraseClientSilencedState_l(audio_port_handle_t portId) {
                                return mClientSilencedStates.erase(portId);
                            }

                bool        isClientSilenced_l(audio_port_handle_t portId) const {
                                const auto it = mClientSilencedStates.find(portId);
                                return it != mClientSilencedStates.end() ? it->second : false;
                            }

                void        setClientSilencedIfExists_l(audio_port_handle_t portId, bool silenced) {
                                const auto it = mClientSilencedStates.find(portId);
                                if (it != mClientSilencedStates.end()) {
                                    it->second = silenced;
                                }
                            }

 protected:
                void        dumpInternals_l(int fd, const Vector<String16>& args) override;
                void        dumpTracks_l(int fd, const Vector<String16>& args) override;

                /**
                 * @brief mDeviceId  current device port unique identifier
                 */
                audio_port_handle_t     mDeviceId = AUDIO_PORT_HANDLE_NONE;

                audio_attributes_t      mAttr;
                audio_session_t         mSessionId;
                audio_port_handle_t     mPortId;

                wp<MmapStreamCallback>  mCallback;
                sp<StreamHalInterface>  mHalStream;
                sp<DeviceHalInterface>  mHalDevice;
                AudioHwDevice* const    mAudioHwDev;
                ActiveTracks<IAfMmapTrack> mActiveTracks;
                float                   mHalVolFloat;
                std::map<audio_port_handle_t, bool> mClientSilencedStates;

                int32_t                 mNoCallbackWarningCount;
     static     constexpr int32_t       kMaxNoCallbackWarnings = 5;
};

class MmapPlaybackThread : public MmapThread, public VolumeInterface
{

public:
    MmapPlaybackThread(const sp<AudioFlinger>& audioFlinger, audio_io_handle_t id,
                       AudioHwDevice *hwDev, AudioStreamOut *output, bool systemReady);
    virtual     ~MmapPlaybackThread() {}

    virtual     void        configure(const audio_attributes_t *attr,
                                      audio_stream_type_t streamType,
                                      audio_session_t sessionId,
                                      const sp<MmapStreamCallback>& callback,
                                      audio_port_handle_t deviceId,
                                      audio_port_handle_t portId);

                AudioStreamOut* clearOutput();

                // VolumeInterface
    virtual     void        setMasterVolume(float value);
    virtual     void        setMasterMute(bool muted);
    virtual     void        setStreamVolume(audio_stream_type_t stream, float value);
    virtual     void        setStreamMute(audio_stream_type_t stream, bool muted);
    virtual     float       streamVolume(audio_stream_type_t stream) const;

                void        setMasterMute_l(bool muted) { mMasterMute = muted; }

    virtual     void        invalidateTracks(audio_stream_type_t streamType);
                void        invalidateTracks(std::set<audio_port_handle_t>& portIds) override;

    virtual     audio_stream_type_t streamType() { return mStreamType; }
    virtual     void        checkSilentMode_l();
                void        processVolume_l() override;

                MetadataUpdate        updateMetadata_l() override;

    virtual     void        toAudioPortConfig(struct audio_port_config *config);

                status_t    getExternalPosition(uint64_t *position, int64_t *timeNanos) override;

    virtual     bool        isStreamInitialized() {
                                return !(mOutput == nullptr || mOutput->stream == nullptr);
                            }

                status_t    reportData(const void* buffer, size_t frameCount) override;

                void startMelComputation_l(const sp<audio_utils::MelProcessor>& processor) override;
                void stopMelComputation_l() override;

protected:
                void        dumpInternals_l(int fd, const Vector<String16>& args) override;

                audio_stream_type_t         mStreamType;
                float                       mMasterVolume;
                float                       mStreamVolume;
                bool                        mMasterMute;
                bool                        mStreamMute;
                AudioStreamOut*             mOutput;

                mediautils::atomic_sp<audio_utils::MelProcessor> mMelProcessor;
};

class MmapCaptureThread : public MmapThread
{

public:
    MmapCaptureThread(const sp<AudioFlinger>& audioFlinger, audio_io_handle_t id,
                      AudioHwDevice *hwDev, AudioStreamIn *input, bool systemReady);
    virtual     ~MmapCaptureThread() {}

                AudioStreamIn* clearInput();

                status_t       exitStandby_l() REQUIRES(mLock) override;

                MetadataUpdate           updateMetadata_l() override;
                void           processVolume_l() override;
                void           setRecordSilenced(audio_port_handle_t portId,
                                                 bool silenced) override;

    virtual     void           toAudioPortConfig(struct audio_port_config *config);

                status_t       getExternalPosition(uint64_t *position, int64_t *timeNanos) override;

    virtual     bool           isStreamInitialized() {
                                   return !(mInput == nullptr || mInput->stream == nullptr);
                               }

protected:

                AudioStreamIn*  mInput;
};

class BitPerfectThread : public MixerThread {
public:
    BitPerfectThread(const sp<AudioFlinger>& audioflinger, AudioStreamOut *output,
                     audio_io_handle_t id, bool systemReady);

protected:
    mixer_state prepareTracks_l(Vector<sp<IAfTrack>>* tracksToRemove) override;
    void threadLoop_mix() override;

private:
    bool mIsBitPerfect;
    float mVolumeLeft = 0.f;
    float mVolumeRight = 0.f;
};

private:<|MERGE_RESOLUTION|>--- conflicted
+++ resolved
@@ -1024,11 +1024,7 @@
                                             audio_port_handle_t portId = AUDIO_PORT_HANDLE_NONE);
                 status_t    getRenderPosition(uint32_t *halFrames, uint32_t *dspFrames);
                 // Consider also removing and passing an explicit mMainBuffer initialization
-<<<<<<< HEAD
-                // parameter to AF::PlaybackThread::Track::Track().
-=======
                 // parameter to AF::IAfTrack::Track().
->>>>>>> 58061c88
                 float *sinkBuffer() const {
                     return reinterpret_cast<float *>(mSinkBuffer); };
 
