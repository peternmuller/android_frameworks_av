--- conflicted
+++ resolved
@@ -928,12 +928,8 @@
             const std::basic_string<uint8_t>& metadataBs) final;
 
     // ThreadBase virtuals
-<<<<<<< HEAD
-    virtual     void        preExit();
     virtual     void        onIdleMixer();
-=======
     void preExit() final EXCLUDES_ThreadBase_Mutex;
->>>>>>> 2d028e36
 
     virtual     bool        keepWakeLock() const { return true; }
     virtual void acquireWakeLock_l() REQUIRES(mutex()) {
@@ -1069,16 +1065,12 @@
                     return mMixerChannelMask;
                 }
 
-<<<<<<< HEAD
-    virtual     status_t    getTimestamp_l(AudioTimestamp& timestamp);
-=======
-    status_t getTimestamp_l(AudioTimestamp& timestamp) final
-            REQUIRES(mutex(), ThreadBase_ThreadLoop);
->>>>>>> 2d028e36
-
+    virtual status_t getTimestamp_l(AudioTimestamp& timestamp)
+        REQUIRES(mutex(), ThreadBase_ThreadLoop);
+        
     void addPatchTrack(const sp<IAfPatchTrack>& track) final EXCLUDES_ThreadBase_Mutex;
     void deletePatchTrack(const sp<IAfPatchTrack>& track) final EXCLUDES_ThreadBase_Mutex;
-
+        
     // NO_THREAD_SAFETY_ANALYSIS - fix this to use atomics.
     void toAudioPortConfig(struct audio_port_config* config) final;
 
@@ -1591,20 +1583,13 @@
     void dumpInternals_l(int fd, const Vector<String16>& args) override REQUIRES(mutex());
 
     // threadLoop snippets
-<<<<<<< HEAD
-    ssize_t threadLoop_write() override;
-    void threadLoop_standby() override;
-    void threadLoop_mix() override;
-    void threadLoop_sleepTime() override;
-    void onIdleMixer() override;
-    uint32_t correctLatency_l(uint32_t latency) const final;
-=======
     ssize_t threadLoop_write() override REQUIRES(ThreadBase_ThreadLoop);
     void threadLoop_standby() override REQUIRES(ThreadBase_ThreadLoop);
     void threadLoop_mix() override REQUIRES(ThreadBase_ThreadLoop);
     void threadLoop_sleepTime() override REQUIRES(ThreadBase_ThreadLoop);
+    void onIdleMixer() override REQUIRES(ThreadBase_ThreadLoop);
+
     uint32_t correctLatency_l(uint32_t latency) const final REQUIRES(mutex());
->>>>>>> 2d028e36
 
     status_t createAudioPatch_l(
             const struct audio_patch* patch, audio_patch_handle_t* handle)
@@ -1638,12 +1623,8 @@
 
                 // accessible only within the threadLoop(), no locks required
                 //          mFastMixer->sq()    // for mutating and pushing state
-<<<<<<< HEAD
-                int32_t     mFastMixerFutex;    // for cold idle
-                int64_t     mIdleTimeOffsetUs;
-=======
     int32_t mFastMixerFutex GUARDED_BY(ThreadBase_ThreadLoop);  // for cold idle
->>>>>>> 2d028e36
+    int64_t mIdleTimeOffsetUs GUARDED_BY(ThreadBase_ThreadLoop);
 
                 std::atomic_bool mMasterMono;
 public:
