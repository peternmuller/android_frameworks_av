/*
**
** Copyright 2012, The Android Open Source Project
**
** Licensed under the Apache License, Version 2.0 (the "License");
** you may not use this file except in compliance with the License.
** You may obtain a copy of the License at
**
**     http://www.apache.org/licenses/LICENSE-2.0
**
** Unless required by applicable law or agreed to in writing, software
** distributed under the License is distributed on an "AS IS" BASIS,
** WITHOUT WARRANTIES OR CONDITIONS OF ANY KIND, either express or implied.
** See the License for the specific language governing permissions and
** limitations under the License.
*/

#ifndef INCLUDING_FROM_AUDIOFLINGER_H
    #error This header file should only be included from AudioFlinger.h
#endif

class ThreadBase : public Thread {
public:

#include "TrackBase.h"

    enum type_t {
        MIXER,              // Thread class is MixerThread
        DIRECT,             // Thread class is DirectOutputThread
        DUPLICATING,        // Thread class is DuplicatingThread
        RECORD,             // Thread class is RecordThread
        OFFLOAD,            // Thread class is OffloadThread
        MMAP_PLAYBACK,      // Thread class for MMAP playback stream
        MMAP_CAPTURE,       // Thread class for MMAP capture stream
        VIRTUALIZER_STAGE,  //
        // If you add any values here, also update ThreadBase::threadTypeToString()
    };

    static const char *threadTypeToString(type_t type);

    ThreadBase(const sp<AudioFlinger>& audioFlinger, audio_io_handle_t id,
               type_t type, bool systemReady, bool isOut);
    virtual             ~ThreadBase();

    virtual status_t    readyToRun();

    void clearPowerManager();

    // base for record and playback
    enum {
        CFG_EVENT_IO,
        CFG_EVENT_PRIO,
        CFG_EVENT_SET_PARAMETER,
        CFG_EVENT_CREATE_AUDIO_PATCH,
        CFG_EVENT_RELEASE_AUDIO_PATCH,
        CFG_EVENT_UPDATE_OUT_DEVICE,
        CFG_EVENT_RESIZE_BUFFER,
        CFG_EVENT_CHECK_OUTPUT_STAGE_EFFECTS
    };

    class ConfigEventData: public RefBase {
    public:
        virtual ~ConfigEventData() {}

        virtual  void dump(char *buffer, size_t size) = 0;
    protected:
        ConfigEventData() {}
    };

    // Config event sequence by client if status needed (e.g binder thread calling setParameters()):
    //  1. create SetParameterConfigEvent. This sets mWaitStatus in config event
    //  2. Lock mLock
    //  3. Call sendConfigEvent_l(): Append to mConfigEvents and mWaitWorkCV.signal
    //  4. sendConfigEvent_l() reads status from event->mStatus;
    //  5. sendConfigEvent_l() returns status
    //  6. Unlock
    //
    // Parameter sequence by server: threadLoop calling processConfigEvents_l():
    // 1. Lock mLock
    // 2. If there is an entry in mConfigEvents proceed ...
    // 3. Read first entry in mConfigEvents
    // 4. Remove first entry from mConfigEvents
    // 5. Process
    // 6. Set event->mStatus
    // 7. event->mCond.signal
    // 8. Unlock

    class ConfigEvent: public RefBase {
    public:
        virtual ~ConfigEvent() {}

        void dump(char *buffer, size_t size) {
            snprintf(buffer, size, "Event type: %d\n", mType);
            if (mData != nullptr) {
                snprintf(buffer, size, "Data:\n");
                mData->dump(buffer, size);
            }
        }

        const int mType; // event type e.g. CFG_EVENT_IO
        Mutex mLock;     // mutex associated with mCond
        Condition mCond; // condition for status return
        status_t mStatus; // status communicated to sender
        bool mWaitStatus; // true if sender is waiting for status
        bool mRequiresSystemReady; // true if must wait for system ready to enter event queue
        sp<ConfigEventData> mData;     // event specific parameter data

    protected:
        explicit ConfigEvent(int type, bool requiresSystemReady = false) :
            mType(type), mStatus(NO_ERROR), mWaitStatus(false),
            mRequiresSystemReady(requiresSystemReady), mData(NULL) {}
    };

    class IoConfigEventData : public ConfigEventData {
    public:
        IoConfigEventData(audio_io_config_event_t event, pid_t pid,
                          audio_port_handle_t portId) :
            mEvent(event), mPid(pid), mPortId(portId) {}

        virtual  void dump(char *buffer, size_t size) {
            snprintf(buffer, size, "- IO event: event %d\n", mEvent);
        }

        const audio_io_config_event_t mEvent;
        const pid_t                 mPid;
        const audio_port_handle_t   mPortId;
    };

    class IoConfigEvent : public ConfigEvent {
    public:
        IoConfigEvent(audio_io_config_event_t event, pid_t pid, audio_port_handle_t portId) :
            ConfigEvent(CFG_EVENT_IO) {
            mData = new IoConfigEventData(event, pid, portId);
        }
        virtual ~IoConfigEvent() {}
    };

    class PrioConfigEventData : public ConfigEventData {
    public:
        PrioConfigEventData(pid_t pid, pid_t tid, int32_t prio, bool forApp) :
            mPid(pid), mTid(tid), mPrio(prio), mForApp(forApp) {}

        virtual  void dump(char *buffer, size_t size) {
            snprintf(buffer, size, "- Prio event: pid %d, tid %d, prio %d, for app? %d\n",
                    mPid, mTid, mPrio, mForApp);
        }

        const pid_t mPid;
        const pid_t mTid;
        const int32_t mPrio;
        const bool mForApp;
    };

    class PrioConfigEvent : public ConfigEvent {
    public:
        PrioConfigEvent(pid_t pid, pid_t tid, int32_t prio, bool forApp) :
            ConfigEvent(CFG_EVENT_PRIO, true) {
            mData = new PrioConfigEventData(pid, tid, prio, forApp);
        }
        virtual ~PrioConfigEvent() {}
    };

    class SetParameterConfigEventData : public ConfigEventData {
    public:
        explicit SetParameterConfigEventData(String8 keyValuePairs) :
            mKeyValuePairs(keyValuePairs) {}

        virtual  void dump(char *buffer, size_t size) {
            snprintf(buffer, size, "- KeyValue: %s\n", mKeyValuePairs.string());
        }

        const String8 mKeyValuePairs;
    };

    class SetParameterConfigEvent : public ConfigEvent {
    public:
        explicit SetParameterConfigEvent(String8 keyValuePairs) :
            ConfigEvent(CFG_EVENT_SET_PARAMETER) {
            mData = new SetParameterConfigEventData(keyValuePairs);
            mWaitStatus = true;
        }
        virtual ~SetParameterConfigEvent() {}
    };

    class CreateAudioPatchConfigEventData : public ConfigEventData {
    public:
        CreateAudioPatchConfigEventData(const struct audio_patch patch,
                                        audio_patch_handle_t handle) :
            mPatch(patch), mHandle(handle) {}

        virtual  void dump(char *buffer, size_t size) {
            snprintf(buffer, size, "- Patch handle: %u\n", mHandle);
        }

        const struct audio_patch mPatch;
        audio_patch_handle_t mHandle;
    };

    class CreateAudioPatchConfigEvent : public ConfigEvent {
    public:
        CreateAudioPatchConfigEvent(const struct audio_patch patch,
                                    audio_patch_handle_t handle) :
            ConfigEvent(CFG_EVENT_CREATE_AUDIO_PATCH) {
            mData = new CreateAudioPatchConfigEventData(patch, handle);
            mWaitStatus = true;
        }
        virtual ~CreateAudioPatchConfigEvent() {}
    };

    class ReleaseAudioPatchConfigEventData : public ConfigEventData {
    public:
        explicit ReleaseAudioPatchConfigEventData(const audio_patch_handle_t handle) :
            mHandle(handle) {}

        virtual  void dump(char *buffer, size_t size) {
            snprintf(buffer, size, "- Patch handle: %u\n", mHandle);
        }

        audio_patch_handle_t mHandle;
    };

    class ReleaseAudioPatchConfigEvent : public ConfigEvent {
    public:
        explicit ReleaseAudioPatchConfigEvent(const audio_patch_handle_t handle) :
            ConfigEvent(CFG_EVENT_RELEASE_AUDIO_PATCH) {
            mData = new ReleaseAudioPatchConfigEventData(handle);
            mWaitStatus = true;
        }
        virtual ~ReleaseAudioPatchConfigEvent() {}
    };

    class UpdateOutDevicesConfigEventData : public ConfigEventData {
    public:
        explicit UpdateOutDevicesConfigEventData(const DeviceDescriptorBaseVector& outDevices) :
            mOutDevices(outDevices) {}

        virtual void dump(char *buffer, size_t size) {
            snprintf(buffer, size, "- Devices: %s", android::toString(mOutDevices).c_str());
        }

        DeviceDescriptorBaseVector mOutDevices;
    };

    class UpdateOutDevicesConfigEvent : public ConfigEvent {
    public:
        explicit UpdateOutDevicesConfigEvent(const DeviceDescriptorBaseVector& outDevices) :
            ConfigEvent(CFG_EVENT_UPDATE_OUT_DEVICE) {
            mData = new UpdateOutDevicesConfigEventData(outDevices);
        }

        virtual ~UpdateOutDevicesConfigEvent();
    };

    class ResizeBufferConfigEventData : public ConfigEventData {
    public:
        explicit ResizeBufferConfigEventData(int32_t maxSharedAudioHistoryMs) :
            mMaxSharedAudioHistoryMs(maxSharedAudioHistoryMs) {}

        virtual void dump(char *buffer, size_t size) {
            snprintf(buffer, size, "- mMaxSharedAudioHistoryMs: %d", mMaxSharedAudioHistoryMs);
        }

        int32_t mMaxSharedAudioHistoryMs;
    };

    class ResizeBufferConfigEvent : public ConfigEvent {
    public:
        explicit ResizeBufferConfigEvent(int32_t maxSharedAudioHistoryMs) :
            ConfigEvent(CFG_EVENT_RESIZE_BUFFER) {
            mData = new ResizeBufferConfigEventData(maxSharedAudioHistoryMs);
        }

        virtual ~ResizeBufferConfigEvent() {}
    };

    class CheckOutputStageEffectsEvent : public ConfigEvent {
    public:
        CheckOutputStageEffectsEvent() :
            ConfigEvent(CFG_EVENT_CHECK_OUTPUT_STAGE_EFFECTS) {
        }

        virtual ~CheckOutputStageEffectsEvent() {}
    };


    class PMDeathRecipient : public IBinder::DeathRecipient {
    public:
        explicit    PMDeathRecipient(const wp<ThreadBase>& thread) : mThread(thread) {}
        virtual     ~PMDeathRecipient() {}

        // IBinder::DeathRecipient
        virtual     void        binderDied(const wp<IBinder>& who);

    private:
        DISALLOW_COPY_AND_ASSIGN(PMDeathRecipient);

        wp<ThreadBase> mThread;
    };

    virtual     status_t    initCheck() const = 0;

                // static externally-visible
                type_t      type() const { return mType; }
                bool isDuplicating() const { return (mType == DUPLICATING); }

                audio_io_handle_t id() const { return mId;}

                // dynamic externally-visible
                uint32_t    sampleRate() const { return mSampleRate; }
                audio_channel_mask_t channelMask() const { return mChannelMask; }
    virtual     audio_channel_mask_t mixerChannelMask() const { return mChannelMask; }

                audio_format_t format() const { return mHALFormat; }
                uint32_t channelCount() const { return mChannelCount; }

                // Called by AudioFlinger::frameCount(audio_io_handle_t output) and effects,
                // and returns the [normal mix] buffer's frame count.
    virtual     size_t      frameCount() const = 0;
    virtual     audio_channel_mask_t hapticChannelMask() const { return AUDIO_CHANNEL_NONE; }
    virtual     uint32_t    latency_l() const { return 0; }
    virtual     void        setVolumeForOutput_l(float left __unused, float right __unused) const {}

                // Return's the HAL's frame count i.e. fast mixer buffer size.
                size_t      frameCountHAL() const { return mFrameCount; }

                size_t      frameSize() const { return mFrameSize; }

    // Should be "virtual status_t requestExitAndWait()" and override same
    // method in Thread, but Thread::requestExitAndWait() is not yet virtual.
                void        exit();
    virtual     bool        checkForNewParameter_l(const String8& keyValuePair,
                                                    status_t& status) = 0;
    virtual     status_t    setParameters(const String8& keyValuePairs);
    virtual     String8     getParameters(const String8& keys) = 0;
    virtual     void        ioConfigChanged(audio_io_config_event_t event, pid_t pid = 0,
                                        audio_port_handle_t portId = AUDIO_PORT_HANDLE_NONE) = 0;
                // sendConfigEvent_l() must be called with ThreadBase::mLock held
                // Can temporarily release the lock if waiting for a reply from
                // processConfigEvents_l().
                status_t    sendConfigEvent_l(sp<ConfigEvent>& event);
                void        sendIoConfigEvent(audio_io_config_event_t event, pid_t pid = 0,
                                              audio_port_handle_t portId = AUDIO_PORT_HANDLE_NONE);
                void        sendIoConfigEvent_l(audio_io_config_event_t event, pid_t pid = 0,
                                            audio_port_handle_t portId = AUDIO_PORT_HANDLE_NONE);
                void        sendPrioConfigEvent(pid_t pid, pid_t tid, int32_t prio, bool forApp);
                void        sendPrioConfigEvent_l(pid_t pid, pid_t tid, int32_t prio, bool forApp);
                status_t    sendSetParameterConfigEvent_l(const String8& keyValuePair);
                status_t    sendCreateAudioPatchConfigEvent(const struct audio_patch *patch,
                                                            audio_patch_handle_t *handle);
                status_t    sendReleaseAudioPatchConfigEvent(audio_patch_handle_t handle);
                status_t    sendUpdateOutDeviceConfigEvent(
                                    const DeviceDescriptorBaseVector& outDevices);
                void        sendResizeBufferConfigEvent_l(int32_t maxSharedAudioHistoryMs);
                void        sendCheckOutputStageEffectsEvent();
                void        sendCheckOutputStageEffectsEvent_l();

                void        processConfigEvents_l();
    virtual     void        setCheckOutputStageEffects() {}
    virtual     void        cacheParameters_l() = 0;
    virtual     status_t    createAudioPatch_l(const struct audio_patch *patch,
                                               audio_patch_handle_t *handle) = 0;
    virtual     status_t    releaseAudioPatch_l(const audio_patch_handle_t handle) = 0;
    virtual     void        updateOutDevices(const DeviceDescriptorBaseVector& outDevices);
    virtual     void        toAudioPortConfig(struct audio_port_config *config) = 0;

    virtual     void        resizeInputBuffer_l(int32_t maxSharedAudioHistoryMs);



                // see note at declaration of mStandby, mOutDevice and mInDevice
                bool        standby() const { return mStandby; }
                const DeviceTypeSet outDeviceTypes() const {
                    return getAudioDeviceTypes(mOutDeviceTypeAddrs);
                }
                audio_devices_t inDeviceType() const { return mInDeviceTypeAddr.mType; }
                DeviceTypeSet getDeviceTypes() const {
                    return isOutput() ? outDeviceTypes() : DeviceTypeSet({inDeviceType()});
                }

                const AudioDeviceTypeAddrVector& outDeviceTypeAddrs() const {
                    return mOutDeviceTypeAddrs;
                }
                const AudioDeviceTypeAddr& inDeviceTypeAddr() const {
                    return mInDeviceTypeAddr;
                }

                bool        isOutput() const { return mIsOut; }

                bool        isOffloadOrMmap() const {
                    switch (mType) {
                    case OFFLOAD:
                    case MMAP_PLAYBACK:
                    case MMAP_CAPTURE:
                        return true;
                    default:
                        return false;
                    }
                }

    virtual     sp<StreamHalInterface> stream() const = 0;

                sp<EffectHandle> createEffect_l(
                                    const sp<AudioFlinger::Client>& client,
                                    const sp<media::IEffectClient>& effectClient,
                                    int32_t priority,
                                    audio_session_t sessionId,
                                    effect_descriptor_t *desc,
                                    int *enabled,
                                    status_t *status /*non-NULL*/,
                                    bool pinned,
                                    bool probe);

                // return values for hasAudioSession (bit field)
                enum effect_state {
                    EFFECT_SESSION = 0x1,   // the audio session corresponds to at least one
                                            // effect
                    TRACK_SESSION = 0x2,    // the audio session corresponds to at least one
                                            // track
                    FAST_SESSION = 0x4      // the audio session corresponds to at least one
                                            // fast track
                };

                // get effect chain corresponding to session Id.
                sp<EffectChain> getEffectChain(audio_session_t sessionId);
                // same as getEffectChain() but must be called with ThreadBase mutex locked
                sp<EffectChain> getEffectChain_l(audio_session_t sessionId) const;
                std::vector<int> getEffectIds_l(audio_session_t sessionId);
                // add an effect chain to the chain list (mEffectChains)
    virtual     status_t addEffectChain_l(const sp<EffectChain>& chain) = 0;
                // remove an effect chain from the chain list (mEffectChains)
    virtual     size_t removeEffectChain_l(const sp<EffectChain>& chain) = 0;
                // lock all effect chains Mutexes. Must be called before releasing the
                // ThreadBase mutex before processing the mixer and effects. This guarantees the
                // integrity of the chains during the process.
                // Also sets the parameter 'effectChains' to current value of mEffectChains.
                void lockEffectChains_l(Vector< sp<EffectChain> >& effectChains);
                // unlock effect chains after process
                void unlockEffectChains(const Vector< sp<EffectChain> >& effectChains);
                // get a copy of mEffectChains vector
                Vector< sp<EffectChain> > getEffectChains_l() const { return mEffectChains; };
                // set audio mode to all effect chains
                void setMode(audio_mode_t mode);
                // get effect module with corresponding ID on specified audio session
                sp<AudioFlinger::EffectModule> getEffect(audio_session_t sessionId, int effectId);
                sp<AudioFlinger::EffectModule> getEffect_l(audio_session_t sessionId, int effectId);
                // add and effect module. Also creates the effect chain is none exists for
                // the effects audio session. Only called in a context of moving an effect
                // from one thread to another
                status_t addEffect_l(const sp< EffectModule>& effect);
                // remove and effect module. Also removes the effect chain is this was the last
                // effect
                void removeEffect_l(const sp< EffectModule>& effect, bool release = false);
                // disconnect an effect handle from module and destroy module if last handle
                void disconnectEffectHandle(EffectHandle *handle, bool unpinIfLast);
                // detach all tracks connected to an auxiliary effect
    virtual     void detachAuxEffect_l(int effectId __unused) {}
                // returns a combination of:
                // - EFFECT_SESSION if effects on this audio session exist in one chain
                // - TRACK_SESSION if tracks on this audio session exist
                // - FAST_SESSION if fast tracks on this audio session exist
    virtual     uint32_t hasAudioSession_l(audio_session_t sessionId) const = 0;
                uint32_t hasAudioSession(audio_session_t sessionId) const {
                    Mutex::Autolock _l(mLock);
                    return hasAudioSession_l(sessionId);
                }

                template <typename T>
                uint32_t hasAudioSession_l(audio_session_t sessionId, const T& tracks) const {
                    uint32_t result = 0;
                    if (getEffectChain_l(sessionId) != 0) {
                        result = EFFECT_SESSION;
                    }
                    for (size_t i = 0; i < tracks.size(); ++i) {
                        const sp<TrackBase>& track = tracks[i];
                        if (sessionId == track->sessionId()
                                && !track->isInvalid()       // not yet removed from tracks.
                                && !track->isTerminated()) {
                            result |= TRACK_SESSION;
                            if (track->isFastTrack()) {
                                result |= FAST_SESSION;  // caution, only represents first track.
                            }
                            break;
                        }
                    }
                    return result;
                }

                // the value returned by default implementation is not important as the
                // strategy is only meaningful for PlaybackThread which implements this method
                virtual product_strategy_t getStrategyForSession_l(
                        audio_session_t sessionId __unused) {
                    return static_cast<product_strategy_t>(0);
                }

                // check if some effects must be suspended/restored when an effect is enabled
                // or disabled
                void checkSuspendOnEffectEnabled(bool enabled,
                                                 audio_session_t sessionId,
                                                 bool threadLocked);

                virtual status_t    setSyncEvent(const sp<SyncEvent>& event) = 0;
                virtual bool        isValidSyncEvent(const sp<SyncEvent>& event) const = 0;

                // Return a reference to a per-thread heap which can be used to allocate IMemory
                // objects that will be read-only to client processes, read/write to mediaserver,
                // and shared by all client processes of the thread.
                // The heap is per-thread rather than common across all threads, because
                // clients can't be trusted not to modify the offset of the IMemory they receive.
                // If a thread does not have such a heap, this method returns 0.
                virtual sp<MemoryDealer>    readOnlyHeap() const { return 0; }

                virtual sp<IMemory> pipeMemory() const { return 0; }

                        void systemReady();

                // checkEffectCompatibility_l() must be called with ThreadBase::mLock held
                virtual status_t    checkEffectCompatibility_l(const effect_descriptor_t *desc,
                                                               audio_session_t sessionId) = 0;

                        void        broadcast_l();

                virtual bool        isTimestampCorrectionEnabled() const { return false; }

                bool                isMsdDevice() const { return mIsMsdDevice; }

                void                dump(int fd, const Vector<String16>& args);

                // deliver stats to mediametrics.
                void                sendStatistics(bool force);

    mutable     Mutex                   mLock;

                void onEffectEnable(const sp<EffectModule>& effect);
                void onEffectDisable();

                // invalidateTracksForAudioSession_l must be called with holding mLock.
    virtual     void invalidateTracksForAudioSession_l(audio_session_t sessionId __unused) const { }
                // Invalidate all the tracks with the given audio session.
                void invalidateTracksForAudioSession(audio_session_t sessionId) const {
                    Mutex::Autolock _l(mLock);
                    invalidateTracksForAudioSession_l(sessionId);
                }

                template <typename T>
                void invalidateTracksForAudioSession_l(audio_session_t sessionId,
                                                       const T& tracks) const {
                    for (size_t i = 0; i < tracks.size(); ++i) {
                        const sp<TrackBase>& track = tracks[i];
                        if (sessionId == track->sessionId()) {
                            track->invalidate();
                        }
                    }
                }

    virtual     bool isStreamInitialized() = 0;

protected:

                // entry describing an effect being suspended in mSuspendedSessions keyed vector
                class SuspendedSessionDesc : public RefBase {
                public:
                    SuspendedSessionDesc() : mRefCount(0) {}

                    int mRefCount;          // number of active suspend requests
                    effect_uuid_t mType;    // effect type UUID
                };

                void        acquireWakeLock();
                virtual void acquireWakeLock_l();
                void        releaseWakeLock();
                void        releaseWakeLock_l();
                void        updateWakeLockUids_l(const SortedVector<uid_t> &uids);
                void        getPowerManager_l();
                // suspend or restore effects of the specified type (or all if type is NULL)
                // on a given session. The number of suspend requests is counted and restore
                // occurs when all suspend requests are cancelled.
                void setEffectSuspended_l(const effect_uuid_t *type,
                                          bool suspend,
                                          audio_session_t sessionId);
                // updated mSuspendedSessions when an effect is suspended or restored
                void        updateSuspendedSessions_l(const effect_uuid_t *type,
                                                      bool suspend,
                                                      audio_session_t sessionId);
                // check if some effects must be suspended when an effect chain is added
                void checkSuspendOnAddEffectChain_l(const sp<EffectChain>& chain);

                // sends the metadata of the active tracks to the HAL
    virtual     void        updateMetadata_l() = 0;

                String16 getWakeLockTag();

    virtual     void        preExit() { }
    virtual     void        setMasterMono_l(bool mono __unused) { }
    virtual     bool        requireMonoBlend() { return false; }

                            // called within the threadLoop to obtain timestamp from the HAL.
    virtual     status_t    threadloop_getHalTimestamp_l(
                                    ExtendedTimestamp *timestamp __unused) const {
                                return INVALID_OPERATION;
                            }

                product_strategy_t getStrategyForStream(audio_stream_type_t stream) const;

    virtual     void        dumpInternals_l(int fd __unused, const Vector<String16>& args __unused)
                            { }
    virtual     void        dumpTracks_l(int fd __unused, const Vector<String16>& args __unused) { }


    friend class AudioFlinger;      // for mEffectChains

                const type_t            mType;

                // Used by parameters, config events, addTrack_l, exit
                Condition               mWaitWorkCV;

                const sp<AudioFlinger>  mAudioFlinger;
                ThreadMetrics           mThreadMetrics;
                const bool              mIsOut;

                // updated by PlaybackThread::readOutputParameters_l() or
                // RecordThread::readInputParameters_l()
                uint32_t                mSampleRate;
                size_t                  mFrameCount;       // output HAL, direct output, record
                audio_channel_mask_t    mChannelMask;
                uint32_t                mChannelCount;
                size_t                  mFrameSize;
                // not HAL frame size, this is for output sink (to pipe to fast mixer)
                audio_format_t          mFormat;           // Source format for Recording and
                                                           // Sink format for Playback.
                                                           // Sink format may be different than
                                                           // HAL format if Fastmixer is used.
                audio_format_t          mHALFormat;
                size_t                  mBufferSize;       // HAL buffer size for read() or write()
                AudioDeviceTypeAddrVector mOutDeviceTypeAddrs; // output device types and addresses
                AudioDeviceTypeAddr       mInDeviceTypeAddr;   // input device type and address
                Vector< sp<ConfigEvent> >     mConfigEvents;
                Vector< sp<ConfigEvent> >     mPendingConfigEvents; // events awaiting system ready

                // These fields are written and read by thread itself without lock or barrier,
                // and read by other threads without lock or barrier via standby(), outDeviceTypes()
                // and inDeviceType().
                // Because of the absence of a lock or barrier, any other thread that reads
                // these fields must use the information in isolation, or be prepared to deal
                // with possibility that it might be inconsistent with other information.
                bool                    mStandby;     // Whether thread is currently in standby.

                struct audio_patch      mPatch;

                audio_source_t          mAudioSource;

                const audio_io_handle_t mId;
                Vector< sp<EffectChain> > mEffectChains;

                static const int        kThreadNameLength = 16; // prctl(PR_SET_NAME) limit
                char                    mThreadName[kThreadNameLength]; // guaranteed NUL-terminated
                sp<os::IPowerManager>   mPowerManager;
                sp<IBinder>             mWakeLockToken;
                const sp<PMDeathRecipient> mDeathRecipient;
                // list of suspended effects per session and per type. The first (outer) vector is
                // keyed by session ID, the second (inner) by type UUID timeLow field
                // Updated by updateSuspendedSessions_l() only.
                KeyedVector< audio_session_t, KeyedVector< int, sp<SuspendedSessionDesc> > >
                                        mSuspendedSessions;
                // TODO: add comment and adjust size as needed
                static const size_t     kLogSize = 4 * 1024;
                sp<NBLog::Writer>       mNBLogWriter;
                bool                    mSystemReady;
                ExtendedTimestamp       mTimestamp;
                TimestampVerifier< // For timestamp statistics.
                        int64_t /* frame count */, int64_t /* time ns */> mTimestampVerifier;
                // DIRECT and OFFLOAD threads should reset frame count to zero on stop/flush
                // TODO: add confirmation checks:
                // 1) DIRECT threads and linear PCM format really resets to 0?
                // 2) Is frame count really valid if not linear pcm?
                // 3) Are all 64 bits of position returned, not just lowest 32 bits?
                // Timestamp corrected device should be a single device.
                audio_devices_t         mTimestampCorrectedDevice = AUDIO_DEVICE_NONE;

                // ThreadLoop statistics per iteration.
                int64_t                 mLastIoBeginNs = -1;
                int64_t                 mLastIoEndNs = -1;

                // This should be read under ThreadBase lock (if not on the threadLoop thread).
                audio_utils::Statistics<double> mIoJitterMs{0.995 /* alpha */};
                audio_utils::Statistics<double> mProcessTimeMs{0.995 /* alpha */};
                audio_utils::Statistics<double> mLatencyMs{0.995 /* alpha */};

                // Save the last count when we delivered statistics to mediametrics.
                int64_t                 mLastRecordedTimestampVerifierN = 0;
                int64_t                 mLastRecordedTimeNs = 0;  // BOOTTIME to include suspend.

                bool                    mIsMsdDevice = false;
                // A condition that must be evaluated by the thread loop has changed and
                // we must not wait for async write callback in the thread loop before evaluating it
                bool                    mSignalPending;

#ifdef TEE_SINK
                NBAIO_Tee               mTee;
#endif
                // ActiveTracks is a sorted vector of track type T representing the
                // active tracks of threadLoop() to be considered by the locked prepare portion.
                // ActiveTracks should be accessed with the ThreadBase lock held.
                //
                // During processing and I/O, the threadLoop does not hold the lock;
                // hence it does not directly use ActiveTracks.  Care should be taken
                // to hold local strong references or defer removal of tracks
                // if the threadLoop may still be accessing those tracks due to mix, etc.
                //
                // This class updates power information appropriately.
                //

                template <typename T>
                class ActiveTracks {
                public:
                    explicit ActiveTracks(SimpleLog *localLog = nullptr)
                        : mActiveTracksGeneration(0)
                        , mLastActiveTracksGeneration(0)
                        , mLocalLog(localLog)
                    { }

                    ~ActiveTracks() {
                        ALOGW_IF(!mActiveTracks.isEmpty(),
                                "ActiveTracks should be empty in destructor");
                    }
                    // returns the last track added (even though it may have been
                    // subsequently removed from ActiveTracks).
                    //
                    // Used for DirectOutputThread to ensure a flush is called when transitioning
                    // to a new track (even though it may be on the same session).
                    // Used for OffloadThread to ensure that volume and mixer state is
                    // taken from the latest track added.
                    //
                    // The latest track is saved with a weak pointer to prevent keeping an
                    // otherwise useless track alive. Thus the function will return nullptr
                    // if the latest track has subsequently been removed and destroyed.
                    sp<T> getLatest() {
                        return mLatestActiveTrack.promote();
                    }

                    // SortedVector methods
                    ssize_t         add(const sp<T> &track);
                    ssize_t         remove(const sp<T> &track);
                    size_t          size() const {
                        return mActiveTracks.size();
                    }
                    bool            isEmpty() const {
                        return mActiveTracks.isEmpty();
                    }
                    ssize_t         indexOf(const sp<T>& item) {
                        return mActiveTracks.indexOf(item);
                    }
                    sp<T>           operator[](size_t index) const {
                        return mActiveTracks[index];
                    }
                    typename SortedVector<sp<T>>::iterator begin() {
                        return mActiveTracks.begin();
                    }
                    typename SortedVector<sp<T>>::iterator end() {
                        return mActiveTracks.end();
                    }

                    // Due to Binder recursion optimization, clear() and updatePowerState()
                    // cannot be called from a Binder thread because they may call back into
                    // the original calling process (system server) for BatteryNotifier
                    // (which requires a Java environment that may not be present).
                    // Hence, call clear() and updatePowerState() only from the
                    // ThreadBase thread.
                    void            clear();
                    // periodically called in the threadLoop() to update power state uids.
                    void            updatePowerState(sp<ThreadBase> thread, bool force = false);

                    /** @return true if one or move active tracks was added or removed since the
                     *          last time this function was called or the vector was created.
                     *          true if volume of one of active tracks was changed.
                     */
                    bool            readAndClearHasChanged();

                private:
                    void            logTrack(const char *funcName, const sp<T> &track) const;

                    SortedVector<uid_t> getWakeLockUids() {
                        SortedVector<uid_t> wakeLockUids;
                        for (const sp<T> &track : mActiveTracks) {
                            wakeLockUids.add(track->uid());
                        }
                        return wakeLockUids; // moved by underlying SharedBuffer
                    }

                    std::map<uid_t, std::pair<ssize_t /* previous */, ssize_t /* current */>>
                                        mBatteryCounter;
                    SortedVector<sp<T>> mActiveTracks;
                    int                 mActiveTracksGeneration;
                    int                 mLastActiveTracksGeneration;
                    wp<T>               mLatestActiveTrack; // latest track added to ActiveTracks
                    SimpleLog * const   mLocalLog;
                    // If the vector has changed since last call to readAndClearHasChanged
                    bool                mHasChanged = false;
                };

                SimpleLog mLocalLog;

private:
                void dumpBase_l(int fd, const Vector<String16>& args);
                void dumpEffectChains_l(int fd, const Vector<String16>& args);
};

class VolumeInterface {
 public:

    virtual ~VolumeInterface() {}

    virtual void        setMasterVolume(float value) = 0;
    virtual void        setMasterMute(bool muted) = 0;
    virtual void        setStreamVolume(audio_stream_type_t stream, float value) = 0;
    virtual void        setStreamMute(audio_stream_type_t stream, bool muted) = 0;
    virtual float       streamVolume(audio_stream_type_t stream) const = 0;

};

// --- PlaybackThread ---
class PlaybackThread : public ThreadBase, public StreamOutHalInterfaceCallback,
                       public VolumeInterface, public StreamOutHalInterfaceEventCallback {
public:

#include "PlaybackTracks.h"

    enum mixer_state {
        MIXER_IDLE,             // no active tracks
        MIXER_TRACKS_ENABLED,   // at least one active track, but no track has any data ready
        MIXER_TRACKS_READY,      // at least one active track, and at least one track has data
        MIXER_DRAIN_TRACK,      // drain currently playing track
        MIXER_DRAIN_ALL,        // fully drain the hardware
        // standby mode does not have an enum value
        // suspend by audio policy manager is orthogonal to mixer state
    };

    // retry count before removing active track in case of underrun on offloaded thread:
    // we need to make sure that AudioTrack client has enough time to send large buffers
    //FIXME may be more appropriate if expressed in time units. Need to revise how underrun is
    // handled for offloaded tracks
    static const int8_t kMaxTrackRetriesOffload = 20;
    static const int8_t kMaxTrackStartupRetriesOffload = 100;
    static const int8_t kMaxTrackStopRetriesOffload = 2;
    static constexpr uint32_t kMaxTracksPerUid = 40;
    static constexpr size_t kMaxTracks = 256;

    // Maximum delay (in nanoseconds) for upcoming buffers in suspend mode, otherwise
    // if delay is greater, the estimated time for timeLoopNextNs is reset.
    // This allows for catch-up to be done for small delays, while resetting the estimate
    // for initial conditions or large delays.
    static const nsecs_t kMaxNextBufferDelayNs = 100000000;

    PlaybackThread(const sp<AudioFlinger>& audioFlinger, AudioStreamOut* output,
                   audio_io_handle_t id, type_t type, bool systemReady,
                   audio_config_base_t *mixerConfig = nullptr);
    virtual             ~PlaybackThread();

    // Thread virtuals
    virtual     bool        threadLoop();

    // RefBase
    virtual     void        onFirstRef();

    virtual     status_t    checkEffectCompatibility_l(const effect_descriptor_t *desc,
                                                       audio_session_t sessionId);

protected:
    // Code snippets that were lifted up out of threadLoop()
    virtual     void        threadLoop_mix() = 0;
    virtual     void        threadLoop_sleepTime() = 0;
    virtual     ssize_t     threadLoop_write();
    virtual     void        threadLoop_drain();
    virtual     void        threadLoop_standby();
    virtual     void        threadLoop_exit();
    virtual     void        threadLoop_removeTracks(const Vector< sp<Track> >& tracksToRemove);

                // prepareTracks_l reads and writes mActiveTracks, and returns
                // the pending set of tracks to remove via Vector 'tracksToRemove'.  The caller
                // is responsible for clearing or destroying this Vector later on, when it
                // is safe to do so. That will drop the final ref count and destroy the tracks.
    virtual     mixer_state prepareTracks_l(Vector< sp<Track> > *tracksToRemove) = 0;
                void        removeTracks_l(const Vector< sp<Track> >& tracksToRemove);
                status_t    handleVoipVolume_l(float *volume);

    // StreamOutHalInterfaceCallback implementation
    virtual     void        onWriteReady();
    virtual     void        onDrainReady();
    virtual     void        onError();

                void        resetWriteBlocked(uint32_t sequence);
                void        resetDraining(uint32_t sequence);

    virtual     bool        waitingAsyncCallback();
    virtual     bool        waitingAsyncCallback_l();
    virtual     bool        shouldStandby_l();
    virtual     void        onAddNewTrack_l();
                void        onAsyncError(); // error reported by AsyncCallbackThread

    // StreamHalInterfaceCodecFormatCallback implementation
                void        onCodecFormatChanged(
                                const std::basic_string<uint8_t>& metadataBs) override;

    // ThreadBase virtuals
    virtual     void        preExit();
    virtual     void        onIdleMixer();

    virtual     bool        keepWakeLock() const { return true; }
    virtual     void        acquireWakeLock_l() {
                                ThreadBase::acquireWakeLock_l();
                                mActiveTracks.updatePowerState(this, true /* force */);
                            }

    virtual     void        checkOutputStageEffects() {}

                void        dumpInternals_l(int fd, const Vector<String16>& args) override;
                void        dumpTracks_l(int fd, const Vector<String16>& args) override;

public:

    virtual     status_t    initCheck() const { return (mOutput == NULL) ? NO_INIT : NO_ERROR; }

                // return estimated latency in milliseconds, as reported by HAL
                uint32_t    latency() const;
                // same, but lock must already be held
                uint32_t    latency_l() const override;

                // VolumeInterface
    virtual     void        setMasterVolume(float value);
    virtual     void        setMasterBalance(float balance);
    virtual     void        setMasterMute(bool muted);
    virtual     void        setStreamVolume(audio_stream_type_t stream, float value);
    virtual     void        setStreamMute(audio_stream_type_t stream, bool muted);
    virtual     float       streamVolume(audio_stream_type_t stream) const;

                void        setVolumeForOutput_l(float left, float right) const override;

                sp<Track>   createTrack_l(
                                const sp<AudioFlinger::Client>& client,
                                audio_stream_type_t streamType,
                                const audio_attributes_t& attr,
                                uint32_t *sampleRate,
                                audio_format_t format,
                                audio_channel_mask_t channelMask,
                                size_t *pFrameCount,
                                size_t *pNotificationFrameCount,
                                uint32_t notificationsPerBuffer,
                                float speed,
                                const sp<IMemory>& sharedBuffer,
                                audio_session_t sessionId,
                                audio_output_flags_t *flags,
                                pid_t creatorPid,
                                const AttributionSourceState& attributionSource,
                                pid_t tid,
                                status_t *status /*non-NULL*/,
                                audio_port_handle_t portId,
                                const sp<media::IAudioTrackCallback>& callback);

                AudioStreamOut* getOutput() const;
                AudioStreamOut* clearOutput();
                virtual sp<StreamHalInterface> stream() const;

                // a very large number of suspend() will eventually wraparound, but unlikely
                void        suspend() { (void) android_atomic_inc(&mSuspended); }
                void        restore()
                                {
                                    // if restore() is done without suspend(), get back into
                                    // range so that the next suspend() will operate correctly
                                    if (android_atomic_dec(&mSuspended) <= 0) {
                                        android_atomic_release_store(0, &mSuspended);
                                    }
                                }
                bool        isSuspended() const
                                { return android_atomic_acquire_load(&mSuspended) > 0; }

    virtual     String8     getParameters(const String8& keys);
    virtual     void        ioConfigChanged(audio_io_config_event_t event, pid_t pid = 0,
                                            audio_port_handle_t portId = AUDIO_PORT_HANDLE_NONE);
                status_t    getRenderPosition(uint32_t *halFrames, uint32_t *dspFrames);
                // Consider also removing and passing an explicit mMainBuffer initialization
                // parameter to AF::PlaybackThread::Track::Track().
                effect_buffer_t *sinkBuffer() const {
                    return reinterpret_cast<effect_buffer_t *>(mSinkBuffer); };

    virtual     void detachAuxEffect_l(int effectId);
                status_t attachAuxEffect(const sp<AudioFlinger::PlaybackThread::Track>& track,
                        int EffectId);
                status_t attachAuxEffect_l(const sp<AudioFlinger::PlaybackThread::Track>& track,
                        int EffectId);

                virtual status_t addEffectChain_l(const sp<EffectChain>& chain);
                virtual size_t removeEffectChain_l(const sp<EffectChain>& chain);
                        uint32_t hasAudioSession_l(audio_session_t sessionId) const override {
                            return ThreadBase::hasAudioSession_l(sessionId, mTracks);
                        }
                virtual product_strategy_t getStrategyForSession_l(audio_session_t sessionId);


                virtual status_t setSyncEvent(const sp<SyncEvent>& event);
                virtual bool     isValidSyncEvent(const sp<SyncEvent>& event) const;

                // called with AudioFlinger lock held
                        bool     invalidateTracks_l(audio_stream_type_t streamType);
                virtual void     invalidateTracks(audio_stream_type_t streamType);

    virtual     size_t      frameCount() const { return mNormalFrameCount; }

<<<<<<< HEAD
    virtual     status_t    getTimestamp_l(AudioTimestamp& timestamp);
=======
                audio_channel_mask_t mixerChannelMask() const override {
                    return mMixerChannelMask;
                }

                status_t    getTimestamp_l(AudioTimestamp& timestamp);
>>>>>>> f1413a0a

                void        addPatchTrack(const sp<PatchTrack>& track);
                void        deletePatchTrack(const sp<PatchTrack>& track);

    virtual     void        toAudioPortConfig(struct audio_port_config *config);

                // Return the asynchronous signal wait time.
    virtual     int64_t     computeWaitTimeNs_l() const { return INT64_MAX; }
                // returns true if the track is allowed to be added to the thread.
    virtual     bool        isTrackAllowed_l(
                                    audio_channel_mask_t channelMask __unused,
                                    audio_format_t format __unused,
                                    audio_session_t sessionId __unused,
                                    uid_t uid) const {
                                return trackCountForUid_l(uid) < PlaybackThread::kMaxTracksPerUid
                                       && mTracks.size() < PlaybackThread::kMaxTracks;
                            }

                bool        isTimestampCorrectionEnabled() const override {
                                return audio_is_output_devices(mTimestampCorrectedDevice)
                                        && outDeviceTypes().count(mTimestampCorrectedDevice) != 0;
                            }

    virtual     bool        isStreamInitialized() {
                                return !(mOutput == nullptr || mOutput->stream == nullptr);
                            }

                audio_channel_mask_t hapticChannelMask() const override {
                                         return mHapticChannelMask;
                                     }
                bool supportsHapticPlayback() const {
                    return (mHapticChannelMask & AUDIO_CHANNEL_HAPTIC_ALL) != AUDIO_CHANNEL_NONE;
                }

                void setDownStreamPatch(const struct audio_patch *patch) {
                    Mutex::Autolock _l(mLock);
                    mDownStreamPatch = *patch;
                }

                PlaybackThread::Track* getTrackById_l(audio_port_handle_t trackId);

                bool hasMixer() const {
                    return mType == MIXER || mType == DUPLICATING || mType == VIRTUALIZER_STAGE;
                }
protected:
    // updated by readOutputParameters_l()
    size_t                          mNormalFrameCount;  // normal mixer and effects

    bool                            mThreadThrottle;     // throttle the thread processing
    uint32_t                        mThreadThrottleTimeMs; // throttle time for MIXER threads
    uint32_t                        mThreadThrottleEndMs;  // notify once per throttling
    uint32_t                        mHalfBufferMs;       // half the buffer size in milliseconds

    void*                           mSinkBuffer;         // frame size aligned sink buffer

    // TODO:
    // Rearrange the buffer info into a struct/class with
    // clear, copy, construction, destruction methods.
    //
    // mSinkBuffer also has associated with it:
    //
    // mSinkBufferSize: Sink Buffer Size
    // mFormat: Sink Buffer Format

    // Mixer Buffer (mMixerBuffer*)
    //
    // In the case of floating point or multichannel data, which is not in the
    // sink format, it is required to accumulate in a higher precision or greater channel count
    // buffer before downmixing or data conversion to the sink buffer.

    // Set to "true" to enable the Mixer Buffer otherwise mixer output goes to sink buffer.
    bool                            mMixerBufferEnabled;

    // Storage, 32 byte aligned (may make this alignment a requirement later).
    // Due to constraints on mNormalFrameCount, the buffer size is a multiple of 16 frames.
    void*                           mMixerBuffer;

    // Size of mMixerBuffer in bytes: mNormalFrameCount * #channels * sampsize.
    size_t                          mMixerBufferSize;

    // The audio format of mMixerBuffer. Set to AUDIO_FORMAT_PCM_(FLOAT|16_BIT) only.
    audio_format_t                  mMixerBufferFormat;

    // An internal flag set to true by MixerThread::prepareTracks_l()
    // when mMixerBuffer contains valid data after mixing.
    bool                            mMixerBufferValid;

    // Effects Buffer (mEffectsBuffer*)
    //
    // In the case of effects data, which is not in the sink format,
    // it is required to accumulate in a different buffer before data conversion
    // to the sink buffer.

    // Set to "true" to enable the Effects Buffer otherwise effects output goes to sink buffer.
    bool                            mEffectBufferEnabled;

    // Storage, 32 byte aligned (may make this alignment a requirement later).
    // Due to constraints on mNormalFrameCount, the buffer size is a multiple of 16 frames.
    void*                           mEffectBuffer;

    // Size of mEffectsBuffer in bytes: mNormalFrameCount * #channels * sampsize.
    size_t                          mEffectBufferSize;

    // The audio format of mEffectsBuffer. Set to AUDIO_FORMAT_PCM_16_BIT only.
    audio_format_t                  mEffectBufferFormat;

    // An internal flag set to true by MixerThread::prepareTracks_l()
    // when mEffectsBuffer contains valid data after mixing.
    //
    // When this is set, all mixer data is routed into the effects buffer
    // for any processing (including output processing).
    bool                            mEffectBufferValid;

    // suspend count, > 0 means suspended.  While suspended, the thread continues to pull from
    // tracks and mix, but doesn't write to HAL.  A2DP and SCO HAL implementations can't handle
    // concurrent use of both of them, so Audio Policy Service suspends one of the threads to
    // workaround that restriction.
    // 'volatile' means accessed via atomic operations and no lock.
    volatile int32_t                mSuspended;

    int64_t                         mBytesWritten;
    int64_t                         mFramesWritten; // not reset on standby
    int64_t                         mLastFramesWritten = -1; // track changes in timestamp
                                                             // server frames written.
    int64_t                         mSuspendedFrames; // not reset on standby

    // mHapticChannelMask and mHapticChannelCount will only be valid when the thread support
    // haptic playback.
    audio_channel_mask_t            mHapticChannelMask = AUDIO_CHANNEL_NONE;
    uint32_t                        mHapticChannelCount = 0;

    audio_channel_mask_t            mMixerChannelMask = AUDIO_CHANNEL_NONE;

private:
    // mMasterMute is in both PlaybackThread and in AudioFlinger.  When a
    // PlaybackThread needs to find out if master-muted, it checks it's local
    // copy rather than the one in AudioFlinger.  This optimization saves a lock.
    bool                            mMasterMute;
                void        setMasterMute_l(bool muted) { mMasterMute = muted; }

                auto discontinuityForStandbyOrFlush() const { // call on threadLoop or with lock.
                    return ((mType == DIRECT && !audio_is_linear_pcm(mFormat))
                                    || mType == OFFLOAD)
                            ? mTimestampVerifier.DISCONTINUITY_MODE_ZERO
                            : mTimestampVerifier.DISCONTINUITY_MODE_CONTINUOUS;
                }

protected:
    ActiveTracks<Track>     mActiveTracks;

    // Time to sleep between cycles when:
    virtual uint32_t        activeSleepTimeUs() const;      // mixer state MIXER_TRACKS_ENABLED
    virtual uint32_t        idleSleepTimeUs() const = 0;    // mixer state MIXER_IDLE
    virtual uint32_t        suspendSleepTimeUs() const = 0; // audio policy manager suspended us
    // No sleep when mixer state == MIXER_TRACKS_READY; relies on audio HAL stream->write()
    // No sleep in standby mode; waits on a condition

    // Code snippets that are temporarily lifted up out of threadLoop() until the merge
                void        checkSilentMode_l();

    // Non-trivial for DUPLICATING only
    virtual     void        saveOutputTracks() { }
    virtual     void        clearOutputTracks() { }

    // Cache various calculated values, at threadLoop() entry and after a parameter change
    virtual     void        cacheParameters_l();
                void        setCheckOutputStageEffects() override {
                                mCheckOutputStageEffects.store(true);
                            }

    virtual     uint32_t    correctLatency_l(uint32_t latency) const;

    virtual     status_t    createAudioPatch_l(const struct audio_patch *patch,
                                   audio_patch_handle_t *handle);
    virtual     status_t    releaseAudioPatch_l(const audio_patch_handle_t handle);

                bool        usesHwAvSync() const { return (mType == DIRECT) && (mOutput != NULL)
                                    && mHwSupportsPause
                                    && (mOutput->flags & AUDIO_OUTPUT_FLAG_HW_AV_SYNC); }

                uint32_t    trackCountForUid_l(uid_t uid) const;

                void        invalidateTracksForAudioSession_l(
                                    audio_session_t sessionId) const override {
                                ThreadBase::invalidateTracksForAudioSession_l(sessionId, mTracks);
                            }

private:

    friend class AudioFlinger;      // for numerous

    DISALLOW_COPY_AND_ASSIGN(PlaybackThread);

    status_t    addTrack_l(const sp<Track>& track);
    bool        destroyTrack_l(const sp<Track>& track);
    void        removeTrack_l(const sp<Track>& track);

    void        readOutputParameters_l();
    void        updateMetadata_l() final;
    virtual void sendMetadataToBackend_l(const StreamOutHalInterface::SourceMetadata& metadata);

    void        collectTimestamps_l();

    // The Tracks class manages tracks added and removed from the Thread.
    template <typename T>
    class Tracks {
    public:
        Tracks(bool saveDeletedTrackIds) :
            mSaveDeletedTrackIds(saveDeletedTrackIds) { }

        // SortedVector methods
        ssize_t         add(const sp<T> &track) {
            const ssize_t index = mTracks.add(track);
            LOG_ALWAYS_FATAL_IF(index < 0, "cannot add track");
            return index;
        }
        ssize_t         remove(const sp<T> &track);
        size_t          size() const {
            return mTracks.size();
        }
        bool            isEmpty() const {
            return mTracks.isEmpty();
        }
        ssize_t         indexOf(const sp<T> &item) {
            return mTracks.indexOf(item);
        }
        sp<T>           operator[](size_t index) const {
            return mTracks[index];
        }
        typename SortedVector<sp<T>>::iterator begin() {
            return mTracks.begin();
        }
        typename SortedVector<sp<T>>::iterator end() {
            return mTracks.end();
        }

        size_t          processDeletedTrackIds(std::function<void(int)> f) {
            for (const int trackId : mDeletedTrackIds) {
                f(trackId);
            }
            return mDeletedTrackIds.size();
        }

        void            clearDeletedTrackIds() { mDeletedTrackIds.clear(); }

    private:
        // Tracks pending deletion for MIXER type threads
        const bool mSaveDeletedTrackIds; // true to enable tracking
        std::set<int> mDeletedTrackIds;

        SortedVector<sp<T>> mTracks; // wrapped SortedVector.
    };

    Tracks<Track>                   mTracks;

    stream_type_t                   mStreamTypes[AUDIO_STREAM_CNT];
    AudioStreamOut                  *mOutput;

    float                           mMasterVolume;
    std::atomic<float>              mMasterBalance{};
    audio_utils::Balance            mBalance;
    int                             mNumWrites;
    int                             mNumDelayedWrites;
    bool                            mInWrite;

    // FIXME rename these former local variables of threadLoop to standard "m" names
    nsecs_t                         mStandbyTimeNs;
    size_t                          mSinkBufferSize;

    // cached copies of activeSleepTimeUs() and idleSleepTimeUs() made by cacheParameters_l()
    uint32_t                        mActiveSleepTimeUs;
    uint32_t                        mIdleSleepTimeUs;

    uint32_t                        mSleepTimeUs;

    // mixer status returned by prepareTracks_l()
    mixer_state                     mMixerStatus; // current cycle
                                                  // previous cycle when in prepareTracks_l()
    mixer_state                     mMixerStatusIgnoringFastTracks;
                                                  // FIXME or a separate ready state per track

    // FIXME move these declarations into the specific sub-class that needs them
    // MIXER only
    uint32_t                        sleepTimeShift;

    // same as AudioFlinger::mStandbyTimeInNsecs except for DIRECT which uses a shorter value
    nsecs_t                         mStandbyDelayNs;

    // MIXER only
    nsecs_t                         maxPeriod;

    // DUPLICATING only
    uint32_t                        writeFrames;

    size_t                          mBytesRemaining;
    size_t                          mCurrentWriteLength;
    bool                            mUseAsyncWrite;
    // mWriteAckSequence contains current write sequence on bits 31-1. The write sequence is
    // incremented each time a write(), a flush() or a standby() occurs.
    // Bit 0 is set when a write blocks and indicates a callback is expected.
    // Bit 0 is reset by the async callback thread calling resetWriteBlocked(). Out of sequence
    // callbacks are ignored.
    uint32_t                        mWriteAckSequence;
    // mDrainSequence contains current drain sequence on bits 31-1. The drain sequence is
    // incremented each time a drain is requested or a flush() or standby() occurs.
    // Bit 0 is set when the drain() command is called at the HAL and indicates a callback is
    // expected.
    // Bit 0 is reset by the async callback thread calling resetDraining(). Out of sequence
    // callbacks are ignored.
    uint32_t                        mDrainSequence;
    sp<AsyncCallbackThread>         mCallbackThread;

    Mutex                                    mAudioTrackCbLock;
    // Record of IAudioTrackCallback
    std::map<sp<Track>, sp<media::IAudioTrackCallback>> mAudioTrackCallbacks;

private:
    // The HAL output sink is treated as non-blocking, but current implementation is blocking
    sp<NBAIO_Sink>          mOutputSink;
    // If a fast mixer is present, the blocking pipe sink, otherwise clear
    sp<NBAIO_Sink>          mPipeSink;
    // The current sink for the normal mixer to write it's (sub)mix, mOutputSink or mPipeSink
    sp<NBAIO_Sink>          mNormalSink;
    uint32_t                mScreenState;   // cached copy of gScreenState
    // TODO: add comment and adjust size as needed
    static const size_t     kFastMixerLogSize = 8 * 1024;
    sp<NBLog::Writer>       mFastMixerNBLogWriter;

    // Downstream patch latency, available if mDownstreamLatencyStatMs.getN() > 0.
    audio_utils::Statistics<double> mDownstreamLatencyStatMs{0.999};

public:
    virtual     bool        hasFastMixer() const = 0;
    virtual     FastTrackUnderruns getFastTrackUnderruns(size_t fastIndex __unused) const
                                { FastTrackUnderruns dummy; return dummy; }

protected:
                // accessed by both binder threads and within threadLoop(), lock on mutex needed
                unsigned    mFastTrackAvailMask;    // bit i set if fast track [i] is available
                bool        mHwSupportsPause;
                bool        mHwPaused;
                bool        mFlushPending;
                bool        mHwSupportsSuspend;
                // volumes last sent to audio HAL with stream->setVolume()
                float mLeftVolFloat;
                float mRightVolFloat;

                // audio patch used by the downstream software patch.
                // Only used if ThreadBase::mIsMsdDevice is true.
                struct audio_patch mDownStreamPatch;

                std::atomic_bool mCheckOutputStageEffects{};
};

class MixerThread : public PlaybackThread {
public:
    MixerThread(const sp<AudioFlinger>& audioFlinger,
                AudioStreamOut* output,
                audio_io_handle_t id,
                bool systemReady,
                type_t type = MIXER,
                audio_config_base_t *mixerConfig = nullptr);
    virtual             ~MixerThread();

    // Thread virtuals

    virtual     bool        checkForNewParameter_l(const String8& keyValuePair,
                                                   status_t& status);

    virtual     bool        isTrackAllowed_l(
                                    audio_channel_mask_t channelMask, audio_format_t format,
                                    audio_session_t sessionId, uid_t uid) const override;
protected:
    virtual     mixer_state prepareTracks_l(Vector< sp<Track> > *tracksToRemove);
    virtual     uint32_t    idleSleepTimeUs() const;
    virtual     uint32_t    suspendSleepTimeUs() const;
    virtual     void        cacheParameters_l();

    virtual void acquireWakeLock_l() {
        PlaybackThread::acquireWakeLock_l();
        if (hasFastMixer()) {
            mFastMixer->setBoottimeOffset(
                    mTimestamp.mTimebaseOffset[ExtendedTimestamp::TIMEBASE_BOOTTIME]);
        }
    }

                void        dumpInternals_l(int fd, const Vector<String16>& args) override;

    // threadLoop snippets
    virtual     ssize_t     threadLoop_write();
    virtual     void        threadLoop_standby();
    virtual     void        threadLoop_mix();
    virtual     void        threadLoop_sleepTime();
    virtual     void        onIdleMixer();
    virtual     uint32_t    correctLatency_l(uint32_t latency) const;

    virtual     status_t    createAudioPatch_l(const struct audio_patch *patch,
                                   audio_patch_handle_t *handle);
    virtual     status_t    releaseAudioPatch_l(const audio_patch_handle_t handle);

                AudioMixer* mAudioMixer;    // normal mixer
private:
                // one-time initialization, no locks required
                sp<FastMixer>     mFastMixer;     // non-0 if there is also a fast mixer
                sp<AudioWatchdog> mAudioWatchdog; // non-0 if there is an audio watchdog thread

                // contents are not guaranteed to be consistent, no locks required
                FastMixerDumpState mFastMixerDumpState;
#ifdef STATE_QUEUE_DUMP
                StateQueueObserverDump mStateQueueObserverDump;
                StateQueueMutatorDump  mStateQueueMutatorDump;
#endif
                AudioWatchdogDump mAudioWatchdogDump;

                // accessible only within the threadLoop(), no locks required
                //          mFastMixer->sq()    // for mutating and pushing state
                int32_t     mFastMixerFutex;    // for cold idle
                int64_t     mIdleTimeOffsetUs;

                std::atomic_bool mMasterMono;
public:
    virtual     bool        hasFastMixer() const { return mFastMixer != 0; }
    virtual     FastTrackUnderruns getFastTrackUnderruns(size_t fastIndex) const {
                              ALOG_ASSERT(fastIndex < FastMixerState::sMaxFastTracks);
                              return mFastMixerDumpState.mTracks[fastIndex].mUnderruns;
                            }

                status_t    threadloop_getHalTimestamp_l(
                                    ExtendedTimestamp *timestamp) const override {
                                if (mNormalSink.get() != nullptr) {
                                    return mNormalSink->getTimestamp(*timestamp);
                                }
                                return INVALID_OPERATION;
                            }

protected:
    virtual     void       setMasterMono_l(bool mono) {
                               mMasterMono.store(mono);
                               if (mFastMixer != nullptr) { /* hasFastMixer() */
                                   mFastMixer->setMasterMono(mMasterMono);
                               }
                           }
                // the FastMixer performs mono blend if it exists.
                // Blending with limiter is not idempotent,
                // and blending without limiter is idempotent but inefficient to do twice.
    virtual     bool       requireMonoBlend() { return mMasterMono.load() && !hasFastMixer(); }

                void       setMasterBalance(float balance) override {
                               mMasterBalance.store(balance);
                               if (hasFastMixer()) {
                                   mFastMixer->setMasterBalance(balance);
                               }
                           }
};

class DirectOutputThread : public PlaybackThread {
public:

    DirectOutputThread(const sp<AudioFlinger>& audioFlinger, AudioStreamOut* output,
                       audio_io_handle_t id, bool systemReady)
        : DirectOutputThread(audioFlinger, output, id, DIRECT, systemReady) { }

    virtual                 ~DirectOutputThread();

                status_t    selectPresentation(int presentationId, int programId);

    // Thread virtuals

    virtual     bool        checkForNewParameter_l(const String8& keyValuePair,
                                                   status_t& status);

    virtual     void        flushHw_l();

                void        setMasterBalance(float balance) override;

protected:
    virtual     uint32_t    activeSleepTimeUs() const;
    virtual     uint32_t    idleSleepTimeUs() const;
    virtual     uint32_t    suspendSleepTimeUs() const;
    virtual     void        cacheParameters_l();

                void        dumpInternals_l(int fd, const Vector<String16>& args) override;

    // threadLoop snippets
    virtual     mixer_state prepareTracks_l(Vector< sp<Track> > *tracksToRemove);
    virtual     void        threadLoop_mix();
    virtual     void        threadLoop_sleepTime();
    virtual     void        threadLoop_exit();
    virtual     bool        shouldStandby_l();

    virtual     void        onAddNewTrack_l();

    bool mVolumeShaperActive = false;

    DirectOutputThread(const sp<AudioFlinger>& audioFlinger, AudioStreamOut* output,
                       audio_io_handle_t id, ThreadBase::type_t type, bool systemReady);
    void processVolume_l(Track *track, bool lastTrack);

    // prepareTracks_l() tells threadLoop_mix() the name of the single active track
    sp<Track>               mActiveTrack;

    wp<Track>               mPreviousTrack;         // used to detect track switch

    // This must be initialized for initial condition of mMasterBalance = 0 (disabled).
    float                   mMasterBalanceLeft = 1.f;
    float                   mMasterBalanceRight = 1.f;

    uint64_t                mFramesWrittenAtStandby;// used to reset frames on track reset
    uint64_t                mFramesWrittenForSleep; // used to reset frames on track removal
                                                    // or underrun before entering standby

public:
    virtual     bool        hasFastMixer() const { return false; }

    virtual     int64_t     computeWaitTimeNs_l() const override;

    status_t    threadloop_getHalTimestamp_l(ExtendedTimestamp *timestamp) const override {
                    // For DIRECT and OFFLOAD threads, query the output sink directly.
                    if (mOutput != nullptr) {
                        uint64_t uposition64;
                        struct timespec time;
                        if (mOutput->getPresentationPosition(
                                &uposition64, &time) == OK) {
                            timestamp->mPosition[ExtendedTimestamp::LOCATION_KERNEL]
                                    = (int64_t)uposition64;
                            timestamp->mTimeNs[ExtendedTimestamp::LOCATION_KERNEL]
                                    = audio_utils_ns_from_timespec(&time);
                            return NO_ERROR;
                        }
                    }
                    return INVALID_OPERATION;
                }
    virtual     status_t    getTimestamp_l(AudioTimestamp& timestamp) override;
};

class OffloadThread : public DirectOutputThread {
public:

    OffloadThread(const sp<AudioFlinger>& audioFlinger, AudioStreamOut* output,
                  audio_io_handle_t id, bool systemReady);
    virtual                 ~OffloadThread() {};
    virtual     void        flushHw_l();

protected:
    // threadLoop snippets
    virtual     mixer_state prepareTracks_l(Vector< sp<Track> > *tracksToRemove);
    virtual     void        threadLoop_exit();

    virtual     bool        waitingAsyncCallback();
    virtual     bool        waitingAsyncCallback_l();
    virtual     void        invalidateTracks(audio_stream_type_t streamType);

    virtual     bool        keepWakeLock() const { return (mKeepWakeLock || (mDrainSequence & 1)); }

private:
    size_t      mPausedWriteLength;     // length in bytes of write interrupted by pause
    size_t      mPausedBytesRemaining;  // bytes still waiting in mixbuffer after resume
    bool        mKeepWakeLock;          // keep wake lock while waiting for write callback
    uint64_t    mOffloadUnderrunPosition; // Current frame position for offloaded playback
                                          // used and valid only during underrun.  ~0 if
                                          // no underrun has occurred during playback and
                                          // is not reset on standby.
};

class AsyncCallbackThread : public Thread {
public:

    explicit AsyncCallbackThread(const wp<PlaybackThread>& playbackThread);

    virtual             ~AsyncCallbackThread();

    // Thread virtuals
    virtual bool        threadLoop();

    // RefBase
    virtual void        onFirstRef();

            void        exit();
            void        setWriteBlocked(uint32_t sequence);
            void        resetWriteBlocked();
            void        setDraining(uint32_t sequence);
            void        resetDraining();
            void        setAsyncError();

private:
    const wp<PlaybackThread>   mPlaybackThread;
    // mWriteAckSequence corresponds to the last write sequence passed by the offload thread via
    // setWriteBlocked(). The sequence is shifted one bit to the left and the lsb is used
    // to indicate that the callback has been received via resetWriteBlocked()
    uint32_t                   mWriteAckSequence;
    // mDrainSequence corresponds to the last drain sequence passed by the offload thread via
    // setDraining(). The sequence is shifted one bit to the left and the lsb is used
    // to indicate that the callback has been received via resetDraining()
    uint32_t                   mDrainSequence;
    Condition                  mWaitWorkCV;
    Mutex                      mLock;
    bool                       mAsyncError;
};

class DuplicatingThread : public MixerThread {
public:
    DuplicatingThread(const sp<AudioFlinger>& audioFlinger, MixerThread* mainThread,
                      audio_io_handle_t id, bool systemReady);
    virtual                 ~DuplicatingThread();

    // Thread virtuals
                void        addOutputTrack(MixerThread* thread);
                void        removeOutputTrack(MixerThread* thread);
                uint32_t    waitTimeMs() const { return mWaitTimeMs; }

                void        sendMetadataToBackend_l(
                        const StreamOutHalInterface::SourceMetadata& metadata) override;
protected:
    virtual     uint32_t    activeSleepTimeUs() const;
                void        dumpInternals_l(int fd, const Vector<String16>& args) override;

private:
                bool        outputsReady(const SortedVector< sp<OutputTrack> > &outputTracks);
protected:
    // threadLoop snippets
    virtual     void        threadLoop_mix();
    virtual     void        threadLoop_sleepTime();
    virtual     ssize_t     threadLoop_write();
    virtual     void        threadLoop_standby();
    virtual     void        cacheParameters_l();

private:
    // called from threadLoop, addOutputTrack, removeOutputTrack
    virtual     void        updateWaitTime_l();
protected:
    virtual     void        saveOutputTracks();
    virtual     void        clearOutputTracks();
private:

                uint32_t    mWaitTimeMs;
    SortedVector < sp<OutputTrack> >  outputTracks;
    SortedVector < sp<OutputTrack> >  mOutputTracks;
public:
    virtual     bool        hasFastMixer() const { return false; }
                status_t    threadloop_getHalTimestamp_l(
                                    ExtendedTimestamp *timestamp) const override {
        if (mOutputTracks.size() > 0) {
            // forward the first OutputTrack's kernel information for timestamp.
            const ExtendedTimestamp trackTimestamp =
                    mOutputTracks[0]->getClientProxyTimestamp();
            if (trackTimestamp.mTimeNs[ExtendedTimestamp::LOCATION_KERNEL] > 0) {
                timestamp->mTimeNs[ExtendedTimestamp::LOCATION_KERNEL] =
                        trackTimestamp.mTimeNs[ExtendedTimestamp::LOCATION_KERNEL];
                timestamp->mPosition[ExtendedTimestamp::LOCATION_KERNEL] =
                        trackTimestamp.mPosition[ExtendedTimestamp::LOCATION_KERNEL];
                return OK;  // discard server timestamp - that's ignored.
            }
        }
        return INVALID_OPERATION;
    }
};

class VirtualizerStageThread : public MixerThread {
public:
    VirtualizerStageThread(const sp<AudioFlinger>& audioFlinger,
                           AudioStreamOut* output,
                           audio_io_handle_t id,
                           bool systemReady,
                           audio_config_base_t *mixerConfig);
            ~VirtualizerStageThread() override {}

            bool hasFastMixer() const override { return false; }

protected:
            void checkOutputStageEffects() override;

private:
            sp<EffectHandle> mFinalDownMixer;
};

// record thread
class RecordThread : public ThreadBase
{
public:

    class RecordTrack;

    /* The ResamplerBufferProvider is used to retrieve recorded input data from the
     * RecordThread.  It maintains local state on the relative position of the read
     * position of the RecordTrack compared with the RecordThread.
     */
    class ResamplerBufferProvider : public AudioBufferProvider
    {
    public:
        explicit ResamplerBufferProvider(RecordTrack* recordTrack) :
            mRecordTrack(recordTrack),
            mRsmpInUnrel(0), mRsmpInFront(0) { }
        virtual ~ResamplerBufferProvider() { }

        // called to set the ResamplerBufferProvider to head of the RecordThread data buffer,
        // skipping any previous data read from the hal.
        virtual void reset();

        /* Synchronizes RecordTrack position with the RecordThread.
         * Calculates available frames and handle overruns if the RecordThread
         * has advanced faster than the ResamplerBufferProvider has retrieved data.
         * TODO: why not do this for every getNextBuffer?
         *
         * Parameters
         * framesAvailable:  pointer to optional output size_t to store record track
         *                   frames available.
         *      hasOverrun:  pointer to optional boolean, returns true if track has overrun.
         */

        virtual void sync(size_t *framesAvailable = NULL, bool *hasOverrun = NULL);

        // AudioBufferProvider interface
        virtual status_t    getNextBuffer(AudioBufferProvider::Buffer* buffer);
        virtual void        releaseBuffer(AudioBufferProvider::Buffer* buffer);

                int32_t     getFront() const { return mRsmpInFront; }
                void        setFront(int32_t front) { mRsmpInFront = front; }
    private:
        RecordTrack * const mRecordTrack;
        size_t              mRsmpInUnrel;   // unreleased frames remaining from
                                            // most recent getNextBuffer
                                            // for debug only
        int32_t             mRsmpInFront;   // next available frame
                                            // rolling counter that is never cleared
    };

#include "RecordTracks.h"

            RecordThread(const sp<AudioFlinger>& audioFlinger,
                    AudioStreamIn *input,
                    audio_io_handle_t id,
                    bool systemReady
                    );
            virtual     ~RecordThread();

    // no addTrack_l ?
    void        destroyTrack_l(const sp<RecordTrack>& track);
    void        removeTrack_l(const sp<RecordTrack>& track);

    // Thread virtuals
    virtual bool        threadLoop();
    virtual void        preExit();

    // RefBase
    virtual void        onFirstRef();

    virtual status_t    initCheck() const { return (mInput == NULL) ? NO_INIT : NO_ERROR; }

    virtual sp<MemoryDealer>    readOnlyHeap() const { return mReadOnlyHeap; }

    virtual sp<IMemory> pipeMemory() const { return mPipeMemory; }

            sp<AudioFlinger::RecordThread::RecordTrack>  createRecordTrack_l(
                    const sp<AudioFlinger::Client>& client,
                    const audio_attributes_t& attr,
                    uint32_t *pSampleRate,
                    audio_format_t format,
                    audio_channel_mask_t channelMask,
                    size_t *pFrameCount,
                    audio_session_t sessionId,
                    size_t *pNotificationFrameCount,
                    pid_t creatorPid,
                    const AttributionSourceState& attributionSource,
                    audio_input_flags_t *flags,
                    pid_t tid,
                    status_t *status /*non-NULL*/,
                    audio_port_handle_t portId,
                    int32_t maxSharedAudioHistoryMs);

            status_t    start(RecordTrack* recordTrack,
                              AudioSystem::sync_event_t event,
                              audio_session_t triggerSession);

            // ask the thread to stop the specified track, and
            // return true if the caller should then do it's part of the stopping process
            bool        stop(RecordTrack* recordTrack);

            AudioStreamIn* clearInput();
            virtual sp<StreamHalInterface> stream() const;


    virtual bool        checkForNewParameter_l(const String8& keyValuePair,
                                               status_t& status);
    virtual void        cacheParameters_l() {}
    virtual String8     getParameters(const String8& keys);
    virtual void        ioConfigChanged(audio_io_config_event_t event, pid_t pid = 0,
                                        audio_port_handle_t portId = AUDIO_PORT_HANDLE_NONE);
    virtual status_t    createAudioPatch_l(const struct audio_patch *patch,
                                           audio_patch_handle_t *handle);
    virtual status_t    releaseAudioPatch_l(const audio_patch_handle_t handle);
            void        updateOutDevices(const DeviceDescriptorBaseVector& outDevices) override;
            void        resizeInputBuffer_l(int32_t maxSharedAudioHistoryMs) override;

            void        addPatchTrack(const sp<PatchRecord>& record);
            void        deletePatchTrack(const sp<PatchRecord>& record);

            void        readInputParameters_l();
    virtual uint32_t    getInputFramesLost();

    virtual status_t addEffectChain_l(const sp<EffectChain>& chain);
    virtual size_t removeEffectChain_l(const sp<EffectChain>& chain);
            uint32_t hasAudioSession_l(audio_session_t sessionId) const override {
                         return ThreadBase::hasAudioSession_l(sessionId, mTracks);
                     }

            // Return the set of unique session IDs across all tracks.
            // The keys are the session IDs, and the associated values are meaningless.
            // FIXME replace by Set [and implement Bag/Multiset for other uses].
            KeyedVector<audio_session_t, bool> sessionIds() const;

    virtual status_t setSyncEvent(const sp<SyncEvent>& event);
    virtual bool     isValidSyncEvent(const sp<SyncEvent>& event) const;

    static void syncStartEventCallback(const wp<SyncEvent>& event);

    virtual size_t      frameCount() const { return mFrameCount; }
            bool        hasFastCapture() const { return mFastCapture != 0; }
    virtual void        toAudioPortConfig(struct audio_port_config *config);

    virtual status_t    checkEffectCompatibility_l(const effect_descriptor_t *desc,
                                                   audio_session_t sessionId);

    virtual void        acquireWakeLock_l() {
                            ThreadBase::acquireWakeLock_l();
                            mActiveTracks.updatePowerState(this, true /* force */);
                        }

            void        checkBtNrec();

            // Sets the UID records silence
            void        setRecordSilenced(audio_port_handle_t portId, bool silenced);

            status_t    getActiveMicrophones(std::vector<media::MicrophoneInfo>* activeMicrophones);

            status_t    setPreferredMicrophoneDirection(audio_microphone_direction_t direction);
            status_t    setPreferredMicrophoneFieldDimension(float zoom);

            void        updateMetadata_l() override;

            bool        fastTrackAvailable() const { return mFastTrackAvail; }

            bool        isTimestampCorrectionEnabled() const override {
                            // checks popcount for exactly one device.
                            return audio_is_input_device(mTimestampCorrectedDevice)
                                    && inDeviceType() == mTimestampCorrectedDevice;
                        }

            status_t    shareAudioHistory(const std::string& sharedAudioPackageName,
                                          audio_session_t sharedSessionId = AUDIO_SESSION_NONE,
                                          int64_t sharedAudioStartMs = -1);
            status_t    shareAudioHistory_l(const std::string& sharedAudioPackageName,
                                          audio_session_t sharedSessionId = AUDIO_SESSION_NONE,
                                          int64_t sharedAudioStartMs = -1);
            void        resetAudioHistory_l();

    virtual bool        isStreamInitialized() {
                            return !(mInput == nullptr || mInput->stream == nullptr);
                        }

protected:
            void        dumpInternals_l(int fd, const Vector<String16>& args) override;
            void        dumpTracks_l(int fd, const Vector<String16>& args) override;

private:
            // Enter standby if not already in standby, and set mStandby flag
            void    standbyIfNotAlreadyInStandby();

            // Call the HAL standby method unconditionally, and don't change mStandby flag
            void    inputStandBy();

            void    checkBtNrec_l();

            int32_t getOldestFront_l();
            void    updateFronts_l(int32_t offset);

            AudioStreamIn                       *mInput;
            Source                              *mSource;
            SortedVector < sp<RecordTrack> >    mTracks;
            // mActiveTracks has dual roles:  it indicates the current active track(s), and
            // is used together with mStartStopCond to indicate start()/stop() progress
            ActiveTracks<RecordTrack>           mActiveTracks;

            Condition                           mStartStopCond;

            // resampler converts input at HAL Hz to output at AudioRecord client Hz
            void                               *mRsmpInBuffer;  // size = mRsmpInFramesOA
            size_t                              mRsmpInFrames;  // size of resampler input in frames
            size_t                              mRsmpInFramesP2;// size rounded up to a power-of-2
            size_t                              mRsmpInFramesOA;// mRsmpInFramesP2 + over-allocation

            // rolling index that is never cleared
            int32_t                             mRsmpInRear;    // last filled frame + 1

            // For dumpsys
            const sp<MemoryDealer>              mReadOnlyHeap;

            // one-time initialization, no locks required
            sp<FastCapture>                     mFastCapture;   // non-0 if there is also
                                                                // a fast capture

            // FIXME audio watchdog thread

            // contents are not guaranteed to be consistent, no locks required
            FastCaptureDumpState                mFastCaptureDumpState;
#ifdef STATE_QUEUE_DUMP
            // FIXME StateQueue observer and mutator dump fields
#endif
            // FIXME audio watchdog dump

            // accessible only within the threadLoop(), no locks required
            //          mFastCapture->sq()      // for mutating and pushing state
            int32_t     mFastCaptureFutex;      // for cold idle

            // The HAL input source is treated as non-blocking,
            // but current implementation is blocking
            sp<NBAIO_Source>                    mInputSource;
            // The source for the normal capture thread to read from: mInputSource or mPipeSource
            sp<NBAIO_Source>                    mNormalSource;
            // If a fast capture is present, the non-blocking pipe sink written to by fast capture,
            // otherwise clear
            sp<NBAIO_Sink>                      mPipeSink;
            // If a fast capture is present, the non-blocking pipe source read by normal thread,
            // otherwise clear
            sp<NBAIO_Source>                    mPipeSource;
            // Depth of pipe from fast capture to normal thread and fast clients, always power of 2
            size_t                              mPipeFramesP2;
            // If a fast capture is present, the Pipe as IMemory, otherwise clear
            sp<IMemory>                         mPipeMemory;

            // TODO: add comment and adjust size as needed
            static const size_t                 kFastCaptureLogSize = 4 * 1024;
            sp<NBLog::Writer>                   mFastCaptureNBLogWriter;

            bool                                mFastTrackAvail;    // true if fast track available
            // common state to all record threads
            std::atomic_bool                    mBtNrecSuspended;

            int64_t                             mFramesRead = 0;    // continuous running counter.

            DeviceDescriptorBaseVector          mOutDevices;

            int32_t                             mMaxSharedAudioHistoryMs = 0;
            std::string                         mSharedAudioPackageName = {};
            int32_t                             mSharedAudioStartFrames = -1;
            audio_session_t                     mSharedAudioSessionId = AUDIO_SESSION_NONE;
};

class MmapThread : public ThreadBase
{
 public:

#include "MmapTracks.h"

    MmapThread(const sp<AudioFlinger>& audioFlinger, audio_io_handle_t id,
               AudioHwDevice *hwDev, sp<StreamHalInterface> stream, bool systemReady,
               bool isOut);
    virtual     ~MmapThread();

    virtual     void        configure(const audio_attributes_t *attr,
                                      audio_stream_type_t streamType,
                                      audio_session_t sessionId,
                                      const sp<MmapStreamCallback>& callback,
                                      audio_port_handle_t deviceId,
                                      audio_port_handle_t portId);

                void        disconnect();

    // MmapStreamInterface
    status_t createMmapBuffer(int32_t minSizeFrames,
                                      struct audio_mmap_buffer_info *info);
    status_t getMmapPosition(struct audio_mmap_position *position);
    status_t start(const AudioClient& client,
                   const audio_attributes_t *attr,
                   audio_port_handle_t *handle);
    status_t stop(audio_port_handle_t handle);
    status_t standby();
    virtual status_t getExternalPosition(uint64_t *position, int64_t *timeNaos) = 0;

    // RefBase
    virtual     void        onFirstRef();

    // Thread virtuals
    virtual     bool        threadLoop();

    virtual     void        threadLoop_exit();
    virtual     void        threadLoop_standby();
    virtual     bool        shouldStandby_l() { return false; }
    virtual     status_t    exitStandby();

    virtual     status_t    initCheck() const { return (mHalStream == 0) ? NO_INIT : NO_ERROR; }
    virtual     size_t      frameCount() const { return mFrameCount; }
    virtual     bool        checkForNewParameter_l(const String8& keyValuePair,
                                                    status_t& status);
    virtual     String8     getParameters(const String8& keys);
    virtual     void        ioConfigChanged(audio_io_config_event_t event, pid_t pid = 0,
                                            audio_port_handle_t portId = AUDIO_PORT_HANDLE_NONE);
                void        readHalParameters_l();
    virtual     void        cacheParameters_l() {}
    virtual     status_t    createAudioPatch_l(const struct audio_patch *patch,
                                               audio_patch_handle_t *handle);
    virtual     status_t    releaseAudioPatch_l(const audio_patch_handle_t handle);
    virtual     void        toAudioPortConfig(struct audio_port_config *config);

    virtual     sp<StreamHalInterface> stream() const { return mHalStream; }
    virtual     status_t    addEffectChain_l(const sp<EffectChain>& chain);
    virtual     size_t      removeEffectChain_l(const sp<EffectChain>& chain);
    virtual     status_t    checkEffectCompatibility_l(const effect_descriptor_t *desc,
                                                               audio_session_t sessionId);

                uint32_t    hasAudioSession_l(audio_session_t sessionId) const override {
                                // Note: using mActiveTracks as no mTracks here.
                                return ThreadBase::hasAudioSession_l(sessionId, mActiveTracks);
                            }
    virtual     status_t    setSyncEvent(const sp<SyncEvent>& event);
    virtual     bool        isValidSyncEvent(const sp<SyncEvent>& event) const;

    virtual     void        checkSilentMode_l() {}
    virtual     void        processVolume_l() {}
                void        checkInvalidTracks_l();

    virtual     audio_stream_type_t streamType() { return AUDIO_STREAM_DEFAULT; }

    virtual     void        invalidateTracks(audio_stream_type_t streamType __unused) {}

                // Sets the UID records silence
    virtual     void        setRecordSilenced(audio_port_handle_t portId __unused,
                                              bool silenced __unused) {}

    virtual     bool        isStreamInitialized() { return false; }

 protected:
                void        dumpInternals_l(int fd, const Vector<String16>& args) override;
                void        dumpTracks_l(int fd, const Vector<String16>& args) override;

                /**
                 * @brief mDeviceId  current device port unique identifier
                 */
                audio_port_handle_t     mDeviceId = AUDIO_PORT_HANDLE_NONE;

                audio_attributes_t      mAttr;
                audio_session_t         mSessionId;
                audio_port_handle_t     mPortId;

                wp<MmapStreamCallback>  mCallback;
                sp<StreamHalInterface>  mHalStream;
                sp<DeviceHalInterface>  mHalDevice;
                AudioHwDevice* const    mAudioHwDev;
                ActiveTracks<MmapTrack> mActiveTracks;
                float                   mHalVolFloat;

                int32_t                 mNoCallbackWarningCount;
     static     constexpr int32_t       kMaxNoCallbackWarnings = 5;
};

class MmapPlaybackThread : public MmapThread, public VolumeInterface
{

public:
    MmapPlaybackThread(const sp<AudioFlinger>& audioFlinger, audio_io_handle_t id,
                       AudioHwDevice *hwDev, AudioStreamOut *output, bool systemReady);
    virtual     ~MmapPlaybackThread() {}

    virtual     void        configure(const audio_attributes_t *attr,
                                      audio_stream_type_t streamType,
                                      audio_session_t sessionId,
                                      const sp<MmapStreamCallback>& callback,
                                      audio_port_handle_t deviceId,
                                      audio_port_handle_t portId);

                AudioStreamOut* clearOutput();

                // VolumeInterface
    virtual     void        setMasterVolume(float value);
    virtual     void        setMasterMute(bool muted);
    virtual     void        setStreamVolume(audio_stream_type_t stream, float value);
    virtual     void        setStreamMute(audio_stream_type_t stream, bool muted);
    virtual     float       streamVolume(audio_stream_type_t stream) const;

                void        setMasterMute_l(bool muted) { mMasterMute = muted; }

    virtual     void        invalidateTracks(audio_stream_type_t streamType);

    virtual     audio_stream_type_t streamType() { return mStreamType; }
    virtual     void        checkSilentMode_l();
                void        processVolume_l() override;

                void        updateMetadata_l() override;

    virtual     void        toAudioPortConfig(struct audio_port_config *config);

                status_t    getExternalPosition(uint64_t *position, int64_t *timeNanos) override;

    virtual     bool        isStreamInitialized() {
                                return !(mOutput == nullptr || mOutput->stream == nullptr);
                            }

protected:
                void        dumpInternals_l(int fd, const Vector<String16>& args) override;

                audio_stream_type_t         mStreamType;
                float                       mMasterVolume;
                float                       mStreamVolume;
                bool                        mMasterMute;
                bool                        mStreamMute;
                AudioStreamOut*             mOutput;
};

class MmapCaptureThread : public MmapThread
{

public:
    MmapCaptureThread(const sp<AudioFlinger>& audioFlinger, audio_io_handle_t id,
                      AudioHwDevice *hwDev, AudioStreamIn *input, bool systemReady);
    virtual     ~MmapCaptureThread() {}

                AudioStreamIn* clearInput();

                status_t       exitStandby() override;

                void           updateMetadata_l() override;
                void           processVolume_l() override;
                void           setRecordSilenced(audio_port_handle_t portId,
                                                 bool silenced) override;

    virtual     void           toAudioPortConfig(struct audio_port_config *config);

                status_t       getExternalPosition(uint64_t *position, int64_t *timeNanos) override;

    virtual     bool           isStreamInitialized() {
                                   return !(mInput == nullptr || mInput->stream == nullptr);
                               }

protected:

                AudioStreamIn*  mInput;
};<|MERGE_RESOLUTION|>--- conflicted
+++ resolved
@@ -1004,15 +1004,11 @@
 
     virtual     size_t      frameCount() const { return mNormalFrameCount; }
 
-<<<<<<< HEAD
-    virtual     status_t    getTimestamp_l(AudioTimestamp& timestamp);
-=======
                 audio_channel_mask_t mixerChannelMask() const override {
                     return mMixerChannelMask;
                 }
 
-                status_t    getTimestamp_l(AudioTimestamp& timestamp);
->>>>>>> f1413a0a
+    virtual     status_t    getTimestamp_l(AudioTimestamp& timestamp);
 
                 void        addPatchTrack(const sp<PatchTrack>& track);
                 void        deletePatchTrack(const sp<PatchTrack>& track);
