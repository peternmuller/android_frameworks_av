--- conflicted
+++ resolved
@@ -399,11 +399,7 @@
                                         audio_session_t triggerSession,
                                         audio_session_t listenerSession,
                                         const audioflinger::SyncEventCallback& callBack,
-<<<<<<< HEAD
-                                        const wp<RefBase>& cookie);
-=======
                                         const wp<IAfTrackBase>& cookie);
->>>>>>> 58061c88
 
     bool        btNrecIsOff() const { return mBtNrecIsOff.load(); }
 
