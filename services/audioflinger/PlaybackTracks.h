--- conflicted
+++ resolved
@@ -112,35 +112,6 @@
     bool isOffloadedOrDirect() const final { return (mFlags
                             & (AUDIO_OUTPUT_FLAG_COMPRESS_OFFLOAD
                                     | AUDIO_OUTPUT_FLAG_DIRECT)) != 0; }
-<<<<<<< HEAD
-            bool        isStatic() const { return  mSharedBuffer.get() != nullptr; }
-
-            status_t    setParameters(const String8& keyValuePairs);
-            status_t    selectPresentation(int presentationId, int programId);
-            status_t    attachAuxEffect(int EffectId);
-            void        setAuxBuffer(int EffectId, int32_t *buffer);
-            int32_t     *auxBuffer() const { return mAuxBuffer; }
-            void        setMainBuffer(float *buffer) { mMainBuffer = buffer; }
-            float       *mainBuffer() const { return mMainBuffer; }
-            int         auxEffectId() const { return mAuxEffectId; }
-    virtual status_t    getTimestamp(AudioTimestamp& timestamp);
-            void        signal();
-            status_t    getDualMonoMode(audio_dual_mono_mode_t* mode);
-            status_t    setDualMonoMode(audio_dual_mono_mode_t mode);
-            status_t    getAudioDescriptionMixLevel(float* leveldB);
-            status_t    setAudioDescriptionMixLevel(float leveldB);
-            status_t    getPlaybackRateParameters(audio_playback_rate_t* playbackRate);
-            status_t    setPlaybackRateParameters(const audio_playback_rate_t& playbackRate);
-
-// implement FastMixerState::VolumeProvider interface
-    virtual gain_minifloat_packed_t getVolumeLR();
-
-            status_t    setSyncEvent(const sp<audioflinger::SyncEvent>& event) override;
-
-    virtual bool        isFastTrack() const { return (mFlags & AUDIO_OUTPUT_FLAG_FAST) != 0; }
-
-            double      bufferLatencyMs() const override {
-=======
     bool isStatic() const final { return  mSharedBuffer.get() != nullptr; }
 
     status_t setParameters(const String8& keyValuePairs) final;
@@ -166,7 +137,6 @@
     status_t setSyncEvent(const sp<audioflinger::SyncEvent>& event) final;
     bool isFastTrack() const final { return (mFlags & AUDIO_OUTPUT_FLAG_FAST) != 0; }
     double bufferLatencyMs() const final {
->>>>>>> 58061c88
                             return isStatic() ? 0. : TrackBase::bufferLatencyMs();
                         }
 
