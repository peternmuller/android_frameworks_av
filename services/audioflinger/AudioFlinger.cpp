--- conflicted
+++ resolved
@@ -4038,11 +4038,7 @@
                                     audio_session_t triggerSession,
                                     audio_session_t listenerSession,
                                     const audioflinger::SyncEventCallback& callBack,
-<<<<<<< HEAD
-                                    const wp<RefBase>& cookie)
-=======
                                     const wp<IAfTrackBase>& cookie)
->>>>>>> 58061c88
 {
     Mutex::Autolock _l(mLock);
 
