/*
**
** Copyright 2007, The Android Open Source Project
**
** Licensed under the Apache License, Version 2.0 (the "License");
** you may not use this file except in compliance with the License.
** You may obtain a copy of the License at
**
**     http://www.apache.org/licenses/LICENSE-2.0
**
** Unless required by applicable law or agreed to in writing, software
** distributed under the License is distributed on an "AS IS" BASIS,
** WITHOUT WARRANTIES OR CONDITIONS OF ANY KIND, either express or implied.
** See the License for the specific language governing permissions and
** limitations under the License.
*/

#define LOG_TAG "AudioFlinger"
//#define LOG_NDEBUG 0

// Define AUDIO_ARRAYS_STATIC_CHECK to check all audio arrays are correct
#define AUDIO_ARRAYS_STATIC_CHECK 1

#include "Configuration.h"
#include "AudioFlinger.h"
#include "EffectConfiguration.h"

//#define BUFLOG_NDEBUG 0
#include <afutils/BufLog.h>
#include <afutils/DumpTryLock.h>
#include <afutils/Permission.h>
#include <afutils/PropertyUtils.h>
#include <afutils/TypedLogger.h>
#include <android-base/stringprintf.h>
#include <android/media/IAudioPolicyService.h>
#include <audiomanager/IAudioManager.h>
#include <binder/IPCThreadState.h>
#include <binder/IServiceManager.h>
#include <binder/Parcel.h>
#include <cutils/properties.h>
#include <media/AidlConversion.h>
#include <media/AudioParameter.h>
#include <media/AudioValidator.h>
#include <media/IMediaLogService.h>
#include <media/MediaMetricsItem.h>
#include <media/TypeConverter.h>
#include <mediautils/BatteryNotifier.h>
#include <mediautils/MemoryLeakTrackUtil.h>
#include <mediautils/MethodStatistics.h>
#include <mediautils/ServiceUtilities.h>
#include <mediautils/TimeCheck.h>
#include <memunreachable/memunreachable.h>
// required for effect matching
#include <system/audio_effects/effect_aec.h>
#include <system/audio_effects/effect_ns.h>
#include <system/audio_effects/effect_spatializer.h>
#include <system/audio_effects/effect_visualizer.h>
#include <utils/Log.h>

// not needed with the includes above, added to prevent transitive include dependency.
#include <chrono>
#include <thread>

// ----------------------------------------------------------------------------

// Note: the following macro is used for extremely verbose logging message.  In
// order to run with ALOG_ASSERT turned on, we need to have LOG_NDEBUG set to
// 0; but one side effect of this is to turn all LOGV's as well.  Some messages
// are so verbose that we want to suppress them even when we have ALOG_ASSERT
// turned on.  Do not uncomment the #def below unless you really know what you
// are doing and want to see all of the extremely verbose messages.
//#define VERY_VERY_VERBOSE_LOGGING
#ifdef VERY_VERY_VERBOSE_LOGGING
#define ALOGVV ALOGV
#else
#define ALOGVV(a...) do { } while(0)
#endif

namespace android {

using ::android::base::StringPrintf;
using media::IEffectClient;
using media::audio::common::AudioMMapPolicyInfo;
using media::audio::common::AudioMMapPolicyType;
using media::audio::common::AudioMode;
using android::content::AttributionSourceState;
using android::detail::AudioHalVersionInfo;

static const AudioHalVersionInfo kMaxAAudioPropertyDeviceHalVersion =
        AudioHalVersionInfo(AudioHalVersionInfo::Type::HIDL, 7, 1);

static constexpr char kDeadlockedString[] = "AudioFlinger may be deadlocked\n";
static constexpr char kHardwareLockedString[] = "Hardware lock is taken\n";
static constexpr char kClientLockedString[] = "Client lock is taken\n";
static constexpr char kNoEffectsFactory[] = "Effects Factory is absent\n";

static constexpr char kAudioServiceName[] = "audio";

// In order to avoid invalidating offloaded tracks each time a Visualizer is turned on and off
// we define a minimum time during which a global effect is considered enabled.
static const nsecs_t kMinGlobalEffectEnabletimeNs = seconds(7200);

// Keep a strong reference to media.log service around forever.
// The service is within our parent process so it can never die in a way that we could observe.
// These two variables are const after initialization.
static sp<IBinder> sMediaLogServiceAsBinder;
static sp<IMediaLogService> sMediaLogService;

static pthread_once_t sMediaLogOnce = PTHREAD_ONCE_INIT;

static void sMediaLogInit()
{
    sMediaLogServiceAsBinder = defaultServiceManager()->getService(String16("media.log"));
    if (sMediaLogServiceAsBinder != 0) {
        sMediaLogService = interface_cast<IMediaLogService>(sMediaLogServiceAsBinder);
    }
}

// Creates association between Binder code to name for IAudioFlinger.
#define IAUDIOFLINGER_BINDER_METHOD_MACRO_LIST \
BINDER_METHOD_ENTRY(createTrack) \
BINDER_METHOD_ENTRY(createRecord) \
BINDER_METHOD_ENTRY(sampleRate) \
BINDER_METHOD_ENTRY(format) \
BINDER_METHOD_ENTRY(frameCount) \
BINDER_METHOD_ENTRY(latency) \
BINDER_METHOD_ENTRY(setMasterVolume) \
BINDER_METHOD_ENTRY(setMasterMute) \
BINDER_METHOD_ENTRY(masterVolume) \
BINDER_METHOD_ENTRY(masterMute) \
BINDER_METHOD_ENTRY(setStreamVolume) \
BINDER_METHOD_ENTRY(setStreamMute) \
BINDER_METHOD_ENTRY(streamVolume) \
BINDER_METHOD_ENTRY(streamMute) \
BINDER_METHOD_ENTRY(setMode) \
BINDER_METHOD_ENTRY(setMicMute) \
BINDER_METHOD_ENTRY(getMicMute) \
BINDER_METHOD_ENTRY(setRecordSilenced) \
BINDER_METHOD_ENTRY(setParameters) \
BINDER_METHOD_ENTRY(getParameters) \
BINDER_METHOD_ENTRY(registerClient) \
BINDER_METHOD_ENTRY(getInputBufferSize) \
BINDER_METHOD_ENTRY(openOutput) \
BINDER_METHOD_ENTRY(openDuplicateOutput) \
BINDER_METHOD_ENTRY(closeOutput) \
BINDER_METHOD_ENTRY(suspendOutput) \
BINDER_METHOD_ENTRY(restoreOutput) \
BINDER_METHOD_ENTRY(openInput) \
BINDER_METHOD_ENTRY(closeInput) \
BINDER_METHOD_ENTRY(setVoiceVolume) \
BINDER_METHOD_ENTRY(getRenderPosition) \
BINDER_METHOD_ENTRY(getInputFramesLost) \
BINDER_METHOD_ENTRY(newAudioUniqueId) \
BINDER_METHOD_ENTRY(acquireAudioSessionId) \
BINDER_METHOD_ENTRY(releaseAudioSessionId) \
BINDER_METHOD_ENTRY(queryNumberEffects) \
BINDER_METHOD_ENTRY(queryEffect) \
BINDER_METHOD_ENTRY(getEffectDescriptor) \
BINDER_METHOD_ENTRY(createEffect) \
BINDER_METHOD_ENTRY(moveEffects) \
BINDER_METHOD_ENTRY(loadHwModule) \
BINDER_METHOD_ENTRY(getPrimaryOutputSamplingRate) \
BINDER_METHOD_ENTRY(getPrimaryOutputFrameCount) \
BINDER_METHOD_ENTRY(setLowRamDevice) \
BINDER_METHOD_ENTRY(getAudioPort) \
BINDER_METHOD_ENTRY(createAudioPatch) \
BINDER_METHOD_ENTRY(releaseAudioPatch) \
BINDER_METHOD_ENTRY(listAudioPatches) \
BINDER_METHOD_ENTRY(setAudioPortConfig) \
BINDER_METHOD_ENTRY(getAudioHwSyncForSession) \
BINDER_METHOD_ENTRY(systemReady) \
BINDER_METHOD_ENTRY(audioPolicyReady) \
BINDER_METHOD_ENTRY(frameCountHAL) \
BINDER_METHOD_ENTRY(getMicrophones) \
BINDER_METHOD_ENTRY(setMasterBalance) \
BINDER_METHOD_ENTRY(getMasterBalance) \
BINDER_METHOD_ENTRY(setEffectSuspended) \
BINDER_METHOD_ENTRY(setAudioHalPids) \
BINDER_METHOD_ENTRY(setVibratorInfos) \
BINDER_METHOD_ENTRY(updateSecondaryOutputs) \
BINDER_METHOD_ENTRY(getMmapPolicyInfos) \
BINDER_METHOD_ENTRY(getAAudioMixerBurstCount) \
BINDER_METHOD_ENTRY(getAAudioHardwareBurstMinUsec) \
BINDER_METHOD_ENTRY(setDeviceConnectedState) \
BINDER_METHOD_ENTRY(setSimulateDeviceConnections) \
BINDER_METHOD_ENTRY(setRequestedLatencyMode) \
BINDER_METHOD_ENTRY(getSupportedLatencyModes) \
BINDER_METHOD_ENTRY(setBluetoothVariableLatencyEnabled) \
BINDER_METHOD_ENTRY(isBluetoothVariableLatencyEnabled) \
BINDER_METHOD_ENTRY(supportsBluetoothVariableLatency) \
BINDER_METHOD_ENTRY(getSoundDoseInterface) \
BINDER_METHOD_ENTRY(getAudioPolicyConfig) \

// singleton for Binder Method Statistics for IAudioFlinger
static auto& getIAudioFlingerStatistics() {
    using Code = android::AudioFlingerServerAdapter::Delegate::TransactionCode;

#pragma push_macro("BINDER_METHOD_ENTRY")
#undef BINDER_METHOD_ENTRY
#define BINDER_METHOD_ENTRY(ENTRY) \
    {(Code)media::BnAudioFlingerService::TRANSACTION_##ENTRY, #ENTRY},

    static mediautils::MethodStatistics<Code> methodStatistics{
        IAUDIOFLINGER_BINDER_METHOD_MACRO_LIST
        METHOD_STATISTICS_BINDER_CODE_NAMES(Code)
    };
#pragma pop_macro("BINDER_METHOD_ENTRY")

    return methodStatistics;
}

class DevicesFactoryHalCallbackImpl : public DevicesFactoryHalCallback {
  public:
    void onNewDevicesAvailable() override {
        // Start a detached thread to execute notification in parallel.
        // This is done to prevent mutual blocking of audio_flinger and
        // audio_policy services during system initialization.
        std::thread notifier([]() {
            AudioSystem::onNewAudioModulesAvailable();
        });
        notifier.detach();
    }
};

// ----------------------------------------------------------------------------

void AudioFlinger::instantiate() {
    sp<IServiceManager> sm(defaultServiceManager());
    sm->addService(String16(IAudioFlinger::DEFAULT_SERVICE_NAME),
                   new AudioFlingerServerAdapter(new AudioFlinger()), false,
                   IServiceManager::DUMP_FLAG_PRIORITY_DEFAULT);
}

AudioFlinger::AudioFlinger()
    : mMediaLogNotifier(new AudioFlinger::MediaLogNotifier()),
      mPrimaryHardwareDev(NULL),
      mAudioHwDevs(NULL),
      mHardwareStatus(AUDIO_HW_IDLE),
      mMasterVolume(1.0f),
      mMasterMute(false),
      // mNextUniqueId(AUDIO_UNIQUE_ID_USE_MAX),
      mMode(AUDIO_MODE_INVALID),
      mBtNrecIsOff(false),
      mIsLowRamDevice(true),
      mIsDeviceTypeKnown(false),
      mTotalMemory(0),
      mClientSharedHeapSize(kMinimumClientSharedHeapSizeBytes),
      mGlobalEffectEnableTime(0),
      mPatchCommandThread(sp<PatchCommandThread>::make()),
      mSystemReady(false),
      mBluetoothLatencyModesEnabled(true)
{
    // Move the audio session unique ID generator start base as time passes to limit risk of
    // generating the same ID again after an audioserver restart.
    // This is important because clients will reuse previously allocated audio session IDs
    // when reconnecting after an audioserver restart and newly allocated IDs may conflict with
    // active clients.
    // Moving the base by 1 for each elapsed second is a good compromise between avoiding overlap
    // between allocation ranges and not reaching wrap around too soon.
    timespec ts{};
    clock_gettime(CLOCK_MONOTONIC, &ts);
    // zero ID has a special meaning, so start allocation at least at AUDIO_UNIQUE_ID_USE_MAX
    uint32_t movingBase = (uint32_t)std::max((long)1, ts.tv_sec);
    // unsigned instead of audio_unique_id_use_t, because ++ operator is unavailable for enum
    for (unsigned use = AUDIO_UNIQUE_ID_USE_UNSPECIFIED; use < AUDIO_UNIQUE_ID_USE_MAX; use++) {
        mNextUniqueIds[use] =
                ((use == AUDIO_UNIQUE_ID_USE_SESSION || use == AUDIO_UNIQUE_ID_USE_CLIENT) ?
                        movingBase : 1) * AUDIO_UNIQUE_ID_USE_MAX;
    }

#if 1
    // FIXME See bug 165702394 and bug 168511485
    const bool doLog = false;
#else
    const bool doLog = property_get_bool("ro.test_harness", false);
#endif
    if (doLog) {
        mLogMemoryDealer = new MemoryDealer(kLogMemorySize, "LogWriters",
                MemoryHeapBase::READ_ONLY);
        (void) pthread_once(&sMediaLogOnce, sMediaLogInit);
    }

    // reset battery stats.
    // if the audio service has crashed, battery stats could be left
    // in bad state, reset the state upon service start.
    BatteryNotifier::getInstance().noteResetAudio();

    mDevicesFactoryHal = DevicesFactoryHalInterface::create();
    mEffectsFactoryHal = audioflinger::EffectConfiguration::getEffectsFactoryHal();

    mMediaLogNotifier->run("MediaLogNotifier");
    std::vector<pid_t> halPids;
    mDevicesFactoryHal->getHalPids(&halPids);
    mediautils::TimeCheck::setAudioHalPids(halPids);

    // Notify that we have started (also called when audioserver service restarts)
    mediametrics::LogItem(mMetricsId)
        .set(AMEDIAMETRICS_PROP_EVENT, AMEDIAMETRICS_PROP_EVENT_VALUE_CTOR)
        .record();
}

void AudioFlinger::onFirstRef()
{
    Mutex::Autolock _l(mLock);

    mMode = AUDIO_MODE_NORMAL;

    gAudioFlinger = this;  // we are already refcounted, store into atomic pointer.
    mDeviceEffectManager = sp<DeviceEffectManager>::make(
            sp<IAfDeviceEffectManagerCallback>::fromExisting(this)),
    mDevicesFactoryHalCallback = new DevicesFactoryHalCallbackImpl;
    mDevicesFactoryHal->setCallbackOnce(mDevicesFactoryHalCallback);

    if (mDevicesFactoryHal->getHalVersion() <= kMaxAAudioPropertyDeviceHalVersion) {
        mAAudioBurstsPerBuffer = getAAudioMixerBurstCountFromSystemProperty();
        mAAudioHwBurstMinMicros = getAAudioHardwareBurstMinUsecFromSystemProperty();
    }

    mPatchPanel = IAfPatchPanel::create(sp<IAfPatchPanelCallback>::fromExisting(this));
    mMelReporter = sp<MelReporter>::make(sp<IAfMelReporterCallback>::fromExisting(this));
}

status_t AudioFlinger::setAudioHalPids(const std::vector<pid_t>& pids) {
  mediautils::TimeCheck::setAudioHalPids(pids);
  return NO_ERROR;
}

status_t AudioFlinger::setVibratorInfos(
        const std::vector<media::AudioVibratorInfo>& vibratorInfos) {
    Mutex::Autolock _l(mLock);
    mAudioVibratorInfos = vibratorInfos;
    return NO_ERROR;
}

status_t AudioFlinger::updateSecondaryOutputs(
        const TrackSecondaryOutputsMap& trackSecondaryOutputs) {
    Mutex::Autolock _l(mLock);
    for (const auto& [trackId, secondaryOutputs] : trackSecondaryOutputs) {
        size_t i = 0;
        for (; i < mPlaybackThreads.size(); ++i) {
            IAfPlaybackThread* thread = mPlaybackThreads.valueAt(i).get();
            Mutex::Autolock _tl(thread->mutex());
            sp<IAfTrack> track = thread->getTrackById_l(trackId);
            if (track != nullptr) {
                ALOGD("%s trackId: %u", __func__, trackId);
                updateSecondaryOutputsForTrack_l(track.get(), thread, secondaryOutputs);
                break;
            }
        }
        ALOGW_IF(i >= mPlaybackThreads.size(),
                 "%s cannot find track with id %u", __func__, trackId);
    }
    return NO_ERROR;
}

status_t AudioFlinger::getMmapPolicyInfos(
            AudioMMapPolicyType policyType, std::vector<AudioMMapPolicyInfo> *policyInfos) {
    Mutex::Autolock _l(mLock);
    if (const auto it = mPolicyInfos.find(policyType); it != mPolicyInfos.end()) {
        *policyInfos = it->second;
        return NO_ERROR;
    }
    if (mDevicesFactoryHal->getHalVersion() > kMaxAAudioPropertyDeviceHalVersion) {
        AutoMutex lock(mHardwareLock);
        for (size_t i = 0; i < mAudioHwDevs.size(); ++i) {
            AudioHwDevice *dev = mAudioHwDevs.valueAt(i);
            std::vector<AudioMMapPolicyInfo> infos;
            status_t status = dev->getMmapPolicyInfos(policyType, &infos);
            if (status != NO_ERROR) {
                ALOGE("Failed to query mmap policy info of %d, error %d",
                      mAudioHwDevs.keyAt(i), status);
                continue;
            }
            policyInfos->insert(policyInfos->end(), infos.begin(), infos.end());
        }
        mPolicyInfos[policyType] = *policyInfos;
    } else {
        getMmapPolicyInfosFromSystemProperty(policyType, policyInfos);
        mPolicyInfos[policyType] = *policyInfos;
    }
    return NO_ERROR;
}

int32_t AudioFlinger::getAAudioMixerBurstCount() const {
    Mutex::Autolock _l(mLock);
    return mAAudioBurstsPerBuffer;
}

int32_t AudioFlinger::getAAudioHardwareBurstMinUsec() const {
    Mutex::Autolock _l(mLock);
    return mAAudioHwBurstMinMicros;
}

status_t AudioFlinger::setDeviceConnectedState(const struct audio_port_v7 *port,
                                               media::DeviceConnectedState state) {
    status_t final_result = NO_INIT;
    Mutex::Autolock _l(mLock);
    AutoMutex lock(mHardwareLock);
    mHardwareStatus = AUDIO_HW_SET_CONNECTED_STATE;
    for (size_t i = 0; i < mAudioHwDevs.size(); i++) {
        sp<DeviceHalInterface> dev = mAudioHwDevs.valueAt(i)->hwDevice();
        status_t result = state == media::DeviceConnectedState::PREPARE_TO_DISCONNECT
                ? dev->prepareToDisconnectExternalDevice(port)
                : dev->setConnectedState(port, state == media::DeviceConnectedState::CONNECTED);
        // Same logic as with setParameter: it's a success if at least one
        // HAL module accepts the update.
        if (final_result != NO_ERROR) {
            final_result = result;
        }
    }
    mHardwareStatus = AUDIO_HW_IDLE;
    return final_result;
}

status_t AudioFlinger::setSimulateDeviceConnections(bool enabled) {
    bool at_least_one_succeeded = false;
    status_t last_error = INVALID_OPERATION;
    Mutex::Autolock _l(mLock);
    AutoMutex lock(mHardwareLock);
    mHardwareStatus = AUDIO_HW_SET_SIMULATE_CONNECTIONS;
    for (size_t i = 0; i < mAudioHwDevs.size(); i++) {
        sp<DeviceHalInterface> dev = mAudioHwDevs.valueAt(i)->hwDevice();
        status_t result = dev->setSimulateDeviceConnections(enabled);
        if (result == OK) {
            at_least_one_succeeded = true;
        } else {
            last_error = result;
        }
    }
    mHardwareStatus = AUDIO_HW_IDLE;
    return at_least_one_succeeded ? OK : last_error;
}

// getDefaultVibratorInfo_l must be called with AudioFlinger lock held.
std::optional<media::AudioVibratorInfo> AudioFlinger::getDefaultVibratorInfo_l() const {
    if (mAudioVibratorInfos.empty()) {
        return {};
    }
    return mAudioVibratorInfos.front();
}

AudioFlinger::~AudioFlinger()
{
    while (!mRecordThreads.isEmpty()) {
        // closeInput_nonvirtual() will remove specified entry from mRecordThreads
        closeInput_nonvirtual(mRecordThreads.keyAt(0));
    }
    while (!mPlaybackThreads.isEmpty()) {
        // closeOutput_nonvirtual() will remove specified entry from mPlaybackThreads
        closeOutput_nonvirtual(mPlaybackThreads.keyAt(0));
    }
    while (!mMmapThreads.isEmpty()) {
        const audio_io_handle_t io = mMmapThreads.keyAt(0);
        if (mMmapThreads.valueAt(0)->isOutput()) {
            closeOutput_nonvirtual(io); // removes entry from mMmapThreads
        } else {
            closeInput_nonvirtual(io);  // removes entry from mMmapThreads
        }
    }

    for (size_t i = 0; i < mAudioHwDevs.size(); i++) {
        // no mHardwareLock needed, as there are no other references to this
        delete mAudioHwDevs.valueAt(i);
    }

    // Tell media.log service about any old writers that still need to be unregistered
    if (sMediaLogService != 0) {
        for (size_t count = mUnregisteredWriters.size(); count > 0; count--) {
            sp<IMemory> iMemory(mUnregisteredWriters.top()->getIMemory());
            mUnregisteredWriters.pop();
            sMediaLogService->unregisterWriter(iMemory);
        }
    }
}

//static
__attribute__ ((visibility ("default")))
status_t MmapStreamInterface::openMmapStream(MmapStreamInterface::stream_direction_t direction,
                                             const audio_attributes_t *attr,
                                             audio_config_base_t *config,
                                             const AudioClient& client,
                                             audio_port_handle_t *deviceId,
                                             audio_session_t *sessionId,
                                             const sp<MmapStreamCallback>& callback,
                                             sp<MmapStreamInterface>& interface,
                                             audio_port_handle_t *handle)
{
    // TODO(b/292281786): Use ServiceManager to get IAudioFlinger instead of by atomic pointer.
    // This allows moving oboeservice (AAudio) to a separate process in the future.
    sp<AudioFlinger> af = AudioFlinger::gAudioFlinger.load();  // either nullptr or singleton AF.
    status_t ret = NO_INIT;
    if (af != 0) {
        ret = af->openMmapStream(
                direction, attr, config, client, deviceId,
                sessionId, callback, interface, handle);
    }
    return ret;
}

status_t AudioFlinger::openMmapStream(MmapStreamInterface::stream_direction_t direction,
                                      const audio_attributes_t *attr,
                                      audio_config_base_t *config,
                                      const AudioClient& client,
                                      audio_port_handle_t *deviceId,
                                      audio_session_t *sessionId,
                                      const sp<MmapStreamCallback>& callback,
                                      sp<MmapStreamInterface>& interface,
                                      audio_port_handle_t *handle)
{
    status_t ret = initCheck();
    if (ret != NO_ERROR) {
        return ret;
    }
    audio_session_t actualSessionId = *sessionId;
    if (actualSessionId == AUDIO_SESSION_ALLOCATE) {
        actualSessionId = (audio_session_t) newAudioUniqueId(AUDIO_UNIQUE_ID_USE_SESSION);
    }
    audio_stream_type_t streamType = AUDIO_STREAM_DEFAULT;
    audio_io_handle_t io = AUDIO_IO_HANDLE_NONE;
    audio_port_handle_t portId = AUDIO_PORT_HANDLE_NONE;
    audio_attributes_t localAttr = *attr;

    // TODO b/182392553: refactor or make clearer
    pid_t clientPid =
        VALUE_OR_RETURN_STATUS(aidl2legacy_int32_t_pid_t(client.attributionSource.pid));
    bool updatePid = (clientPid == (pid_t)-1);
    const uid_t callingUid = IPCThreadState::self()->getCallingUid();

    AttributionSourceState adjAttributionSource = client.attributionSource;
    if (!isAudioServerOrMediaServerOrSystemServerOrRootUid(callingUid)) {
        uid_t clientUid =
            VALUE_OR_RETURN_STATUS(aidl2legacy_int32_t_uid_t(client.attributionSource.uid));
        ALOGW_IF(clientUid != callingUid,
                "%s uid %d tried to pass itself off as %d",
                __FUNCTION__, callingUid, clientUid);
        adjAttributionSource.uid = VALUE_OR_RETURN_STATUS(legacy2aidl_uid_t_int32_t(callingUid));
        updatePid = true;
    }
    if (updatePid) {
        const pid_t callingPid = IPCThreadState::self()->getCallingPid();
        ALOGW_IF(clientPid != (pid_t)-1 && clientPid != callingPid,
                 "%s uid %d pid %d tried to pass itself off as pid %d",
                 __func__, callingUid, callingPid, clientPid);
        adjAttributionSource.pid = VALUE_OR_RETURN_STATUS(legacy2aidl_pid_t_int32_t(callingPid));
    }
    adjAttributionSource = afutils::checkAttributionSourcePackage(
            adjAttributionSource);

    if (direction == MmapStreamInterface::DIRECTION_OUTPUT) {
        audio_config_t fullConfig = AUDIO_CONFIG_INITIALIZER;
        fullConfig.sample_rate = config->sample_rate;
        fullConfig.channel_mask = config->channel_mask;
        fullConfig.format = config->format;
        std::vector<audio_io_handle_t> secondaryOutputs;
        bool isSpatialized;
        bool isBitPerfect;
        ret = AudioSystem::getOutputForAttr(&localAttr, &io,
                                            actualSessionId,
                                            &streamType, adjAttributionSource,
                                            &fullConfig,
                                            (audio_output_flags_t)(AUDIO_OUTPUT_FLAG_MMAP_NOIRQ |
                                                    AUDIO_OUTPUT_FLAG_DIRECT),
                                            deviceId, &portId, &secondaryOutputs, &isSpatialized,
                                            &isBitPerfect);
        if (ret != NO_ERROR) {
            config->sample_rate = fullConfig.sample_rate;
            config->channel_mask = fullConfig.channel_mask;
            config->format = fullConfig.format;
        }
        ALOGW_IF(!secondaryOutputs.empty(),
                 "%s does not support secondary outputs, ignoring them", __func__);
    } else {
        ret = AudioSystem::getInputForAttr(&localAttr, &io,
                                              RECORD_RIID_INVALID,
                                              actualSessionId,
                                              adjAttributionSource,
                                              config,
                                              AUDIO_INPUT_FLAG_MMAP_NOIRQ, deviceId, &portId);
    }
    if (ret != NO_ERROR) {
        return ret;
    }

    // at this stage, a MmapThread was created when openOutput() or openInput() was called by
    // audio policy manager and we can retrieve it
    const sp<IAfMmapThread> thread = mMmapThreads.valueFor(io);
    if (thread != 0) {
        interface = IAfMmapThread::createMmapStreamInterfaceAdapter(thread);
        thread->configure(&localAttr, streamType, actualSessionId, callback, *deviceId, portId);
        *handle = portId;
        *sessionId = actualSessionId;
        config->sample_rate = thread->sampleRate();
        config->channel_mask = thread->channelMask();
        config->format = thread->format();
    } else {
        if (direction == MmapStreamInterface::DIRECTION_OUTPUT) {
            AudioSystem::releaseOutput(portId);
        } else {
            AudioSystem::releaseInput(portId);
        }
        ret = NO_INIT;
    }

    ALOGV("%s done status %d portId %d", __FUNCTION__, ret, portId);

    return ret;
}

status_t AudioFlinger::addEffectToHal(
        const struct audio_port_config *device, const sp<EffectHalInterface>& effect) {
    AutoMutex lock(mHardwareLock);
    AudioHwDevice *audioHwDevice = mAudioHwDevs.valueFor(device->ext.device.hw_module);
    if (audioHwDevice == nullptr) {
        return NO_INIT;
    }
    return audioHwDevice->hwDevice()->addDeviceEffect(device, effect);
}

status_t AudioFlinger::removeEffectFromHal(
        const struct audio_port_config *device, const sp<EffectHalInterface>& effect) {
    AutoMutex lock(mHardwareLock);
    AudioHwDevice *audioHwDevice = mAudioHwDevs.valueFor(device->ext.device.hw_module);
    if (audioHwDevice == nullptr) {
        return NO_INIT;
    }
    return audioHwDevice->hwDevice()->removeDeviceEffect(device, effect);
}

static const char * const audio_interfaces[] = {
    AUDIO_HARDWARE_MODULE_ID_PRIMARY,
    AUDIO_HARDWARE_MODULE_ID_A2DP,
    AUDIO_HARDWARE_MODULE_ID_USB,
};

AudioHwDevice* AudioFlinger::findSuitableHwDev_l(
        audio_module_handle_t module,
        audio_devices_t deviceType)
{
    // if module is 0, the request comes from an old policy manager and we should load
    // well known modules
    AutoMutex lock(mHardwareLock);
    if (module == 0) {
        ALOGW("findSuitableHwDev_l() loading well know audio hw modules");
        for (size_t i = 0; i < arraysize(audio_interfaces); i++) {
            loadHwModule_l(audio_interfaces[i]);
        }
        // then try to find a module supporting the requested device.
        for (size_t i = 0; i < mAudioHwDevs.size(); i++) {
            AudioHwDevice *audioHwDevice = mAudioHwDevs.valueAt(i);
            sp<DeviceHalInterface> dev = audioHwDevice->hwDevice();
            uint32_t supportedDevices;
            if (dev->getSupportedDevices(&supportedDevices) == OK &&
                    (supportedDevices & deviceType) == deviceType) {
                return audioHwDevice;
            }
        }
    } else {
        // check a match for the requested module handle
        AudioHwDevice *audioHwDevice = mAudioHwDevs.valueFor(module);
        if (audioHwDevice != NULL) {
            return audioHwDevice;
        }
    }

    return NULL;
}

void AudioFlinger::dumpClients(int fd, const Vector<String16>& args __unused)
{
    String8 result;

    result.append("Client Allocators:\n");
    for (size_t i = 0; i < mClients.size(); ++i) {
        sp<Client> client = mClients.valueAt(i).promote();
        if (client != 0) {
          result.appendFormat("Client: %d\n", client->pid());
          result.append(client->allocator().dump().c_str());
        }
   }

    result.append("Notification Clients:\n");
    result.append("   pid    uid  name\n");
    for (size_t i = 0; i < mNotificationClients.size(); ++i) {
        const pid_t pid = mNotificationClients[i]->getPid();
        const uid_t uid = mNotificationClients[i]->getUid();
        const mediautils::UidInfo::Info info = mUidInfo.getInfo(uid);
        result.appendFormat("%6d %6u  %s\n", pid, uid, info.package.c_str());
    }

    result.append("Global session refs:\n");
    result.append("  session  cnt     pid    uid  name\n");
    for (size_t i = 0; i < mAudioSessionRefs.size(); i++) {
        AudioSessionRef *r = mAudioSessionRefs[i];
        const mediautils::UidInfo::Info info = mUidInfo.getInfo(r->mUid);
        result.appendFormat("  %7d %4d %7d %6u  %s\n", r->mSessionid, r->mCnt, r->mPid,
                r->mUid, info.package.c_str());
    }
    write(fd, result.string(), result.size());
}


void AudioFlinger::dumpInternals(int fd, const Vector<String16>& args __unused)
{
    const size_t SIZE = 256;
    char buffer[SIZE];
    String8 result;
    hardware_call_state hardwareStatus = mHardwareStatus;

    snprintf(buffer, SIZE, "Hardware status: %d\n", hardwareStatus);
    result.append(buffer);
    write(fd, result.string(), result.size());

    dprintf(fd, "Vibrator infos(size=%zu):\n", mAudioVibratorInfos.size());
    for (const auto& vibratorInfo : mAudioVibratorInfos) {
        dprintf(fd, "  - %s\n", vibratorInfo.toString().c_str());
    }
    dprintf(fd, "Bluetooth latency modes are %senabled\n",
            mBluetoothLatencyModesEnabled ? "" : "not ");
}

void AudioFlinger::dumpPermissionDenial(int fd, const Vector<String16>& args __unused)
{
    const size_t SIZE = 256;
    char buffer[SIZE];
    String8 result;
    snprintf(buffer, SIZE, "Permission Denial: "
            "can't dump AudioFlinger from pid=%d, uid=%d\n",
            IPCThreadState::self()->getCallingPid(),
            IPCThreadState::self()->getCallingUid());
    result.append(buffer);
    write(fd, result.string(), result.size());
}

status_t AudioFlinger::dump(int fd, const Vector<String16>& args)
NO_THREAD_SAFETY_ANALYSIS  // conditional try lock
{
    if (!dumpAllowed()) {
        dumpPermissionDenial(fd, args);
    } else {
        // get state of hardware lock
        const bool hardwareLocked = afutils::dumpTryLock(mHardwareLock);
        if (!hardwareLocked) {
            String8 result(kHardwareLockedString);
            write(fd, result.string(), result.size());
        } else {
            mHardwareLock.unlock();
        }

        const bool locked = afutils::dumpTryLock(mLock);

        // failed to lock - AudioFlinger is probably deadlocked
        if (!locked) {
            String8 result(kDeadlockedString);
            write(fd, result.string(), result.size());
        }

        const bool clientLocked = afutils::dumpTryLock(mClientLock);
        if (!clientLocked) {
            String8 result(kClientLockedString);
            write(fd, result.string(), result.size());
        }

        if (mEffectsFactoryHal != 0) {
            mEffectsFactoryHal->dumpEffects(fd);
        } else {
            String8 result(kNoEffectsFactory);
            write(fd, result.string(), result.size());
        }

        dumpClients(fd, args);
        if (clientLocked) {
            mClientLock.unlock();
        }

        dumpInternals(fd, args);

        // dump playback threads
        for (size_t i = 0; i < mPlaybackThreads.size(); i++) {
            mPlaybackThreads.valueAt(i)->dump(fd, args);
        }

        // dump record threads
        for (size_t i = 0; i < mRecordThreads.size(); i++) {
            mRecordThreads.valueAt(i)->dump(fd, args);
        }

        // dump mmap threads
        for (size_t i = 0; i < mMmapThreads.size(); i++) {
            mMmapThreads.valueAt(i)->dump(fd, args);
        }

        // dump orphan effect chains
        if (mOrphanEffectChains.size() != 0) {
            write(fd, "  Orphan Effect Chains\n", strlen("  Orphan Effect Chains\n"));
            for (size_t i = 0; i < mOrphanEffectChains.size(); i++) {
                mOrphanEffectChains.valueAt(i)->dump(fd, args);
            }
        }
        // dump all hardware devs
        for (size_t i = 0; i < mAudioHwDevs.size(); i++) {
            sp<DeviceHalInterface> dev = mAudioHwDevs.valueAt(i)->hwDevice();
            dev->dump(fd, args);
        }

        mPatchPanel->dump(fd);

        mDeviceEffectManager->dump(fd);

        std::string melOutput = mMelReporter->dump();
        write(fd, melOutput.c_str(), melOutput.size());

        // dump external setParameters
        auto dumpLogger = [fd](SimpleLog& logger, const char* name) {
            dprintf(fd, "\n%s setParameters:\n", name);
            logger.dump(fd, "    " /* prefix */);
        };
        dumpLogger(mRejectedSetParameterLog, "Rejected");
        dumpLogger(mAppSetParameterLog, "App");
        dumpLogger(mSystemSetParameterLog, "System");

        // dump historical threads in the last 10 seconds
        const std::string threadLog = mThreadLog.dumpToString(
                "Historical Thread Log ", 0 /* lines */,
                audio_utils_get_real_time_ns() - 10 * 60 * NANOS_PER_SECOND);
        write(fd, threadLog.c_str(), threadLog.size());

        BUFLOG_RESET;

        if (locked) {
            mLock.unlock();
        }

#ifdef TEE_SINK
        // NBAIO_Tee dump is safe to call outside of AF lock.
        NBAIO_Tee::dumpAll(fd, "_DUMP");
#endif
        // append a copy of media.log here by forwarding fd to it, but don't attempt
        // to lookup the service if it's not running, as it will block for a second
        if (sMediaLogServiceAsBinder != 0) {
            dprintf(fd, "\nmedia.log:\n");
            sMediaLogServiceAsBinder->dump(fd, args);
        }

        // check for optional arguments
        bool dumpMem = false;
        bool unreachableMemory = false;
        for (const auto &arg : args) {
            if (arg == String16("-m")) {
                dumpMem = true;
            } else if (arg == String16("--unreachable")) {
                unreachableMemory = true;
            }
        }

        if (dumpMem) {
            dprintf(fd, "\nDumping memory:\n");
            std::string s = dumpMemoryAddresses(100 /* limit */);
            write(fd, s.c_str(), s.size());
        }
        if (unreachableMemory) {
            dprintf(fd, "\nDumping unreachable memory:\n");
            // TODO - should limit be an argument parameter?
            std::string s = GetUnreachableMemoryString(true /* contents */, 100 /* limit */);
            write(fd, s.c_str(), s.size());
        }
        {
            std::string timeCheckStats = getIAudioFlingerStatistics().dump();
            dprintf(fd, "\nIAudioFlinger binder call profile:\n");
            write(fd, timeCheckStats.c_str(), timeCheckStats.size());

            extern mediautils::MethodStatistics<int>& getIEffectStatistics();
            timeCheckStats = getIEffectStatistics().dump();
            dprintf(fd, "\nIEffect binder call profile:\n");
            write(fd, timeCheckStats.c_str(), timeCheckStats.size());

            // Automatically fetch HIDL statistics.
            std::shared_ptr<std::vector<std::string>> hidlClassNames =
                    mediautils::getStatisticsClassesForModule(
                            METHOD_STATISTICS_MODULE_NAME_AUDIO_HIDL);
            if (hidlClassNames) {
                for (const auto& className : *hidlClassNames) {
                    auto stats = mediautils::getStatisticsForClass(className);
                    if (stats) {
                        timeCheckStats = stats->dump();
                        dprintf(fd, "\n%s binder call profile:\n", className.c_str());
                        write(fd, timeCheckStats.c_str(), timeCheckStats.size());
                    }
                }
            }

            timeCheckStats = mediautils::TimeCheck::toString();
            dprintf(fd, "\nTimeCheck:\n");
            write(fd, timeCheckStats.c_str(), timeCheckStats.size());
            dprintf(fd, "\n");
        }
    }
    return NO_ERROR;
}

sp<Client> AudioFlinger::registerPid(pid_t pid)
{
    Mutex::Autolock _cl(mClientLock);
    // If pid is already in the mClients wp<> map, then use that entry
    // (for which promote() is always != 0), otherwise create a new entry and Client.
    sp<Client> client = mClients.valueFor(pid).promote();
    if (client == 0) {
        client = sp<Client>::make(sp<IAfClientCallback>::fromExisting(this), pid);
        mClients.add(pid, client);
    }

    return client;
}

sp<NBLog::Writer> AudioFlinger::newWriter_l(size_t size, const char *name)
{
    // If there is no memory allocated for logs, return a no-op writer that does nothing.
    // Similarly if we can't contact the media.log service, also return a no-op writer.
    if (mLogMemoryDealer == 0 || sMediaLogService == 0) {
        return new NBLog::Writer();
    }
    sp<IMemory> shared = mLogMemoryDealer->allocate(NBLog::Timeline::sharedSize(size));
    // If allocation fails, consult the vector of previously unregistered writers
    // and garbage-collect one or more them until an allocation succeeds
    if (shared == 0) {
        Mutex::Autolock _l(mUnregisteredWritersLock);
        for (size_t count = mUnregisteredWriters.size(); count > 0; count--) {
            {
                // Pick the oldest stale writer to garbage-collect
                sp<IMemory> iMemory(mUnregisteredWriters[0]->getIMemory());
                mUnregisteredWriters.removeAt(0);
                sMediaLogService->unregisterWriter(iMemory);
                // Now the media.log remote reference to IMemory is gone.  When our last local
                // reference to IMemory also drops to zero at end of this block,
                // the IMemory destructor will deallocate the region from mLogMemoryDealer.
            }
            // Re-attempt the allocation
            shared = mLogMemoryDealer->allocate(NBLog::Timeline::sharedSize(size));
            if (shared != 0) {
                goto success;
            }
        }
        // Even after garbage-collecting all old writers, there is still not enough memory,
        // so return a no-op writer
        return new NBLog::Writer();
    }
success:
    NBLog::Shared *sharedRawPtr = (NBLog::Shared *) shared->unsecurePointer();
    new((void *) sharedRawPtr) NBLog::Shared(); // placement new here, but the corresponding
                                                // explicit destructor not needed since it is POD
    sMediaLogService->registerWriter(shared, size, name);
    return new NBLog::Writer(shared, size);
}

void AudioFlinger::unregisterWriter(const sp<NBLog::Writer>& writer)
{
    if (writer == 0) {
        return;
    }
    sp<IMemory> iMemory(writer->getIMemory());
    if (iMemory == 0) {
        return;
    }
    // Rather than removing the writer immediately, append it to a queue of old writers to
    // be garbage-collected later.  This allows us to continue to view old logs for a while.
    Mutex::Autolock _l(mUnregisteredWritersLock);
    mUnregisteredWriters.push(writer);
}

// IAudioFlinger interface

status_t AudioFlinger::createTrack(const media::CreateTrackRequest& _input,
                                   media::CreateTrackResponse& _output)
{
    // Local version of VALUE_OR_RETURN, specific to this method's calling conventions.
    CreateTrackInput input = VALUE_OR_RETURN_STATUS(CreateTrackInput::fromAidl(_input));
    CreateTrackOutput output;

    sp<IAfTrack> track;
    sp<Client> client;
    status_t lStatus;
    audio_stream_type_t streamType;
    audio_port_handle_t portId = AUDIO_PORT_HANDLE_NONE;
    std::vector<audio_io_handle_t> secondaryOutputs;
    bool isSpatialized = false;
    bool isBitPerfect = false;

    // TODO b/182392553: refactor or make clearer
    pid_t clientPid =
        VALUE_OR_RETURN_STATUS(aidl2legacy_int32_t_pid_t(input.clientInfo.attributionSource.pid));
    bool updatePid = (clientPid == (pid_t)-1);
    const uid_t callingUid = IPCThreadState::self()->getCallingUid();
    uid_t clientUid =
        VALUE_OR_RETURN_STATUS(aidl2legacy_int32_t_uid_t(input.clientInfo.attributionSource.uid));
    audio_io_handle_t effectThreadId = AUDIO_IO_HANDLE_NONE;
    std::vector<int> effectIds;
    audio_attributes_t localAttr = input.attr;

    AttributionSourceState adjAttributionSource = input.clientInfo.attributionSource;
    if (!isAudioServerOrMediaServerOrSystemServerOrRootUid(callingUid)) {
        ALOGW_IF(clientUid != callingUid,
                "%s uid %d tried to pass itself off as %d",
                __FUNCTION__, callingUid, clientUid);
        adjAttributionSource.uid = VALUE_OR_RETURN_STATUS(legacy2aidl_uid_t_int32_t(callingUid));
        clientUid = callingUid;
        updatePid = true;
    }
    const pid_t callingPid = IPCThreadState::self()->getCallingPid();
    if (updatePid) {
        ALOGW_IF(clientPid != (pid_t)-1 && clientPid != callingPid,
                 "%s uid %d pid %d tried to pass itself off as pid %d",
                 __func__, callingUid, callingPid, clientPid);
        clientPid = callingPid;
        adjAttributionSource.pid = VALUE_OR_RETURN_STATUS(legacy2aidl_pid_t_int32_t(callingPid));
    }
    adjAttributionSource = afutils::checkAttributionSourcePackage(
            adjAttributionSource);

    audio_session_t sessionId = input.sessionId;
    if (sessionId == AUDIO_SESSION_ALLOCATE) {
        sessionId = (audio_session_t) newAudioUniqueId(AUDIO_UNIQUE_ID_USE_SESSION);
    } else if (audio_unique_id_get_use(sessionId) != AUDIO_UNIQUE_ID_USE_SESSION) {
        lStatus = BAD_VALUE;
        goto Exit;
    }

    output.sessionId = sessionId;
    output.outputId = AUDIO_IO_HANDLE_NONE;
    output.selectedDeviceId = input.selectedDeviceId;
    lStatus = AudioSystem::getOutputForAttr(&localAttr, &output.outputId, sessionId, &streamType,
                                            adjAttributionSource, &input.config, input.flags,
                                            &output.selectedDeviceId, &portId, &secondaryOutputs,
                                            &isSpatialized, &isBitPerfect);

    if (lStatus != NO_ERROR || output.outputId == AUDIO_IO_HANDLE_NONE) {
        ALOGE("createTrack() getOutputForAttr() return error %d or invalid output handle", lStatus);
        goto Exit;
    }
    // client AudioTrack::set already implements AUDIO_STREAM_DEFAULT => AUDIO_STREAM_MUSIC,
    // but if someone uses binder directly they could bypass that and cause us to crash
    if (uint32_t(streamType) >= AUDIO_STREAM_CNT) {
        ALOGE("createTrack() invalid stream type %d", streamType);
        lStatus = BAD_VALUE;
        goto Exit;
    }

    // further channel mask checks are performed by createTrack_l() depending on the thread type
    if (!audio_is_output_channel(input.config.channel_mask)) {
        ALOGE("createTrack() invalid channel mask %#x", input.config.channel_mask);
        lStatus = BAD_VALUE;
        goto Exit;
    }

    // further format checks are performed by createTrack_l() depending on the thread type
    if (!audio_is_valid_format(input.config.format)) {
        ALOGE("createTrack() invalid format %#x", input.config.format);
        lStatus = BAD_VALUE;
        goto Exit;
    }

    {
        Mutex::Autolock _l(mLock);
        IAfPlaybackThread* thread = checkPlaybackThread_l(output.outputId);
        if (thread == NULL) {
            ALOGE("no playback thread found for output handle %d", output.outputId);
            lStatus = BAD_VALUE;
            goto Exit;
        }

        client = registerPid(clientPid);

        IAfPlaybackThread* effectThread = nullptr;
        // check if an effect chain with the same session ID is present on another
        // output thread and move it here.
        for (size_t i = 0; i < mPlaybackThreads.size(); i++) {
            sp<IAfPlaybackThread> t = mPlaybackThreads.valueAt(i);
            if (mPlaybackThreads.keyAt(i) != output.outputId) {
                uint32_t sessions = t->hasAudioSession(sessionId);
                if (sessions & IAfThreadBase::EFFECT_SESSION) {
                    effectThread = t.get();
                    break;
                }
            }
        }
        ALOGV("createTrack() sessionId: %d", sessionId);

        output.sampleRate = input.config.sample_rate;
        output.frameCount = input.frameCount;
        output.notificationFrameCount = input.notificationFrameCount;
        output.flags = input.flags;
        output.streamType = streamType;

        track = thread->createTrack_l(client, streamType, localAttr, &output.sampleRate,
                                      input.config.format, input.config.channel_mask,
                                      &output.frameCount, &output.notificationFrameCount,
                                      input.notificationsPerBuffer, input.speed,
                                      input.sharedBuffer, sessionId, &output.flags,
                                      callingPid, adjAttributionSource, input.clientInfo.clientTid,
                                      &lStatus, portId, input.audioTrackCallback, isSpatialized,
                                      isBitPerfect);
        LOG_ALWAYS_FATAL_IF((lStatus == NO_ERROR) && (track == 0));
        // we don't abort yet if lStatus != NO_ERROR; there is still work to be done regardless

        output.afFrameCount = thread->frameCount();
        output.afSampleRate = thread->sampleRate();
        output.afChannelMask = static_cast<audio_channel_mask_t>(thread->channelMask() |
                                                                 thread->hapticChannelMask());
        output.afFormat = thread->format();
        output.afLatencyMs = thread->latency();
        output.portId = portId;

        if (lStatus == NO_ERROR) {
            // no risk of deadlock because AudioFlinger::mLock is held
            Mutex::Autolock _dl(thread->mutex());
            // Connect secondary outputs. Failure on a secondary output must not imped the primary
            // Any secondary output setup failure will lead to a desync between the AP and AF until
            // the track is destroyed.
            updateSecondaryOutputsForTrack_l(track.get(), thread, secondaryOutputs);
            // move effect chain to this output thread if an effect on same session was waiting
            // for a track to be created
            if (effectThread != nullptr) {
                Mutex::Autolock _sl(effectThread->mutex());
                if (moveEffectChain_l(sessionId, effectThread, thread) == NO_ERROR) {
                    effectThreadId = thread->id();
                    effectIds = thread->getEffectIds_l(sessionId);
                }
            }
        }

        // Look for sync events awaiting for a session to be used.
        for (auto it = mPendingSyncEvents.begin(); it != mPendingSyncEvents.end();) {
            if ((*it)->triggerSession() == sessionId) {
                if (thread->isValidSyncEvent(*it)) {
                    if (lStatus == NO_ERROR) {
                        (void) track->setSyncEvent(*it);
                    } else {
                        (*it)->cancel();
                    }
                    it = mPendingSyncEvents.erase(it);
                    continue;
                }
            }
            ++it;
        }
        if ((output.flags & AUDIO_OUTPUT_FLAG_HW_AV_SYNC) == AUDIO_OUTPUT_FLAG_HW_AV_SYNC) {
            setAudioHwSyncForSession_l(thread, sessionId);
        }
    }

    if (lStatus != NO_ERROR) {
        // remove local strong reference to Client before deleting the Track so that the
        // Client destructor is called by the TrackBase destructor with mClientLock held
        // Don't hold mClientLock when releasing the reference on the track as the
        // destructor will acquire it.
        {
            Mutex::Autolock _cl(mClientLock);
            client.clear();
        }
        track.clear();
        goto Exit;
    }

    // effectThreadId is not NONE if an effect chain corresponding to the track session
    // was found on another thread and must be moved on this thread
    if (effectThreadId != AUDIO_IO_HANDLE_NONE) {
        AudioSystem::moveEffectsToIo(effectIds, effectThreadId);
    }

    output.audioTrack = IAfTrack::createIAudioTrackAdapter(track);
    _output = VALUE_OR_FATAL(output.toAidl());

Exit:
    if (lStatus != NO_ERROR && output.outputId != AUDIO_IO_HANDLE_NONE) {
        AudioSystem::releaseOutput(portId);
    }
    return lStatus;
}

uint32_t AudioFlinger::sampleRate(audio_io_handle_t ioHandle) const
{
    Mutex::Autolock _l(mLock);
    IAfThreadBase* const thread = checkThread_l(ioHandle);
    if (thread == NULL) {
        ALOGW("sampleRate() unknown thread %d", ioHandle);
        return 0;
    }
    return thread->sampleRate();
}

audio_format_t AudioFlinger::format(audio_io_handle_t output) const
{
    Mutex::Autolock _l(mLock);
    IAfPlaybackThread* const thread = checkPlaybackThread_l(output);
    if (thread == NULL) {
        ALOGW("format() unknown thread %d", output);
        return AUDIO_FORMAT_INVALID;
    }
    return thread->format();
}

size_t AudioFlinger::frameCount(audio_io_handle_t ioHandle) const
{
    Mutex::Autolock _l(mLock);
    IAfThreadBase* const thread = checkThread_l(ioHandle);
    if (thread == NULL) {
        ALOGW("frameCount() unknown thread %d", ioHandle);
        return 0;
    }
    // FIXME currently returns the normal mixer's frame count to avoid confusing legacy callers;
    //       should examine all callers and fix them to handle smaller counts
    return thread->frameCount();
}

size_t AudioFlinger::frameCountHAL(audio_io_handle_t ioHandle) const
{
    Mutex::Autolock _l(mLock);
    IAfThreadBase* const thread = checkThread_l(ioHandle);
    if (thread == NULL) {
        ALOGW("frameCountHAL() unknown thread %d", ioHandle);
        return 0;
    }
    return thread->frameCountHAL();
}

uint32_t AudioFlinger::latency(audio_io_handle_t output) const
{
    Mutex::Autolock _l(mLock);
    IAfPlaybackThread* const thread = checkPlaybackThread_l(output);
    if (thread == NULL) {
        ALOGW("latency(): no playback thread found for output handle %d", output);
        return 0;
    }
    return thread->latency();
}

status_t AudioFlinger::setMasterVolume(float value)
{
    status_t ret = initCheck();
    if (ret != NO_ERROR) {
        return ret;
    }

    // check calling permissions
    if (!settingsAllowed()) {
        return PERMISSION_DENIED;
    }

    Mutex::Autolock _l(mLock);
    mMasterVolume = value;

    // Set master volume in the HALs which support it.
    {
        AutoMutex lock(mHardwareLock);
        for (size_t i = 0; i < mAudioHwDevs.size(); i++) {
            AudioHwDevice *dev = mAudioHwDevs.valueAt(i);

            mHardwareStatus = AUDIO_HW_SET_MASTER_VOLUME;
            if (dev->canSetMasterVolume()) {
                dev->hwDevice()->setMasterVolume(value);
            }
            mHardwareStatus = AUDIO_HW_IDLE;
        }
    }
    // Now set the master volume in each playback thread.  Playback threads
    // assigned to HALs which do not have master volume support will apply
    // master volume during the mix operation.  Threads with HALs which do
    // support master volume will simply ignore the setting.
    for (size_t i = 0; i < mPlaybackThreads.size(); i++) {
        if (mPlaybackThreads.valueAt(i)->isDuplicating()) {
            continue;
        }
        mPlaybackThreads.valueAt(i)->setMasterVolume(value);
    }

    return NO_ERROR;
}

status_t AudioFlinger::setMasterBalance(float balance)
{
    status_t ret = initCheck();
    if (ret != NO_ERROR) {
        return ret;
    }

    // check calling permissions
    if (!settingsAllowed()) {
        return PERMISSION_DENIED;
    }

    // check range
    if (isnan(balance) || fabs(balance) > 1.f) {
        return BAD_VALUE;
    }

    Mutex::Autolock _l(mLock);

    // short cut.
    if (mMasterBalance == balance) return NO_ERROR;

    mMasterBalance = balance;

    for (size_t i = 0; i < mPlaybackThreads.size(); i++) {
        if (mPlaybackThreads.valueAt(i)->isDuplicating()) {
            continue;
        }
        mPlaybackThreads.valueAt(i)->setMasterBalance(balance);
    }

    return NO_ERROR;
}

status_t AudioFlinger::setMode(audio_mode_t mode)
{
    status_t ret = initCheck();
    if (ret != NO_ERROR) {
        return ret;
    }

    // check calling permissions
    if (!settingsAllowed()) {
        return PERMISSION_DENIED;
    }
    if (uint32_t(mode) >= AUDIO_MODE_CNT) {
        ALOGW("Illegal value: setMode(%d)", mode);
        return BAD_VALUE;
    }

    { // scope for the lock
        AutoMutex lock(mHardwareLock);
        if (mPrimaryHardwareDev == nullptr) {
            return INVALID_OPERATION;
        }
        sp<DeviceHalInterface> dev = mPrimaryHardwareDev->hwDevice();
        mHardwareStatus = AUDIO_HW_SET_MODE;
        ret = dev->setMode(mode);
        mHardwareStatus = AUDIO_HW_IDLE;
    }

    if (NO_ERROR == ret) {
        Mutex::Autolock _l(mLock);
        mMode = mode;
        for (size_t i = 0; i < mPlaybackThreads.size(); i++) {
            mPlaybackThreads.valueAt(i)->setMode(mode);
        }
    }

    mediametrics::LogItem(mMetricsId)
        .set(AMEDIAMETRICS_PROP_EVENT, AMEDIAMETRICS_PROP_EVENT_VALUE_SETMODE)
        .set(AMEDIAMETRICS_PROP_AUDIOMODE, toString(mode))
        .record();
    return ret;
}

status_t AudioFlinger::setMicMute(bool state)
{
    status_t ret = initCheck();
    if (ret != NO_ERROR) {
        return ret;
    }

    // check calling permissions
    if (!settingsAllowed()) {
        return PERMISSION_DENIED;
    }

    AutoMutex lock(mHardwareLock);
    if (mPrimaryHardwareDev == nullptr) {
        return INVALID_OPERATION;
    }
    sp<DeviceHalInterface> primaryDev = mPrimaryHardwareDev->hwDevice();
    if (primaryDev == nullptr) {
        ALOGW("%s: no primary HAL device", __func__);
        return INVALID_OPERATION;
    }
    mHardwareStatus = AUDIO_HW_SET_MIC_MUTE;
    ret = primaryDev->setMicMute(state);
    for (size_t i = 0; i < mAudioHwDevs.size(); i++) {
        sp<DeviceHalInterface> dev = mAudioHwDevs.valueAt(i)->hwDevice();
        if (dev != primaryDev) {
            (void)dev->setMicMute(state);
        }
    }
    mHardwareStatus = AUDIO_HW_IDLE;
    ALOGW_IF(ret != NO_ERROR, "%s: error %d setting state to HAL", __func__, ret);
    return ret;
}

bool AudioFlinger::getMicMute() const
{
    status_t ret = initCheck();
    if (ret != NO_ERROR) {
        return false;
    }
    AutoMutex lock(mHardwareLock);
    if (mPrimaryHardwareDev == nullptr) {
        return false;
    }
    sp<DeviceHalInterface> primaryDev = mPrimaryHardwareDev->hwDevice();
    if (primaryDev == nullptr) {
        ALOGW("%s: no primary HAL device", __func__);
        return false;
    }
    bool state;
    mHardwareStatus = AUDIO_HW_GET_MIC_MUTE;
    ret = primaryDev->getMicMute(&state);
    mHardwareStatus = AUDIO_HW_IDLE;
    ALOGE_IF(ret != NO_ERROR, "%s: error %d getting state from HAL", __func__, ret);
    return (ret == NO_ERROR) && state;
}

void AudioFlinger::setRecordSilenced(audio_port_handle_t portId, bool silenced)
{
    ALOGV("AudioFlinger::setRecordSilenced(portId:%d, silenced:%d)", portId, silenced);

    AutoMutex lock(mLock);
    for (size_t i = 0; i < mRecordThreads.size(); i++) {
        mRecordThreads[i]->setRecordSilenced(portId, silenced);
    }
    for (size_t i = 0; i < mMmapThreads.size(); i++) {
        mMmapThreads[i]->setRecordSilenced(portId, silenced);
    }
}

status_t AudioFlinger::setMasterMute(bool muted)
{
    status_t ret = initCheck();
    if (ret != NO_ERROR) {
        return ret;
    }

    // check calling permissions
    if (!settingsAllowed()) {
        return PERMISSION_DENIED;
    }

    Mutex::Autolock _l(mLock);
    mMasterMute = muted;

    // Set master mute in the HALs which support it.
    {
        AutoMutex lock(mHardwareLock);
        for (size_t i = 0; i < mAudioHwDevs.size(); i++) {
            AudioHwDevice *dev = mAudioHwDevs.valueAt(i);

            mHardwareStatus = AUDIO_HW_SET_MASTER_MUTE;
            if (dev->canSetMasterMute()) {
                dev->hwDevice()->setMasterMute(muted);
            }
            mHardwareStatus = AUDIO_HW_IDLE;
        }
    }

    // Now set the master mute in each playback thread.  Playback threads
    // assigned to HALs which do not have master mute support will apply master mute
    // during the mix operation.  Threads with HALs which do support master mute
    // will simply ignore the setting.
    std::vector<sp<VolumeInterface>> volumeInterfaces = getAllVolumeInterfaces_l();
    for (size_t i = 0; i < volumeInterfaces.size(); i++) {
        volumeInterfaces[i]->setMasterMute(muted);
    }

    return NO_ERROR;
}

float AudioFlinger::masterVolume() const
{
    Mutex::Autolock _l(mLock);
    return masterVolume_l();
}

status_t AudioFlinger::getMasterBalance(float *balance) const
{
    Mutex::Autolock _l(mLock);
    *balance = getMasterBalance_l();
    return NO_ERROR; // if called through binder, may return a transactional error
}

bool AudioFlinger::masterMute() const
{
    Mutex::Autolock _l(mLock);
    return masterMute_l();
}

float AudioFlinger::masterVolume_l() const
{
    return mMasterVolume;
}

float AudioFlinger::getMasterBalance_l() const
{
    return mMasterBalance;
}

bool AudioFlinger::masterMute_l() const
{
    return mMasterMute;
}

status_t AudioFlinger::checkStreamType(audio_stream_type_t stream) const
{
    if (uint32_t(stream) >= AUDIO_STREAM_CNT) {
        ALOGW("checkStreamType() invalid stream %d", stream);
        return BAD_VALUE;
    }
    const uid_t callerUid = IPCThreadState::self()->getCallingUid();
    if (uint32_t(stream) >= AUDIO_STREAM_PUBLIC_CNT && !isAudioServerUid(callerUid)) {
        ALOGW("checkStreamType() uid %d cannot use internal stream type %d", callerUid, stream);
        return PERMISSION_DENIED;
    }

    return NO_ERROR;
}

status_t AudioFlinger::setStreamVolume(audio_stream_type_t stream, float value,
        audio_io_handle_t output)
{
    // check calling permissions
    if (!settingsAllowed()) {
        return PERMISSION_DENIED;
    }

    status_t status = checkStreamType(stream);
    if (status != NO_ERROR) {
        return status;
    }
    if (output == AUDIO_IO_HANDLE_NONE) {
        return BAD_VALUE;
    }
    LOG_ALWAYS_FATAL_IF(stream == AUDIO_STREAM_PATCH && value != 1.0f,
                        "AUDIO_STREAM_PATCH must have full scale volume");

    AutoMutex lock(mLock);
    sp<VolumeInterface> volumeInterface = getVolumeInterface_l(output);
    if (volumeInterface == NULL) {
        return BAD_VALUE;
    }
    volumeInterface->setStreamVolume(stream, value);

    return NO_ERROR;
}

status_t AudioFlinger::setRequestedLatencyMode(
        audio_io_handle_t output, audio_latency_mode_t mode) {
    if (output == AUDIO_IO_HANDLE_NONE) {
        return BAD_VALUE;
    }
    AutoMutex lock(mLock);
    IAfPlaybackThread* const thread = checkPlaybackThread_l(output);
    if (thread == nullptr) {
        return BAD_VALUE;
    }
    return thread->setRequestedLatencyMode(mode);
}

status_t AudioFlinger::getSupportedLatencyModes(audio_io_handle_t output,
            std::vector<audio_latency_mode_t>* modes) const {
    if (output == AUDIO_IO_HANDLE_NONE) {
        return BAD_VALUE;
    }
    AutoMutex lock(mLock);
    IAfPlaybackThread* const thread = checkPlaybackThread_l(output);
    if (thread == nullptr) {
        return BAD_VALUE;
    }
    return thread->getSupportedLatencyModes(modes);
}

status_t AudioFlinger::setBluetoothVariableLatencyEnabled(bool enabled) {
    Mutex::Autolock _l(mLock);
    status_t status = INVALID_OPERATION;
    for (size_t i = 0; i < mPlaybackThreads.size(); i++) {
        // Success if at least one PlaybackThread supports Bluetooth latency modes
        if (mPlaybackThreads.valueAt(i)->setBluetoothVariableLatencyEnabled(enabled) == NO_ERROR) {
            status = NO_ERROR;
        }
    }
    if (status == NO_ERROR) {
        mBluetoothLatencyModesEnabled.store(enabled);
    }
    return status;
}

status_t AudioFlinger::isBluetoothVariableLatencyEnabled(bool* enabled) const {
    if (enabled == nullptr) {
        return BAD_VALUE;
    }
    *enabled = mBluetoothLatencyModesEnabled.load();
    return NO_ERROR;
}

status_t AudioFlinger::supportsBluetoothVariableLatency(bool* support) const {
    if (support == nullptr) {
        return BAD_VALUE;
    }
    Mutex::Autolock _l(mLock);
    *support = false;
    for (size_t i = 0; i < mAudioHwDevs.size(); i++) {
        if (mAudioHwDevs.valueAt(i)->supportsBluetoothVariableLatency()) {
             *support = true;
             break;
        }
    }
    return NO_ERROR;
}

status_t AudioFlinger::getSoundDoseInterface(const sp<media::ISoundDoseCallback>& callback,
                                             sp<media::ISoundDose>* soundDose) const {
    if (soundDose == nullptr) {
        return BAD_VALUE;
    }

    *soundDose = mMelReporter->getSoundDoseInterface(callback);
    return NO_ERROR;
}

status_t AudioFlinger::setStreamMute(audio_stream_type_t stream, bool muted)
{
    // check calling permissions
    if (!settingsAllowed()) {
        return PERMISSION_DENIED;
    }

    status_t status = checkStreamType(stream);
    if (status != NO_ERROR) {
        return status;
    }
    ALOG_ASSERT(stream != AUDIO_STREAM_PATCH, "attempt to mute AUDIO_STREAM_PATCH");

    if (uint32_t(stream) == AUDIO_STREAM_ENFORCED_AUDIBLE) {
        ALOGE("setStreamMute() invalid stream %d", stream);
        return BAD_VALUE;
    }

    AutoMutex lock(mLock);
    mStreamTypes[stream].mute = muted;
    std::vector<sp<VolumeInterface>> volumeInterfaces = getAllVolumeInterfaces_l();
    for (size_t i = 0; i < volumeInterfaces.size(); i++) {
        volumeInterfaces[i]->setStreamMute(stream, muted);
    }

    return NO_ERROR;
}

float AudioFlinger::streamVolume(audio_stream_type_t stream, audio_io_handle_t output) const
{
    status_t status = checkStreamType(stream);
    if (status != NO_ERROR) {
        return 0.0f;
    }
    if (output == AUDIO_IO_HANDLE_NONE) {
        return 0.0f;
    }

    AutoMutex lock(mLock);
    sp<VolumeInterface> volumeInterface = getVolumeInterface_l(output);
    if (volumeInterface == NULL) {
        return 0.0f;
    }

    return volumeInterface->streamVolume(stream);
}

bool AudioFlinger::streamMute(audio_stream_type_t stream) const
{
    status_t status = checkStreamType(stream);
    if (status != NO_ERROR) {
        return true;
    }

    AutoMutex lock(mLock);
    return streamMute_l(stream);
}


void AudioFlinger::broadcastParametersToRecordThreads_l(const String8& keyValuePairs)
{
    for (size_t i = 0; i < mRecordThreads.size(); i++) {
        mRecordThreads.valueAt(i)->setParameters(keyValuePairs);
    }
}

void AudioFlinger::updateOutDevicesForRecordThreads_l(const DeviceDescriptorBaseVector& devices)
{
    for (size_t i = 0; i < mRecordThreads.size(); i++) {
        mRecordThreads.valueAt(i)->updateOutDevices(devices);
    }
}

// forwardAudioHwSyncToDownstreamPatches_l() must be called with AudioFlinger::mLock held
void AudioFlinger::forwardParametersToDownstreamPatches_l(
        audio_io_handle_t upStream, const String8& keyValuePairs,
        const std::function<bool(const sp<IAfPlaybackThread>&)>& useThread)
{
    std::vector<SoftwarePatch> swPatches;
    if (mPatchPanel->getDownstreamSoftwarePatches(upStream, &swPatches) != OK) return;
    ALOGV_IF(!swPatches.empty(), "%s found %zu downstream patches for stream ID %d",
            __func__, swPatches.size(), upStream);
    for (const auto& swPatch : swPatches) {
        const sp<IAfPlaybackThread> downStream =
                checkPlaybackThread_l(swPatch.getPlaybackThreadHandle());
        if (downStream != NULL && (useThread == nullptr || useThread(downStream))) {
            downStream->setParameters(keyValuePairs);
        }
    }
}

// Update downstream patches for all playback threads attached to an MSD module
void AudioFlinger::updateDownStreamPatches_l(const struct audio_patch *patch,
                                             const std::set<audio_io_handle_t>& streams)
{
    for (const audio_io_handle_t stream : streams) {
        IAfPlaybackThread* const playbackThread = checkPlaybackThread_l(stream);
        if (playbackThread == nullptr || !playbackThread->isMsdDevice()) {
            continue;
        }
        playbackThread->setDownStreamPatch(patch);
        playbackThread->sendIoConfigEvent(AUDIO_OUTPUT_CONFIG_CHANGED);
    }
}

// Filter reserved keys from setParameters() before forwarding to audio HAL or acting upon.
// Some keys are used for audio routing and audio path configuration and should be reserved for use
// by audio policy and audio flinger for functional, privacy and security reasons.
void AudioFlinger::filterReservedParameters(String8& keyValuePairs, uid_t callingUid)
{
    static const String8 kReservedParameters[] = {
        String8(AudioParameter::keyRouting),
        String8(AudioParameter::keySamplingRate),
        String8(AudioParameter::keyFormat),
        String8(AudioParameter::keyChannels),
        String8(AudioParameter::keyFrameCount),
        String8(AudioParameter::keyInputSource),
        String8(AudioParameter::keyMonoOutput),
        String8(AudioParameter::keyDeviceConnect),
        String8(AudioParameter::keyDeviceDisconnect),
        String8(AudioParameter::keyStreamSupportedFormats),
        String8(AudioParameter::keyStreamSupportedChannels),
        String8(AudioParameter::keyStreamSupportedSamplingRates),
        String8(AudioParameter::keyClosing),
        String8(AudioParameter::keyExiting),
    };

    if (isAudioServerUid(callingUid)) {
        return; // no need to filter if audioserver.
    }

    AudioParameter param = AudioParameter(keyValuePairs);
    String8 value;
    AudioParameter rejectedParam;
    for (auto& key : kReservedParameters) {
        if (param.get(key, value) == NO_ERROR) {
            rejectedParam.add(key, value);
            param.remove(key);
        }
    }
    logFilteredParameters(param.size() + rejectedParam.size(), keyValuePairs,
                          rejectedParam.size(), rejectedParam.toString(), callingUid);
    keyValuePairs = param.toString();
}

void AudioFlinger::logFilteredParameters(size_t originalKVPSize, const String8& originalKVPs,
                                         size_t rejectedKVPSize, const String8& rejectedKVPs,
                                         uid_t callingUid) {
    auto prefix = String8::format("UID %5d", callingUid);
    auto suffix = String8::format("%zu KVP received: %s", originalKVPSize, originalKVPs.c_str());
    if (rejectedKVPSize != 0) {
        auto error = String8::format("%zu KVP rejected: %s", rejectedKVPSize, rejectedKVPs.c_str());
        ALOGW("%s: %s, %s, %s", __func__, prefix.c_str(), error.c_str(), suffix.c_str());
        mRejectedSetParameterLog.log("%s, %s, %s", prefix.c_str(), error.c_str(), suffix.c_str());
    } else {
        auto& logger = (isServiceUid(callingUid) ? mSystemSetParameterLog : mAppSetParameterLog);
        logger.log("%s, %s", prefix.c_str(), suffix.c_str());
    }
}

status_t AudioFlinger::setParameters(audio_io_handle_t ioHandle, const String8& keyValuePairs)
{
    ALOGV("setParameters(): io %d, keyvalue %s, calling pid %d calling uid %d",
            ioHandle, keyValuePairs.string(),
            IPCThreadState::self()->getCallingPid(), IPCThreadState::self()->getCallingUid());

    // check calling permissions
    if (!settingsAllowed()) {
        return PERMISSION_DENIED;
    }

    String8 filteredKeyValuePairs = keyValuePairs;
    filterReservedParameters(filteredKeyValuePairs, IPCThreadState::self()->getCallingUid());

    ALOGV("%s: filtered keyvalue %s", __func__, filteredKeyValuePairs.string());

    // AUDIO_IO_HANDLE_NONE means the parameters are global to the audio hardware interface
    if (ioHandle == AUDIO_IO_HANDLE_NONE) {
        Mutex::Autolock _l(mLock);
        // result will remain NO_INIT if no audio device is present
        status_t final_result = NO_INIT;
        {
            AutoMutex lock(mHardwareLock);
            mHardwareStatus = AUDIO_HW_SET_PARAMETER;
            for (size_t i = 0; i < mAudioHwDevs.size(); i++) {
                sp<DeviceHalInterface> dev = mAudioHwDevs.valueAt(i)->hwDevice();
                status_t result = dev->setParameters(filteredKeyValuePairs);
                // return success if at least one audio device accepts the parameters as not all
                // HALs are requested to support all parameters. If no audio device supports the
                // requested parameters, the last error is reported.
                if (final_result != NO_ERROR) {
                    final_result = result;
                }
            }
            mHardwareStatus = AUDIO_HW_IDLE;
        }
        // disable AEC and NS if the device is a BT SCO headset supporting those pre processings
        AudioParameter param = AudioParameter(filteredKeyValuePairs);
        String8 value;
        if (param.get(String8(AudioParameter::keyBtNrec), value) == NO_ERROR) {
            bool btNrecIsOff = (value == AudioParameter::valueOff);
            if (mBtNrecIsOff.exchange(btNrecIsOff) != btNrecIsOff) {
                for (size_t i = 0; i < mRecordThreads.size(); i++) {
                    mRecordThreads.valueAt(i)->checkBtNrec();
                }
            }
        }
        String8 screenState;
        if (param.get(String8(AudioParameter::keyScreenState), screenState) == NO_ERROR) {
            bool isOff = (screenState == AudioParameter::valueOff);
            if (isOff != (mScreenState & 1)) {
                mScreenState = ((mScreenState & ~1) + 2) | isOff;
            }
        }
        return final_result;
    }

    // hold a strong ref on thread in case closeOutput() or closeInput() is called
    // and the thread is exited once the lock is released
    sp<IAfThreadBase> thread;
    {
        Mutex::Autolock _l(mLock);
        thread = checkPlaybackThread_l(ioHandle);
        if (thread == 0) {
            thread = checkRecordThread_l(ioHandle);
            if (thread == 0) {
                thread = checkMmapThread_l(ioHandle);
            }
        } else if (thread == primaryPlaybackThread_l()) {
            // indicate output device change to all input threads for pre processing
            AudioParameter param = AudioParameter(filteredKeyValuePairs);
            int value;
            if ((param.getInt(String8(AudioParameter::keyRouting), value) == NO_ERROR) &&
                    (value != 0)) {
                broadcastParametersToRecordThreads_l(filteredKeyValuePairs);
            }
        }
    }
    if (thread != 0) {
        status_t result = thread->setParameters(filteredKeyValuePairs);
        forwardParametersToDownstreamPatches_l(thread->id(), filteredKeyValuePairs);
        return result;
    }
    return BAD_VALUE;
}

String8 AudioFlinger::getParameters(audio_io_handle_t ioHandle, const String8& keys) const
{
    ALOGVV("getParameters() io %d, keys %s, calling pid %d",
            ioHandle, keys.string(), IPCThreadState::self()->getCallingPid());

    Mutex::Autolock _l(mLock);

    if (ioHandle == AUDIO_IO_HANDLE_NONE) {
        String8 out_s8;

        AutoMutex lock(mHardwareLock);
        for (size_t i = 0; i < mAudioHwDevs.size(); i++) {
            String8 s;
            mHardwareStatus = AUDIO_HW_GET_PARAMETER;
            sp<DeviceHalInterface> dev = mAudioHwDevs.valueAt(i)->hwDevice();
            status_t result = dev->getParameters(keys, &s);
            mHardwareStatus = AUDIO_HW_IDLE;
            if (result == OK) out_s8 += s;
        }
        return out_s8;
    }

    IAfThreadBase* thread = checkPlaybackThread_l(ioHandle);
    if (thread == NULL) {
        thread = checkRecordThread_l(ioHandle);
        if (thread == NULL) {
            thread = checkMmapThread_l(ioHandle);
            if (thread == NULL) {
                return String8("");
            }
        }
    }
    return thread->getParameters(keys);
}

size_t AudioFlinger::getInputBufferSize(uint32_t sampleRate, audio_format_t format,
        audio_channel_mask_t channelMask) const
{
    status_t ret = initCheck();
    if (ret != NO_ERROR) {
        return 0;
    }
    if ((sampleRate == 0) ||
            !audio_is_valid_format(format) || !audio_has_proportional_frames(format) ||
            !audio_is_input_channel(channelMask)) {
        return 0;
    }

    AutoMutex lock(mHardwareLock);
    if (mPrimaryHardwareDev == nullptr) {
        return 0;
    }
    mHardwareStatus = AUDIO_HW_GET_INPUT_BUFFER_SIZE;

    sp<DeviceHalInterface> dev = mPrimaryHardwareDev->hwDevice();

    std::vector<audio_channel_mask_t> channelMasks = {channelMask};
    if (channelMask != AUDIO_CHANNEL_IN_MONO) {
        channelMasks.push_back(AUDIO_CHANNEL_IN_MONO);
    }
    if (channelMask != AUDIO_CHANNEL_IN_STEREO) {
        channelMasks.push_back(AUDIO_CHANNEL_IN_STEREO);
    }

    std::vector<audio_format_t> formats = {format};
    if (format != AUDIO_FORMAT_PCM_16_BIT) {
        formats.push_back(AUDIO_FORMAT_PCM_16_BIT);
    }

    std::vector<uint32_t> sampleRates = {sampleRate};
    static const uint32_t SR_44100 = 44100;
    static const uint32_t SR_48000 = 48000;
    if (sampleRate != SR_48000) {
        sampleRates.push_back(SR_48000);
    }
    if (sampleRate != SR_44100) {
        sampleRates.push_back(SR_44100);
    }

    mHardwareStatus = AUDIO_HW_IDLE;

    // Change parameters of the configuration each iteration until we find a
    // configuration that the device will support.
    audio_config_t config = AUDIO_CONFIG_INITIALIZER;
    for (auto testChannelMask : channelMasks) {
        config.channel_mask = testChannelMask;
        for (auto testFormat : formats) {
            config.format = testFormat;
            for (auto testSampleRate : sampleRates) {
                config.sample_rate = testSampleRate;

                size_t bytes = 0;
                status_t result = dev->getInputBufferSize(&config, &bytes);
                if (result != OK || bytes == 0) {
                    continue;
                }

                if (config.sample_rate != sampleRate || config.channel_mask != channelMask ||
                    config.format != format) {
                    uint32_t dstChannelCount = audio_channel_count_from_in_mask(channelMask);
                    uint32_t srcChannelCount =
                        audio_channel_count_from_in_mask(config.channel_mask);
                    size_t srcFrames =
                        bytes / audio_bytes_per_frame(srcChannelCount, config.format);
                    size_t dstFrames = destinationFramesPossible(
                        srcFrames, config.sample_rate, sampleRate);
                    bytes = dstFrames * audio_bytes_per_frame(dstChannelCount, format);
                }
                return bytes;
            }
        }
    }

    ALOGW("getInputBufferSize failed with minimum buffer size sampleRate %u, "
              "format %#x, channelMask %#x",sampleRate, format, channelMask);
    return 0;
}

uint32_t AudioFlinger::getInputFramesLost(audio_io_handle_t ioHandle) const
{
    Mutex::Autolock _l(mLock);

    IAfRecordThread* const recordThread = checkRecordThread_l(ioHandle);
    if (recordThread != NULL) {
        return recordThread->getInputFramesLost();
    }
    return 0;
}

status_t AudioFlinger::setVoiceVolume(float value)
{
    status_t ret = initCheck();
    if (ret != NO_ERROR) {
        return ret;
    }

    // check calling permissions
    if (!settingsAllowed()) {
        return PERMISSION_DENIED;
    }

    AutoMutex lock(mHardwareLock);
    if (mPrimaryHardwareDev == nullptr) {
        return INVALID_OPERATION;
    }
    sp<DeviceHalInterface> dev = mPrimaryHardwareDev->hwDevice();
    mHardwareStatus = AUDIO_HW_SET_VOICE_VOLUME;
    ret = dev->setVoiceVolume(value);
    mHardwareStatus = AUDIO_HW_IDLE;

    mediametrics::LogItem(mMetricsId)
        .set(AMEDIAMETRICS_PROP_EVENT, AMEDIAMETRICS_PROP_EVENT_VALUE_SETVOICEVOLUME)
        .set(AMEDIAMETRICS_PROP_VOICEVOLUME, (double)value)
        .record();
    return ret;
}

status_t AudioFlinger::getRenderPosition(uint32_t *halFrames, uint32_t *dspFrames,
        audio_io_handle_t output) const
{
    Mutex::Autolock _l(mLock);

    IAfPlaybackThread* const playbackThread = checkPlaybackThread_l(output);
    if (playbackThread != NULL) {
        return playbackThread->getRenderPosition(halFrames, dspFrames);
    }

    return BAD_VALUE;
}

void AudioFlinger::registerClient(const sp<media::IAudioFlingerClient>& client)
{
    Mutex::Autolock _l(mLock);
    if (client == 0) {
        return;
    }
    pid_t pid = IPCThreadState::self()->getCallingPid();
    const uid_t uid = IPCThreadState::self()->getCallingUid();
    {
        Mutex::Autolock _cl(mClientLock);
        if (mNotificationClients.indexOfKey(pid) < 0) {
            sp<NotificationClient> notificationClient = new NotificationClient(this,
                                                                                client,
                                                                                pid,
                                                                                uid);
            ALOGV("registerClient() client %p, pid %d, uid %u",
                    notificationClient.get(), pid, uid);

            mNotificationClients.add(pid, notificationClient);

            sp<IBinder> binder = IInterface::asBinder(client);
            binder->linkToDeath(notificationClient);
        }
    }

    // mClientLock should not be held here because ThreadBase::sendIoConfigEvent() will lock the
    // ThreadBase mutex and the locking order is ThreadBase::mLock then AudioFlinger::mClientLock.
    // the config change is always sent from playback or record threads to avoid deadlock
    // with AudioSystem::gLock
    for (size_t i = 0; i < mPlaybackThreads.size(); i++) {
        mPlaybackThreads.valueAt(i)->sendIoConfigEvent(AUDIO_OUTPUT_REGISTERED, pid);
    }

    for (size_t i = 0; i < mRecordThreads.size(); i++) {
        mRecordThreads.valueAt(i)->sendIoConfigEvent(AUDIO_INPUT_REGISTERED, pid);
    }
}

void AudioFlinger::removeNotificationClient(pid_t pid)
{
    std::vector<sp<IAfEffectModule>> removedEffects;
    {
        Mutex::Autolock _l(mLock);
        {
            Mutex::Autolock _cl(mClientLock);
            mNotificationClients.removeItem(pid);
        }

        ALOGV("%d died, releasing its sessions", pid);
        size_t num = mAudioSessionRefs.size();
        bool removed = false;
        for (size_t i = 0; i < num; ) {
            AudioSessionRef *ref = mAudioSessionRefs.itemAt(i);
            ALOGV(" pid %d @ %zu", ref->mPid, i);
            if (ref->mPid == pid) {
                ALOGV(" removing entry for pid %d session %d", pid, ref->mSessionid);
                mAudioSessionRefs.removeAt(i);
                delete ref;
                removed = true;
                num--;
            } else {
                i++;
            }
        }
        if (removed) {
            removedEffects = purgeStaleEffects_l();
            std::vector< sp<IAfEffectModule> > removedOrphanEffects = purgeOrphanEffectChains_l();
            removedEffects.insert(removedEffects.end(), removedOrphanEffects.begin(),
                    removedOrphanEffects.end());
        }
    }
    for (auto& effect : removedEffects) {
        effect->updatePolicyState();
    }
}

void AudioFlinger::ioConfigChanged(audio_io_config_event_t event,
                                   const sp<AudioIoDescriptor>& ioDesc,
                                   pid_t pid) {
    media::AudioIoConfigEvent eventAidl = VALUE_OR_FATAL(
            legacy2aidl_audio_io_config_event_t_AudioIoConfigEvent(event));
    media::AudioIoDescriptor descAidl = VALUE_OR_FATAL(
            legacy2aidl_AudioIoDescriptor_AudioIoDescriptor(ioDesc));

    Mutex::Autolock _l(mClientLock);
    size_t size = mNotificationClients.size();
    for (size_t i = 0; i < size; i++) {
        if ((pid == 0) || (mNotificationClients.keyAt(i) == pid)) {
            mNotificationClients.valueAt(i)->audioFlingerClient()->ioConfigChanged(eventAidl,
                                                                                   descAidl);
        }
    }
}

void AudioFlinger::onSupportedLatencyModesChanged(
        audio_io_handle_t output, const std::vector<audio_latency_mode_t>& modes) {
    int32_t outputAidl = VALUE_OR_FATAL(legacy2aidl_audio_io_handle_t_int32_t(output));
    std::vector<media::audio::common::AudioLatencyMode> modesAidl = VALUE_OR_FATAL(
                convertContainer<std::vector<media::audio::common::AudioLatencyMode>>(
                        modes, legacy2aidl_audio_latency_mode_t_AudioLatencyMode));

    Mutex::Autolock _l(mClientLock);
    size_t size = mNotificationClients.size();
    for (size_t i = 0; i < size; i++) {
        mNotificationClients.valueAt(i)->audioFlingerClient()
                ->onSupportedLatencyModesChanged(outputAidl, modesAidl);
    }
}

// removeClient_l() must be called with AudioFlinger::mClientLock held
void AudioFlinger::removeClient_l(pid_t pid)
{
    ALOGV("removeClient_l() pid %d, calling pid %d", pid,
            IPCThreadState::self()->getCallingPid());
    mClients.removeItem(pid);
}

// getEffectThread_l() must be called with AudioFlinger::mLock held
sp<IAfThreadBase> AudioFlinger::getEffectThread_l(audio_session_t sessionId,
        int effectId)
{
    sp<IAfThreadBase> thread;

    for (size_t i = 0; i < mPlaybackThreads.size(); i++) {
        if (mPlaybackThreads.valueAt(i)->getEffect(sessionId, effectId) != 0) {
            ALOG_ASSERT(thread == 0);
            thread = mPlaybackThreads.valueAt(i);
        }
    }
    if (thread != nullptr) {
        return thread;
    }
    for (size_t i = 0; i < mRecordThreads.size(); i++) {
        if (mRecordThreads.valueAt(i)->getEffect(sessionId, effectId) != 0) {
            ALOG_ASSERT(thread == 0);
            thread = mRecordThreads.valueAt(i);
        }
    }
    if (thread != nullptr) {
        return thread;
    }
    for (size_t i = 0; i < mMmapThreads.size(); i++) {
        if (mMmapThreads.valueAt(i)->getEffect(sessionId, effectId) != 0) {
            ALOG_ASSERT(thread == 0);
            thread = mMmapThreads.valueAt(i);
        }
    }
    return thread;
}

// ----------------------------------------------------------------------------

AudioFlinger::NotificationClient::NotificationClient(const sp<AudioFlinger>& audioFlinger,
                                                     const sp<media::IAudioFlingerClient>& client,
                                                     pid_t pid,
                                                     uid_t uid)
    : mAudioFlinger(audioFlinger), mPid(pid), mUid(uid), mAudioFlingerClient(client)
{
}

AudioFlinger::NotificationClient::~NotificationClient()
{
}

void AudioFlinger::NotificationClient::binderDied(const wp<IBinder>& who __unused)
{
    sp<NotificationClient> keep(this);
    mAudioFlinger->removeNotificationClient(mPid);
}

// ----------------------------------------------------------------------------
AudioFlinger::MediaLogNotifier::MediaLogNotifier()
    : mPendingRequests(false) {}


void AudioFlinger::MediaLogNotifier::requestMerge() {
    AutoMutex _l(mMutex);
    mPendingRequests = true;
    mCond.signal();
}

bool AudioFlinger::MediaLogNotifier::threadLoop() {
    // Should already have been checked, but just in case
    if (sMediaLogService == 0) {
        return false;
    }
    // Wait until there are pending requests
    {
        AutoMutex _l(mMutex);
        mPendingRequests = false; // to ignore past requests
        while (!mPendingRequests) {
            mCond.wait(mMutex);
            // TODO may also need an exitPending check
        }
        mPendingRequests = false;
    }
    // Execute the actual MediaLogService binder call and ignore extra requests for a while
    sMediaLogService->requestMergeWakeup();
    usleep(kPostTriggerSleepPeriod);
    return true;
}

void AudioFlinger::requestLogMerge() {
    mMediaLogNotifier->requestMerge();
}

// ----------------------------------------------------------------------------

status_t AudioFlinger::createRecord(const media::CreateRecordRequest& _input,
                                    media::CreateRecordResponse& _output)
{
    CreateRecordInput input = VALUE_OR_RETURN_STATUS(CreateRecordInput::fromAidl(_input));
    CreateRecordOutput output;

    sp<IAfRecordTrack> recordTrack;
    sp<Client> client;
    status_t lStatus;
    audio_session_t sessionId = input.sessionId;
    audio_port_handle_t portId = AUDIO_PORT_HANDLE_NONE;

    output.cblk.clear();
    output.buffers.clear();
    output.inputId = AUDIO_IO_HANDLE_NONE;

    // TODO b/182392553: refactor or clean up
    AttributionSourceState adjAttributionSource = input.clientInfo.attributionSource;
    bool updatePid = (adjAttributionSource.pid == -1);
    const uid_t callingUid = IPCThreadState::self()->getCallingUid();
    const uid_t currentUid = VALUE_OR_RETURN_STATUS(legacy2aidl_uid_t_int32_t(
           adjAttributionSource.uid));
    if (!isAudioServerOrMediaServerOrSystemServerOrRootUid(callingUid)) {
        ALOGW_IF(currentUid != callingUid,
                "%s uid %d tried to pass itself off as %d",
                __FUNCTION__, callingUid, currentUid);
        adjAttributionSource.uid = VALUE_OR_RETURN_STATUS(legacy2aidl_uid_t_int32_t(callingUid));
        updatePid = true;
    }
    const pid_t callingPid = IPCThreadState::self()->getCallingPid();
    const pid_t currentPid = VALUE_OR_RETURN_STATUS(aidl2legacy_int32_t_pid_t(
            adjAttributionSource.pid));
    if (updatePid) {
        ALOGW_IF(currentPid != (pid_t)-1 && currentPid != callingPid,
                 "%s uid %d pid %d tried to pass itself off as pid %d",
                 __func__, callingUid, callingPid, currentPid);
        adjAttributionSource.pid = VALUE_OR_RETURN_STATUS(legacy2aidl_pid_t_int32_t(callingPid));
    }
<<<<<<< HEAD

    adjAttributionSource = AudioFlinger::checkAttributionSourcePackage(
=======
    adjAttributionSource = afutils::checkAttributionSourcePackage(
>>>>>>> 57e0633e
            adjAttributionSource);
    if (!audio_is_valid_format(input.config.format) ) {
        ALOGE("createRecord() invalid format %#x", input.config.format);
        lStatus = BAD_VALUE;
        goto Exit;
    }

    // further channel mask checks are performed by createRecordTrack_l()
    if (!audio_is_input_channel(input.config.channel_mask)) {
        ALOGE("createRecord() invalid channel mask %#x", input.config.channel_mask);
        lStatus = BAD_VALUE;
        goto Exit;
    }

    if (sessionId == AUDIO_SESSION_ALLOCATE) {
        sessionId = (audio_session_t) newAudioUniqueId(AUDIO_UNIQUE_ID_USE_SESSION);
    } else if (audio_unique_id_get_use(sessionId) != AUDIO_UNIQUE_ID_USE_SESSION) {
        lStatus = BAD_VALUE;
        goto Exit;
    }

    output.sessionId = sessionId;
    output.selectedDeviceId = input.selectedDeviceId;
    output.flags = input.flags;

    client = registerPid(VALUE_OR_FATAL(aidl2legacy_int32_t_pid_t(adjAttributionSource.pid)));

    // Not a conventional loop, but a retry loop for at most two iterations total.
    // Try first maybe with FAST flag then try again without FAST flag if that fails.
    // Exits loop via break on no error of got exit on error
    // The sp<> references will be dropped when re-entering scope.
    // The lack of indentation is deliberate, to reduce code churn and ease merges.
    for (;;) {
    // release previously opened input if retrying.
    if (output.inputId != AUDIO_IO_HANDLE_NONE) {
        recordTrack.clear();
        AudioSystem::releaseInput(portId);
        output.inputId = AUDIO_IO_HANDLE_NONE;
        output.selectedDeviceId = input.selectedDeviceId;
        portId = AUDIO_PORT_HANDLE_NONE;
    }
    lStatus = AudioSystem::getInputForAttr(&input.attr, &output.inputId,
                                      input.riid,
                                      sessionId,
                                    // FIXME compare to AudioTrack
                                      adjAttributionSource,
                                      &input.config,
                                      output.flags, &output.selectedDeviceId, &portId);
    if (lStatus != NO_ERROR) {
        ALOGE("createRecord() getInputForAttr return error %d", lStatus);
        goto Exit;
    }

    {
        Mutex::Autolock _l(mLock);
        IAfRecordThread* const thread = checkRecordThread_l(output.inputId);
        if (thread == NULL) {
            ALOGW("createRecord() checkRecordThread_l failed, input handle %d", output.inputId);
            lStatus = FAILED_TRANSACTION;
            goto Exit;
        }

        ALOGV("createRecord() lSessionId: %d input %d", sessionId, output.inputId);

        output.sampleRate = input.config.sample_rate;
        output.frameCount = input.frameCount;
        output.notificationFrameCount = input.notificationFrameCount;

        recordTrack = thread->createRecordTrack_l(client, input.attr, &output.sampleRate,
                                                  input.config.format, input.config.channel_mask,
                                                  &output.frameCount, sessionId,
                                                  &output.notificationFrameCount,
                                                  callingPid, adjAttributionSource, &output.flags,
                                                  input.clientInfo.clientTid,
                                                  &lStatus, portId, input.maxSharedAudioHistoryMs);
        LOG_ALWAYS_FATAL_IF((lStatus == NO_ERROR) && (recordTrack == 0));

        // lStatus == BAD_TYPE means FAST flag was rejected: request a new input from
        // audio policy manager without FAST constraint
        if (lStatus == BAD_TYPE) {
            continue;
        }

        if (lStatus != NO_ERROR) {
            goto Exit;
        }

        if (recordTrack->isFastTrack()) {
            output.serverConfig = {
                    thread->sampleRate(),
                    thread->channelMask(),
                    thread->format()
            };
        } else {
            output.serverConfig = {
                    recordTrack->sampleRate(),
                    recordTrack->channelMask(),
                    recordTrack->format()
            };
        }

        output.halConfig = {
                thread->sampleRate(),
                thread->channelMask(),
                thread->format()
        };

        // Check if one effect chain was awaiting for an AudioRecord to be created on this
        // session and move it to this thread.
        sp<IAfEffectChain> chain = getOrphanEffectChain_l(sessionId);
        if (chain != 0) {
            Mutex::Autolock _l2(thread->mutex());
            thread->addEffectChain_l(chain);
        }
        break;
    }
    // End of retry loop.
    // The lack of indentation is deliberate, to reduce code churn and ease merges.
    }

    output.cblk = recordTrack->getCblk();
    output.buffers = recordTrack->getBuffers();
    output.portId = portId;

    output.audioRecord = IAfRecordTrack::createIAudioRecordAdapter(recordTrack);
    _output = VALUE_OR_FATAL(output.toAidl());

Exit:
    if (lStatus != NO_ERROR) {
        // remove local strong reference to Client before deleting the RecordTrack so that the
        // Client destructor is called by the TrackBase destructor with mClientLock held
        // Don't hold mClientLock when releasing the reference on the track as the
        // destructor will acquire it.
        {
            Mutex::Autolock _cl(mClientLock);
            client.clear();
        }
        recordTrack.clear();
        if (output.inputId != AUDIO_IO_HANDLE_NONE) {
            AudioSystem::releaseInput(portId);
        }
    }

    return lStatus;
}



// ----------------------------------------------------------------------------

status_t AudioFlinger::getAudioPolicyConfig(media::AudioPolicyConfig *config)
{
    if (config == nullptr) {
        return BAD_VALUE;
    }
    Mutex::Autolock _l(mLock);
    AutoMutex lock(mHardwareLock);
    RETURN_STATUS_IF_ERROR(
            mDevicesFactoryHal->getSurroundSoundConfig(&config->surroundSoundConfig));
    RETURN_STATUS_IF_ERROR(mDevicesFactoryHal->getEngineConfig(&config->engineConfig));
    std::vector<std::string> hwModuleNames;
    RETURN_STATUS_IF_ERROR(mDevicesFactoryHal->getDeviceNames(&hwModuleNames));
    std::set<AudioMode> allSupportedModes;
    for (const auto& name : hwModuleNames) {
        AudioHwDevice* module = loadHwModule_l(name.c_str());
        if (module == nullptr) continue;
        media::AudioHwModule aidlModule;
        if (module->hwDevice()->getAudioPorts(&aidlModule.ports) == OK &&
                module->hwDevice()->getAudioRoutes(&aidlModule.routes) == OK) {
            aidlModule.handle = module->handle();
            aidlModule.name = module->moduleName();
            config->modules.push_back(std::move(aidlModule));
        }
        std::vector<AudioMode> supportedModes;
        if (module->hwDevice()->getSupportedModes(&supportedModes) == OK) {
            allSupportedModes.insert(supportedModes.begin(), supportedModes.end());
        }
    }
    if (!allSupportedModes.empty()) {
        config->supportedModes.insert(config->supportedModes.end(),
                allSupportedModes.begin(), allSupportedModes.end());
    } else {
        ALOGW("%s: The HAL does not provide telephony functionality", __func__);
        config->supportedModes = { media::audio::common::AudioMode::NORMAL,
            media::audio::common::AudioMode::RINGTONE,
            media::audio::common::AudioMode::IN_CALL,
            media::audio::common::AudioMode::IN_COMMUNICATION };
    }
    return OK;
}

audio_module_handle_t AudioFlinger::loadHwModule(const char *name)
{
    if (name == NULL) {
        return AUDIO_MODULE_HANDLE_NONE;
    }
    if (!settingsAllowed()) {
        return AUDIO_MODULE_HANDLE_NONE;
    }
    Mutex::Autolock _l(mLock);
    AutoMutex lock(mHardwareLock);
    AudioHwDevice* module = loadHwModule_l(name);
    return module != nullptr ? module->handle() : AUDIO_MODULE_HANDLE_NONE;
}

// loadHwModule_l() must be called with AudioFlinger::mLock and AudioFlinger::mHardwareLock held
AudioHwDevice* AudioFlinger::loadHwModule_l(const char *name)
{
    for (size_t i = 0; i < mAudioHwDevs.size(); i++) {
        if (strncmp(mAudioHwDevs.valueAt(i)->moduleName(), name, strlen(name)) == 0) {
            ALOGW("loadHwModule() module %s already loaded", name);
            return mAudioHwDevs.valueAt(i);
        }
    }

    sp<DeviceHalInterface> dev;

    int rc = mDevicesFactoryHal->openDevice(name, &dev);
    if (rc) {
        ALOGE("loadHwModule() error %d loading module %s", rc, name);
        return nullptr;
    }
    if (!mMelReporter->activateHalSoundDoseComputation(name, dev)) {
        ALOGW("loadHwModule() sound dose reporting is not available");
    }

    mHardwareStatus = AUDIO_HW_INIT;
    rc = dev->initCheck();
    mHardwareStatus = AUDIO_HW_IDLE;
    if (rc) {
        ALOGE("loadHwModule() init check error %d for module %s", rc, name);
        return nullptr;
    }

    // Check and cache this HAL's level of support for master mute and master
    // volume.  If this is the first HAL opened, and it supports the get
    // methods, use the initial values provided by the HAL as the current
    // master mute and volume settings.

    AudioHwDevice::Flags flags = static_cast<AudioHwDevice::Flags>(0);
    if (0 == mAudioHwDevs.size()) {
        mHardwareStatus = AUDIO_HW_GET_MASTER_VOLUME;
        float mv;
        if (OK == dev->getMasterVolume(&mv)) {
            mMasterVolume = mv;
        }

        mHardwareStatus = AUDIO_HW_GET_MASTER_MUTE;
        bool mm;
        if (OK == dev->getMasterMute(&mm)) {
            mMasterMute = mm;
        }
    }

    mHardwareStatus = AUDIO_HW_SET_MASTER_VOLUME;
    if (OK == dev->setMasterVolume(mMasterVolume)) {
        flags = static_cast<AudioHwDevice::Flags>(flags |
                AudioHwDevice::AHWD_CAN_SET_MASTER_VOLUME);
    }

    mHardwareStatus = AUDIO_HW_SET_MASTER_MUTE;
    if (OK == dev->setMasterMute(mMasterMute)) {
        flags = static_cast<AudioHwDevice::Flags>(flags |
                AudioHwDevice::AHWD_CAN_SET_MASTER_MUTE);
    }

    mHardwareStatus = AUDIO_HW_IDLE;

    if (strcmp(name, AUDIO_HARDWARE_MODULE_ID_MSD) == 0) {
        // An MSD module is inserted before hardware modules in order to mix encoded streams.
        flags = static_cast<AudioHwDevice::Flags>(flags | AudioHwDevice::AHWD_IS_INSERT);
    }


    if (bool supports = false;
            dev->supportsBluetoothVariableLatency(&supports) == NO_ERROR && supports) {
        flags = static_cast<AudioHwDevice::Flags>(flags |
                AudioHwDevice::AHWD_SUPPORTS_BT_LATENCY_MODES);
    }

    audio_module_handle_t handle = (audio_module_handle_t) nextUniqueId(AUDIO_UNIQUE_ID_USE_MODULE);
    AudioHwDevice *audioDevice = new AudioHwDevice(handle, name, dev, flags);
    if (strcmp(name, AUDIO_HARDWARE_MODULE_ID_PRIMARY) == 0) {
        mPrimaryHardwareDev = audioDevice;
        mHardwareStatus = AUDIO_HW_SET_MODE;
        mPrimaryHardwareDev->hwDevice()->setMode(mMode);
        mHardwareStatus = AUDIO_HW_IDLE;
    }

    if (mDevicesFactoryHal->getHalVersion() > kMaxAAudioPropertyDeviceHalVersion) {
        if (int32_t mixerBursts = dev->getAAudioMixerBurstCount();
            mixerBursts > 0 && mixerBursts > mAAudioBurstsPerBuffer) {
            mAAudioBurstsPerBuffer = mixerBursts;
        }
        if (int32_t hwBurstMinMicros = dev->getAAudioHardwareBurstMinUsec();
            hwBurstMinMicros > 0
            && (hwBurstMinMicros < mAAudioHwBurstMinMicros || mAAudioHwBurstMinMicros == 0)) {
            mAAudioHwBurstMinMicros = hwBurstMinMicros;
        }
    }

    mAudioHwDevs.add(handle, audioDevice);

    ALOGI("loadHwModule() Loaded %s audio interface, handle %d", name, handle);

    return audioDevice;
}

// ----------------------------------------------------------------------------

uint32_t AudioFlinger::getPrimaryOutputSamplingRate() const
{
    Mutex::Autolock _l(mLock);
    IAfPlaybackThread* const thread = fastPlaybackThread_l();
    return thread != NULL ? thread->sampleRate() : 0;
}

size_t AudioFlinger::getPrimaryOutputFrameCount() const
{
    Mutex::Autolock _l(mLock);
    IAfPlaybackThread* const thread = fastPlaybackThread_l();
    return thread != NULL ? thread->frameCountHAL() : 0;
}

// ----------------------------------------------------------------------------

status_t AudioFlinger::setLowRamDevice(bool isLowRamDevice, int64_t totalMemory)
{
    uid_t uid = IPCThreadState::self()->getCallingUid();
    if (!isAudioServerOrSystemServerUid(uid)) {
        return PERMISSION_DENIED;
    }
    Mutex::Autolock _l(mLock);
    if (mIsDeviceTypeKnown) {
        return INVALID_OPERATION;
    }
    mIsLowRamDevice = isLowRamDevice;
    mTotalMemory = totalMemory;
    // mIsLowRamDevice and mTotalMemory are obtained through ActivityManager;
    // see ActivityManager.isLowRamDevice() and ActivityManager.getMemoryInfo().
    // mIsLowRamDevice generally represent devices with less than 1GB of memory,
    // though actual setting is determined through device configuration.
    constexpr int64_t GB = 1024 * 1024 * 1024;
    mClientSharedHeapSize =
            isLowRamDevice ? kMinimumClientSharedHeapSizeBytes
                    : mTotalMemory < 2 * GB ? 4 * kMinimumClientSharedHeapSizeBytes
                    : mTotalMemory < 3 * GB ? 8 * kMinimumClientSharedHeapSizeBytes
                    : mTotalMemory < 4 * GB ? 16 * kMinimumClientSharedHeapSizeBytes
                    : 32 * kMinimumClientSharedHeapSizeBytes;
    mIsDeviceTypeKnown = true;

    // TODO: Cache the client shared heap size in a persistent property.
    // It's possible that a native process or Java service or app accesses audioserver
    // after it is registered by system server, but before AudioService updates
    // the memory info.  This would occur immediately after boot or an audioserver
    // crash and restore. Before update from AudioService, the client would get the
    // minimum heap size.

    ALOGD("isLowRamDevice:%s totalMemory:%lld mClientSharedHeapSize:%zu",
            (isLowRamDevice ? "true" : "false"),
            (long long)mTotalMemory,
            mClientSharedHeapSize.load());
    return NO_ERROR;
}

size_t AudioFlinger::getClientSharedHeapSize() const
{
    size_t heapSizeInBytes = property_get_int32("ro.af.client_heap_size_kbyte", 0) * 1024;
    if (heapSizeInBytes > mClientSharedHeapSize) { // read-only property overrides all.
        return heapSizeInBytes;
    }
    return mClientSharedHeapSize;
}

status_t AudioFlinger::setAudioPortConfig(const struct audio_port_config *config)
{
    ALOGV(__func__);

    status_t status = AudioValidator::validateAudioPortConfig(*config);
    if (status != NO_ERROR) {
        return status;
    }

    audio_module_handle_t module;
    if (config->type == AUDIO_PORT_TYPE_DEVICE) {
        module = config->ext.device.hw_module;
    } else {
        module = config->ext.mix.hw_module;
    }

    Mutex::Autolock _l(mLock);
    AutoMutex lock(mHardwareLock);
    ssize_t index = mAudioHwDevs.indexOfKey(module);
    if (index < 0) {
        ALOGW("%s() bad hw module %d", __func__, module);
        return BAD_VALUE;
    }

    AudioHwDevice *audioHwDevice = mAudioHwDevs.valueAt(index);
    return audioHwDevice->hwDevice()->setAudioPortConfig(config);
}

audio_hw_sync_t AudioFlinger::getAudioHwSyncForSession(audio_session_t sessionId)
{
    Mutex::Autolock _l(mLock);

    ssize_t index = mHwAvSyncIds.indexOfKey(sessionId);
    if (index >= 0) {
        ALOGV("getAudioHwSyncForSession found ID %d for session %d",
              mHwAvSyncIds.valueAt(index), sessionId);
        return mHwAvSyncIds.valueAt(index);
    }

    sp<DeviceHalInterface> dev;
    {
        AutoMutex lock(mHardwareLock);
        if (mPrimaryHardwareDev == nullptr) {
            return AUDIO_HW_SYNC_INVALID;
        }
        dev = mPrimaryHardwareDev->hwDevice();
    }
    if (dev == nullptr) {
        return AUDIO_HW_SYNC_INVALID;
    }

    error::Result<audio_hw_sync_t> result = dev->getHwAvSync();
    if (!result.ok()) {
        ALOGW("getAudioHwSyncForSession error getting sync for session %d", sessionId);
        return AUDIO_HW_SYNC_INVALID;
    }
    audio_hw_sync_t value = VALUE_OR_FATAL(result);

    // allow only one session for a given HW A/V sync ID.
    for (size_t i = 0; i < mHwAvSyncIds.size(); i++) {
        if (mHwAvSyncIds.valueAt(i) == value) {
            ALOGV("getAudioHwSyncForSession removing ID %d for session %d",
                  value, mHwAvSyncIds.keyAt(i));
            mHwAvSyncIds.removeItemsAt(i);
            break;
        }
    }

    mHwAvSyncIds.add(sessionId, value);

    for (size_t i = 0; i < mPlaybackThreads.size(); i++) {
        const sp<IAfPlaybackThread> thread = mPlaybackThreads.valueAt(i);
        uint32_t sessions = thread->hasAudioSession(sessionId);
        if (sessions & IAfThreadBase::TRACK_SESSION) {
            AudioParameter param = AudioParameter();
            param.addInt(String8(AudioParameter::keyStreamHwAvSync), value);
            String8 keyValuePairs = param.toString();
            thread->setParameters(keyValuePairs);
            forwardParametersToDownstreamPatches_l(thread->id(), keyValuePairs,
                    [](const sp<IAfPlaybackThread>& thread) { return thread->usesHwAvSync(); });
            break;
        }
    }

    ALOGV("getAudioHwSyncForSession adding ID %d for session %d", value, sessionId);
    return (audio_hw_sync_t)value;
}

status_t AudioFlinger::systemReady()
{
    Mutex::Autolock _l(mLock);
    ALOGI("%s", __FUNCTION__);
    if (mSystemReady) {
        ALOGW("%s called twice", __FUNCTION__);
        return NO_ERROR;
    }
    mSystemReady = true;

    mediautils::TimeCheck::setSystemReady();

    for (size_t i = 0; i < mPlaybackThreads.size(); i++) {
        IAfThreadBase* const thread = mPlaybackThreads.valueAt(i).get();
        thread->systemReady();
    }
    for (size_t i = 0; i < mRecordThreads.size(); i++) {
        IAfThreadBase* const thread = mRecordThreads.valueAt(i).get();
        thread->systemReady();
    }
    for (size_t i = 0; i < mMmapThreads.size(); i++) {
        IAfThreadBase* const thread = mMmapThreads.valueAt(i).get();
        thread->systemReady();
    }

    // Java services are ready, so we can create a reference to AudioService
    getOrCreateAudioManager();

    return NO_ERROR;
}

sp<IAudioManager> AudioFlinger::getOrCreateAudioManager()
{
    if (mAudioManager.load() == nullptr) {
        // use checkService() to avoid blocking
        sp<IBinder> binder =
            defaultServiceManager()->checkService(String16(kAudioServiceName));
        if (binder != nullptr) {
            mAudioManager = interface_cast<IAudioManager>(binder);
        } else {
            ALOGE("%s(): binding to audio service failed.", __func__);
        }
    }
    return mAudioManager.load();
}

status_t AudioFlinger::getMicrophones(std::vector<media::MicrophoneInfoFw>* microphones) const
{
    AutoMutex lock(mHardwareLock);
    status_t status = INVALID_OPERATION;

    for (size_t i = 0; i < mAudioHwDevs.size(); i++) {
        std::vector<audio_microphone_characteristic_t> mics;
        AudioHwDevice *dev = mAudioHwDevs.valueAt(i);
        mHardwareStatus = AUDIO_HW_GET_MICROPHONES;
        status_t devStatus = dev->hwDevice()->getMicrophones(&mics);
        mHardwareStatus = AUDIO_HW_IDLE;
        if (devStatus == NO_ERROR) {
            // report success if at least one HW module supports the function.
            std::transform(mics.begin(), mics.end(), std::back_inserter(*microphones), [](auto& mic)
            {
                auto microphone =
                        legacy2aidl_audio_microphone_characteristic_t_MicrophoneInfoFw(mic);
                return microphone.ok() ? microphone.value() : media::MicrophoneInfoFw{};
            });
            status = NO_ERROR;
        }
    }

    return status;
}

// setAudioHwSyncForSession_l() must be called with AudioFlinger::mLock held
void AudioFlinger::setAudioHwSyncForSession_l(
        IAfPlaybackThread* const thread, audio_session_t sessionId)
{
    ssize_t index = mHwAvSyncIds.indexOfKey(sessionId);
    if (index >= 0) {
        audio_hw_sync_t syncId = mHwAvSyncIds.valueAt(index);
        ALOGV("setAudioHwSyncForSession_l found ID %d for session %d", syncId, sessionId);
        AudioParameter param = AudioParameter();
        param.addInt(String8(AudioParameter::keyStreamHwAvSync), syncId);
        String8 keyValuePairs = param.toString();
        thread->setParameters(keyValuePairs);
        forwardParametersToDownstreamPatches_l(thread->id(), keyValuePairs,
                [](const sp<IAfPlaybackThread>& thread) { return thread->usesHwAvSync(); });
    }
}


// ----------------------------------------------------------------------------


sp<IAfThreadBase> AudioFlinger::openOutput_l(audio_module_handle_t module,
                                                        audio_io_handle_t *output,
                                                        audio_config_t *halConfig,
                                                        audio_config_base_t *mixerConfig,
                                                        audio_devices_t deviceType,
                                                        const String8& address,
                                                        audio_output_flags_t flags)
{
    AudioHwDevice *outHwDev = findSuitableHwDev_l(module, deviceType);
    if (outHwDev == NULL) {
        return nullptr;
    }

    if (*output == AUDIO_IO_HANDLE_NONE) {
        *output = nextUniqueId(AUDIO_UNIQUE_ID_USE_OUTPUT);
    } else {
        // Audio Policy does not currently request a specific output handle.
        // If this is ever needed, see openInput_l() for example code.
        ALOGE("openOutput_l requested output handle %d is not AUDIO_IO_HANDLE_NONE", *output);
        return nullptr;
    }

    mHardwareStatus = AUDIO_HW_OUTPUT_OPEN;
    AudioStreamOut *outputStream = NULL;
    status_t status = outHwDev->openOutputStream(
            &outputStream,
            *output,
            deviceType,
            flags,
            halConfig,
            address.string());

    mHardwareStatus = AUDIO_HW_IDLE;

    if (status == NO_ERROR) {
        if (flags & AUDIO_OUTPUT_FLAG_MMAP_NOIRQ) {
            const sp<IAfMmapPlaybackThread> thread = IAfMmapPlaybackThread::create(
                    this, *output, outHwDev, outputStream, mSystemReady);
            mMmapThreads.add(*output, thread);
            ALOGV("openOutput_l() created mmap playback thread: ID %d thread %p",
                  *output, thread.get());
            return thread;
        } else {
            sp<IAfPlaybackThread> thread;
            if (flags & AUDIO_OUTPUT_FLAG_BIT_PERFECT) {
                thread = IAfPlaybackThread::createBitPerfectThread(
                        this, outputStream, *output, mSystemReady);
                ALOGV("%s() created bit-perfect output: ID %d thread %p",
                      __func__, *output, thread.get());
            } else if (flags & AUDIO_OUTPUT_FLAG_SPATIALIZER) {
                thread = IAfPlaybackThread::createSpatializerThread(this, outputStream, *output,
                                                    mSystemReady, mixerConfig);
                ALOGV("openOutput_l() created spatializer output: ID %d thread %p",
                      *output, thread.get());
            } else if (flags & AUDIO_OUTPUT_FLAG_COMPRESS_OFFLOAD) {
                thread = IAfPlaybackThread::createOffloadThread(this, outputStream, *output,
                        mSystemReady, halConfig->offload_info);
                ALOGV("openOutput_l() created offload output: ID %d thread %p",
                      *output, thread.get());
            } else if ((flags & AUDIO_OUTPUT_FLAG_DIRECT)
                    || !IAfThreadBase::isValidPcmSinkFormat(halConfig->format)
                    || !IAfThreadBase::isValidPcmSinkChannelMask(halConfig->channel_mask)) {
                thread = IAfPlaybackThread::createDirectOutputThread(this, outputStream, *output,
                        mSystemReady, halConfig->offload_info);
                ALOGV("openOutput_l() created direct output: ID %d thread %p",
                      *output, thread.get());
            } else {
                thread = IAfPlaybackThread::createMixerThread(
                        this, outputStream, *output, mSystemReady);
                ALOGV("openOutput_l() created mixer output: ID %d thread %p",
                      *output, thread.get());
            }
            mPlaybackThreads.add(*output, thread);
            struct audio_patch patch;
            mPatchPanel->notifyStreamOpened(outHwDev, *output, &patch);
            if (thread->isMsdDevice()) {
                thread->setDownStreamPatch(&patch);
            }
            thread->setBluetoothVariableLatencyEnabled(mBluetoothLatencyModesEnabled.load());
            return thread;
        }
    }

    return nullptr;
}

status_t AudioFlinger::openOutput(const media::OpenOutputRequest& request,
                                media::OpenOutputResponse* response)
{
    audio_module_handle_t module = VALUE_OR_RETURN_STATUS(
            aidl2legacy_int32_t_audio_module_handle_t(request.module));
    audio_config_t halConfig = VALUE_OR_RETURN_STATUS(
            aidl2legacy_AudioConfig_audio_config_t(request.halConfig, false /*isInput*/));
    audio_config_base_t mixerConfig = VALUE_OR_RETURN_STATUS(
            aidl2legacy_AudioConfigBase_audio_config_base_t(request.mixerConfig, false/*isInput*/));
    sp<DeviceDescriptorBase> device = VALUE_OR_RETURN_STATUS(
            aidl2legacy_DeviceDescriptorBase(request.device));
    audio_output_flags_t flags = VALUE_OR_RETURN_STATUS(
            aidl2legacy_int32_t_audio_output_flags_t_mask(request.flags));

    audio_io_handle_t output;

    ALOGI("openOutput() this %p, module %d Device %s, SamplingRate %d, Format %#08x, "
              "Channels %#x, flags %#x",
              this, module,
              device->toString().c_str(),
              halConfig.sample_rate,
              halConfig.format,
              halConfig.channel_mask,
              flags);

    audio_devices_t deviceType = device->type();
    const String8 address = String8(device->address().c_str());

    if (deviceType == AUDIO_DEVICE_NONE) {
        return BAD_VALUE;
    }

    Mutex::Autolock _l(mLock);

    const sp<IAfThreadBase> thread = openOutput_l(module, &output, &halConfig,
            &mixerConfig, deviceType, address, flags);
    if (thread != 0) {
        uint32_t latencyMs = 0;
        if ((flags & AUDIO_OUTPUT_FLAG_MMAP_NOIRQ) == 0) {
            const auto playbackThread = thread->asIAfPlaybackThread();
            latencyMs = playbackThread->latency();

            // notify client processes of the new output creation
            playbackThread->ioConfigChanged(AUDIO_OUTPUT_OPENED);

            // the first primary output opened designates the primary hw device if no HW module
            // named "primary" was already loaded.
            AutoMutex lock(mHardwareLock);
            if ((mPrimaryHardwareDev == nullptr) && (flags & AUDIO_OUTPUT_FLAG_PRIMARY)) {
                ALOGI("Using module %d as the primary audio interface", module);
                mPrimaryHardwareDev = playbackThread->getOutput()->audioHwDev;

                mHardwareStatus = AUDIO_HW_SET_MODE;
                mPrimaryHardwareDev->hwDevice()->setMode(mMode);
                mHardwareStatus = AUDIO_HW_IDLE;
            }
        } else {
            thread->ioConfigChanged(AUDIO_OUTPUT_OPENED);
        }
        response->output = VALUE_OR_RETURN_STATUS(legacy2aidl_audio_io_handle_t_int32_t(output));
        response->config = VALUE_OR_RETURN_STATUS(
                legacy2aidl_audio_config_t_AudioConfig(halConfig, false /*isInput*/));
        response->latencyMs = VALUE_OR_RETURN_STATUS(convertIntegral<int32_t>(latencyMs));
        response->flags = VALUE_OR_RETURN_STATUS(
                legacy2aidl_audio_output_flags_t_int32_t_mask(flags));
        return NO_ERROR;
    }

    return NO_INIT;
}

audio_io_handle_t AudioFlinger::openDuplicateOutput(audio_io_handle_t output1,
        audio_io_handle_t output2)
{
    Mutex::Autolock _l(mLock);
    IAfPlaybackThread* const thread1 = checkMixerThread_l(output1);
    IAfPlaybackThread* const thread2 = checkMixerThread_l(output2);

    if (thread1 == NULL || thread2 == NULL) {
        ALOGW("openDuplicateOutput() wrong output mixer type for output %d or %d", output1,
                output2);
        return AUDIO_IO_HANDLE_NONE;
    }

    audio_io_handle_t id = nextUniqueId(AUDIO_UNIQUE_ID_USE_OUTPUT);
    const sp<IAfDuplicatingThread> thread = IAfDuplicatingThread::create(
            this, thread1, id, mSystemReady);
    thread->addOutputTrack(thread2);
    mPlaybackThreads.add(id, thread);
    // notify client processes of the new output creation
    thread->ioConfigChanged(AUDIO_OUTPUT_OPENED);
    return id;
}

status_t AudioFlinger::closeOutput(audio_io_handle_t output)
{
    return closeOutput_nonvirtual(output);
}

status_t AudioFlinger::closeOutput_nonvirtual(audio_io_handle_t output)
{
    // keep strong reference on the playback thread so that
    // it is not destroyed while exit() is executed
    sp<IAfPlaybackThread> playbackThread;
    sp<IAfMmapPlaybackThread> mmapThread;
    {
        Mutex::Autolock _l(mLock);
        playbackThread = checkPlaybackThread_l(output);
        if (playbackThread != NULL) {
            ALOGV("closeOutput() %d", output);

            dumpToThreadLog_l(playbackThread);

            if (playbackThread->type() == IAfThreadBase::MIXER) {
                for (size_t i = 0; i < mPlaybackThreads.size(); i++) {
                    if (mPlaybackThreads.valueAt(i)->isDuplicating()) {
                        IAfDuplicatingThread* const dupThread =
                                mPlaybackThreads.valueAt(i)->asIAfDuplicatingThread().get();
                        dupThread->removeOutputTrack(playbackThread.get());
                    }
                }
            }


            mPlaybackThreads.removeItem(output);
            // save all effects to the default thread
            if (mPlaybackThreads.size()) {
                IAfPlaybackThread* const dstThread =
                        checkPlaybackThread_l(mPlaybackThreads.keyAt(0));
                if (dstThread != NULL) {
                    // audioflinger lock is held so order of thread lock acquisition doesn't matter
                    Mutex::Autolock _dl(dstThread->mutex());
                    Mutex::Autolock _sl(playbackThread->mutex());
                    Vector<sp<IAfEffectChain>> effectChains = playbackThread->getEffectChains_l();
                    for (size_t i = 0; i < effectChains.size(); i ++) {
                        moveEffectChain_l(effectChains[i]->sessionId(), playbackThread.get(),
                                dstThread);
                    }
                }
            }
        } else {
            const sp<IAfMmapThread> mt = checkMmapThread_l(output);
            mmapThread = mt ? mt->asIAfMmapPlaybackThread().get() : nullptr;
            if (mmapThread == 0) {
                return BAD_VALUE;
            }
            dumpToThreadLog_l(mmapThread);
            mMmapThreads.removeItem(output);
            ALOGD("closing mmapThread %p", mmapThread.get());
        }
        ioConfigChanged(AUDIO_OUTPUT_CLOSED, sp<AudioIoDescriptor>::make(output));
        mPatchPanel->notifyStreamClosed(output);
    }
    // The thread entity (active unit of execution) is no longer running here,
    // but the IAfThreadBase container still exists.

    if (playbackThread != 0) {
        playbackThread->exit();
        if (!playbackThread->isDuplicating()) {
            closeOutputFinish(playbackThread);
        }
    } else if (mmapThread != 0) {
        ALOGD("mmapThread exit()");
        mmapThread->exit();
        AudioStreamOut *out = mmapThread->clearOutput();
        ALOG_ASSERT(out != NULL, "out shouldn't be NULL");
        // from now on thread->mOutput is NULL
        delete out;
    }
    return NO_ERROR;
}

void AudioFlinger::closeOutputFinish(const sp<IAfPlaybackThread>& thread)
{
    AudioStreamOut *out = thread->clearOutput();
    ALOG_ASSERT(out != NULL, "out shouldn't be NULL");
    // from now on thread->mOutput is NULL
    delete out;
}

void AudioFlinger::closeThreadInternal_l(const sp<IAfPlaybackThread>& thread)
{
    mPlaybackThreads.removeItem(thread->id());
    thread->exit();
    closeOutputFinish(thread);
}

status_t AudioFlinger::suspendOutput(audio_io_handle_t output)
{
    Mutex::Autolock _l(mLock);
    IAfPlaybackThread* const thread = checkPlaybackThread_l(output);

    if (thread == NULL) {
        return BAD_VALUE;
    }

    ALOGV("suspendOutput() %d", output);
    thread->suspend();

    return NO_ERROR;
}

status_t AudioFlinger::restoreOutput(audio_io_handle_t output)
{
    Mutex::Autolock _l(mLock);
    IAfPlaybackThread* const thread = checkPlaybackThread_l(output);

    if (thread == NULL) {
        return BAD_VALUE;
    }

    ALOGV("restoreOutput() %d", output);

    thread->restore();

    return NO_ERROR;
}

status_t AudioFlinger::openInput(const media::OpenInputRequest& request,
                                 media::OpenInputResponse* response)
{
    Mutex::Autolock _l(mLock);

    AudioDeviceTypeAddr device = VALUE_OR_RETURN_STATUS(
            aidl2legacy_AudioDeviceTypeAddress(request.device));
    if (device.mType == AUDIO_DEVICE_NONE) {
        return BAD_VALUE;
    }

    audio_io_handle_t input = VALUE_OR_RETURN_STATUS(
            aidl2legacy_int32_t_audio_io_handle_t(request.input));
    audio_config_t config = VALUE_OR_RETURN_STATUS(
            aidl2legacy_AudioConfig_audio_config_t(request.config, true /*isInput*/));

    const sp<IAfThreadBase> thread = openInput_l(
            VALUE_OR_RETURN_STATUS(aidl2legacy_int32_t_audio_module_handle_t(request.module)),
            &input,
            &config,
            device.mType,
            device.address().c_str(),
            VALUE_OR_RETURN_STATUS(aidl2legacy_AudioSource_audio_source_t(request.source)),
            VALUE_OR_RETURN_STATUS(aidl2legacy_int32_t_audio_input_flags_t_mask(request.flags)),
            AUDIO_DEVICE_NONE,
            String8{});

    response->input = VALUE_OR_RETURN_STATUS(legacy2aidl_audio_io_handle_t_int32_t(input));
    response->config = VALUE_OR_RETURN_STATUS(
            legacy2aidl_audio_config_t_AudioConfig(config, true /*isInput*/));
    response->device = request.device;

    if (thread != 0) {
        // notify client processes of the new input creation
        thread->ioConfigChanged(AUDIO_INPUT_OPENED);
        return NO_ERROR;
    }
    return NO_INIT;
}

sp<IAfThreadBase> AudioFlinger::openInput_l(audio_module_handle_t module,
                                                         audio_io_handle_t *input,
                                                         audio_config_t *config,
                                                         audio_devices_t devices,
                                                         const char* address,
                                                         audio_source_t source,
                                                         audio_input_flags_t flags,
                                                         audio_devices_t outputDevice,
                                                         const String8& outputDeviceAddress)
{
    AudioHwDevice *inHwDev = findSuitableHwDev_l(module, devices);
    if (inHwDev == NULL) {
        *input = AUDIO_IO_HANDLE_NONE;
        return 0;
    }

    // Audio Policy can request a specific handle for hardware hotword.
    // The goal here is not to re-open an already opened input.
    // It is to use a pre-assigned I/O handle.
    if (*input == AUDIO_IO_HANDLE_NONE) {
        *input = nextUniqueId(AUDIO_UNIQUE_ID_USE_INPUT);
    } else if (audio_unique_id_get_use(*input) != AUDIO_UNIQUE_ID_USE_INPUT) {
        ALOGE("openInput_l() requested input handle %d is invalid", *input);
        return 0;
    } else if (mRecordThreads.indexOfKey(*input) >= 0) {
        // This should not happen in a transient state with current design.
        ALOGE("openInput_l() requested input handle %d is already assigned", *input);
        return 0;
    }

    audio_config_t halconfig = *config;
    sp<DeviceHalInterface> inHwHal = inHwDev->hwDevice();
    sp<StreamInHalInterface> inStream;
    status_t status = inHwHal->openInputStream(
            *input, devices, &halconfig, flags, address, source,
            outputDevice, outputDeviceAddress, &inStream);
    ALOGV("openInput_l() openInputStream returned input %p, devices %#x, SamplingRate %d"
           ", Format %#x, Channels %#x, flags %#x, status %d addr %s",
            inStream.get(),
            devices,
            halconfig.sample_rate,
            halconfig.format,
            halconfig.channel_mask,
            flags,
            status, address);

    // If the input could not be opened with the requested parameters and we can handle the
    // conversion internally, try to open again with the proposed parameters.
    if (status == BAD_VALUE &&
        audio_is_linear_pcm(config->format) &&
        audio_is_linear_pcm(halconfig.format) &&
        (halconfig.sample_rate <= AUDIO_RESAMPLER_DOWN_RATIO_MAX * config->sample_rate) &&
        (audio_channel_count_from_in_mask(halconfig.channel_mask) <= FCC_LIMIT) &&
        (audio_channel_count_from_in_mask(config->channel_mask) <= FCC_LIMIT)) {
        // FIXME describe the change proposed by HAL (save old values so we can log them here)
        ALOGV("openInput_l() reopening with proposed sampling rate and channel mask");
        inStream.clear();
        status = inHwHal->openInputStream(
                *input, devices, &halconfig, flags, address, source,
                outputDevice, outputDeviceAddress, &inStream);
        // FIXME log this new status; HAL should not propose any further changes
    }

    if (status == NO_ERROR && inStream != 0) {
        AudioStreamIn *inputStream = new AudioStreamIn(inHwDev, inStream, flags);
        if ((flags & AUDIO_INPUT_FLAG_MMAP_NOIRQ) != 0) {
            const sp<IAfMmapCaptureThread> thread =
                    IAfMmapCaptureThread::create(this, *input, inHwDev, inputStream, mSystemReady);
            mMmapThreads.add(*input, thread);
            ALOGV("openInput_l() created mmap capture thread: ID %d thread %p", *input,
                    thread.get());
            return thread;
        } else {
            // Start record thread
            // IAfRecordThread requires both input and output device indication
            // to forward to audio pre processing modules
            const sp<IAfRecordThread> thread =
                    IAfRecordThread::create(this, inputStream, *input, mSystemReady);
            mRecordThreads.add(*input, thread);
            ALOGV("openInput_l() created record thread: ID %d thread %p", *input, thread.get());
            return thread;
        }
    }

    *input = AUDIO_IO_HANDLE_NONE;
    return 0;
}

status_t AudioFlinger::closeInput(audio_io_handle_t input)
{
    return closeInput_nonvirtual(input);
}

status_t AudioFlinger::closeInput_nonvirtual(audio_io_handle_t input)
{
    // keep strong reference on the record thread so that
    // it is not destroyed while exit() is executed
    sp<IAfRecordThread> recordThread;
    sp<IAfMmapCaptureThread> mmapThread;
    {
        Mutex::Autolock _l(mLock);
        recordThread = checkRecordThread_l(input);
        if (recordThread != 0) {
            ALOGV("closeInput() %d", input);

            dumpToThreadLog_l(recordThread);

            // If we still have effect chains, it means that a client still holds a handle
            // on at least one effect. We must either move the chain to an existing thread with the
            // same session ID or put it aside in case a new record thread is opened for a
            // new capture on the same session
            sp<IAfEffectChain> chain;
            {
                Mutex::Autolock _sl(recordThread->mutex());
                const Vector<sp<IAfEffectChain>> effectChains = recordThread->getEffectChains_l();
                // Note: maximum one chain per record thread
                if (effectChains.size() != 0) {
                    chain = effectChains[0];
                }
            }
            if (chain != 0) {
                // first check if a record thread is already opened with a client on same session.
                // This should only happen in case of overlap between one thread tear down and the
                // creation of its replacement
                size_t i;
                for (i = 0; i < mRecordThreads.size(); i++) {
                    const sp<IAfRecordThread> t = mRecordThreads.valueAt(i);
                    if (t == recordThread) {
                        continue;
                    }
                    if (t->hasAudioSession(chain->sessionId()) != 0) {
                        Mutex::Autolock _l2(t->mutex());
                        ALOGV("closeInput() found thread %d for effect session %d",
                              t->id(), chain->sessionId());
                        t->addEffectChain_l(chain);
                        break;
                    }
                }
                // put the chain aside if we could not find a record thread with the same session id
                if (i == mRecordThreads.size()) {
                    putOrphanEffectChain_l(chain);
                }
            }
            mRecordThreads.removeItem(input);
        } else {
            const sp<IAfMmapThread> mt = checkMmapThread_l(input);
            mmapThread = mt ? mt->asIAfMmapCaptureThread().get() : nullptr;
            if (mmapThread == 0) {
                return BAD_VALUE;
            }
            dumpToThreadLog_l(mmapThread);
            mMmapThreads.removeItem(input);
        }
        ioConfigChanged(AUDIO_INPUT_CLOSED, sp<AudioIoDescriptor>::make(input));
    }
    // FIXME: calling thread->exit() without mLock held should not be needed anymore now that
    // we have a different lock for notification client
    if (recordThread != 0) {
        closeInputFinish(recordThread);
    } else if (mmapThread != 0) {
        mmapThread->exit();
        AudioStreamIn *in = mmapThread->clearInput();
        ALOG_ASSERT(in != NULL, "in shouldn't be NULL");
        // from now on thread->mInput is NULL
        delete in;
    }
    return NO_ERROR;
}

void AudioFlinger::closeInputFinish(const sp<IAfRecordThread>& thread)
{
    thread->exit();
    AudioStreamIn *in = thread->clearInput();
    ALOG_ASSERT(in != NULL, "in shouldn't be NULL");
    // from now on thread->mInput is NULL
    delete in;
}

void AudioFlinger::closeThreadInternal_l(const sp<IAfRecordThread>& thread)
{
    mRecordThreads.removeItem(thread->id());
    closeInputFinish(thread);
}

status_t AudioFlinger::invalidateTracks(const std::vector<audio_port_handle_t> &portIds) {
    Mutex::Autolock _l(mLock);
    ALOGV("%s", __func__);

    std::set<audio_port_handle_t> portIdSet(portIds.begin(), portIds.end());
    for (size_t i = 0; i < mPlaybackThreads.size(); i++) {
        IAfPlaybackThread* const thread = mPlaybackThreads.valueAt(i).get();
        thread->invalidateTracks(portIdSet);
        if (portIdSet.empty()) {
            return NO_ERROR;
        }
    }
    for (size_t i = 0; i < mMmapThreads.size(); i++) {
        mMmapThreads[i]->invalidateTracks(portIdSet);
        if (portIdSet.empty()) {
            return NO_ERROR;
        }
    }
    return NO_ERROR;
}


audio_unique_id_t AudioFlinger::newAudioUniqueId(audio_unique_id_use_t use)
{
    // This is a binder API, so a malicious client could pass in a bad parameter.
    // Check for that before calling the internal API nextUniqueId().
    if ((unsigned) use >= (unsigned) AUDIO_UNIQUE_ID_USE_MAX) {
        ALOGE("newAudioUniqueId invalid use %d", use);
        return AUDIO_UNIQUE_ID_ALLOCATE;
    }
    return nextUniqueId(use);
}

void AudioFlinger::acquireAudioSessionId(
        audio_session_t audioSession, pid_t pid, uid_t uid)
{
    Mutex::Autolock _l(mLock);
    pid_t caller = IPCThreadState::self()->getCallingPid();
    ALOGV("acquiring %d from %d, for %d", audioSession, caller, pid);
    const uid_t callerUid = IPCThreadState::self()->getCallingUid();
    if (pid != (pid_t)-1 && isAudioServerOrMediaServerUid(callerUid)) {
        caller = pid;  // check must match releaseAudioSessionId()
    }
    if (uid == (uid_t)-1 || !isAudioServerOrMediaServerUid(callerUid)) {
        uid = callerUid;
    }

    {
        Mutex::Autolock _cl(mClientLock);
        // Ignore requests received from processes not known as notification client. The request
        // is likely proxied by mediaserver (e.g CameraService) and releaseAudioSessionId() can be
        // called from a different pid leaving a stale session reference.  Also we don't know how
        // to clear this reference if the client process dies.
        if (mNotificationClients.indexOfKey(caller) < 0) {
            ALOGW("acquireAudioSessionId() unknown client %d for session %d", caller, audioSession);
            return;
        }
    }

    size_t num = mAudioSessionRefs.size();
    for (size_t i = 0; i < num; i++) {
        AudioSessionRef *ref = mAudioSessionRefs.editItemAt(i);
        if (ref->mSessionid == audioSession && ref->mPid == caller) {
            ref->mCnt++;
            ALOGV(" incremented refcount to %d", ref->mCnt);
            return;
        }
    }
    mAudioSessionRefs.push(new AudioSessionRef(audioSession, caller, uid));
    ALOGV(" added new entry for %d", audioSession);
}

void AudioFlinger::releaseAudioSessionId(audio_session_t audioSession, pid_t pid)
{
    std::vector<sp<IAfEffectModule>> removedEffects;
    {
        Mutex::Autolock _l(mLock);
        pid_t caller = IPCThreadState::self()->getCallingPid();
        ALOGV("releasing %d from %d for %d", audioSession, caller, pid);
        const uid_t callerUid = IPCThreadState::self()->getCallingUid();
        if (pid != (pid_t)-1 && isAudioServerOrMediaServerUid(callerUid)) {
            caller = pid;  // check must match acquireAudioSessionId()
        }
        size_t num = mAudioSessionRefs.size();
        for (size_t i = 0; i < num; i++) {
            AudioSessionRef *ref = mAudioSessionRefs.itemAt(i);
            if (ref->mSessionid == audioSession && ref->mPid == caller) {
                ref->mCnt--;
                ALOGV(" decremented refcount to %d", ref->mCnt);
                if (ref->mCnt == 0) {
                    mAudioSessionRefs.removeAt(i);
                    delete ref;
                    std::vector<sp<IAfEffectModule>> effects = purgeStaleEffects_l();
                    removedEffects.insert(removedEffects.end(), effects.begin(), effects.end());
                }
                goto Exit;
            }
        }
        // If the caller is audioserver it is likely that the session being released was acquired
        // on behalf of a process not in notification clients and we ignore the warning.
        ALOGW_IF(!isAudioServerUid(callerUid),
                 "session id %d not found for pid %d", audioSession, caller);
    }

Exit:
    for (auto& effect : removedEffects) {
        effect->updatePolicyState();
    }
}

bool AudioFlinger::isSessionAcquired_l(audio_session_t audioSession)
{
    size_t num = mAudioSessionRefs.size();
    for (size_t i = 0; i < num; i++) {
        AudioSessionRef *ref = mAudioSessionRefs.itemAt(i);
        if (ref->mSessionid == audioSession) {
            return true;
        }
    }
    return false;
}

std::vector<sp<IAfEffectModule>> AudioFlinger::purgeStaleEffects_l() {

    ALOGV("purging stale effects");

    Vector<sp<IAfEffectChain>> chains;
    std::vector< sp<IAfEffectModule> > removedEffects;

    for (size_t i = 0; i < mPlaybackThreads.size(); i++) {
        sp<IAfPlaybackThread> t = mPlaybackThreads.valueAt(i);
        Mutex::Autolock _l(t->mutex());
        const Vector<sp<IAfEffectChain>> threadChains = t->getEffectChains_l();
        for (size_t j = 0; j < threadChains.size(); j++) {
            sp<IAfEffectChain> ec = threadChains[j];
            if (!audio_is_global_session(ec->sessionId())) {
                chains.push(ec);
            }
        }
    }

    for (size_t i = 0; i < mRecordThreads.size(); i++) {
        sp<IAfRecordThread> t = mRecordThreads.valueAt(i);
        Mutex::Autolock _l(t->mutex());
        const Vector<sp<IAfEffectChain>> threadChains = t->getEffectChains_l();
        for (size_t j = 0; j < threadChains.size(); j++) {
            sp<IAfEffectChain> ec = threadChains[j];
            chains.push(ec);
        }
    }

    for (size_t i = 0; i < mMmapThreads.size(); i++) {
        const sp<IAfMmapThread> t = mMmapThreads.valueAt(i);
        Mutex::Autolock _l(t->mutex());
        const Vector<sp<IAfEffectChain>> threadChains = t->getEffectChains_l();
        for (size_t j = 0; j < threadChains.size(); j++) {
            sp<IAfEffectChain> ec = threadChains[j];
            chains.push(ec);
        }
    }

    for (size_t i = 0; i < chains.size(); i++) {
         // clang-tidy suggests const ref
        sp<IAfEffectChain> ec = chains[i];  // NOLINT(performance-unnecessary-copy-initialization)
        int sessionid = ec->sessionId();
        const auto t = ec->thread().promote();
        if (t == 0) {
            continue;
        }
        size_t numsessionrefs = mAudioSessionRefs.size();
        bool found = false;
        for (size_t k = 0; k < numsessionrefs; k++) {
            AudioSessionRef *ref = mAudioSessionRefs.itemAt(k);
            if (ref->mSessionid == sessionid) {
                ALOGV(" session %d still exists for %d with %d refs",
                    sessionid, ref->mPid, ref->mCnt);
                found = true;
                break;
            }
        }
        if (!found) {
            Mutex::Autolock _l(t->mutex());
            // remove all effects from the chain
            while (ec->numberOfEffects()) {
                sp<IAfEffectModule> effect = ec->getEffectModule(0);
                effect->unPin();
                t->removeEffect_l(effect, /*release*/ true);
                if (effect->purgeHandles()) {
                    effect->checkSuspendOnEffectEnabled(false, true /*threadLocked*/);
                }
                removedEffects.push_back(effect);
            }
        }
    }
    return removedEffects;
}

std::vector< sp<IAfEffectModule> > AudioFlinger::purgeOrphanEffectChains_l()
{
    ALOGV("purging stale effects from orphan chains");
    std::vector< sp<IAfEffectModule> > removedEffects;
    for (size_t index = 0; index < mOrphanEffectChains.size(); index++) {
        sp<IAfEffectChain> chain = mOrphanEffectChains.valueAt(index);
        audio_session_t session = mOrphanEffectChains.keyAt(index);
        if (session == AUDIO_SESSION_OUTPUT_MIX || session == AUDIO_SESSION_DEVICE
                || session == AUDIO_SESSION_OUTPUT_STAGE) {
            continue;
        }
        size_t numSessionRefs = mAudioSessionRefs.size();
        bool found = false;
        for (size_t k = 0; k < numSessionRefs; k++) {
            AudioSessionRef *ref = mAudioSessionRefs.itemAt(k);
            if (ref->mSessionid == session) {
                ALOGV(" session %d still exists for %d with %d refs", session, ref->mPid,
                        ref->mCnt);
                found = true;
                break;
            }
        }
        if (!found) {
            for (size_t i = 0; i < chain->numberOfEffects(); i++) {
                sp<IAfEffectModule> effect = chain->getEffectModule(i);
                removedEffects.push_back(effect);
            }
        }
    }
    for (auto& effect : removedEffects) {
        effect->unPin();
        updateOrphanEffectChains_l(effect);
    }
    return removedEffects;
}

// dumpToThreadLog_l() must be called with AudioFlinger::mLock held
void AudioFlinger::dumpToThreadLog_l(const sp<IAfThreadBase> &thread)
{
    constexpr int THREAD_DUMP_TIMEOUT_MS = 2;
    audio_utils::FdToString fdToString("- ", THREAD_DUMP_TIMEOUT_MS);
    const int fd = fdToString.fd();
    if (fd >= 0) {
        thread->dump(fd, {} /* args */);
        mThreadLog.logs(-1 /* time */, fdToString.getStringAndClose());
    }
}

// checkThread_l() must be called with AudioFlinger::mLock held
IAfThreadBase* AudioFlinger::checkThread_l(audio_io_handle_t ioHandle) const
{
    IAfThreadBase* thread = checkMmapThread_l(ioHandle);
    if (thread == 0) {
        switch (audio_unique_id_get_use(ioHandle)) {
        case AUDIO_UNIQUE_ID_USE_OUTPUT:
            thread = checkPlaybackThread_l(ioHandle);
            break;
        case AUDIO_UNIQUE_ID_USE_INPUT:
            thread = checkRecordThread_l(ioHandle);
            break;
        default:
            break;
        }
    }
    return thread;
}

// checkOutputThread_l() must be called with AudioFlinger::mLock held
sp<IAfThreadBase> AudioFlinger::checkOutputThread_l(audio_io_handle_t ioHandle) const
{
    if (audio_unique_id_get_use(ioHandle) != AUDIO_UNIQUE_ID_USE_OUTPUT) {
        return nullptr;
    }

    sp<IAfThreadBase> thread = mPlaybackThreads.valueFor(ioHandle);
    if (thread == nullptr) {
        thread = mMmapThreads.valueFor(ioHandle);
    }
    return thread;
}

// checkPlaybackThread_l() must be called with AudioFlinger::mLock held
IAfPlaybackThread* AudioFlinger::checkPlaybackThread_l(audio_io_handle_t output) const
{
    return mPlaybackThreads.valueFor(output).get();
}

// checkMixerThread_l() must be called with AudioFlinger::mLock held
IAfPlaybackThread* AudioFlinger::checkMixerThread_l(audio_io_handle_t output) const
{
    IAfPlaybackThread * const thread = checkPlaybackThread_l(output);
    return thread != nullptr && thread->type() != IAfThreadBase::DIRECT ? thread : nullptr;
}

// checkRecordThread_l() must be called with AudioFlinger::mLock held
IAfRecordThread* AudioFlinger::checkRecordThread_l(audio_io_handle_t input) const
{
    return mRecordThreads.valueFor(input).get();
}

// checkMmapThread_l() must be called with AudioFlinger::mLock held
IAfMmapThread* AudioFlinger::checkMmapThread_l(audio_io_handle_t io) const
{
    return mMmapThreads.valueFor(io).get();
}


// checkPlaybackThread_l() must be called with AudioFlinger::mLock held
sp<VolumeInterface> AudioFlinger::getVolumeInterface_l(audio_io_handle_t output) const
{
    sp<VolumeInterface> volumeInterface = mPlaybackThreads.valueFor(output).get();
    if (volumeInterface == nullptr) {
        IAfMmapThread* const mmapThread = mMmapThreads.valueFor(output).get();
        if (mmapThread != nullptr) {
            if (mmapThread->isOutput()) {
                IAfMmapPlaybackThread* const mmapPlaybackThread =
                        mmapThread->asIAfMmapPlaybackThread().get();
                volumeInterface = mmapPlaybackThread;
            }
        }
    }
    return volumeInterface;
}

std::vector<sp<VolumeInterface>> AudioFlinger::getAllVolumeInterfaces_l() const
{
    std::vector<sp<VolumeInterface>> volumeInterfaces;
    for (size_t i = 0; i < mPlaybackThreads.size(); i++) {
        volumeInterfaces.push_back(mPlaybackThreads.valueAt(i).get());
    }
    for (size_t i = 0; i < mMmapThreads.size(); i++) {
        if (mMmapThreads.valueAt(i)->isOutput()) {
            IAfMmapPlaybackThread* const mmapPlaybackThread =
                    mMmapThreads.valueAt(i)->asIAfMmapPlaybackThread().get();
            volumeInterfaces.push_back(mmapPlaybackThread);
        }
    }
    return volumeInterfaces;
}

audio_unique_id_t AudioFlinger::nextUniqueId(audio_unique_id_use_t use)
{
    // This is the internal API, so it is OK to assert on bad parameter.
    LOG_ALWAYS_FATAL_IF((unsigned) use >= (unsigned) AUDIO_UNIQUE_ID_USE_MAX);
    const int maxRetries = use == AUDIO_UNIQUE_ID_USE_SESSION ? 3 : 1;
    for (int retry = 0; retry < maxRetries; retry++) {
        // The cast allows wraparound from max positive to min negative instead of abort
        uint32_t base = (uint32_t) atomic_fetch_add_explicit(&mNextUniqueIds[use],
                (uint_fast32_t) AUDIO_UNIQUE_ID_USE_MAX, memory_order_acq_rel);
        ALOG_ASSERT(audio_unique_id_get_use(base) == AUDIO_UNIQUE_ID_USE_UNSPECIFIED);
        // allow wrap by skipping 0 and -1 for session ids
        if (!(base == 0 || base == (~0u & ~AUDIO_UNIQUE_ID_USE_MASK))) {
            ALOGW_IF(retry != 0, "unique ID overflow for use %d", use);
            return (audio_unique_id_t) (base | use);
        }
    }
    // We have no way of recovering from wraparound
    LOG_ALWAYS_FATAL("unique ID overflow for use %d", use);
    // TODO Use a floor after wraparound.  This may need a mutex.
}

IAfPlaybackThread* AudioFlinger::primaryPlaybackThread_l() const
{
    AutoMutex lock(mHardwareLock);
    if (mPrimaryHardwareDev == nullptr) {
        return nullptr;
    }
    for (size_t i = 0; i < mPlaybackThreads.size(); i++) {
        IAfPlaybackThread* const thread = mPlaybackThreads.valueAt(i).get();
        if(thread->isDuplicating()) {
            continue;
        }
        AudioStreamOut *output = thread->getOutput();
        if (output != NULL && output->audioHwDev == mPrimaryHardwareDev) {
            return thread;
        }
    }
    return nullptr;
}

DeviceTypeSet AudioFlinger::primaryOutputDevice_l() const
{
    IAfPlaybackThread* const thread = primaryPlaybackThread_l();

    if (thread == NULL) {
        return {};
    }

    return thread->outDeviceTypes();
}

IAfPlaybackThread* AudioFlinger::fastPlaybackThread_l() const
{
    size_t minFrameCount = 0;
    IAfPlaybackThread* minThread = nullptr;
    for (size_t i = 0; i < mPlaybackThreads.size(); i++) {
        IAfPlaybackThread* const thread = mPlaybackThreads.valueAt(i).get();
        if (!thread->isDuplicating()) {
            size_t frameCount = thread->frameCountHAL();
            if (frameCount != 0 && (minFrameCount == 0 || frameCount < minFrameCount ||
                    (frameCount == minFrameCount && thread->hasFastMixer() &&
                    /*minThread != NULL &&*/ !minThread->hasFastMixer()))) {
                minFrameCount = frameCount;
                minThread = thread;
            }
        }
    }
    return minThread;
}

IAfThreadBase* AudioFlinger::hapticPlaybackThread_l() const {
    for (size_t i  = 0; i < mPlaybackThreads.size(); ++i) {
        IAfPlaybackThread* const thread = mPlaybackThreads.valueAt(i).get();
        if (thread->hapticChannelMask() != AUDIO_CHANNEL_NONE) {
            return thread;
        }
    }
    return nullptr;
}

void AudioFlinger::updateSecondaryOutputsForTrack_l(
        IAfTrack* track,
        IAfPlaybackThread* thread,
        const std::vector<audio_io_handle_t> &secondaryOutputs) const {
    TeePatches teePatches;
    for (audio_io_handle_t secondaryOutput : secondaryOutputs) {
        IAfPlaybackThread* const secondaryThread = checkPlaybackThread_l(secondaryOutput);
        if (secondaryThread == nullptr) {
            ALOGE("no playback thread found for secondary output %d", thread->id());
            continue;
        }

        size_t sourceFrameCount = thread->frameCount() * track->sampleRate()
                                  / thread->sampleRate();
        size_t sinkFrameCount = secondaryThread->frameCount() * track->sampleRate()
                                  / secondaryThread->sampleRate();
        // If the secondary output has just been opened, the first secondaryThread write
        // will not block as it will fill the empty startup buffer of the HAL,
        // so a second sink buffer needs to be ready for the immediate next blocking write.
        // Additionally, have a margin of one main thread buffer as the scheduling jitter
        // can reorder the writes (eg if thread A&B have the same write intervale,
        // the scheduler could schedule AB...BA)
        size_t frameCountToBeReady = 2 * sinkFrameCount + sourceFrameCount;
        // Total secondary output buffer must be at least as the read frames plus
        // the margin of a few buffers on both sides in case the
        // threads scheduling has some jitter.
        // That value should not impact latency as the secondary track is started before
        // its buffer is full, see frameCountToBeReady.
        size_t frameCount = frameCountToBeReady + 2 * (sourceFrameCount + sinkFrameCount);
        // The frameCount should also not be smaller than the secondary thread min frame
        // count
        size_t minFrameCount = AudioSystem::calculateMinFrameCount(
                    [&] { Mutex::Autolock _l(secondaryThread->mutex());
                          return secondaryThread->latency_l(); }(),
                    secondaryThread->frameCount(), // normal frame count
                    secondaryThread->sampleRate(),
                    track->sampleRate(),
                    track->getSpeed());
        frameCount = std::max(frameCount, minFrameCount);

        using namespace std::chrono_literals;
        auto inChannelMask = audio_channel_mask_out_to_in(track->channelMask());
        if (inChannelMask == AUDIO_CHANNEL_INVALID) {
            // The downstream PatchTrack has the proper output channel mask,
            // so if there is no input channel mask equivalent, we can just
            // use an index mask here to create the PatchRecord.
            inChannelMask = audio_channel_mask_out_to_in_index_mask(track->channelMask());
        }
        sp<IAfPatchRecord> patchRecord = IAfPatchRecord::create(nullptr /* thread */,
                                                       track->sampleRate(),
                                                       inChannelMask,
                                                       track->format(),
                                                       frameCount,
                                                       nullptr /* buffer */,
                                                       (size_t)0 /* bufferSize */,
                                                       AUDIO_INPUT_FLAG_DIRECT,
                                                       0ns /* timeout */);
        status_t status = patchRecord->initCheck();
        if (status != NO_ERROR) {
            ALOGE("Secondary output patchRecord init failed: %d", status);
            continue;
        }

        // TODO: We could check compatibility of the secondaryThread with the PatchTrack
        // for fast usage: thread has fast mixer, sample rate matches, etc.;
        // for now, we exclude fast tracks by removing the Fast flag.
        const audio_output_flags_t outputFlags =
                (audio_output_flags_t)(track->getOutputFlags() & ~AUDIO_OUTPUT_FLAG_FAST);
        sp<IAfPatchTrack> patchTrack = IAfPatchTrack::create(secondaryThread,
                                                       track->streamType(),
                                                       track->sampleRate(),
                                                       track->channelMask(),
                                                       track->format(),
                                                       frameCount,
                                                       patchRecord->buffer(),
                                                       patchRecord->bufferSize(),
                                                       outputFlags,
                                                       0ns /* timeout */,
                                                       frameCountToBeReady);
        status = patchTrack->initCheck();
        if (status != NO_ERROR) {
            ALOGE("Secondary output patchTrack init failed: %d", status);
            continue;
        }
        teePatches.push_back({patchRecord, patchTrack});
        secondaryThread->addPatchTrack(patchTrack);
        // In case the downstream patchTrack on the secondaryThread temporarily outlives
        // our created track, ensure the corresponding patchRecord is still alive.
        patchTrack->setPeerProxy(patchRecord, true /* holdReference */);
        patchRecord->setPeerProxy(patchTrack, false /* holdReference */);
    }
    track->setTeePatchesToUpdate_l(std::move(teePatches));
}

sp<audioflinger::SyncEvent> AudioFlinger::createSyncEvent(AudioSystem::sync_event_t type,
                                    audio_session_t triggerSession,
                                    audio_session_t listenerSession,
                                    const audioflinger::SyncEventCallback& callBack,
                                    const wp<IAfTrackBase>& cookie)
{
    Mutex::Autolock _l(mLock);

    auto event = sp<audioflinger::SyncEvent>::make(
            type, triggerSession, listenerSession, callBack, cookie);
    status_t playStatus = NAME_NOT_FOUND;
    status_t recStatus = NAME_NOT_FOUND;
    for (size_t i = 0; i < mPlaybackThreads.size(); i++) {
        playStatus = mPlaybackThreads.valueAt(i)->setSyncEvent(event);
        if (playStatus == NO_ERROR) {
            return event;
        }
    }
    for (size_t i = 0; i < mRecordThreads.size(); i++) {
        recStatus = mRecordThreads.valueAt(i)->setSyncEvent(event);
        if (recStatus == NO_ERROR) {
            return event;
        }
    }
    if (playStatus == NAME_NOT_FOUND || recStatus == NAME_NOT_FOUND) {
        mPendingSyncEvents.emplace_back(event);
    } else {
        ALOGV("createSyncEvent() invalid event %d", event->type());
        event.clear();
    }
    return event;
}

// ----------------------------------------------------------------------------
//  Effect management
// ----------------------------------------------------------------------------

sp<EffectsFactoryHalInterface> AudioFlinger::getEffectsFactory() {
    return mEffectsFactoryHal;
}

status_t AudioFlinger::queryNumberEffects(uint32_t *numEffects) const
{
    Mutex::Autolock _l(mLock);
    if (mEffectsFactoryHal.get()) {
        return mEffectsFactoryHal->queryNumberEffects(numEffects);
    } else {
        return -ENODEV;
    }
}

status_t AudioFlinger::queryEffect(uint32_t index, effect_descriptor_t *descriptor) const
{
    Mutex::Autolock _l(mLock);
    if (mEffectsFactoryHal.get()) {
        return mEffectsFactoryHal->getDescriptor(index, descriptor);
    } else {
        return -ENODEV;
    }
}

status_t AudioFlinger::getEffectDescriptor(const effect_uuid_t *pUuid,
                                           const effect_uuid_t *pTypeUuid,
                                           uint32_t preferredTypeFlag,
                                           effect_descriptor_t *descriptor) const
{
    if (pUuid == NULL || pTypeUuid == NULL || descriptor == NULL) {
        return BAD_VALUE;
    }

    Mutex::Autolock _l(mLock);

    if (!mEffectsFactoryHal.get()) {
        return -ENODEV;
    }

    status_t status = NO_ERROR;
    if (!EffectsFactoryHalInterface::isNullUuid(pUuid)) {
        // If uuid is specified, request effect descriptor from that.
        status = mEffectsFactoryHal->getDescriptor(pUuid, descriptor);
    } else if (!EffectsFactoryHalInterface::isNullUuid(pTypeUuid)) {
        // If uuid is not specified, look for an available implementation
        // of the required type instead.

        // Use a temporary descriptor to avoid modifying |descriptor| in the failure case.
        effect_descriptor_t desc;
        desc.flags = 0; // prevent compiler warning

        uint32_t numEffects = 0;
        status = mEffectsFactoryHal->queryNumberEffects(&numEffects);
        if (status < 0) {
            ALOGW("getEffectDescriptor() error %d from FactoryHal queryNumberEffects", status);
            return status;
        }

        bool found = false;
        for (uint32_t i = 0; i < numEffects; i++) {
            status = mEffectsFactoryHal->getDescriptor(i, &desc);
            if (status < 0) {
                ALOGW("getEffectDescriptor() error %d from FactoryHal getDescriptor", status);
                continue;
            }
            if (memcmp(&desc.type, pTypeUuid, sizeof(effect_uuid_t)) == 0) {
                // If matching type found save effect descriptor.
                found = true;
                *descriptor = desc;

                // If there's no preferred flag or this descriptor matches the preferred
                // flag, success! If this descriptor doesn't match the preferred
                // flag, continue enumeration in case a better matching version of this
                // effect type is available. Note that this means if no effect with a
                // correct flag is found, the descriptor returned will correspond to the
                // last effect that at least had a matching type uuid (if any).
                if (preferredTypeFlag == EFFECT_FLAG_TYPE_MASK ||
                    (desc.flags & EFFECT_FLAG_TYPE_MASK) == preferredTypeFlag) {
                    break;
                }
            }
        }

        if (!found) {
            status = NAME_NOT_FOUND;
            ALOGW("getEffectDescriptor(): Effect not found by type.");
        }
    } else {
        status = BAD_VALUE;
        ALOGE("getEffectDescriptor(): Either uuid or type uuid must be non-null UUIDs.");
    }
    return status;
}

status_t AudioFlinger::createEffect(const media::CreateEffectRequest& request,
                                    media::CreateEffectResponse* response) {
    const sp<IEffectClient>& effectClient = request.client;
    const int32_t priority = request.priority;
    const AudioDeviceTypeAddr device = VALUE_OR_RETURN_STATUS(
            aidl2legacy_AudioDeviceTypeAddress(request.device));
    AttributionSourceState adjAttributionSource = request.attributionSource;
    const audio_session_t sessionId = VALUE_OR_RETURN_STATUS(
            aidl2legacy_int32_t_audio_session_t(request.sessionId));
    audio_io_handle_t io = VALUE_OR_RETURN_STATUS(
            aidl2legacy_int32_t_audio_io_handle_t(request.output));
    const effect_descriptor_t descIn = VALUE_OR_RETURN_STATUS(
            aidl2legacy_EffectDescriptor_effect_descriptor_t(request.desc));
    const bool probe = request.probe;

    sp<IAfEffectHandle> handle;
    effect_descriptor_t descOut;
    int enabledOut = 0;
    int idOut = -1;

    status_t lStatus = NO_ERROR;

    // TODO b/182392553: refactor or make clearer
    const uid_t callingUid = IPCThreadState::self()->getCallingUid();
    adjAttributionSource.uid = VALUE_OR_RETURN_STATUS(legacy2aidl_uid_t_int32_t(callingUid));
    pid_t currentPid = VALUE_OR_RETURN_STATUS(aidl2legacy_int32_t_pid_t(adjAttributionSource.pid));
    if (currentPid == -1 || !isAudioServerOrMediaServerOrSystemServerOrRootUid(callingUid)) {
        const pid_t callingPid = IPCThreadState::self()->getCallingPid();
        ALOGW_IF(currentPid != -1 && currentPid != callingPid,
                 "%s uid %d pid %d tried to pass itself off as pid %d",
                 __func__, callingUid, callingPid, currentPid);
        adjAttributionSource.pid = VALUE_OR_RETURN_STATUS(legacy2aidl_pid_t_int32_t(callingPid));
        currentPid = callingPid;
    }
    adjAttributionSource = afutils::checkAttributionSourcePackage(adjAttributionSource);

    ALOGV("createEffect pid %d, effectClient %p, priority %d, sessionId %d, io %d, factory %p",
          adjAttributionSource.pid, effectClient.get(), priority, sessionId, io,
          mEffectsFactoryHal.get());

    if (mEffectsFactoryHal == 0) {
        ALOGE("%s: no effects factory hal", __func__);
        lStatus = NO_INIT;
        goto Exit;
    }

    // check audio settings permission for global effects
    if (sessionId == AUDIO_SESSION_OUTPUT_MIX) {
        if (!settingsAllowed()) {
            ALOGE("%s: no permission for AUDIO_SESSION_OUTPUT_MIX", __func__);
            lStatus = PERMISSION_DENIED;
            goto Exit;
        }
    } else if (sessionId == AUDIO_SESSION_OUTPUT_STAGE) {
        if (io == AUDIO_IO_HANDLE_NONE) {
            ALOGE("%s: APM must specify output when using AUDIO_SESSION_OUTPUT_STAGE", __func__);
            lStatus = BAD_VALUE;
            goto Exit;
        }
        IAfPlaybackThread* const thread = checkPlaybackThread_l(io);
        if (thread == nullptr) {
            ALOGE("%s: invalid output %d specified for AUDIO_SESSION_OUTPUT_STAGE", __func__, io);
            lStatus = BAD_VALUE;
            goto Exit;
        }
        if (!modifyDefaultAudioEffectsAllowed(adjAttributionSource)
                && !isAudioServerUid(callingUid)) {
            ALOGE("%s: effect on AUDIO_SESSION_OUTPUT_STAGE not granted for uid %d",
                    __func__, callingUid);
            lStatus = PERMISSION_DENIED;
            goto Exit;
        }
    } else if (sessionId == AUDIO_SESSION_DEVICE) {
        if (!modifyDefaultAudioEffectsAllowed(adjAttributionSource)) {
            ALOGE("%s: device effect permission denied for uid %d", __func__, callingUid);
            lStatus = PERMISSION_DENIED;
            goto Exit;
        }
        if (io != AUDIO_IO_HANDLE_NONE) {
            ALOGE("%s: io handle should not be specified for device effect", __func__);
            lStatus = BAD_VALUE;
            goto Exit;
        }
    } else {
        // general sessionId.

        if (audio_unique_id_get_use(sessionId) != AUDIO_UNIQUE_ID_USE_SESSION) {
            ALOGE("%s: invalid sessionId %d", __func__, sessionId);
            lStatus = BAD_VALUE;
            goto Exit;
        }

        // TODO: should we check if the callingUid (limited to pid) is in mAudioSessionRefs
        // to prevent creating an effect when one doesn't actually have track with that session?
    }

    {
        // Get the full effect descriptor from the uuid/type.
        // If the session is the output mix, prefer an auxiliary effect,
        // otherwise no preference.
        uint32_t preferredType = (sessionId == AUDIO_SESSION_OUTPUT_MIX ?
                                  EFFECT_FLAG_TYPE_AUXILIARY : EFFECT_FLAG_TYPE_MASK);
        lStatus = getEffectDescriptor(&descIn.uuid, &descIn.type, preferredType, &descOut);
        if (lStatus < 0) {
            ALOGW("createEffect() error %d from getEffectDescriptor", lStatus);
            goto Exit;
        }

        // Do not allow auxiliary effects on a session different from 0 (output mix)
        if (sessionId != AUDIO_SESSION_OUTPUT_MIX &&
             (descOut.flags & EFFECT_FLAG_TYPE_MASK) == EFFECT_FLAG_TYPE_AUXILIARY) {
            lStatus = INVALID_OPERATION;
            goto Exit;
        }

        // check recording permission for visualizer
        if ((memcmp(&descOut.type, SL_IID_VISUALIZATION, sizeof(effect_uuid_t)) == 0) &&
            // TODO: Do we need to start/stop op - i.e. is there recording being performed?
            !recordingAllowed(adjAttributionSource)) {
            lStatus = PERMISSION_DENIED;
            goto Exit;
        }

        const bool hapticPlaybackRequired = IAfEffectModule::isHapticGenerator(&descOut.type);
        if (hapticPlaybackRequired
                && (sessionId == AUDIO_SESSION_DEVICE
                        || sessionId == AUDIO_SESSION_OUTPUT_MIX
                        || sessionId == AUDIO_SESSION_OUTPUT_STAGE)) {
            // haptic-generating effect is only valid when the session id is a general session id
            lStatus = INVALID_OPERATION;
            goto Exit;
        }

        // Only audio policy service can create a spatializer effect
        if ((memcmp(&descOut.type, FX_IID_SPATIALIZER, sizeof(effect_uuid_t)) == 0) &&
            (callingUid != AID_AUDIOSERVER || currentPid != getpid())) {
            ALOGW("%s: attempt to create a spatializer effect from uid/pid %d/%d",
                    __func__, callingUid, currentPid);
            lStatus = PERMISSION_DENIED;
            goto Exit;
        }

        if (io == AUDIO_IO_HANDLE_NONE && sessionId == AUDIO_SESSION_OUTPUT_MIX) {
            // if the output returned by getOutputForEffect() is removed before we lock the
            // mutex below, the call to checkPlaybackThread_l(io) below will detect it
            // and we will exit safely
            io = AudioSystem::getOutputForEffect(&descOut);
            ALOGV("createEffect got output %d", io);
        }

        Mutex::Autolock _l(mLock);

        if (sessionId == AUDIO_SESSION_DEVICE) {
            sp<Client> client = registerPid(currentPid);
            ALOGV("%s device type %#x address %s", __func__, device.mType, device.getAddress());
            handle = mDeviceEffectManager->createEffect_l(
                    &descOut, device, client, effectClient, mPatchPanel->patches_l(),
                    &enabledOut, &lStatus, probe, request.notifyFramesProcessed);
            if (lStatus != NO_ERROR && lStatus != ALREADY_EXISTS) {
                // remove local strong reference to Client with mClientLock held
                Mutex::Autolock _cl(mClientLock);
                client.clear();
            } else {
                // handle must be valid here, but check again to be safe.
                if (handle.get() != nullptr) idOut = handle->id();
            }
            goto Register;
        }

        // If output is not specified try to find a matching audio session ID in one of the
        // output threads.
        // If output is 0 here, sessionId is neither SESSION_OUTPUT_STAGE nor SESSION_OUTPUT_MIX
        // because of code checking output when entering the function.
        // Note: io is never AUDIO_IO_HANDLE_NONE when creating an effect on an input by APM.
        // An AudioEffect created from the Java API will have io as AUDIO_IO_HANDLE_NONE.
        if (io == AUDIO_IO_HANDLE_NONE) {
            // look for the thread where the specified audio session is present
            io = findIoHandleBySessionId_l(sessionId, mPlaybackThreads);
            if (io == AUDIO_IO_HANDLE_NONE) {
                io = findIoHandleBySessionId_l(sessionId, mRecordThreads);
            }
            if (io == AUDIO_IO_HANDLE_NONE) {
                io = findIoHandleBySessionId_l(sessionId, mMmapThreads);
            }

            // If you wish to create a Record preprocessing AudioEffect in Java,
            // you MUST create an AudioRecord first and keep it alive so it is picked up above.
            // Otherwise it will fail when created on a Playback thread by legacy
            // handling below.  Ditto with Mmap, the associated Mmap track must be created
            // before creating the AudioEffect or the io handle must be specified.
            //
            // Detect if the effect is created after an AudioRecord is destroyed.
            if (getOrphanEffectChain_l(sessionId).get() != nullptr) {
                ALOGE("%s: effect %s with no specified io handle is denied because the AudioRecord"
                      " for session %d no longer exists",
                      __func__, descOut.name, sessionId);
                lStatus = PERMISSION_DENIED;
                goto Exit;
            }

            // Legacy handling of creating an effect on an expired or made-up
            // session id.  We think that it is a Playback effect.
            //
            // If no output thread contains the requested session ID, default to
            // first output. The effect chain will be moved to the correct output
            // thread when a track with the same session ID is created
            if (io == AUDIO_IO_HANDLE_NONE && mPlaybackThreads.size() > 0) {
                io = mPlaybackThreads.keyAt(0);
            }
            ALOGV("createEffect() got io %d for effect %s", io, descOut.name);
        } else if (checkPlaybackThread_l(io) != nullptr
                        && sessionId != AUDIO_SESSION_OUTPUT_STAGE) {
            // allow only one effect chain per sessionId on mPlaybackThreads.
            for (size_t i = 0; i < mPlaybackThreads.size(); i++) {
                const audio_io_handle_t checkIo = mPlaybackThreads.keyAt(i);
                if (io == checkIo) {
                    if (hapticPlaybackRequired
                            && mPlaybackThreads.valueAt(i)
                                    ->hapticChannelMask() == AUDIO_CHANNEL_NONE) {
                        ALOGE("%s: haptic playback thread is required while the required playback "
                              "thread(io=%d) doesn't support", __func__, (int)io);
                        lStatus = BAD_VALUE;
                        goto Exit;
                    }
                    continue;
                }
                const uint32_t sessionType =
                        mPlaybackThreads.valueAt(i)->hasAudioSession(sessionId);
                if ((sessionType & IAfThreadBase::EFFECT_SESSION) != 0) {
                    ALOGE("%s: effect %s io %d denied because session %d effect exists on io %d",
                          __func__, descOut.name, (int) io, (int) sessionId, (int) checkIo);
                    android_errorWriteLog(0x534e4554, "123237974");
                    lStatus = BAD_VALUE;
                    goto Exit;
                }
            }
        }
        IAfThreadBase* thread = checkRecordThread_l(io);
        if (thread == NULL) {
            thread = checkPlaybackThread_l(io);
            if (thread == NULL) {
                thread = checkMmapThread_l(io);
                if (thread == NULL) {
                    ALOGE("createEffect() unknown output thread");
                    lStatus = BAD_VALUE;
                    goto Exit;
                }
            }
        } else {
            // Check if one effect chain was awaiting for an effect to be created on this
            // session and used it instead of creating a new one.
            sp<IAfEffectChain> chain = getOrphanEffectChain_l(sessionId);
            if (chain != 0) {
                Mutex::Autolock _l2(thread->mutex());
                thread->addEffectChain_l(chain);
            }
        }

        sp<Client> client = registerPid(currentPid);

        // create effect on selected output thread
        bool pinned = !audio_is_global_session(sessionId) && isSessionAcquired_l(sessionId);
        IAfThreadBase* oriThread = nullptr;
        if (hapticPlaybackRequired && thread->hapticChannelMask() == AUDIO_CHANNEL_NONE) {
            IAfThreadBase* const hapticThread = hapticPlaybackThread_l();
            if (hapticThread == nullptr) {
                ALOGE("%s haptic thread not found while it is required", __func__);
                lStatus = INVALID_OPERATION;
                goto Exit;
            }
            if (hapticThread != thread) {
                // Force to use haptic thread for haptic-generating effect.
                oriThread = thread;
                thread = hapticThread;
            }
        }
        handle = thread->createEffect_l(client, effectClient, priority, sessionId,
                                        &descOut, &enabledOut, &lStatus, pinned, probe,
                                        request.notifyFramesProcessed);
        if (lStatus != NO_ERROR && lStatus != ALREADY_EXISTS) {
            // remove local strong reference to Client with mClientLock held
            Mutex::Autolock _cl(mClientLock);
            client.clear();
        } else {
            // handle must be valid here, but check again to be safe.
            if (handle.get() != nullptr) idOut = handle->id();
            // Invalidate audio session when haptic playback is created.
            if (hapticPlaybackRequired && oriThread != nullptr) {
                // invalidateTracksForAudioSession will trigger locking the thread.
                oriThread->invalidateTracksForAudioSession(sessionId);
            }
        }
    }

Register:
    if (!probe && (lStatus == NO_ERROR || lStatus == ALREADY_EXISTS)) {
        if (lStatus == ALREADY_EXISTS) {
            response->alreadyExists = true;
            lStatus = NO_ERROR;
        } else {
            response->alreadyExists = false;
        }
        // Check CPU and memory usage
        sp<IAfEffectBase> effect = handle->effect().promote();
        if (effect != nullptr) {
            status_t rStatus = effect->updatePolicyState();
            if (rStatus != NO_ERROR) {
                lStatus = rStatus;
            }
        }
    } else {
        handle.clear();
    }

    response->id = idOut;
    response->enabled = enabledOut != 0;
    response->effect = handle.get() ? handle->asIEffect() : nullptr;
    response->desc = VALUE_OR_RETURN_STATUS(
            legacy2aidl_effect_descriptor_t_EffectDescriptor(descOut));

Exit:
    return lStatus;
}

status_t AudioFlinger::moveEffects(audio_session_t sessionId, audio_io_handle_t srcIo,
        audio_io_handle_t dstIo)
NO_THREAD_SAFETY_ANALYSIS
{
    ALOGV("%s() session %d, srcIo %d, dstIo %d", __func__, sessionId, srcIo, dstIo);
    Mutex::Autolock _l(mLock);
    if (srcIo == dstIo) {
        ALOGW("%s() same dst and src outputs %d", __func__, dstIo);
        return NO_ERROR;
    }
    IAfRecordThread* const srcRecordThread = checkRecordThread_l(srcIo);
    IAfRecordThread* const dstRecordThread = checkRecordThread_l(dstIo);
    if (srcRecordThread != nullptr || dstRecordThread != nullptr) {
        if (srcRecordThread != nullptr) {
            srcRecordThread->mutex().lock();
        }
        if (dstRecordThread != nullptr) {
            dstRecordThread->mutex().lock();
        }
        status_t ret = moveEffectChain_l(sessionId, srcRecordThread, dstRecordThread);
        if (srcRecordThread != nullptr) {
            srcRecordThread->mutex().unlock();
        }
        if (dstRecordThread != nullptr) {
            dstRecordThread->mutex().unlock();
        }
        return ret;
    }
    IAfPlaybackThread* const srcThread = checkPlaybackThread_l(srcIo);
    if (srcThread == nullptr) {
        ALOGW("%s() bad srcIo %d", __func__, srcIo);
        return BAD_VALUE;
    }
    IAfPlaybackThread* const dstThread = checkPlaybackThread_l(dstIo);
    if (dstThread == nullptr) {
        ALOGW("%s() bad dstIo %d", __func__, dstIo);
        return BAD_VALUE;
    }

    Mutex::Autolock _dl(dstThread->mutex());
    Mutex::Autolock _sl(srcThread->mutex());
    return moveEffectChain_l(sessionId, srcThread, dstThread);
}


void AudioFlinger::setEffectSuspended(int effectId,
                                audio_session_t sessionId,
                                bool suspended)
{
    Mutex::Autolock _l(mLock);

    sp<IAfThreadBase> thread = getEffectThread_l(sessionId, effectId);
    if (thread == nullptr) {
      return;
    }
    Mutex::Autolock _sl(thread->mutex());
    sp<IAfEffectModule> effect = thread->getEffect_l(sessionId, effectId);
    thread->setEffectSuspended_l(&effect->desc().type, suspended, sessionId);
}


// moveEffectChain_l must be called with both srcThread and dstThread mLocks held
status_t AudioFlinger::moveEffectChain_l(audio_session_t sessionId,
        IAfPlaybackThread* srcThread, IAfPlaybackThread* dstThread)
NO_THREAD_SAFETY_ANALYSIS // requires srcThread and dstThread locks
{
    ALOGV("moveEffectChain_l() session %d from thread %p to thread %p",
            sessionId, srcThread, dstThread);

    sp<IAfEffectChain> chain = srcThread->getEffectChain_l(sessionId);
    if (chain == 0) {
        ALOGW("moveEffectChain_l() effect chain for session %d not on source thread %p",
                sessionId, srcThread);
        return INVALID_OPERATION;
    }

    // Check whether the destination thread and all effects in the chain are compatible
    if (!chain->isCompatibleWithThread_l(dstThread)) {
        ALOGW("moveEffectChain_l() effect chain failed because"
                " destination thread %p is not compatible with effects in the chain",
                dstThread);
        return INVALID_OPERATION;
    }

    // remove chain first. This is useful only if reconfiguring effect chain on same output thread,
    // so that a new chain is created with correct parameters when first effect is added. This is
    // otherwise unnecessary as removeEffect_l() will remove the chain when last effect is
    // removed.
    // TODO(b/216875016): consider holding the effect chain locks for the duration of the move.
    srcThread->removeEffectChain_l(chain);

    // transfer all effects one by one so that new effect chain is created on new thread with
    // correct buffer sizes and audio parameters and effect engines reconfigured accordingly
    sp<IAfEffectChain> dstChain;
    Vector<sp<IAfEffectModule>> removed;
    status_t status = NO_ERROR;
    std::string errorString;
    // process effects one by one.
    for (sp<IAfEffectModule> effect = chain->getEffectFromId_l(0); effect != nullptr;
            effect = chain->getEffectFromId_l(0)) {
        srcThread->removeEffect_l(effect);
        removed.add(effect);
        status = dstThread->addEffect_l(effect);
        if (status != NO_ERROR) {
            errorString = StringPrintf(
                    "cannot add effect %p to destination thread", effect.get());
            break;
        }
        // if the move request is not received from audio policy manager, the effect must be
        // re-registered with the new strategy and output.

        // We obtain the dstChain once the effect is on the new thread.
        if (dstChain == nullptr) {
            dstChain = effect->getCallback()->chain().promote();
            if (dstChain == nullptr) {
                errorString = StringPrintf("cannot get chain from effect %p", effect.get());
                status = NO_INIT;
                break;
            }
        }
    }

    size_t restored = 0;
    if (status != NO_ERROR) {
        dstChain.clear(); // dstChain is now from the srcThread (could be recreated).
        for (const auto& effect : removed) {
            dstThread->removeEffect_l(effect); // Note: Depending on error location, the last
                                               // effect may not have been placed on dstThread.
            if (srcThread->addEffect_l(effect) == NO_ERROR) {
                ++restored;
                if (dstChain == nullptr) {
                    dstChain = effect->getCallback()->chain().promote();
                }
            }
        }
    }

    // After all the effects have been moved to new thread (or put back) we restart the effects
    // because removeEffect_l() has stopped the effect if it is currently active.
    size_t started = 0;
    if (dstChain != nullptr && !removed.empty()) {
        // If we do not take the dstChain lock, it is possible that processing is ongoing
        // while we are starting the effect.  This can cause glitches with volume,
        // see b/202360137.
        dstChain->lock();
        for (const auto& effect : removed) {
            if (effect->state() == IAfEffectModule::ACTIVE ||
                    effect->state() == IAfEffectModule::STOPPING) {
                ++started;
                effect->start();
            }
        }
        dstChain->unlock();
    }

    if (status != NO_ERROR) {
        if (errorString.empty()) {
            errorString = StringPrintf("%s: failed status %d", __func__, status);
        }
        ALOGW("%s: %s unsuccessful move of session %d from srcThread %p to dstThread %p "
                "(%zu effects removed from srcThread, %zu effects restored to srcThread, "
                "%zu effects started)",
                __func__, errorString.c_str(), sessionId, srcThread, dstThread,
                removed.size(), restored, started);
    } else {
        ALOGD("%s: successful move of session %d from srcThread %p to dstThread %p "
                "(%zu effects moved, %zu effects started)",
                __func__, sessionId, srcThread, dstThread, removed.size(), started);
    }
    return status;
}


// moveEffectChain_l must be called with both srcThread (if not null) and dstThread (if not null)
// mLocks held
status_t AudioFlinger::moveEffectChain_l(audio_session_t sessionId,
        IAfRecordThread* srcThread, IAfRecordThread* dstThread)
NO_THREAD_SAFETY_ANALYSIS // requires srcThread and dstThread locks
{
    sp<IAfEffectChain> chain = nullptr;
    if (srcThread != 0) {
        const Vector<sp<IAfEffectChain>> effectChains = srcThread->getEffectChains_l();
        for (size_t i = 0; i < effectChains.size(); i ++) {
             if (effectChains[i]->sessionId() == sessionId) {
                 chain = effectChains[i];
                 break;
             }
        }
        ALOGV_IF(effectChains.size() == 0, "%s: no effect chain on io=%d", __func__,
                srcThread->id());
        if (chain == nullptr) {
            ALOGE("%s wrong session id %d", __func__, sessionId);
            return BAD_VALUE;
        }
        ALOGV("%s: removing effect chain for session=%d io=%d", __func__, sessionId,
                srcThread->id());
        srcThread->removeEffectChain_l(chain);
    } else {
        chain = getOrphanEffectChain_l(sessionId);
        if (chain == nullptr) {
            ALOGE("%s: no orphan effect chain found for session=%d", __func__, sessionId);
            return BAD_VALUE;
        }
    }
    if (dstThread != 0) {
        ALOGV("%s: adding effect chain for session=%d on io=%d", __func__, sessionId,
                dstThread->id());
        dstThread->addEffectChain_l(chain);
        return NO_ERROR;
    }
    ALOGV("%s: parking to orphan effect chain for session=%d", __func__, sessionId);
    putOrphanEffectChain_l(chain);
    return NO_ERROR;
}

status_t AudioFlinger::moveAuxEffectToIo(int EffectId,
        const sp<IAfPlaybackThread>& dstThread, sp<IAfPlaybackThread>* srcThread)
{
    status_t status = NO_ERROR;
    Mutex::Autolock _l(mLock);
    const sp<IAfThreadBase> threadBase = getEffectThread_l(AUDIO_SESSION_OUTPUT_MIX, EffectId);
    const sp<IAfPlaybackThread> thread = threadBase ? threadBase->asIAfPlaybackThread() : nullptr;

    if (EffectId != 0 && thread != 0 && dstThread != thread.get()) {
        Mutex::Autolock _dl(dstThread->mutex());
        Mutex::Autolock _sl(thread->mutex());
        sp<IAfEffectChain> srcChain = thread->getEffectChain_l(AUDIO_SESSION_OUTPUT_MIX);
        sp<IAfEffectChain> dstChain;
        if (srcChain == 0) {
            return INVALID_OPERATION;
        }

        sp<IAfEffectModule> effect = srcChain->getEffectFromId_l(EffectId);
        if (effect == 0) {
            return INVALID_OPERATION;
        }
        thread->removeEffect_l(effect);
        status = dstThread->addEffect_l(effect);
        if (status != NO_ERROR) {
            thread->addEffect_l(effect);
            status = INVALID_OPERATION;
            goto Exit;
        }

        dstChain = effect->getCallback()->chain().promote();
        if (dstChain == 0) {
            thread->addEffect_l(effect);
            status = INVALID_OPERATION;
        }

Exit:
        // removeEffect_l() has stopped the effect if it was active so it must be restarted
        if (effect->state() == IAfEffectModule::ACTIVE ||
            effect->state() == IAfEffectModule::STOPPING) {
            effect->start();
        }
    }

    if (status == NO_ERROR && srcThread != nullptr) {
        *srcThread = thread;
    }
    return status;
}

bool AudioFlinger::isNonOffloadableGlobalEffectEnabled_l() const
NO_THREAD_SAFETY_ANALYSIS  // thread lock for getEffectChain_l.
{
    if (mGlobalEffectEnableTime != 0 &&
            ((systemTime() - mGlobalEffectEnableTime) < kMinGlobalEffectEnabletimeNs)) {
        return true;
    }

    for (size_t i = 0; i < mPlaybackThreads.size(); i++) {
        sp<IAfEffectChain> ec =
                mPlaybackThreads.valueAt(i)->getEffectChain_l(AUDIO_SESSION_OUTPUT_MIX);
        if (ec != 0 && ec->isNonOffloadableEnabled()) {
            return true;
        }
    }
    return false;
}

void AudioFlinger::onNonOffloadableGlobalEffectEnable()
{
    Mutex::Autolock _l(mLock);

    mGlobalEffectEnableTime = systemTime();

    for (size_t i = 0; i < mPlaybackThreads.size(); i++) {
        const sp<IAfPlaybackThread> t = mPlaybackThreads.valueAt(i);
        if (t->type() == IAfThreadBase::OFFLOAD) {
            t->invalidateTracks(AUDIO_STREAM_MUSIC);
        }
    }

}

status_t AudioFlinger::putOrphanEffectChain_l(const sp<IAfEffectChain>& chain)
{
    // clear possible suspended state before parking the chain so that it starts in default state
    // when attached to a new record thread
    chain->setEffectSuspended_l(FX_IID_AEC, false);
    chain->setEffectSuspended_l(FX_IID_NS, false);

    audio_session_t session = chain->sessionId();
    ssize_t index = mOrphanEffectChains.indexOfKey(session);
    ALOGV("putOrphanEffectChain_l session %d index %zd", session, index);
    if (index >= 0) {
        ALOGW("putOrphanEffectChain_l chain for session %d already present", session);
        return ALREADY_EXISTS;
    }
    mOrphanEffectChains.add(session, chain);
    return NO_ERROR;
}

sp<IAfEffectChain> AudioFlinger::getOrphanEffectChain_l(audio_session_t session)
{
    sp<IAfEffectChain> chain;
    ssize_t index = mOrphanEffectChains.indexOfKey(session);
    ALOGV("getOrphanEffectChain_l session %d index %zd", session, index);
    if (index >= 0) {
        chain = mOrphanEffectChains.valueAt(index);
        mOrphanEffectChains.removeItemsAt(index);
    }
    return chain;
}

bool AudioFlinger::updateOrphanEffectChains(const sp<IAfEffectModule>& effect)
{
    Mutex::Autolock _l(mLock);
    return updateOrphanEffectChains_l(effect);
}

bool AudioFlinger::updateOrphanEffectChains_l(const sp<IAfEffectModule>& effect)
{
    audio_session_t session = effect->sessionId();
    ssize_t index = mOrphanEffectChains.indexOfKey(session);
    ALOGV("updateOrphanEffectChains session %d index %zd", session, index);
    if (index >= 0) {
        sp<IAfEffectChain> chain = mOrphanEffectChains.valueAt(index);
        if (chain->removeEffect_l(effect, true) == 0) {
            ALOGV("updateOrphanEffectChains removing effect chain at index %zd", index);
            mOrphanEffectChains.removeItemsAt(index);
        }
        return true;
    }
    return false;
}

// ----------------------------------------------------------------------------
// from PatchPanel

/* List connected audio ports and their attributes */
status_t AudioFlinger::listAudioPorts(unsigned int* num_ports,
        struct audio_port* ports) const
{
    Mutex::Autolock _l(mLock);
    return mPatchPanel->listAudioPorts(num_ports, ports);
}

/* Get supported attributes for a given audio port */
status_t AudioFlinger::getAudioPort(struct audio_port_v7* port) const {
    const status_t status = AudioValidator::validateAudioPort(*port);
    if (status != NO_ERROR) {
        return status;
    }

    Mutex::Autolock _l(mLock);
    return mPatchPanel->getAudioPort(port);
}

/* Connect a patch between several source and sink ports */
status_t AudioFlinger::createAudioPatch(
        const struct audio_patch* patch, audio_patch_handle_t* handle)
{
    const status_t status = AudioValidator::validateAudioPatch(*patch);
    if (status != NO_ERROR) {
        return status;
    }

    Mutex::Autolock _l(mLock);
    return mPatchPanel->createAudioPatch(patch, handle);
}

/* Disconnect a patch */
status_t AudioFlinger::releaseAudioPatch(audio_patch_handle_t handle)
{
    Mutex::Autolock _l(mLock);
    return mPatchPanel->releaseAudioPatch(handle);
}

/* List connected audio ports and they attributes */
status_t AudioFlinger::listAudioPatches(
        unsigned int* num_patches, struct audio_patch* patches) const
{
    Mutex::Autolock _l(mLock);
    return mPatchPanel->listAudioPatches(num_patches, patches);
}

// ----------------------------------------------------------------------------

status_t AudioFlinger::onTransactWrapper(TransactionCode code,
                                         [[maybe_unused]] const Parcel& data,
                                         [[maybe_unused]] uint32_t flags,
                                         const std::function<status_t()>& delegate) {
    // make sure transactions reserved to AudioPolicyManager do not come from other processes
    switch (code) {
        case TransactionCode::SET_STREAM_VOLUME:
        case TransactionCode::SET_STREAM_MUTE:
        case TransactionCode::OPEN_OUTPUT:
        case TransactionCode::OPEN_DUPLICATE_OUTPUT:
        case TransactionCode::CLOSE_OUTPUT:
        case TransactionCode::SUSPEND_OUTPUT:
        case TransactionCode::RESTORE_OUTPUT:
        case TransactionCode::OPEN_INPUT:
        case TransactionCode::CLOSE_INPUT:
        case TransactionCode::SET_VOICE_VOLUME:
        case TransactionCode::MOVE_EFFECTS:
        case TransactionCode::SET_EFFECT_SUSPENDED:
        case TransactionCode::LOAD_HW_MODULE:
        case TransactionCode::GET_AUDIO_PORT:
        case TransactionCode::CREATE_AUDIO_PATCH:
        case TransactionCode::RELEASE_AUDIO_PATCH:
        case TransactionCode::LIST_AUDIO_PATCHES:
        case TransactionCode::SET_AUDIO_PORT_CONFIG:
        case TransactionCode::SET_RECORD_SILENCED:
        case TransactionCode::AUDIO_POLICY_READY:
        case TransactionCode::SET_DEVICE_CONNECTED_STATE:
        case TransactionCode::SET_REQUESTED_LATENCY_MODE:
        case TransactionCode::GET_SUPPORTED_LATENCY_MODES:
        case TransactionCode::INVALIDATE_TRACKS:
        case TransactionCode::GET_AUDIO_POLICY_CONFIG:
            ALOGW("%s: transaction %d received from PID %d",
                  __func__, code, IPCThreadState::self()->getCallingPid());
            // return status only for non void methods
            switch (code) {
                case TransactionCode::SET_RECORD_SILENCED:
                case TransactionCode::SET_EFFECT_SUSPENDED:
                    break;
                default:
                    return INVALID_OPERATION;
            }
            // Fail silently in these cases.
            return OK;
        default:
            break;
    }

    // make sure the following transactions come from system components
    switch (code) {
        case TransactionCode::SET_MASTER_VOLUME:
        case TransactionCode::SET_MASTER_MUTE:
        case TransactionCode::MASTER_MUTE:
        case TransactionCode::GET_SOUND_DOSE_INTERFACE:
        case TransactionCode::SET_MODE:
        case TransactionCode::SET_MIC_MUTE:
        case TransactionCode::SET_LOW_RAM_DEVICE:
        case TransactionCode::SYSTEM_READY:
        case TransactionCode::SET_AUDIO_HAL_PIDS:
        case TransactionCode::SET_VIBRATOR_INFOS:
        case TransactionCode::UPDATE_SECONDARY_OUTPUTS:
        case TransactionCode::SET_BLUETOOTH_VARIABLE_LATENCY_ENABLED:
        case TransactionCode::IS_BLUETOOTH_VARIABLE_LATENCY_ENABLED:
        case TransactionCode::SUPPORTS_BLUETOOTH_VARIABLE_LATENCY: {
            if (!isServiceUid(IPCThreadState::self()->getCallingUid())) {
                ALOGW("%s: transaction %d received from PID %d unauthorized UID %d",
                      __func__, code, IPCThreadState::self()->getCallingPid(),
                      IPCThreadState::self()->getCallingUid());
                // return status only for non-void methods
                switch (code) {
                    case TransactionCode::SYSTEM_READY:
                        break;
                    default:
                        return INVALID_OPERATION;
                }
                // Fail silently in these cases.
                return OK;
            }
        } break;
        default:
            break;
    }

    // List of relevant events that trigger log merging.
    // Log merging should activate during audio activity of any kind. This are considered the
    // most relevant events.
    // TODO should select more wisely the items from the list
    switch (code) {
        case TransactionCode::CREATE_TRACK:
        case TransactionCode::CREATE_RECORD:
        case TransactionCode::SET_MASTER_VOLUME:
        case TransactionCode::SET_MASTER_MUTE:
        case TransactionCode::SET_MIC_MUTE:
        case TransactionCode::SET_PARAMETERS:
        case TransactionCode::CREATE_EFFECT:
        case TransactionCode::SYSTEM_READY: {
            requestLogMerge();
            break;
        }
        default:
            break;
    }

    const std::string methodName = getIAudioFlingerStatistics().getMethodForCode(code);
    mediautils::TimeCheck check(
            std::string("IAudioFlinger::").append(methodName),
            [code, methodName](bool timeout, float elapsedMs) { // don't move methodName.
        if (timeout) {
            mediametrics::LogItem(mMetricsId)
                .set(AMEDIAMETRICS_PROP_EVENT, AMEDIAMETRICS_PROP_EVENT_VALUE_TIMEOUT)
                .set(AMEDIAMETRICS_PROP_METHODCODE, int64_t(code))
                .set(AMEDIAMETRICS_PROP_METHODNAME, methodName.c_str())
                .record();
        } else {
            getIAudioFlingerStatistics().event(code, elapsedMs);
        }
    }, mediautils::TimeCheck::kDefaultTimeoutDuration,
    mediautils::TimeCheck::kDefaultSecondChanceDuration,
    true /* crashOnTimeout */);

    // Make sure we connect to Audio Policy Service before calling into AudioFlinger:
    //  - AudioFlinger can call into Audio Policy Service with its global mutex held
    //  - If this is the first time Audio Policy Service is queried from inside audioserver process
    //  this will trigger Audio Policy Manager initialization.
    //  - Audio Policy Manager initialization calls into AudioFlinger which will try to lock
    //  its global mutex and a deadlock will occur.
    if (IPCThreadState::self()->getCallingPid() != getpid()) {
        AudioSystem::get_audio_policy_service();
    }

    return delegate();
}

} // namespace android<|MERGE_RESOLUTION|>--- conflicted
+++ resolved
@@ -2274,12 +2274,7 @@
                  __func__, callingUid, callingPid, currentPid);
         adjAttributionSource.pid = VALUE_OR_RETURN_STATUS(legacy2aidl_pid_t_int32_t(callingPid));
     }
-<<<<<<< HEAD
-
-    adjAttributionSource = AudioFlinger::checkAttributionSourcePackage(
-=======
     adjAttributionSource = afutils::checkAttributionSourcePackage(
->>>>>>> 57e0633e
             adjAttributionSource);
     if (!audio_is_valid_format(input.config.format) ) {
         ALOGE("createRecord() invalid format %#x", input.config.format);
