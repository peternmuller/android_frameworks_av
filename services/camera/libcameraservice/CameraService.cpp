/*
 * Copyright (C) 2008 The Android Open Source Project
 *
 * Licensed under the Apache License, Version 2.0 (the "License");
 * you may not use this file except in compliance with the License.
 * You may obtain a copy of the License at
 *
 *      http://www.apache.org/licenses/LICENSE-2.0
 *
 * Unless required by applicable law or agreed to in writing, software
 * distributed under the License is distributed on an "AS IS" BASIS,
 * WITHOUT WARRANTIES OR CONDITIONS OF ANY KIND, either express or implied.
 * See the License for the specific language governing permissions and
 * limitations under the License.
 */

#define LOG_TAG "CameraService"
#define ATRACE_TAG ATRACE_TAG_CAMERA
//#define LOG_NDEBUG 0

#include <algorithm>
#include <climits>
#include <stdio.h>
#include <cstdlib>
#include <cstring>
#include <ctime>
#include <iostream>
#include <sstream>
#include <string>
#include <sys/types.h>
#include <inttypes.h>
#include <pthread.h>
#include <poll.h>

#include <android/hardware/ICamera.h>
#include <android/hardware/ICameraClient.h>

#include <aidl/AidlCameraService.h>
#include <android-base/macros.h>
#include <android-base/parseint.h>
#include <android/permission/PermissionChecker.h>
#include <binder/ActivityManager.h>
#include <binder/AppOpsManager.h>
#include <binder/IPCThreadState.h>
#include <binder/MemoryBase.h>
#include <binder/MemoryHeapBase.h>
#include <binder/PermissionController.h>
#include <binder/IResultReceiver.h>
#include <binderthreadstate/CallerUtils.h>
#include <cutils/atomic.h>
#include <cutils/properties.h>
#include <cutils/misc.h>
#include <gui/Surface.h>
#include <hardware/hardware.h>
#include "hidl/HidlCameraService.h"
#include <hidl/HidlTransportSupport.h>
#include <hwbinder/IPCThreadState.h>
#include <memunreachable/memunreachable.h>
#include <media/AudioSystem.h>
#include <media/IMediaHTTPService.h>
#include <media/mediaplayer.h>
#include <mediautils/BatteryNotifier.h>
#include <processinfo/ProcessInfoService.h>
#include <utils/Errors.h>
#include <utils/Log.h>
#include <utils/String16.h>
#include <utils/SystemClock.h>
#include <utils/Trace.h>
#include <utils/CallStack.h>
#include <private/android_filesystem_config.h>
#include <system/camera_vendor_tags.h>
#include <system/camera_metadata.h>
#include <binder/IServiceManager.h>
#include <binder/IActivityManager.h>
#include <camera/StringUtils.h>

#include <system/camera.h>

#include "CameraService.h"
#include "api1/Camera2Client.h"
#include "api2/CameraDeviceClient.h"
#include "utils/CameraTraces.h"
#include "utils/TagMonitor.h"
#include "utils/CameraThreadState.h"
#include "utils/CameraServiceProxyWrapper.h"

namespace {
    const char* kPermissionServiceName = "permission";
    const char* kActivityServiceName = "activity";
    const char* kSensorPrivacyServiceName = "sensor_privacy";
    const char* kAppopsServiceName = "appops";
    const char* kProcessInfoServiceName = "processinfo";
}; // namespace anonymous

namespace android {

using binder::Status;
using namespace camera3;
using frameworks::cameraservice::service::V2_0::implementation::HidlCameraService;
using frameworks::cameraservice::service::implementation::AidlCameraService;
using hardware::ICamera;
using hardware::ICameraClient;
using hardware::ICameraServiceListener;
using hardware::camera2::ICameraInjectionCallback;
using hardware::camera2::ICameraInjectionSession;
using hardware::camera2::utils::CameraIdAndSessionConfiguration;
using hardware::camera2::utils::ConcurrentCameraIdCombination;

// ----------------------------------------------------------------------------
// Logging support -- this is for debugging only
// Use "adb shell dumpsys media.camera -v 1" to change it.
volatile int32_t gLogLevel = 0;

#define LOG1(...) ALOGD_IF(gLogLevel >= 1, __VA_ARGS__);
#define LOG2(...) ALOGD_IF(gLogLevel >= 2, __VA_ARGS__);

static void setLogLevel(int level) {
    android_atomic_write(level, &gLogLevel);
}

// ----------------------------------------------------------------------------

static const std::string sDumpPermission("android.permission.DUMP");
static const std::string sManageCameraPermission("android.permission.MANAGE_CAMERA");
static const std::string sCameraPermission("android.permission.CAMERA");
static const std::string sSystemCameraPermission("android.permission.SYSTEM_CAMERA");
static const std::string
        sCameraSendSystemEventsPermission("android.permission.CAMERA_SEND_SYSTEM_EVENTS");
static const std::string sCameraOpenCloseListenerPermission(
        "android.permission.CAMERA_OPEN_CLOSE_LISTENER");
static const std::string
        sCameraInjectExternalCameraPermission("android.permission.CAMERA_INJECT_EXTERNAL_CAMERA");
// Constant integer for FGS Logging, used to denote the API type for logger
static const int LOG_FGS_CAMERA_API = 1;
const char *sFileName = "lastOpenSessionDumpFile";
static constexpr int32_t kSystemNativeClientScore = resource_policy::PERCEPTIBLE_APP_ADJ;
static constexpr int32_t kSystemNativeClientState =
        ActivityManager::PROCESS_STATE_PERSISTENT_UI;
<<<<<<< HEAD
static const String16 kServiceName("cameraserver");
=======
static const std::string kServiceName("cameraserver");
>>>>>>> 58061c88

const std::string CameraService::kOfflineDevice("offline-");
const std::string CameraService::kWatchAllClientsFlag("all");

// Set to keep track of logged service error events.
static std::set<std::string> sServiceErrorEventSet;

CameraService::CameraService(
        std::shared_ptr<CameraServiceProxyWrapper> cameraServiceProxyWrapper) :
        mCameraServiceProxyWrapper(cameraServiceProxyWrapper == nullptr ?
                std::make_shared<CameraServiceProxyWrapper>() : cameraServiceProxyWrapper),
        mEventLog(DEFAULT_EVENT_LOG_LENGTH),
        mNumberOfCameras(0),
        mNumberOfCamerasWithoutSystemCamera(0),
        mSoundRef(0), mInitialized(false),
        mAudioRestriction(hardware::camera2::ICameraDeviceUser::AUDIO_RESTRICTION_NONE) {
    ALOGI("CameraService started (pid=%d)", getpid());
    mServiceLockWrapper = std::make_shared<WaitableMutexWrapper>(&mServiceLock);
    mMemFd = memfd_create(sFileName, MFD_ALLOW_SEALING);
    if (mMemFd == -1) {
        ALOGE("%s: Error while creating the file: %s", __FUNCTION__, sFileName);
    }
}

// The word 'System' here does not refer to clients only on the system
// partition. They just need to have a android system uid.
static bool doesClientHaveSystemUid() {
    return (CameraThreadState::getCallingUid() < AID_APP_START);
}

// Enable processes with isolated AID to request the binder
void CameraService::instantiate() {
    CameraService::publish(true);
}

void CameraService::onServiceRegistration(const String16& name, const sp<IBinder>&) {
    if (name != toString16(kAppopsServiceName)) {
        return;
    }

    ALOGV("appops service registered. setting camera audio restriction");
    mAppOps.setCameraAudioRestriction(mAudioRestriction);
}

void CameraService::onFirstRef()
{

    ALOGI("CameraService process starting");

    BnCameraService::onFirstRef();

    // Update battery life tracking if service is restarting
    BatteryNotifier& notifier(BatteryNotifier::getInstance());
    notifier.noteResetCamera();
    notifier.noteResetFlashlight();

    status_t res = INVALID_OPERATION;

    res = enumerateProviders();
    if (res == OK) {
        mInitialized = true;
    }

    mUidPolicy = new UidPolicy(this);
    mUidPolicy->registerSelf();
    mSensorPrivacyPolicy = new SensorPrivacyPolicy(this);
    mSensorPrivacyPolicy->registerSelf();
    mInjectionStatusListener = new InjectionStatusListener(this);

    // appops function setCamerAudioRestriction uses getService which
    // is blocking till the appops service is ready. To enable early
    // boot availability for cameraservice, use checkService which is
    // non blocking and register for notifications
    sp<IServiceManager> sm = defaultServiceManager();
    sp<IBinder> binder = sm->checkService(toString16(kAppopsServiceName));
    if (!binder) {
        sm->registerForNotifications(toString16(kAppopsServiceName), this);
    } else {
        mAppOps.setCameraAudioRestriction(mAudioRestriction);
    }

    sp<HidlCameraService> hcs = HidlCameraService::getInstance(this);
    if (hcs->registerAsService() != android::OK) {
        // Deprecated, so it will fail to register on newer devices
        ALOGW("%s: Did not register default android.frameworks.cameraservice.service@2.2",
              __FUNCTION__);
    }

    if (!AidlCameraService::registerService(this)) {
        ALOGE("%s: Failed to register default AIDL VNDK CameraService", __FUNCTION__);
    }

    // This needs to be last call in this function, so that it's as close to
    // ServiceManager::addService() as possible.
    mCameraServiceProxyWrapper->pingCameraServiceProxy();
    ALOGI("CameraService pinged cameraservice proxy");
}

status_t CameraService::enumerateProviders() {
    status_t res;

    std::vector<std::string> deviceIds;
    std::unordered_map<std::string, std::set<std::string>> unavailPhysicalIds;
    {
        Mutex::Autolock l(mServiceLock);

        if (nullptr == mCameraProviderManager.get()) {
            mCameraProviderManager = new CameraProviderManager();
            res = mCameraProviderManager->initialize(this);
            if (res != OK) {
                ALOGE("%s: Unable to initialize camera provider manager: %s (%d)",
                        __FUNCTION__, strerror(-res), res);
                logServiceError("Unable to initialize camera provider manager",
                        ERROR_DISCONNECTED);
                return res;
            }
        }


        // Setup vendor tags before we call get_camera_info the first time
        // because HAL might need to setup static vendor keys in get_camera_info
        // TODO: maybe put this into CameraProviderManager::initialize()?
        mCameraProviderManager->setUpVendorTags();

        if (nullptr == mFlashlight.get()) {
            mFlashlight = new CameraFlashlight(mCameraProviderManager, this);
        }

        res = mFlashlight->findFlashUnits();
        if (res != OK) {
            ALOGE("Failed to enumerate flash units: %s (%d)", strerror(-res), res);
        }

        deviceIds = mCameraProviderManager->getCameraDeviceIds(&unavailPhysicalIds);
    }


    for (auto& cameraId : deviceIds) {
        if (getCameraState(cameraId) == nullptr) {
            onDeviceStatusChanged(cameraId, CameraDeviceStatus::PRESENT);
        }
        if (unavailPhysicalIds.count(cameraId) > 0) {
            for (const auto& physicalId : unavailPhysicalIds[cameraId]) {
                onDeviceStatusChanged(cameraId, physicalId, CameraDeviceStatus::NOT_PRESENT);
            }
        }
    }

    // Derive primary rear/front cameras, and filter their charactierstics.
    // This needs to be done after all cameras are enumerated and camera ids are sorted.
    if (SessionConfigurationUtils::IS_PERF_CLASS) {
        // Assume internal cameras are advertised from the same
        // provider. If multiple providers are registered at different time,
        // and each provider contains multiple internal color cameras, the current
        // logic may filter the characteristics of more than one front/rear color
        // cameras.
        Mutex::Autolock l(mServiceLock);
        filterSPerfClassCharacteristicsLocked();
    }

    return OK;
}

void CameraService::broadcastTorchModeStatus(const std::string& cameraId, TorchModeStatus status,
        SystemCameraKind systemCameraKind) {
    Mutex::Autolock lock(mStatusListenerLock);
    for (auto& i : mListenerList) {
        if (shouldSkipStatusUpdates(systemCameraKind, i->isVendorListener(), i->getListenerPid(),
                i->getListenerUid())) {
            ALOGV("Skipping torch callback for system-only camera device %s",
                    cameraId.c_str());
            continue;
        }
        auto ret = i->getListener()->onTorchStatusChanged(mapToInterface(status),
                cameraId);
        i->handleBinderStatus(ret, "%s: Failed to trigger onTorchStatusChanged for %d:%d: %d",
                __FUNCTION__, i->getListenerUid(), i->getListenerPid(), ret.exceptionCode());
    }
}

CameraService::~CameraService() {
    VendorTagDescriptor::clearGlobalVendorTagDescriptor();
    mUidPolicy->unregisterSelf();
    mSensorPrivacyPolicy->unregisterSelf();
    mInjectionStatusListener->removeListener();
}

void CameraService::onNewProviderRegistered() {
    enumerateProviders();
}

void CameraService::filterAPI1SystemCameraLocked(
        const std::vector<std::string> &normalDeviceIds) {
    mNormalDeviceIdsWithoutSystemCamera.clear();
    for (auto &deviceId : normalDeviceIds) {
        SystemCameraKind deviceKind = SystemCameraKind::PUBLIC;
        if (getSystemCameraKind(deviceId, &deviceKind) != OK) {
            ALOGE("%s: Invalid camera id %s, skipping", __FUNCTION__, deviceId.c_str());
            continue;
        }
        if (deviceKind == SystemCameraKind::SYSTEM_ONLY_CAMERA) {
            // All system camera ids will necessarily come after public camera
            // device ids as per the HAL interface contract.
            break;
        }
        mNormalDeviceIdsWithoutSystemCamera.push_back(deviceId);
    }
    ALOGV("%s: number of API1 compatible public cameras is %zu", __FUNCTION__,
              mNormalDeviceIdsWithoutSystemCamera.size());
}

status_t CameraService::getSystemCameraKind(const std::string& cameraId,
        SystemCameraKind *kind) const {
    auto state = getCameraState(cameraId);
    if (state != nullptr) {
        *kind = state->getSystemCameraKind();
        return OK;
    }
    // Hidden physical camera ids won't have CameraState
    return mCameraProviderManager->getSystemCameraKind(cameraId, kind);
}

void CameraService::updateCameraNumAndIds() {
    Mutex::Autolock l(mServiceLock);
    std::pair<int, int> systemAndNonSystemCameras = mCameraProviderManager->getCameraCount();
    // Excludes hidden secure cameras
    mNumberOfCameras =
            systemAndNonSystemCameras.first + systemAndNonSystemCameras.second;
    mNumberOfCamerasWithoutSystemCamera = systemAndNonSystemCameras.second;
    mNormalDeviceIds =
            mCameraProviderManager->getAPI1CompatibleCameraDeviceIds();
    filterAPI1SystemCameraLocked(mNormalDeviceIds);
}

void CameraService::filterSPerfClassCharacteristicsLocked() {
    // To claim to be S Performance primary cameras, the cameras must be
    // backward compatible. So performance class primary camera Ids must be API1
    // compatible.
    bool firstRearCameraSeen = false, firstFrontCameraSeen = false;
    for (const auto& cameraId : mNormalDeviceIdsWithoutSystemCamera) {
        int facing = -1;
        int orientation = 0;
        int portraitRotation;
        getDeviceVersion(cameraId, /*overrideToPortrait*/false, /*out*/&portraitRotation,
                /*out*/&facing, /*out*/&orientation);
        if (facing == -1) {
            ALOGE("%s: Unable to get camera device \"%s\" facing", __FUNCTION__, cameraId.c_str());
            return;
        }

        if ((facing == hardware::CAMERA_FACING_BACK && !firstRearCameraSeen) ||
                (facing == hardware::CAMERA_FACING_FRONT && !firstFrontCameraSeen)) {
            status_t res = mCameraProviderManager->filterSmallJpegSizes(cameraId);
            if (res == OK) {
                mPerfClassPrimaryCameraIds.insert(cameraId);
            } else {
                ALOGE("%s: Failed to filter small JPEG sizes for performance class primary "
                        "camera %s: %s(%d)", __FUNCTION__, cameraId.c_str(), strerror(-res), res);
                break;
            }

            if (facing == hardware::CAMERA_FACING_BACK) {
                firstRearCameraSeen = true;
            }
            if (facing == hardware::CAMERA_FACING_FRONT) {
                firstFrontCameraSeen = true;
            }
        }

        if (firstRearCameraSeen && firstFrontCameraSeen) {
            break;
        }
    }
}

void CameraService::addStates(const std::string& cameraId) {
    CameraResourceCost cost;
    status_t res = mCameraProviderManager->getResourceCost(cameraId, &cost);
    if (res != OK) {
        ALOGE("Failed to query device resource cost: %s (%d)", strerror(-res), res);
        return;
    }
    SystemCameraKind deviceKind = SystemCameraKind::PUBLIC;
    res = mCameraProviderManager->getSystemCameraKind(cameraId, &deviceKind);
    if (res != OK) {
        ALOGE("Failed to query device kind: %s (%d)", strerror(-res), res);
        return;
    }
    std::vector<std::string> physicalCameraIds;
    mCameraProviderManager->isLogicalCamera(cameraId, &physicalCameraIds);
    std::set<std::string> conflicting;
    for (size_t i = 0; i < cost.conflictingDevices.size(); i++) {
        conflicting.emplace(cost.conflictingDevices[i]);
    }

    {
        Mutex::Autolock lock(mCameraStatesLock);
        mCameraStates.emplace(cameraId, std::make_shared<CameraState>(cameraId, cost.resourceCost,
                conflicting, deviceKind, physicalCameraIds));
    }

    if (mFlashlight->hasFlashUnit(cameraId)) {
        Mutex::Autolock al(mTorchStatusMutex);
        mTorchStatusMap.add(cameraId, TorchModeStatus::AVAILABLE_OFF);

        broadcastTorchModeStatus(cameraId, TorchModeStatus::AVAILABLE_OFF, deviceKind);
    }

    updateCameraNumAndIds();
    logDeviceAdded(cameraId, "Device added");
}

void CameraService::removeStates(const std::string& cameraId) {
    updateCameraNumAndIds();
    if (mFlashlight->hasFlashUnit(cameraId)) {
        Mutex::Autolock al(mTorchStatusMutex);
        mTorchStatusMap.removeItem(cameraId);
    }

    {
        Mutex::Autolock lock(mCameraStatesLock);
        mCameraStates.erase(cameraId);
    }
}

void CameraService::onDeviceStatusChanged(const std::string& cameraId,
        CameraDeviceStatus newHalStatus) {
    ALOGI("%s: Status changed for cameraId=%s, newStatus=%d", __FUNCTION__,
            cameraId.c_str(), newHalStatus);

    StatusInternal newStatus = mapToInternal(newHalStatus);

    std::shared_ptr<CameraState> state = getCameraState(cameraId);

    if (state == nullptr) {
        if (newStatus == StatusInternal::PRESENT) {
            ALOGI("%s: Unknown camera ID %s, a new camera is added",
                    __FUNCTION__, cameraId.c_str());

            // First add as absent to make sure clients are notified below
            addStates(cameraId);

            updateStatus(newStatus, cameraId);
        } else {
            ALOGE("%s: Bad camera ID %s", __FUNCTION__, cameraId.c_str());
        }
        return;
    }

    StatusInternal oldStatus = state->getStatus();

    if (oldStatus == newStatus) {
        ALOGE("%s: State transition to the same status %#x not allowed", __FUNCTION__, newStatus);
        return;
    }

    if (newStatus == StatusInternal::NOT_PRESENT) {
        logDeviceRemoved(cameraId, fmt::sprintf("Device status changed from %d to %d", oldStatus,
                newStatus));

        // Set the device status to NOT_PRESENT, clients will no longer be able to connect
        // to this device until the status changes
        updateStatus(StatusInternal::NOT_PRESENT, cameraId);

        sp<BasicClient> clientToDisconnectOnline, clientToDisconnectOffline;
        {
            // Don't do this in updateStatus to avoid deadlock over mServiceLock
            Mutex::Autolock lock(mServiceLock);

            // Remove cached shim parameters
            state->setShimParams(CameraParameters());

            // Remove online as well as offline client from the list of active clients,
            // if they are present
            clientToDisconnectOnline = removeClientLocked(cameraId);
            clientToDisconnectOffline = removeClientLocked(kOfflineDevice + cameraId);
        }

        disconnectClient(cameraId, clientToDisconnectOnline);
        disconnectClient(kOfflineDevice + cameraId, clientToDisconnectOffline);

        removeStates(cameraId);
    } else {
        if (oldStatus == StatusInternal::NOT_PRESENT) {
            logDeviceAdded(cameraId, fmt::sprintf("Device status changed from %d to %d", oldStatus,
                    newStatus));
        }
        updateStatus(newStatus, cameraId);
    }
}

void CameraService::onDeviceStatusChanged(const std::string& id,
        const std::string& physicalId,
        CameraDeviceStatus newHalStatus) {
    ALOGI("%s: Status changed for cameraId=%s, physicalCameraId=%s, newStatus=%d",
            __FUNCTION__, id.c_str(), physicalId.c_str(), newHalStatus);

    StatusInternal newStatus = mapToInternal(newHalStatus);

    std::shared_ptr<CameraState> state = getCameraState(id);

    if (state == nullptr) {
        ALOGE("%s: Physical camera id %s status change on a non-present ID %s",
                __FUNCTION__, physicalId.c_str(), id.c_str());
        return;
    }

    StatusInternal logicalCameraStatus = state->getStatus();
    if (logicalCameraStatus != StatusInternal::PRESENT &&
            logicalCameraStatus != StatusInternal::NOT_AVAILABLE) {
        ALOGE("%s: Physical camera id %s status %d change for an invalid logical camera state %d",
                __FUNCTION__, physicalId.c_str(), newHalStatus, logicalCameraStatus);
        return;
    }

    bool updated = false;
    if (newStatus == StatusInternal::PRESENT) {
        updated = state->removeUnavailablePhysicalId(physicalId);
    } else {
        updated = state->addUnavailablePhysicalId(physicalId);
    }

    if (updated) {
        std::string idCombo = id + " : " + physicalId;
        if (newStatus == StatusInternal::PRESENT) {
            logDeviceAdded(idCombo, fmt::sprintf("Device status changed to %d", newStatus));
        } else {
            logDeviceRemoved(idCombo, fmt::sprintf("Device status changed to %d", newStatus));
        }
        // Avoid calling getSystemCameraKind() with mStatusListenerLock held (b/141756275)
        SystemCameraKind deviceKind = SystemCameraKind::PUBLIC;
        if (getSystemCameraKind(id, &deviceKind) != OK) {
            ALOGE("%s: Invalid camera id %s, skipping", __FUNCTION__, id.c_str());
            return;
        }
        Mutex::Autolock lock(mStatusListenerLock);
        for (auto& listener : mListenerList) {
            if (shouldSkipStatusUpdates(deviceKind, listener->isVendorListener(),
                    listener->getListenerPid(), listener->getListenerUid())) {
                ALOGV("Skipping discovery callback for system-only camera device %s",
                        id.c_str());
                continue;
            }
            auto ret = listener->getListener()->onPhysicalCameraStatusChanged(
                    mapToInterface(newStatus), id, physicalId);
            listener->handleBinderStatus(ret,
                    "%s: Failed to trigger onPhysicalCameraStatusChanged for %d:%d: %d",
                    __FUNCTION__, listener->getListenerUid(), listener->getListenerPid(),
                    ret.exceptionCode());
        }
    }
}

void CameraService::disconnectClient(const std::string& id, sp<BasicClient> clientToDisconnect) {
    if (clientToDisconnect.get() != nullptr) {
        ALOGI("%s: Client for camera ID %s evicted due to device status change from HAL",
                __FUNCTION__, id.c_str());
        // Notify the client of disconnection
        clientToDisconnect->notifyError(
                hardware::camera2::ICameraDeviceCallbacks::ERROR_CAMERA_DISCONNECTED,
                CaptureResultExtras{});
        clientToDisconnect->disconnect();
    }
}

void CameraService::onTorchStatusChanged(const std::string& cameraId,
        TorchModeStatus newStatus) {
    SystemCameraKind systemCameraKind = SystemCameraKind::PUBLIC;
    status_t res = getSystemCameraKind(cameraId, &systemCameraKind);
    if (res != OK) {
        ALOGE("%s: Could not get system camera kind for camera id %s", __FUNCTION__,
                cameraId.c_str());
        return;
    }
    Mutex::Autolock al(mTorchStatusMutex);
    onTorchStatusChangedLocked(cameraId, newStatus, systemCameraKind);
}


void CameraService::onTorchStatusChanged(const std::string& cameraId,
        TorchModeStatus newStatus, SystemCameraKind systemCameraKind) {
    Mutex::Autolock al(mTorchStatusMutex);
    onTorchStatusChangedLocked(cameraId, newStatus, systemCameraKind);
}

void CameraService::broadcastTorchStrengthLevel(const std::string& cameraId,
        int32_t newStrengthLevel) {
    Mutex::Autolock lock(mStatusListenerLock);
    for (auto& i : mListenerList) {
        auto ret = i->getListener()->onTorchStrengthLevelChanged(cameraId, newStrengthLevel);
        i->handleBinderStatus(ret,
                "%s: Failed to trigger onTorchStrengthLevelChanged for %d:%d: %d", __FUNCTION__,
                i->getListenerUid(), i->getListenerPid(), ret.exceptionCode());
    }
}

void CameraService::onTorchStatusChangedLocked(const std::string& cameraId,
        TorchModeStatus newStatus, SystemCameraKind systemCameraKind) {
    ALOGI("%s: Torch status changed for cameraId=%s, newStatus=%d",
            __FUNCTION__, cameraId.c_str(), newStatus);

    TorchModeStatus status;
    status_t res = getTorchStatusLocked(cameraId, &status);
    if (res) {
        ALOGE("%s: cannot get torch status of camera %s: %s (%d)",
                __FUNCTION__, cameraId.c_str(), strerror(-res), res);
        return;
    }
    if (status == newStatus) {
        return;
    }

    res = setTorchStatusLocked(cameraId, newStatus);
    if (res) {
        ALOGE("%s: Failed to set the torch status to %d: %s (%d)", __FUNCTION__,
                (uint32_t)newStatus, strerror(-res), res);
        return;
    }

    {
        // Update battery life logging for flashlight
        Mutex::Autolock al(mTorchUidMapMutex);
        auto iter = mTorchUidMap.find(cameraId);
        if (iter != mTorchUidMap.end()) {
            int oldUid = iter->second.second;
            int newUid = iter->second.first;
            BatteryNotifier& notifier(BatteryNotifier::getInstance());
            if (oldUid != newUid) {
                // If the UID has changed, log the status and update current UID in mTorchUidMap
                if (status == TorchModeStatus::AVAILABLE_ON) {
                    notifier.noteFlashlightOff(toString8(cameraId), oldUid);
                }
                if (newStatus == TorchModeStatus::AVAILABLE_ON) {
                    notifier.noteFlashlightOn(toString8(cameraId), newUid);
                }
                iter->second.second = newUid;
            } else {
                // If the UID has not changed, log the status
                if (newStatus == TorchModeStatus::AVAILABLE_ON) {
                    notifier.noteFlashlightOn(toString8(cameraId), oldUid);
                } else {
                    notifier.noteFlashlightOff(toString8(cameraId), oldUid);
                }
            }
        }
    }
    broadcastTorchModeStatus(cameraId, newStatus, systemCameraKind);
}

static bool isAutomotiveDevice() {
    // Checks the property ro.hardware.type and returns true if it is
    // automotive.
    char value[PROPERTY_VALUE_MAX] = {0};
    property_get("ro.hardware.type", value, "");
    return strncmp(value, "automotive", PROPERTY_VALUE_MAX) == 0;
}

static bool isAutomotivePrivilegedClient(int32_t uid) {
    // Returns false if this is not an automotive device type.
    if (!isAutomotiveDevice())
        return false;

    // Returns true if the uid is AID_AUTOMOTIVE_EVS which is a
    // privileged client uid used for safety critical use cases such as
    // rear view and surround view.
    return uid == AID_AUTOMOTIVE_EVS;
}

<<<<<<< HEAD
bool CameraService::isAutomotiveExteriorSystemCamera(const String8& cam_id) const{
=======
bool CameraService::isAutomotiveExteriorSystemCamera(const std::string& cam_id) const{
>>>>>>> 58061c88
    // Returns false if this is not an automotive device type.
    if (!isAutomotiveDevice())
        return false;

    // Returns false if no camera id is provided.
<<<<<<< HEAD
    if (cam_id.isEmpty())
=======
    if (cam_id.empty())
>>>>>>> 58061c88
        return false;

    SystemCameraKind systemCameraKind = SystemCameraKind::PUBLIC;
    if (getSystemCameraKind(cam_id, &systemCameraKind) != OK) {
        // This isn't a known camera ID, so it's not a system camera.
        ALOGE("%s: Unknown camera id %s, ", __FUNCTION__, cam_id.c_str());
        return false;
    }

    if (systemCameraKind != SystemCameraKind::SYSTEM_ONLY_CAMERA) {
        ALOGE("%s: camera id %s is not a system camera", __FUNCTION__, cam_id.c_str());
        return false;
    }

    CameraMetadata cameraInfo;
    status_t res = mCameraProviderManager->getCameraCharacteristics(
<<<<<<< HEAD
            cam_id.string(), false, &cameraInfo, false);
=======
            cam_id, false, &cameraInfo, false);
>>>>>>> 58061c88
    if (res != OK){
        ALOGE("%s: Not able to get camera characteristics for camera id %s",__FUNCTION__,
                cam_id.c_str());
        return false;
    }

    camera_metadata_entry auto_location  = cameraInfo.find(ANDROID_AUTOMOTIVE_LOCATION);
    if (auto_location.count != 1)
        return false;

    uint8_t location = auto_location.data.u8[0];
    if ((location != ANDROID_AUTOMOTIVE_LOCATION_EXTERIOR_FRONT) &&
            (location != ANDROID_AUTOMOTIVE_LOCATION_EXTERIOR_REAR) &&
            (location != ANDROID_AUTOMOTIVE_LOCATION_EXTERIOR_LEFT) &&
            (location != ANDROID_AUTOMOTIVE_LOCATION_EXTERIOR_RIGHT)) {
        return false;
    }

    return true;
}

<<<<<<< HEAD
bool CameraService::checkPermission(const String8& cam_id, const String16& permission,
        const AttributionSourceState& attributionSource,const String16& message,
        int32_t attributedOpCode) const{
    if (isAutomotivePrivilegedClient(attributionSource.uid)) {
        // If cam_id is empty, then it means that this check is not used for the
        // purpose of accessing a specific camera, hence grant permission just
        // based on uid to the automotive privileged client.
        if (cam_id.isEmpty())
=======
bool CameraService::checkPermission(const std::string& cameraId, const std::string& permission,
        const AttributionSourceState& attributionSource, const std::string& message,
        int32_t attributedOpCode) const{
    if (isAutomotivePrivilegedClient(attributionSource.uid)) {
        // If cameraId is empty, then it means that this check is not used for the
        // purpose of accessing a specific camera, hence grant permission just
        // based on uid to the automotive privileged client.
        if (cameraId.empty())
>>>>>>> 58061c88
            return true;
        // If this call is used for accessing a specific camera then cam_id must be provided.
        // In that case, only pre-grants the permission for accessing the exterior system only
        // camera.
<<<<<<< HEAD
        return isAutomotiveExteriorSystemCamera(cam_id);

    }

    permission::PermissionChecker permissionChecker;
    return permissionChecker.checkPermissionForPreflight(permission, attributionSource,
            message, attributedOpCode) != permission::PermissionChecker::PERMISSION_HARD_DENIED;
}

bool CameraService::hasPermissionsForSystemCamera(const String8& cam_id, int callingPid,
=======
        return isAutomotiveExteriorSystemCamera(cameraId);
    }

    permission::PermissionChecker permissionChecker;
    return permissionChecker.checkPermissionForPreflight(toString16(permission), attributionSource,
            toString16(message), attributedOpCode)
            != permission::PermissionChecker::PERMISSION_HARD_DENIED;
}

bool CameraService::hasPermissionsForSystemCamera(const std::string& cameraId, int callingPid,
>>>>>>> 58061c88
        int callingUid) const{
    AttributionSourceState attributionSource{};
    attributionSource.pid = callingPid;
    attributionSource.uid = callingUid;
<<<<<<< HEAD
    bool checkPermissionForSystemCamera = checkPermission(cam_id,
            sSystemCameraPermission, attributionSource, String16(), AppOpsManager::OP_NONE);
    bool checkPermissionForCamera = checkPermission(cam_id,
            sCameraPermission, attributionSource, String16(), AppOpsManager::OP_NONE);
=======
    bool checkPermissionForSystemCamera = checkPermission(cameraId,
            sSystemCameraPermission, attributionSource, std::string(), AppOpsManager::OP_NONE);
    bool checkPermissionForCamera = checkPermission(cameraId,
            sCameraPermission, attributionSource, std::string(), AppOpsManager::OP_NONE);
>>>>>>> 58061c88
    return checkPermissionForSystemCamera && checkPermissionForCamera;
}

Status CameraService::getNumberOfCameras(int32_t type, int32_t* numCameras) {
    ATRACE_CALL();
    Mutex::Autolock l(mServiceLock);
    bool hasSystemCameraPermissions =
<<<<<<< HEAD
            hasPermissionsForSystemCamera(String8(), CameraThreadState::getCallingPid(),
=======
            hasPermissionsForSystemCamera(std::string(), CameraThreadState::getCallingPid(),
>>>>>>> 58061c88
                    CameraThreadState::getCallingUid());
    switch (type) {
        case CAMERA_TYPE_BACKWARD_COMPATIBLE:
            if (hasSystemCameraPermissions) {
                *numCameras = static_cast<int>(mNormalDeviceIds.size());
            } else {
                *numCameras = static_cast<int>(mNormalDeviceIdsWithoutSystemCamera.size());
            }
            break;
        case CAMERA_TYPE_ALL:
            if (hasSystemCameraPermissions) {
                *numCameras = mNumberOfCameras;
            } else {
                *numCameras = mNumberOfCamerasWithoutSystemCamera;
            }
            break;
        default:
            ALOGW("%s: Unknown camera type %d",
                    __FUNCTION__, type);
            return STATUS_ERROR_FMT(ERROR_ILLEGAL_ARGUMENT,
                    "Unknown camera type %d", type);
    }
    return Status::ok();
}

Status CameraService::getCameraInfo(int cameraId, bool overrideToPortrait,
        CameraInfo* cameraInfo) {
    ATRACE_CALL();
    Mutex::Autolock l(mServiceLock);
    std::string cameraIdStr = cameraIdIntToStrLocked(cameraId);
    if (shouldRejectSystemCameraConnection(cameraIdStr)) {
        return STATUS_ERROR_FMT(ERROR_INVALID_OPERATION, "Unable to retrieve camera"
                "characteristics for system only device %s: ", cameraIdStr.c_str());
    }

    if (!mInitialized) {
        logServiceError("Camera subsystem is not available", ERROR_DISCONNECTED);
        return STATUS_ERROR(ERROR_DISCONNECTED,
                "Camera subsystem is not available");
    }
<<<<<<< HEAD
    bool hasSystemCameraPermissions = hasPermissionsForSystemCamera(String8::format("%d", cameraId),
=======
    bool hasSystemCameraPermissions = hasPermissionsForSystemCamera(std::to_string(cameraId),
>>>>>>> 58061c88
            CameraThreadState::getCallingPid(), CameraThreadState::getCallingUid());
    int cameraIdBound = mNumberOfCamerasWithoutSystemCamera;
    if (hasSystemCameraPermissions) {
        cameraIdBound = mNumberOfCameras;
    }
    if (cameraId < 0 || cameraId >= cameraIdBound) {
        return STATUS_ERROR(ERROR_ILLEGAL_ARGUMENT,
                "CameraId is not valid");
    }

    Status ret = Status::ok();
    int portraitRotation;
    status_t err = mCameraProviderManager->getCameraInfo(
            cameraIdStr, overrideToPortrait, &portraitRotation, cameraInfo);
    if (err != OK) {
        ret = STATUS_ERROR_FMT(ERROR_INVALID_OPERATION,
                "Error retrieving camera info from device %d: %s (%d)", cameraId,
                strerror(-err), err);
        logServiceError(std::string("Error retrieving camera info from device ")
                + std::to_string(cameraId), ERROR_INVALID_OPERATION);
    }

    return ret;
}

std::string CameraService::cameraIdIntToStrLocked(int cameraIdInt) {
    const std::vector<std::string> *deviceIds = &mNormalDeviceIdsWithoutSystemCamera;
    auto callingPid = CameraThreadState::getCallingPid();
    auto callingUid = CameraThreadState::getCallingUid();
    AttributionSourceState attributionSource{};
    attributionSource.pid = callingPid;
    attributionSource.uid = callingUid;
<<<<<<< HEAD
    bool checkPermissionForSystemCamera = checkPermission(String8::format("%d", cameraIdInt),
                sSystemCameraPermission, attributionSource, String16(), AppOpsManager::OP_NONE);
=======
    bool checkPermissionForSystemCamera = checkPermission(std::to_string(cameraIdInt),
                sSystemCameraPermission, attributionSource, std::string(),
                AppOpsManager::OP_NONE);
>>>>>>> 58061c88
    if (checkPermissionForSystemCamera || getpid() == callingPid) {
        deviceIds = &mNormalDeviceIds;
    }
    if (cameraIdInt < 0 || cameraIdInt >= static_cast<int>(deviceIds->size())) {
        ALOGE("%s: input id %d invalid: valid range  (0, %zu)",
                __FUNCTION__, cameraIdInt, deviceIds->size());
        return std::string{};
    }

    return (*deviceIds)[cameraIdInt];
}

std::string CameraService::cameraIdIntToStr(int cameraIdInt) {
    Mutex::Autolock lock(mServiceLock);
    return cameraIdIntToStrLocked(cameraIdInt);
}

Status CameraService::getCameraCharacteristics(const std::string& cameraId,
        int targetSdkVersion, bool overrideToPortrait, CameraMetadata* cameraInfo) {
    ATRACE_CALL();
    if (!cameraInfo) {
        ALOGE("%s: cameraInfo is NULL", __FUNCTION__);
        return STATUS_ERROR(ERROR_ILLEGAL_ARGUMENT, "cameraInfo is NULL");
    }

    if (!mInitialized) {
        ALOGE("%s: Camera HAL couldn't be initialized", __FUNCTION__);
        logServiceError("Camera subsystem is not available", ERROR_DISCONNECTED);
        return STATUS_ERROR(ERROR_DISCONNECTED,
                "Camera subsystem is not available");;
    }

    if (shouldRejectSystemCameraConnection(cameraId)) {
        return STATUS_ERROR_FMT(ERROR_INVALID_OPERATION, "Unable to retrieve camera"
                "characteristics for system only device %s: ", cameraId.c_str());
    }

    Status ret{};

    bool overrideForPerfClass =
            SessionConfigurationUtils::targetPerfClassPrimaryCamera(mPerfClassPrimaryCameraIds,
                    cameraId, targetSdkVersion);
    status_t res = mCameraProviderManager->getCameraCharacteristics(
            cameraId, overrideForPerfClass, cameraInfo, overrideToPortrait);
    if (res != OK) {
        if (res == NAME_NOT_FOUND) {
            return STATUS_ERROR_FMT(ERROR_ILLEGAL_ARGUMENT, "Unable to retrieve camera "
                    "characteristics for unknown device %s: %s (%d)", cameraId.c_str(),
                    strerror(-res), res);
        } else {
            logServiceError(fmt::sprintf("Unable to retrieve camera characteristics for device %s.",
                    cameraId.c_str()), ERROR_INVALID_OPERATION);
            return STATUS_ERROR_FMT(ERROR_INVALID_OPERATION, "Unable to retrieve camera "
                    "characteristics for device %s: %s (%d)", cameraId.c_str(),
                    strerror(-res), res);
        }
    }
    SystemCameraKind deviceKind = SystemCameraKind::PUBLIC;
    if (getSystemCameraKind(cameraId, &deviceKind) != OK) {
        ALOGE("%s: Invalid camera id %s, skipping", __FUNCTION__, cameraId.c_str());
        return STATUS_ERROR_FMT(ERROR_INVALID_OPERATION, "Unable to retrieve camera kind "
                "for device %s", cameraId.c_str());
    }
    int callingPid = CameraThreadState::getCallingPid();
    int callingUid = CameraThreadState::getCallingUid();
    std::vector<int32_t> tagsRemoved;
    // If it's not calling from cameraserver, check the permission only if
    // android.permission.CAMERA is required. If android.permission.SYSTEM_CAMERA was needed,
    // it would've already been checked in shouldRejectSystemCameraConnection.
    AttributionSourceState attributionSource{};
    attributionSource.pid = callingPid;
    attributionSource.uid = callingUid;
<<<<<<< HEAD
    bool checkPermissionForCamera = checkPermission(String8(cameraId), sCameraPermission,
            attributionSource, String16(), AppOpsManager::OP_NONE);
=======
    bool checkPermissionForCamera = checkPermission(cameraId, sCameraPermission,
            attributionSource, std::string(), AppOpsManager::OP_NONE);
>>>>>>> 58061c88
    if ((callingPid != getpid()) &&
            (deviceKind != SystemCameraKind::SYSTEM_ONLY_CAMERA) &&
            !checkPermissionForCamera) {
        res = cameraInfo->removePermissionEntries(
                mCameraProviderManager->getProviderTagIdLocked(cameraId),
                &tagsRemoved);
        if (res != OK) {
            cameraInfo->clear();
            return STATUS_ERROR_FMT(ERROR_INVALID_OPERATION, "Failed to remove camera"
                    " characteristics needing camera permission for device %s: %s (%d)",
                    cameraId.c_str(), strerror(-res), res);
        }
    }

    if (!tagsRemoved.empty()) {
        res = cameraInfo->update(ANDROID_REQUEST_CHARACTERISTIC_KEYS_NEEDING_PERMISSION,
                tagsRemoved.data(), tagsRemoved.size());
        if (res != OK) {
            cameraInfo->clear();
            return STATUS_ERROR_FMT(ERROR_INVALID_OPERATION, "Failed to insert camera "
                    "keys needing permission for device %s: %s (%d)", cameraId.c_str(),
                    strerror(-res), res);
        }
    }

    return ret;
}

Status CameraService::getTorchStrengthLevel(const std::string& cameraId,
        int32_t* torchStrength) {
    ATRACE_CALL();
    Mutex::Autolock l(mServiceLock);
    if (!mInitialized) {
        ALOGE("%s: Camera HAL couldn't be initialized.", __FUNCTION__);
        return STATUS_ERROR(ERROR_DISCONNECTED, "Camera HAL couldn't be initialized.");
    }

    if(torchStrength == NULL) {
        ALOGE("%s: strength level must not be null.", __FUNCTION__);
        return STATUS_ERROR(ERROR_ILLEGAL_ARGUMENT, "Strength level should not be null.");
    }

    status_t res = mCameraProviderManager->getTorchStrengthLevel(cameraId, torchStrength);
    if (res != OK) {
        return STATUS_ERROR_FMT(ERROR_INVALID_OPERATION, "Unable to retrieve torch "
            "strength level for device %s: %s (%d)", cameraId.c_str(),
            strerror(-res), res);
    }
    ALOGI("%s: Torch strength level is: %d", __FUNCTION__, *torchStrength);
    return Status::ok();
}

std::string CameraService::getFormattedCurrentTime() {
    time_t now = time(nullptr);
    char formattedTime[64];
    strftime(formattedTime, sizeof(formattedTime), "%m-%d %H:%M:%S", localtime(&now));
    return std::string(formattedTime);
}

Status CameraService::getCameraVendorTagDescriptor(
        /*out*/
        hardware::camera2::params::VendorTagDescriptor* desc) {
    ATRACE_CALL();
    if (!mInitialized) {
        ALOGE("%s: Camera HAL couldn't be initialized", __FUNCTION__);
        return STATUS_ERROR(ERROR_DISCONNECTED, "Camera subsystem not available");
    }
    sp<VendorTagDescriptor> globalDescriptor = VendorTagDescriptor::getGlobalVendorTagDescriptor();
    if (globalDescriptor != nullptr) {
        *desc = *(globalDescriptor.get());
    }
    return Status::ok();
}

Status CameraService::getCameraVendorTagCache(
        /*out*/ hardware::camera2::params::VendorTagDescriptorCache* cache) {
    ATRACE_CALL();
    if (!mInitialized) {
        ALOGE("%s: Camera HAL couldn't be initialized", __FUNCTION__);
        return STATUS_ERROR(ERROR_DISCONNECTED,
                "Camera subsystem not available");
    }
    sp<VendorTagDescriptorCache> globalCache =
            VendorTagDescriptorCache::getGlobalVendorTagCache();
    if (globalCache != nullptr) {
        *cache = *(globalCache.get());
    }
    return Status::ok();
}

void CameraService::clearCachedVariables() {
    BasicClient::BasicClient::sCameraService = nullptr;
}

std::pair<int, IPCTransport> CameraService::getDeviceVersion(const std::string& cameraId,
        bool overrideToPortrait, int* portraitRotation, int* facing, int* orientation) {
    ATRACE_CALL();

    int deviceVersion = 0;

    status_t res;
    hardware::hidl_version maxVersion{0,0};
    IPCTransport transport = IPCTransport::INVALID;
    res = mCameraProviderManager->getHighestSupportedVersion(cameraId, &maxVersion, &transport);
    if (res != OK || transport == IPCTransport::INVALID) {
        ALOGE("%s: Unable to get highest supported version for camera id %s", __FUNCTION__,
                cameraId.c_str());
        return std::make_pair(-1, IPCTransport::INVALID) ;
    }
    deviceVersion = HARDWARE_DEVICE_API_VERSION(maxVersion.get_major(), maxVersion.get_minor());

    hardware::CameraInfo info;
    if (facing) {
        res = mCameraProviderManager->getCameraInfo(cameraId, overrideToPortrait,
                portraitRotation, &info);
        if (res != OK) {
            return std::make_pair(-1, IPCTransport::INVALID);
        }
        *facing = info.facing;
        if (orientation) {
            *orientation = info.orientation;
        }
    }

    return std::make_pair(deviceVersion, transport);
}

Status CameraService::filterGetInfoErrorCode(status_t err) {
    switch(err) {
        case NO_ERROR:
            return Status::ok();
        case BAD_VALUE:
            return STATUS_ERROR(ERROR_ILLEGAL_ARGUMENT,
                    "CameraId is not valid for HAL module");
        case NO_INIT:
            return STATUS_ERROR(ERROR_DISCONNECTED,
                    "Camera device not available");
        default:
            return STATUS_ERROR_FMT(ERROR_INVALID_OPERATION,
                    "Camera HAL encountered error %d: %s",
                    err, strerror(-err));
    }
}

Status CameraService::makeClient(const sp<CameraService>& cameraService,
        const sp<IInterface>& cameraCb, const std::string& packageName, bool systemNativeClient,
        const std::optional<std::string>& featureId,  const std::string& cameraId,
        int api1CameraId, int facing, int sensorOrientation, int clientPid, uid_t clientUid,
        int servicePid, std::pair<int, IPCTransport> deviceVersionAndTransport,
        apiLevel effectiveApiLevel, bool overrideForPerfClass, bool overrideToPortrait,
        bool forceSlowJpegMode, /*out*/sp<BasicClient>* client) {
    // For HIDL devices
    if (deviceVersionAndTransport.second == IPCTransport::HIDL) {
        // Create CameraClient based on device version reported by the HAL.
        int deviceVersion = deviceVersionAndTransport.first;
        switch(deviceVersion) {
            case CAMERA_DEVICE_API_VERSION_1_0:
                ALOGE("Camera using old HAL version: %d", deviceVersion);
                return STATUS_ERROR_FMT(ERROR_DEPRECATED_HAL,
                        "Camera device \"%s\" HAL version %d no longer supported",
                        cameraId.c_str(), deviceVersion);
                break;
            case CAMERA_DEVICE_API_VERSION_3_0:
            case CAMERA_DEVICE_API_VERSION_3_1:
            case CAMERA_DEVICE_API_VERSION_3_2:
            case CAMERA_DEVICE_API_VERSION_3_3:
            case CAMERA_DEVICE_API_VERSION_3_4:
            case CAMERA_DEVICE_API_VERSION_3_5:
            case CAMERA_DEVICE_API_VERSION_3_6:
            case CAMERA_DEVICE_API_VERSION_3_7:
                break;
            default:
                // Should not be reachable
                ALOGE("Unknown camera device HAL version: %d", deviceVersion);
                return STATUS_ERROR_FMT(ERROR_INVALID_OPERATION,
                        "Camera device \"%s\" has unknown HAL version %d",
                        cameraId.c_str(), deviceVersion);
        }
    }
    if (effectiveApiLevel == API_1) { // Camera1 API route
        sp<ICameraClient> tmp = static_cast<ICameraClient*>(cameraCb.get());
        *client = new Camera2Client(cameraService, tmp, cameraService->mCameraServiceProxyWrapper,
                packageName, featureId, cameraId,
                api1CameraId, facing, sensorOrientation,
                clientPid, clientUid, servicePid, overrideForPerfClass, overrideToPortrait,
                forceSlowJpegMode);
        ALOGI("%s: Camera1 API (legacy), override to portrait %d, forceSlowJpegMode %d",
                __FUNCTION__, overrideToPortrait, forceSlowJpegMode);
    } else { // Camera2 API route
        sp<hardware::camera2::ICameraDeviceCallbacks> tmp =
                static_cast<hardware::camera2::ICameraDeviceCallbacks*>(cameraCb.get());
        *client = new CameraDeviceClient(cameraService, tmp,
                cameraService->mCameraServiceProxyWrapper, packageName, systemNativeClient,
                featureId, cameraId, facing, sensorOrientation, clientPid, clientUid, servicePid,
                overrideForPerfClass, overrideToPortrait);
        ALOGI("%s: Camera2 API, override to portrait %d", __FUNCTION__, overrideToPortrait);
    }
    return Status::ok();
}

std::string CameraService::toString(std::set<userid_t> intSet) {
    std::ostringstream s;
    bool first = true;
    for (userid_t i : intSet) {
        if (first) {
            s << std::to_string(i);
            first = false;
        } else {
            s << ", " << std::to_string(i);
        }
    }
    return std::move(s.str());
}

int32_t CameraService::mapToInterface(TorchModeStatus status) {
    int32_t serviceStatus = ICameraServiceListener::TORCH_STATUS_NOT_AVAILABLE;
    switch (status) {
        case TorchModeStatus::NOT_AVAILABLE:
            serviceStatus = ICameraServiceListener::TORCH_STATUS_NOT_AVAILABLE;
            break;
        case TorchModeStatus::AVAILABLE_OFF:
            serviceStatus = ICameraServiceListener::TORCH_STATUS_AVAILABLE_OFF;
            break;
        case TorchModeStatus::AVAILABLE_ON:
            serviceStatus = ICameraServiceListener::TORCH_STATUS_AVAILABLE_ON;
            break;
        default:
            ALOGW("Unknown new flash status: %d", status);
    }
    return serviceStatus;
}

CameraService::StatusInternal CameraService::mapToInternal(CameraDeviceStatus status) {
    StatusInternal serviceStatus = StatusInternal::NOT_PRESENT;
    switch (status) {
        case CameraDeviceStatus::NOT_PRESENT:
            serviceStatus = StatusInternal::NOT_PRESENT;
            break;
        case CameraDeviceStatus::PRESENT:
            serviceStatus = StatusInternal::PRESENT;
            break;
        case CameraDeviceStatus::ENUMERATING:
            serviceStatus = StatusInternal::ENUMERATING;
            break;
        default:
            ALOGW("Unknown new HAL device status: %d", status);
    }
    return serviceStatus;
}

int32_t CameraService::mapToInterface(StatusInternal status) {
    int32_t serviceStatus = ICameraServiceListener::STATUS_NOT_PRESENT;
    switch (status) {
        case StatusInternal::NOT_PRESENT:
            serviceStatus = ICameraServiceListener::STATUS_NOT_PRESENT;
            break;
        case StatusInternal::PRESENT:
            serviceStatus = ICameraServiceListener::STATUS_PRESENT;
            break;
        case StatusInternal::ENUMERATING:
            serviceStatus = ICameraServiceListener::STATUS_ENUMERATING;
            break;
        case StatusInternal::NOT_AVAILABLE:
            serviceStatus = ICameraServiceListener::STATUS_NOT_AVAILABLE;
            break;
        case StatusInternal::UNKNOWN:
            serviceStatus = ICameraServiceListener::STATUS_UNKNOWN;
            break;
        default:
            ALOGW("Unknown new internal device status: %d", status);
    }
    return serviceStatus;
}

Status CameraService::initializeShimMetadata(int cameraId) {
    int uid = CameraThreadState::getCallingUid();

<<<<<<< HEAD
    String8 id = String8::format("%d", cameraId);
    Status ret = Status::ok();
    sp<Client> tmp = nullptr;
    if (!(ret = connectHelper<ICameraClient,Client>(
            sp<ICameraClient>{nullptr}, id, cameraId,
=======
    std::string cameraIdStr = std::to_string(cameraId);
    Status ret = Status::ok();
    sp<Client> tmp = nullptr;
    if (!(ret = connectHelper<ICameraClient,Client>(
            sp<ICameraClient>{nullptr}, cameraIdStr, cameraId,
>>>>>>> 58061c88
            kServiceName, /*systemNativeClient*/ false, {}, uid, USE_CALLING_PID,
            API_1, /*shimUpdateOnly*/ true, /*oomScoreOffset*/ 0,
            /*targetSdkVersion*/ __ANDROID_API_FUTURE__, /*overrideToPortrait*/ true,
            /*forceSlowJpegMode*/false, /*out*/ tmp)
            ).isOk()) {
        ALOGE("%s: Error initializing shim metadata: %s", __FUNCTION__, ret.toString8().string());
    }
    return ret;
}

Status CameraService::getLegacyParametersLazy(int cameraId,
        /*out*/
        CameraParameters* parameters) {

    ALOGV("%s: for cameraId: %d", __FUNCTION__, cameraId);

    Status ret = Status::ok();

    if (parameters == NULL) {
        ALOGE("%s: parameters must not be null", __FUNCTION__);
        return STATUS_ERROR(ERROR_ILLEGAL_ARGUMENT, "Parameters must not be null");
    }

    std::string cameraIdStr = std::to_string(cameraId);

    // Check if we already have parameters
    {
        // Scope for service lock
        Mutex::Autolock lock(mServiceLock);
        auto cameraState = getCameraState(cameraIdStr);
        if (cameraState == nullptr) {
            ALOGE("%s: Invalid camera ID: %s", __FUNCTION__, cameraIdStr.c_str());
            return STATUS_ERROR_FMT(ERROR_ILLEGAL_ARGUMENT,
                    "Invalid camera ID: %s", cameraIdStr.c_str());
        }
        CameraParameters p = cameraState->getShimParams();
        if (!p.isEmpty()) {
            *parameters = p;
            return ret;
        }
    }

    int64_t token = CameraThreadState::clearCallingIdentity();
    ret = initializeShimMetadata(cameraId);
    CameraThreadState::restoreCallingIdentity(token);
    if (!ret.isOk()) {
        // Error already logged by callee
        return ret;
    }

    // Check for parameters again
    {
        // Scope for service lock
        Mutex::Autolock lock(mServiceLock);
        auto cameraState = getCameraState(cameraIdStr);
        if (cameraState == nullptr) {
            ALOGE("%s: Invalid camera ID: %s", __FUNCTION__, cameraIdStr.c_str());
            return STATUS_ERROR_FMT(ERROR_ILLEGAL_ARGUMENT,
                    "Invalid camera ID: %s", cameraIdStr.c_str());
        }
        CameraParameters p = cameraState->getShimParams();
        if (!p.isEmpty()) {
            *parameters = p;
            return ret;
        }
    }

    ALOGE("%s: Parameters were not initialized, or were empty.  Device may not be present.",
            __FUNCTION__);
    return STATUS_ERROR(ERROR_INVALID_OPERATION, "Unable to initialize legacy parameters");
}

// Can camera service trust the caller based on the calling UID?
static bool isTrustedCallingUid(uid_t uid) {
    switch (uid) {
        case AID_MEDIA:        // mediaserver
        case AID_CAMERASERVER: // cameraserver
        case AID_RADIO:        // telephony
            return true;
        default:
            return false;
    }
}

static status_t getUidForPackage(const std::string &packageName, int userId, /*inout*/uid_t& uid,
        int err) {
    PermissionController pc;
    uid = pc.getPackageUid(toString16(packageName), 0);
    if (uid <= 0) {
        ALOGE("Unknown package: '%s'", packageName.c_str());
        dprintf(err, "Unknown package: '%s'\n", packageName.c_str());
        return BAD_VALUE;
    }

    if (userId < 0) {
        ALOGE("Invalid user: %d", userId);
        dprintf(err, "Invalid user: %d\n", userId);
        return BAD_VALUE;
    }

    uid = multiuser_get_uid(userId, uid);
    return NO_ERROR;
}

Status CameraService::validateConnectLocked(const std::string& cameraId,
        const std::string& clientName8, /*inout*/int& clientUid, /*inout*/int& clientPid,
        /*out*/int& originalClientPid) const {

#ifdef __BRILLO__
    UNUSED(clientName8);
    UNUSED(clientUid);
    UNUSED(clientPid);
    UNUSED(originalClientPid);
#else
    Status allowed = validateClientPermissionsLocked(cameraId, clientName8, clientUid, clientPid,
            originalClientPid);
    if (!allowed.isOk()) {
        return allowed;
    }
#endif  // __BRILLO__

    int callingPid = CameraThreadState::getCallingPid();

    if (!mInitialized) {
        ALOGE("CameraService::connect X (PID %d) rejected (camera HAL module not loaded)",
                callingPid);
        return STATUS_ERROR_FMT(ERROR_DISCONNECTED,
                "No camera HAL module available to open camera device \"%s\"", cameraId.c_str());
    }

    if (getCameraState(cameraId) == nullptr) {
        ALOGE("CameraService::connect X (PID %d) rejected (invalid camera ID %s)", callingPid,
                cameraId.c_str());
        return STATUS_ERROR_FMT(ERROR_DISCONNECTED,
                "No camera device with ID \"%s\" available", cameraId.c_str());
    }

    status_t err = checkIfDeviceIsUsable(cameraId);
    if (err != NO_ERROR) {
        switch(err) {
            case -ENODEV:
            case -EBUSY:
                return STATUS_ERROR_FMT(ERROR_DISCONNECTED,
                        "No camera device with ID \"%s\" currently available", cameraId.c_str());
            default:
                return STATUS_ERROR_FMT(ERROR_INVALID_OPERATION,
                        "Unknown error connecting to ID \"%s\"", cameraId.c_str());
        }
    }
    return Status::ok();
}

Status CameraService::validateClientPermissionsLocked(const std::string& cameraId,
        const std::string& clientName, int& clientUid, int& clientPid,
        /*out*/int& originalClientPid) const {
    AttributionSourceState attributionSource{};

    int callingPid = CameraThreadState::getCallingPid();
    int callingUid = CameraThreadState::getCallingUid();

    // Check if we can trust clientUid
    if (clientUid == USE_CALLING_UID) {
        clientUid = callingUid;
    } else if (!isTrustedCallingUid(callingUid)) {
        ALOGE("CameraService::connect X (calling PID %d, calling UID %d) rejected "
                "(don't trust clientUid %d)", callingPid, callingUid, clientUid);
        return STATUS_ERROR_FMT(ERROR_PERMISSION_DENIED,
                "Untrusted caller (calling PID %d, UID %d) trying to "
                "forward camera access to camera %s for client %s (PID %d, UID %d)",
                callingPid, callingUid, cameraId.c_str(),
                clientName.c_str(), clientUid, clientPid);
    }

    // Check if we can trust clientPid
    if (clientPid == USE_CALLING_PID) {
        clientPid = callingPid;
    } else if (!isTrustedCallingUid(callingUid)) {
        ALOGE("CameraService::connect X (calling PID %d, calling UID %d) rejected "
                "(don't trust clientPid %d)", callingPid, callingUid, clientPid);
        return STATUS_ERROR_FMT(ERROR_PERMISSION_DENIED,
                "Untrusted caller (calling PID %d, UID %d) trying to "
                "forward camera access to camera %s for client %s (PID %d, UID %d)",
                callingPid, callingUid, cameraId.c_str(),
                clientName.c_str(), clientUid, clientPid);
    }

    if (shouldRejectSystemCameraConnection(cameraId)) {
        ALOGW("Attempting to connect to system-only camera id %s, connection rejected",
                cameraId.c_str());
        return STATUS_ERROR_FMT(ERROR_DISCONNECTED, "No camera device with ID \"%s\" is"
                                "available", cameraId.c_str());
    }
    SystemCameraKind deviceKind = SystemCameraKind::PUBLIC;
    if (getSystemCameraKind(cameraId, &deviceKind) != OK) {
        ALOGE("%s: Invalid camera id %s, skipping", __FUNCTION__, cameraId.c_str());
        return STATUS_ERROR_FMT(ERROR_ILLEGAL_ARGUMENT, "No camera device with ID \"%s\""
                "found while trying to query device kind", cameraId.c_str());

    }

    // If it's not calling from cameraserver, check the permission if the
    // device isn't a system only camera (shouldRejectSystemCameraConnection already checks for
    // android.permission.SYSTEM_CAMERA for system only camera devices).
    attributionSource.pid = clientPid;
    attributionSource.uid = clientUid;
<<<<<<< HEAD
    attributionSource.packageName = clientName8;
    bool checkPermissionForCamera = checkPermission(cameraId, sCameraPermission, attributionSource,
            String16(), AppOpsManager::OP_NONE);
=======
    attributionSource.packageName = clientName;
    bool checkPermissionForCamera = checkPermission(cameraId, sCameraPermission, attributionSource,
            std::string(), AppOpsManager::OP_NONE);
>>>>>>> 58061c88
    if (callingPid != getpid() &&
                (deviceKind != SystemCameraKind::SYSTEM_ONLY_CAMERA) && !checkPermissionForCamera) {
        ALOGE("Permission Denial: can't use the camera pid=%d, uid=%d", clientPid, clientUid);
        return STATUS_ERROR_FMT(ERROR_PERMISSION_DENIED,
                "Caller \"%s\" (PID %d, UID %d) cannot open camera \"%s\" without camera permission",
                clientName.c_str(), clientUid, clientPid, cameraId.c_str());
    }

    // Make sure the UID is in an active state to use the camera
    if (!mUidPolicy->isUidActive(callingUid, clientName)) {
        int32_t procState = mUidPolicy->getProcState(callingUid);
        ALOGE("Access Denial: can't use the camera from an idle UID pid=%d, uid=%d",
            clientPid, clientUid);
        return STATUS_ERROR_FMT(ERROR_DISABLED,
                "Caller \"%s\" (PID %d, UID %d) cannot open camera \"%s\" from background ("
                "calling UID %d proc state %" PRId32 ")",
                clientName.c_str(), clientUid, clientPid, cameraId.c_str(),
                callingUid, procState);
    }


    // Automotive privileged client AID_AUTOMOTIVE_EVS using exterior system camera for use cases
    // such as rear view and surround view cannot be disabled and are exempt from sensor privacy
    // policy. In all other cases,if sensor privacy is enabled then prevent access to the camera.
    if ((!isAutomotivePrivilegedClient(callingUid) ||
            !isAutomotiveExteriorSystemCamera(cameraId)) &&
            mSensorPrivacyPolicy->isSensorPrivacyEnabled()) {
        ALOGE("Access Denial: cannot use the camera when sensor privacy is enabled");
        return STATUS_ERROR_FMT(ERROR_DISABLED,
                "Caller \"%s\" (PID %d, UID %d) cannot open camera \"%s\" when sensor privacy "
                "is enabled", clientName.c_str(), clientUid, clientPid, cameraId.c_str());
    }

    // Only use passed in clientPid to check permission. Use calling PID as the client PID that's
    // connected to camera service directly.
    originalClientPid = clientPid;
    clientPid = callingPid;

    userid_t clientUserId = multiuser_get_user_id(clientUid);

    // For non-system clients : Only allow clients who are being used by the current foreground
    // device user, unless calling from our own process.
    if (!doesClientHaveSystemUid() && callingPid != getpid() &&
            (mAllowedUsers.find(clientUserId) == mAllowedUsers.end())) {
        ALOGE("CameraService::connect X (PID %d) rejected (cannot connect from "
                "device user %d, currently allowed device users: %s)", callingPid, clientUserId,
                toString(mAllowedUsers).c_str());
        return STATUS_ERROR_FMT(ERROR_PERMISSION_DENIED,
                "Callers from device user %d are not currently allowed to connect to camera \"%s\"",
                clientUserId, cameraId.c_str());
    }

    return Status::ok();
}

status_t CameraService::checkIfDeviceIsUsable(const std::string& cameraId) const {
    auto cameraState = getCameraState(cameraId);
    int callingPid = CameraThreadState::getCallingPid();
    if (cameraState == nullptr) {
        ALOGE("CameraService::connect X (PID %d) rejected (invalid camera ID %s)", callingPid,
                cameraId.c_str());
        return -ENODEV;
    }

    StatusInternal currentStatus = cameraState->getStatus();
    if (currentStatus == StatusInternal::NOT_PRESENT) {
        ALOGE("CameraService::connect X (PID %d) rejected (camera %s is not connected)",
                callingPid, cameraId.c_str());
        return -ENODEV;
    } else if (currentStatus == StatusInternal::ENUMERATING) {
        ALOGE("CameraService::connect X (PID %d) rejected, (camera %s is initializing)",
                callingPid, cameraId.c_str());
        return -EBUSY;
    }

    return NO_ERROR;
}

void CameraService::finishConnectLocked(const sp<BasicClient>& client,
        const CameraService::DescriptorPtr& desc, int oomScoreOffset, bool systemNativeClient) {

    // Make a descriptor for the incoming client
    auto clientDescriptor =
            CameraService::CameraClientManager::makeClientDescriptor(client, desc,
                    oomScoreOffset, systemNativeClient);
    auto evicted = mActiveClientManager.addAndEvict(clientDescriptor);

    logConnected(desc->getKey(), static_cast<int>(desc->getOwnerId()),
            client->getPackageName());

    if (evicted.size() > 0) {
        // This should never happen - clients should already have been removed in disconnect
        for (auto& i : evicted) {
            ALOGE("%s: Invalid state: Client for camera %s was not removed in disconnect",
                    __FUNCTION__, i->getKey().c_str());
        }

        LOG_ALWAYS_FATAL("%s: Invalid state for CameraService, clients not evicted properly",
                __FUNCTION__);
    }

    // And register a death notification for the client callback. Do
    // this last to avoid Binder policy where a nested Binder
    // transaction might be pre-empted to service the client death
    // notification if the client process dies before linkToDeath is
    // invoked.
    sp<IBinder> remoteCallback = client->getRemote();
    if (remoteCallback != nullptr) {
        remoteCallback->linkToDeath(this);
    }
}

status_t CameraService::handleEvictionsLocked(const std::string& cameraId, int clientPid,
        apiLevel effectiveApiLevel, const sp<IBinder>& remoteCallback,
        const std::string& packageName, int oomScoreOffset, bool systemNativeClient,
        /*out*/
        sp<BasicClient>* client,
        std::shared_ptr<resource_policy::ClientDescriptor<std::string, sp<BasicClient>>>* partial) {
    ATRACE_CALL();
    status_t ret = NO_ERROR;
    std::vector<DescriptorPtr> evictedClients;
    DescriptorPtr clientDescriptor;
    {
        if (effectiveApiLevel == API_1) {
            // If we are using API1, any existing client for this camera ID with the same remote
            // should be returned rather than evicted to allow MediaRecorder to work properly.

            auto current = mActiveClientManager.get(cameraId);
            if (current != nullptr) {
                auto clientSp = current->getValue();
                if (clientSp.get() != nullptr) { // should never be needed
                    if (!clientSp->canCastToApiClient(effectiveApiLevel)) {
                        ALOGW("CameraService connect called with a different"
                                " API level, evicting prior client...");
                    } else if (clientSp->getRemote() == remoteCallback) {
                        ALOGI("CameraService::connect X (PID %d) (second call from same"
                                " app binder, returning the same client)", clientPid);
                        *client = clientSp;
                        return NO_ERROR;
                    }
                }
            }
        }

        // Get state for the given cameraId
        auto state = getCameraState(cameraId);
        if (state == nullptr) {
            ALOGE("CameraService::connect X (PID %d) rejected (no camera device with ID %s)",
                clientPid, cameraId.c_str());
            // Should never get here because validateConnectLocked should have errored out
            return BAD_VALUE;
        }

        sp<IServiceManager> sm = defaultServiceManager();
        sp<IBinder> binder = sm->checkService(String16(kProcessInfoServiceName));
        if (!binder && isAutomotivePrivilegedClient(CameraThreadState::getCallingUid())) {
            // If processinfo service is not available and the client is automotive privileged
            // client used for safety critical uses cases such as rear-view and surround-view which
            // needs to be available before android boot completes, then use the hardcoded values
            // for the process state and priority score. As this scenario is before android system
            // services are up and client is native client, hence using NATIVE_ADJ as the priority
            // score and state as PROCESS_STATE_BOUND_TOP as such automotive apps need to be
            // visible on the top.
            clientDescriptor = CameraClientManager::makeClientDescriptor(cameraId,
                    sp<BasicClient>{nullptr}, static_cast<int32_t>(state->getCost()),
                    state->getConflicting(), resource_policy::NATIVE_ADJ, clientPid,
                    ActivityManager::PROCESS_STATE_BOUND_TOP, oomScoreOffset, systemNativeClient);
        } else {
            // Get current active client PIDs
            std::vector<int> ownerPids(mActiveClientManager.getAllOwners());
            ownerPids.push_back(clientPid);

            std::vector<int> priorityScores(ownerPids.size());
            std::vector<int> states(ownerPids.size());

            // Get priority scores of all active PIDs
            status_t err = ProcessInfoService::getProcessStatesScoresFromPids(ownerPids.size(),
                    &ownerPids[0], /*out*/&states[0], /*out*/&priorityScores[0]);
            if (err != OK) {
                ALOGE("%s: Priority score query failed: %d", __FUNCTION__, err);
                return err;
            }
<<<<<<< HEAD

            // Update all active clients' priorities
            std::map<int,resource_policy::ClientPriority> pidToPriorityMap;
            for (size_t i = 0; i < ownerPids.size() - 1; i++) {
                pidToPriorityMap.emplace(ownerPids[i],
                        resource_policy::ClientPriority(priorityScores[i], states[i],
                        /* isVendorClient won't get copied over*/ false,
                        /* oomScoreOffset won't get copied over*/ 0));
            }
            mActiveClientManager.updatePriorities(pidToPriorityMap);

=======

            // Update all active clients' priorities
            std::map<int,resource_policy::ClientPriority> pidToPriorityMap;
            for (size_t i = 0; i < ownerPids.size() - 1; i++) {
                pidToPriorityMap.emplace(ownerPids[i],
                        resource_policy::ClientPriority(priorityScores[i], states[i],
                        /* isVendorClient won't get copied over*/ false,
                        /* oomScoreOffset won't get copied over*/ 0));
            }
            mActiveClientManager.updatePriorities(pidToPriorityMap);

>>>>>>> 58061c88
            int32_t actualScore = priorityScores[priorityScores.size() - 1];
            int32_t actualState = states[states.size() - 1];

            // Make descriptor for incoming client. We store the oomScoreOffset
            // since we might need it later on new handleEvictionsLocked and
            // ProcessInfoService would not take that into account.
            clientDescriptor = CameraClientManager::makeClientDescriptor(cameraId,
                    sp<BasicClient>{nullptr}, static_cast<int32_t>(state->getCost()),
                    state->getConflicting(), actualScore, clientPid, actualState,
                    oomScoreOffset, systemNativeClient);
        }

        resource_policy::ClientPriority clientPriority = clientDescriptor->getPriority();

        // Find clients that would be evicted
        auto evicted = mActiveClientManager.wouldEvict(clientDescriptor);

        // If the incoming client was 'evicted,' higher priority clients have the camera in the
        // background, so we cannot do evictions
        if (std::find(evicted.begin(), evicted.end(), clientDescriptor) != evicted.end()) {
            ALOGE("CameraService::connect X (PID %d) rejected (existing client(s) with higher"
                    " priority).", clientPid);

            sp<BasicClient> clientSp = clientDescriptor->getValue();
            std::string curTime = getFormattedCurrentTime();
            auto incompatibleClients =
                    mActiveClientManager.getIncompatibleClients(clientDescriptor);

            std::string msg = fmt::sprintf("%s : DENIED connect device %s client for package %s "
                    "(PID %d, score %d state %d) due to eviction policy", curTime.c_str(),
                    cameraId.c_str(), packageName.c_str(), clientPid,
                    clientPriority.getScore(), clientPriority.getState());

            for (auto& i : incompatibleClients) {
                msg += fmt::sprintf("\n   - Blocked by existing device %s client for package %s"
                        "(PID %" PRId32 ", score %" PRId32 ", state %" PRId32 ")",
                        i->getKey().c_str(),
                        i->getValue()->getPackageName().c_str(),
                        i->getOwnerId(), i->getPriority().getScore(),
                        i->getPriority().getState());
                ALOGE("   Conflicts with: Device %s, client package %s (PID %"
                        PRId32 ", score %" PRId32 ", state %" PRId32 ")", i->getKey().c_str(),
                        i->getValue()->getPackageName().c_str(), i->getOwnerId(),
                        i->getPriority().getScore(), i->getPriority().getState());
            }

            // Log the client's attempt
            Mutex::Autolock l(mLogLock);
            mEventLog.add(msg);

            auto current = mActiveClientManager.get(cameraId);
            if (current != nullptr) {
                return -EBUSY; // CAMERA_IN_USE
            } else {
                return -EUSERS; // MAX_CAMERAS_IN_USE
            }
        }

        for (auto& i : evicted) {
            sp<BasicClient> clientSp = i->getValue();
            if (clientSp.get() == nullptr) {
                ALOGE("%s: Invalid state: Null client in active client list.", __FUNCTION__);

                // TODO: Remove this
                LOG_ALWAYS_FATAL("%s: Invalid state for CameraService, null client in active list",
                        __FUNCTION__);
                mActiveClientManager.remove(i);
                continue;
            }

            ALOGE("CameraService::connect evicting conflicting client for camera ID %s",
                    i->getKey().c_str());
            evictedClients.push_back(i);

            // Log the clients evicted
            logEvent(fmt::sprintf("EVICT device %s client held by package %s (PID"
                    " %" PRId32 ", score %" PRId32 ", state %" PRId32 ")\n - Evicted by device %s client for"
                    " package %s (PID %d, score %" PRId32 ", state %" PRId32 ")",
                    i->getKey().c_str(), clientSp->getPackageName().c_str(),
                    i->getOwnerId(), i->getPriority().getScore(),
                    i->getPriority().getState(), cameraId.c_str(),
                    packageName.c_str(), clientPid, clientPriority.getScore(),
                    clientPriority.getState()));

            // Notify the client of disconnection
            clientSp->notifyError(hardware::camera2::ICameraDeviceCallbacks::ERROR_CAMERA_DISCONNECTED,
                    CaptureResultExtras());
        }
    }

    // Do not hold mServiceLock while disconnecting clients, but retain the condition blocking
    // other clients from connecting in mServiceLockWrapper if held
    mServiceLock.unlock();

    // Clear caller identity temporarily so client disconnect PID checks work correctly
    int64_t token = CameraThreadState::clearCallingIdentity();

    // Destroy evicted clients
    for (auto& i : evictedClients) {
        // Disconnect is blocking, and should only have returned when HAL has cleaned up
        i->getValue()->disconnect(); // Clients will remove themselves from the active client list
    }

    CameraThreadState::restoreCallingIdentity(token);

    for (const auto& i : evictedClients) {
        ALOGV("%s: Waiting for disconnect to complete for client for device %s (PID %" PRId32 ")",
                __FUNCTION__, i->getKey().c_str(), i->getOwnerId());
        ret = mActiveClientManager.waitUntilRemoved(i, DEFAULT_DISCONNECT_TIMEOUT_NS);
        if (ret == TIMED_OUT) {
            ALOGE("%s: Timed out waiting for client for device %s to disconnect, "
                    "current clients:\n%s", __FUNCTION__, i->getKey().c_str(),
                    mActiveClientManager.toString().c_str());
            return -EBUSY;
        }
        if (ret != NO_ERROR) {
            ALOGE("%s: Received error waiting for client for device %s to disconnect: %s (%d), "
                    "current clients:\n%s", __FUNCTION__, i->getKey().c_str(), strerror(-ret),
                    ret, mActiveClientManager.toString().c_str());
            return ret;
        }
    }

    evictedClients.clear();

    // Once clients have been disconnected, relock
    mServiceLock.lock();

    // Check again if the device was unplugged or something while we weren't holding mServiceLock
    if ((ret = checkIfDeviceIsUsable(cameraId)) != NO_ERROR) {
        return ret;
    }

    *partial = clientDescriptor;
    return NO_ERROR;
}

Status CameraService::connect(
        const sp<ICameraClient>& cameraClient,
        int api1CameraId,
        const std::string& clientPackageName,
        int clientUid,
        int clientPid,
        int targetSdkVersion,
        bool overrideToPortrait,
        bool forceSlowJpegMode,
        /*out*/
        sp<ICamera>* device) {

    ATRACE_CALL();
    Status ret = Status::ok();

    std::string cameraIdStr = cameraIdIntToStr(api1CameraId);
    sp<Client> client = nullptr;
    ret = connectHelper<ICameraClient,Client>(cameraClient, cameraIdStr, api1CameraId,
            clientPackageName, /*systemNativeClient*/ false, {}, clientUid, clientPid, API_1,
            /*shimUpdateOnly*/ false, /*oomScoreOffset*/ 0, targetSdkVersion,
            overrideToPortrait, forceSlowJpegMode, /*out*/client);

    if(!ret.isOk()) {
        logRejected(cameraIdStr, CameraThreadState::getCallingPid(), clientPackageName,
                toStdString(ret.toString8()));
        return ret;
    }

    *device = client;

    const sp<IServiceManager> sm(defaultServiceManager());
    const auto& mActivityManager = getActivityManager();
    if (mActivityManager) {
        mActivityManager->logFgsApiBegin(LOG_FGS_CAMERA_API,
            CameraThreadState::getCallingUid(),
            CameraThreadState::getCallingPid());
    }

    return ret;
}

bool CameraService::shouldSkipStatusUpdates(SystemCameraKind systemCameraKind,
        bool isVendorListener, int clientPid, int clientUid) {
    // If the client is not a vendor client, don't add listener if
    //   a) the camera is a publicly hidden secure camera OR
    //   b) the camera is a system only camera and the client doesn't
    //      have android.permission.SYSTEM_CAMERA permissions.
    if (!isVendorListener && (systemCameraKind == SystemCameraKind::HIDDEN_SECURE_CAMERA ||
            (systemCameraKind == SystemCameraKind::SYSTEM_ONLY_CAMERA &&
<<<<<<< HEAD
            !hasPermissionsForSystemCamera(String8(), clientPid, clientUid)))) {
=======
            !hasPermissionsForSystemCamera(std::string(), clientPid, clientUid)))) {
>>>>>>> 58061c88
        return true;
    }
    return false;
}

bool CameraService::shouldRejectSystemCameraConnection(const std::string& cameraId) const {
    // Rules for rejection:
    // 1) If cameraserver tries to access this camera device, accept the
    //    connection.
    // 2) The camera device is a publicly hidden secure camera device AND some
    //    non system component is trying to access it.
    // 3) if the camera device is advertised by the camera HAL as SYSTEM_ONLY
    //    and the serving thread is a non hwbinder thread, the client must have
    //    android.permission.SYSTEM_CAMERA permissions to connect.

    int cPid = CameraThreadState::getCallingPid();
    int cUid = CameraThreadState::getCallingUid();
    bool systemClient = doesClientHaveSystemUid();
    SystemCameraKind systemCameraKind = SystemCameraKind::PUBLIC;
    if (getSystemCameraKind(cameraId, &systemCameraKind) != OK) {
        // This isn't a known camera ID, so it's not a system camera
        ALOGV("%s: Unknown camera id %s, ", __FUNCTION__, cameraId.c_str());
        return false;
    }

    // (1) Cameraserver trying to connect, accept.
    if (CameraThreadState::getCallingPid() == getpid()) {
        return false;
    }
    // (2)
    if (!systemClient && systemCameraKind == SystemCameraKind::HIDDEN_SECURE_CAMERA) {
        ALOGW("Rejecting access to secure hidden camera %s", cameraId.c_str());
        return true;
    }
    // (3) Here we only check for permissions if it is a system only camera device. This is since
    //     getCameraCharacteristics() allows for calls to succeed (albeit after hiding some
    //     characteristics) even if clients don't have android.permission.CAMERA. We do not want the
    //     same behavior for system camera devices.
    if (!systemClient && systemCameraKind == SystemCameraKind::SYSTEM_ONLY_CAMERA &&
            !hasPermissionsForSystemCamera(cameraId, cPid, cUid)) {
        ALOGW("Rejecting access to system only camera %s, inadequete permissions",
                cameraId.c_str());
        return true;
    }

    return false;
}

Status CameraService::connectDevice(
        const sp<hardware::camera2::ICameraDeviceCallbacks>& cameraCb,
        const std::string& cameraId,
        const std::string& clientPackageName,
        const std::optional<std::string>& clientFeatureId,
        int clientUid, int oomScoreOffset, int targetSdkVersion,
        bool overrideToPortrait,
        /*out*/
        sp<hardware::camera2::ICameraDeviceUser>* device) {

    ATRACE_CALL();
    Status ret = Status::ok();
    sp<CameraDeviceClient> client = nullptr;
    std::string clientPackageNameAdj = clientPackageName;
    int callingPid = CameraThreadState::getCallingPid();
    bool systemNativeClient = false;
    if (doesClientHaveSystemUid() && (clientPackageNameAdj.size() == 0)) {
        std::string systemClient =
                fmt::sprintf("client.pid<%d>", CameraThreadState::getCallingPid());
        clientPackageNameAdj = systemClient;
        systemNativeClient = true;
    }

    if (oomScoreOffset < 0) {
        std::string msg =
                fmt::sprintf("Cannot increase the priority of a client %s pid %d for "
                        "camera id %s", clientPackageNameAdj.c_str(), callingPid,
                        cameraId.c_str());
        ALOGE("%s: %s", __FUNCTION__, msg.c_str());
        return STATUS_ERROR(ERROR_ILLEGAL_ARGUMENT, msg.c_str());
    }

    userid_t clientUserId = multiuser_get_user_id(clientUid);
    int callingUid = CameraThreadState::getCallingUid();
    if (clientUid == USE_CALLING_UID) {
        clientUserId = multiuser_get_user_id(callingUid);
    }

    // Automotive privileged client AID_AUTOMOTIVE_EVS using exterior system camera for use cases
    // such as rear view and surround view cannot be disabled.
<<<<<<< HEAD
    if ((!isAutomotivePrivilegedClient(callingUid) || !isAutomotiveExteriorSystemCamera(id)) &&
            mCameraServiceProxyWrapper->isCameraDisabled(clientUserId)) {
        String8 msg =
                String8::format("Camera disabled by device policy");
        ALOGE("%s: %s", __FUNCTION__, msg.string());
        return STATUS_ERROR(ERROR_DISABLED, msg.string());
    }

    // enforce system camera permissions
    if (oomScoreOffset > 0 &&
            !hasPermissionsForSystemCamera(id, callingPid, CameraThreadState::getCallingUid()) &&
            !isTrustedCallingUid(CameraThreadState::getCallingUid())) {
        String8 msg =
                String8::format("Cannot change the priority of a client %s pid %d for "
=======
    if ((!isAutomotivePrivilegedClient(callingUid) || !isAutomotiveExteriorSystemCamera(cameraId))
            && mCameraServiceProxyWrapper->isCameraDisabled(clientUserId)) {
        std::string msg = "Camera disabled by device policy";
        ALOGE("%s: %s", __FUNCTION__, msg.c_str());
        return STATUS_ERROR(ERROR_DISABLED, msg.c_str());
    }

    // enforce system camera permissions
    if (oomScoreOffset > 0
            && !hasPermissionsForSystemCamera(cameraId, callingPid,
                    CameraThreadState::getCallingUid())
            && !isTrustedCallingUid(CameraThreadState::getCallingUid())) {
        std::string msg = fmt::sprintf("Cannot change the priority of a client %s pid %d for "
>>>>>>> 58061c88
                        "camera id %s without SYSTEM_CAMERA permissions",
                        clientPackageNameAdj.c_str(), callingPid, cameraId.c_str());
        ALOGE("%s: %s", __FUNCTION__, msg.c_str());
        return STATUS_ERROR(ERROR_PERMISSION_DENIED, msg.c_str());
    }

    ret = connectHelper<hardware::camera2::ICameraDeviceCallbacks,CameraDeviceClient>(cameraCb,
            cameraId, /*api1CameraId*/-1, clientPackageNameAdj, systemNativeClient, clientFeatureId,
            clientUid, USE_CALLING_PID, API_2, /*shimUpdateOnly*/ false, oomScoreOffset,
            targetSdkVersion, overrideToPortrait, /*forceSlowJpegMode*/false,
            /*out*/client);

    if(!ret.isOk()) {
        logRejected(cameraId, callingPid, clientPackageNameAdj, toStdString(ret.toString8()));
        return ret;
    }

    *device = client;
    Mutex::Autolock lock(mServiceLock);

    // Clear the previous cached logs and reposition the
    // file offset to beginning of the file to log new data.
    // If either truncate or lseek fails, close the previous file and create a new one.
    if ((ftruncate(mMemFd, 0) == -1) || (lseek(mMemFd, 0, SEEK_SET) == -1)) {
        ALOGE("%s: Error while truncating the file: %s", __FUNCTION__, sFileName);
        // Close the previous memfd.
        close(mMemFd);
        // If failure to wipe the data, then create a new file and
        // assign the new value to mMemFd.
        mMemFd = memfd_create(sFileName, MFD_ALLOW_SEALING);
        if (mMemFd == -1) {
            ALOGE("%s: Error while creating the file: %s", __FUNCTION__, sFileName);
        }
    }
    const sp<IServiceManager> sm(defaultServiceManager());
    const auto& mActivityManager = getActivityManager();
    if (mActivityManager) {
        mActivityManager->logFgsApiBegin(LOG_FGS_CAMERA_API,
            CameraThreadState::getCallingUid(),
            CameraThreadState::getCallingPid());
    }
    return ret;
}

std::string CameraService::getPackageNameFromUid(int clientUid) {
    std::string packageName("");

    sp<IServiceManager> sm = defaultServiceManager();
    sp<IBinder> binder = sm->getService(toString16(kPermissionServiceName));
    if (binder == 0) {
        ALOGE("Cannot get permission service");
        // Return empty package name and the further interaction
        // with camera will likely fail
        return packageName;
    }

    sp<IPermissionController> permCtrl = interface_cast<IPermissionController>(binder);
    Vector<String16> packages;

    permCtrl->getPackagesForUid(clientUid, packages);

    if (packages.isEmpty()) {
        ALOGE("No packages for calling UID %d", clientUid);
        // Return empty package name and the further interaction
        // with camera will likely fail
        return packageName;
    }

    // Arbitrarily pick the first name in the list
    packageName = toStdString(packages[0]);

    return packageName;
}

template<class CALLBACK, class CLIENT>
Status CameraService::connectHelper(const sp<CALLBACK>& cameraCb, const std::string& cameraId,
        int api1CameraId, const std::string& clientPackageNameMaybe, bool systemNativeClient,
        const std::optional<std::string>& clientFeatureId, int clientUid, int clientPid,
        apiLevel effectiveApiLevel, bool shimUpdateOnly, int oomScoreOffset, int targetSdkVersion,
        bool overrideToPortrait, bool forceSlowJpegMode,
        /*out*/sp<CLIENT>& device) {
    binder::Status ret = binder::Status::ok();

    bool isNonSystemNdk = false;
<<<<<<< HEAD
    String16 clientPackageName;
=======
    std::string clientPackageName;
>>>>>>> 58061c88
    int packageUid = (clientUid == USE_CALLING_UID) ?
            CameraThreadState::getCallingUid() : clientUid;
    if (clientPackageNameMaybe.size() <= 0) {
        // NDK calls don't come with package names, but we need one for various cases.
        // Generally, there's a 1:1 mapping between UID and package name, but shared UIDs
        // do exist. For all authentication cases, all packages under the same UID get the
        // same permissions, so picking any associated package name is sufficient. For some
        // other cases, this may give inaccurate names for clients in logs.
        isNonSystemNdk = true;
        clientPackageName = getPackageNameFromUid(packageUid);
    } else {
        clientPackageName = clientPackageNameMaybe;
    }

    int originalClientPid = 0;

    int packagePid = (clientPid == USE_CALLING_PID) ?
        CameraThreadState::getCallingPid() : clientPid;
    ALOGI("CameraService::connect call (PID %d \"%s\", camera ID %s) and "
            "Camera API version %d", packagePid, clientPackageName.c_str(), cameraId.c_str(),
            static_cast<int>(effectiveApiLevel));

    nsecs_t openTimeNs = systemTime();

    sp<CLIENT> client = nullptr;
    int facing = -1;
    int orientation = 0;

    {
        // Acquire mServiceLock and prevent other clients from connecting
        std::unique_ptr<AutoConditionLock> lock =
                AutoConditionLock::waitAndAcquire(mServiceLockWrapper, DEFAULT_CONNECT_TIMEOUT_NS);

        if (lock == nullptr) {
            ALOGE("CameraService::connect (PID %d) rejected (too many other clients connecting)."
                    , clientPid);
            return STATUS_ERROR_FMT(ERROR_MAX_CAMERAS_IN_USE,
                    "Cannot open camera %s for \"%s\" (PID %d): Too many other clients connecting",
                    cameraId.c_str(), clientPackageName.c_str(), clientPid);
        }

        // Enforce client permissions and do basic validity checks
        if(!(ret = validateConnectLocked(cameraId, clientPackageName,
                /*inout*/clientUid, /*inout*/clientPid, /*out*/originalClientPid)).isOk()) {
            return ret;
        }

        // Check the shim parameters after acquiring lock, if they have already been updated and
        // we were doing a shim update, return immediately
        if (shimUpdateOnly) {
            auto cameraState = getCameraState(cameraId);
            if (cameraState != nullptr) {
                if (!cameraState->getShimParams().isEmpty()) return ret;
            }
        }

        status_t err;

        sp<BasicClient> clientTmp = nullptr;
        std::shared_ptr<resource_policy::ClientDescriptor<std::string, sp<BasicClient>>> partial;
        if ((err = handleEvictionsLocked(cameraId, originalClientPid, effectiveApiLevel,
                IInterface::asBinder(cameraCb), clientPackageName, oomScoreOffset,
                systemNativeClient, /*out*/&clientTmp, /*out*/&partial)) != NO_ERROR) {
            switch (err) {
                case -ENODEV:
                    return STATUS_ERROR_FMT(ERROR_DISCONNECTED,
                            "No camera device with ID \"%s\" currently available",
                            cameraId.c_str());
                case -EBUSY:
                    return STATUS_ERROR_FMT(ERROR_CAMERA_IN_USE,
                            "Higher-priority client using camera, ID \"%s\" currently unavailable",
                            cameraId.c_str());
                case -EUSERS:
                    return STATUS_ERROR_FMT(ERROR_MAX_CAMERAS_IN_USE,
                            "Too many cameras already open, cannot open camera \"%s\"",
                            cameraId.c_str());
                default:
                    return STATUS_ERROR_FMT(ERROR_INVALID_OPERATION,
                            "Unexpected error %s (%d) opening camera \"%s\"",
                            strerror(-err), err, cameraId.c_str());
            }
        }

        if (clientTmp.get() != nullptr) {
            // Handle special case for API1 MediaRecorder where the existing client is returned
            device = static_cast<CLIENT*>(clientTmp.get());
            return ret;
        }

        // give flashlight a chance to close devices if necessary.
        mFlashlight->prepareDeviceOpen(cameraId);

        int portraitRotation;
        auto deviceVersionAndTransport =
                getDeviceVersion(cameraId, overrideToPortrait, /*out*/&portraitRotation,
                        /*out*/&facing, /*out*/&orientation);
        if (facing == -1) {
            ALOGE("%s: Unable to get camera device \"%s\"  facing", __FUNCTION__, cameraId.c_str());
            return STATUS_ERROR_FMT(ERROR_INVALID_OPERATION,
                    "Unable to get camera device \"%s\" facing", cameraId.c_str());
        }

        sp<BasicClient> tmp = nullptr;
        bool overrideForPerfClass = SessionConfigurationUtils::targetPerfClassPrimaryCamera(
                mPerfClassPrimaryCameraIds, cameraId, targetSdkVersion);
        if(!(ret = makeClient(this, cameraCb, clientPackageName, systemNativeClient,
                clientFeatureId, cameraId, api1CameraId, facing,
                orientation, clientPid, clientUid, getpid(),
                deviceVersionAndTransport, effectiveApiLevel, overrideForPerfClass,
                overrideToPortrait, forceSlowJpegMode,
                /*out*/&tmp)).isOk()) {
            return ret;
        }
        client = static_cast<CLIENT*>(tmp.get());

        LOG_ALWAYS_FATAL_IF(client.get() == nullptr, "%s: CameraService in invalid state",
                __FUNCTION__);

        std::string monitorTags = isClientWatched(client.get()) ? mMonitorTags : std::string();
        err = client->initialize(mCameraProviderManager, monitorTags);
        if (err != OK) {
            ALOGE("%s: Could not initialize client from HAL.", __FUNCTION__);
            // Errors could be from the HAL module open call or from AppOpsManager
            switch(err) {
                case BAD_VALUE:
                    return STATUS_ERROR_FMT(ERROR_ILLEGAL_ARGUMENT,
                            "Illegal argument to HAL module for camera \"%s\"", cameraId.c_str());
                case -EBUSY:
                    return STATUS_ERROR_FMT(ERROR_CAMERA_IN_USE,
                            "Camera \"%s\" is already open", cameraId.c_str());
                case -EUSERS:
                    return STATUS_ERROR_FMT(ERROR_MAX_CAMERAS_IN_USE,
                            "Too many cameras already open, cannot open camera \"%s\"",
                            cameraId.c_str());
                case PERMISSION_DENIED:
                    return STATUS_ERROR_FMT(ERROR_PERMISSION_DENIED,
                            "No permission to open camera \"%s\"", cameraId.c_str());
                case -EACCES:
                    return STATUS_ERROR_FMT(ERROR_DISABLED,
                            "Camera \"%s\" disabled by policy", cameraId.c_str());
                case -ENODEV:
                default:
                    return STATUS_ERROR_FMT(ERROR_INVALID_OPERATION,
                            "Failed to initialize camera \"%s\": %s (%d)", cameraId.c_str(),
                            strerror(-err), err);
            }
        }

        // Update shim paremeters for legacy clients
        if (effectiveApiLevel == API_1) {
            // Assume we have always received a Client subclass for API1
            sp<Client> shimClient = reinterpret_cast<Client*>(client.get());
            String8 rawParams = shimClient->getParameters();
            CameraParameters params(rawParams);

            auto cameraState = getCameraState(cameraId);
            if (cameraState != nullptr) {
                cameraState->setShimParams(params);
            } else {
                ALOGE("%s: Cannot update shim parameters for camera %s, no such device exists.",
                        __FUNCTION__, cameraId.c_str());
            }
        }

        // Enable/disable camera service watchdog
        client->setCameraServiceWatchdog(mCameraServiceWatchdogEnabled);

        // Set rotate-and-crop override behavior
        if (mOverrideRotateAndCropMode != ANDROID_SCALER_ROTATE_AND_CROP_AUTO) {
            client->setRotateAndCropOverride(mOverrideRotateAndCropMode);
        } else if (overrideToPortrait && portraitRotation != 0) {
            uint8_t rotateAndCropMode = ANDROID_SCALER_ROTATE_AND_CROP_AUTO;
            switch (portraitRotation) {
                case 90:
                    rotateAndCropMode = ANDROID_SCALER_ROTATE_AND_CROP_90;
                    break;
                case 180:
                    rotateAndCropMode = ANDROID_SCALER_ROTATE_AND_CROP_180;
                    break;
                case 270:
                    rotateAndCropMode = ANDROID_SCALER_ROTATE_AND_CROP_270;
                    break;
                default:
                    ALOGE("Unexpected portrait rotation: %d", portraitRotation);
                    break;
            }
            client->setRotateAndCropOverride(rotateAndCropMode);
        } else {
            client->setRotateAndCropOverride(
                mCameraServiceProxyWrapper->getRotateAndCropOverride(
                    clientPackageName, facing, multiuser_get_user_id(clientUid)));
        }

        // Set autoframing override behaviour
        if (mOverrideAutoframingMode != ANDROID_CONTROL_AUTOFRAMING_AUTO) {
            client->setAutoframingOverride(mOverrideAutoframingMode);
        } else {
            client->setAutoframingOverride(
                mCameraServiceProxyWrapper->getAutoframingOverride(
                    clientPackageName));
        }

        // Automotive privileged client AID_AUTOMOTIVE_EVS using exterior system camera for use
        // cases such as rear view and surround view cannot be disabled and are exempt from camera
        // privacy policy.
        if ((!isAutomotivePrivilegedClient(packageUid) ||
                !isAutomotiveExteriorSystemCamera(cameraId))) {
            // Set camera muting behavior.
            bool isCameraPrivacyEnabled =
                    mSensorPrivacyPolicy->isCameraPrivacyEnabled();
            if (client->supportsCameraMute()) {
                client->setCameraMute(
                        mOverrideCameraMuteMode || isCameraPrivacyEnabled);
            } else if (isCameraPrivacyEnabled) {
                // no camera mute supported, but privacy is on! => disconnect
                ALOGI("Camera mute not supported for package: %s, camera id: %s",
<<<<<<< HEAD
                        String8(client->getPackageName()).string(), cameraId.string());
=======
                        client->getPackageName().c_str(), cameraId.c_str());
>>>>>>> 58061c88
                // Do not hold mServiceLock while disconnecting clients, but
                // retain the condition blocking other clients from connecting
                // in mServiceLockWrapper if held.
                mServiceLock.unlock();
                // Clear caller identity temporarily so client disconnect PID
                // checks work correctly
                int64_t token = CameraThreadState::clearCallingIdentity();
                // Note AppOp to trigger the "Unblock" dialog
                client->noteAppOp();
                client->disconnect();
                CameraThreadState::restoreCallingIdentity(token);
                // Reacquire mServiceLock
                mServiceLock.lock();

                return STATUS_ERROR_FMT(ERROR_DISABLED,
<<<<<<< HEAD
                        "Camera \"%s\" disabled due to camera mute", cameraId.string());
=======
                        "Camera \"%s\" disabled due to camera mute", cameraId.c_str());
>>>>>>> 58061c88
            }
        }

        if (shimUpdateOnly) {
            // If only updating legacy shim parameters, immediately disconnect client
            mServiceLock.unlock();
            client->disconnect();
            mServiceLock.lock();
        } else {
            // Otherwise, add client to active clients list
            finishConnectLocked(client, partial, oomScoreOffset, systemNativeClient);
        }

        client->setImageDumpMask(mImageDumpMask);
        client->setStreamUseCaseOverrides(mStreamUseCaseOverrides);
        client->setZoomOverride(mZoomOverrideValue);
    } // lock is destroyed, allow further connect calls

    // Important: release the mutex here so the client can call back into the service from its
    // destructor (can be at the end of the call)
    device = client;

    int32_t openLatencyMs = ns2ms(systemTime() - openTimeNs);
    mCameraServiceProxyWrapper->logOpen(cameraId, facing, clientPackageName,
            effectiveApiLevel, isNonSystemNdk, openLatencyMs);

    {
        Mutex::Autolock lock(mInjectionParametersLock);
        if (cameraId == mInjectionInternalCamId && mInjectionInitPending) {
            mInjectionInitPending = false;
            status_t res = NO_ERROR;
            auto clientDescriptor = mActiveClientManager.get(mInjectionInternalCamId);
            if (clientDescriptor != nullptr) {
                sp<BasicClient> clientSp = clientDescriptor->getValue();
                res = checkIfInjectionCameraIsPresent(mInjectionExternalCamId, clientSp);
                if(res != OK) {
                    return STATUS_ERROR_FMT(ERROR_DISCONNECTED,
                            "No camera device with ID \"%s\" currently available",
                            mInjectionExternalCamId.c_str());
                }
                res = clientSp->injectCamera(mInjectionExternalCamId, mCameraProviderManager);
                if (res != OK) {
                    mInjectionStatusListener->notifyInjectionError(mInjectionExternalCamId, res);
                }
            } else {
                ALOGE("%s: Internal camera ID = %s 's client does not exist!",
                        __FUNCTION__, mInjectionInternalCamId.c_str());
                res = NO_INIT;
                mInjectionStatusListener->notifyInjectionError(mInjectionExternalCamId, res);
            }
        }
    }

    return ret;
}

status_t CameraService::addOfflineClient(const std::string &cameraId,
        sp<BasicClient> offlineClient) {
    if (offlineClient.get() == nullptr) {
        return BAD_VALUE;
    }

    {
        // Acquire mServiceLock and prevent other clients from connecting
        std::unique_ptr<AutoConditionLock> lock =
                AutoConditionLock::waitAndAcquire(mServiceLockWrapper, DEFAULT_CONNECT_TIMEOUT_NS);

        if (lock == nullptr) {
            ALOGE("%s: (PID %d) rejected (too many other clients connecting)."
                    , __FUNCTION__, offlineClient->getClientPid());
            return TIMED_OUT;
        }

        auto onlineClientDesc = mActiveClientManager.get(cameraId);
        if (onlineClientDesc.get() == nullptr) {
            ALOGE("%s: No active online client using camera id: %s", __FUNCTION__,
                    cameraId.c_str());
            return BAD_VALUE;
        }

        // Offline clients do not evict or conflict with other online devices. Resource sharing
        // conflicts are handled by the camera provider which will either succeed or fail before
        // reaching this method.
        const auto& onlinePriority = onlineClientDesc->getPriority();
        auto offlineClientDesc = CameraClientManager::makeClientDescriptor(
                kOfflineDevice + onlineClientDesc->getKey(), offlineClient, /*cost*/ 0,
                /*conflictingKeys*/ std::set<std::string>(), onlinePriority.getScore(),
                onlineClientDesc->getOwnerId(), onlinePriority.getState(),
                // native clients don't have offline processing support.
                /*ommScoreOffset*/ 0, /*systemNativeClient*/false);
        if (offlineClientDesc == nullptr) {
            ALOGE("%s: Offline client descriptor was NULL", __FUNCTION__);
            return BAD_VALUE;
        }

        // Allow only one offline device per camera
        auto incompatibleClients = mActiveClientManager.getIncompatibleClients(offlineClientDesc);
        if (!incompatibleClients.empty()) {
            ALOGE("%s: Incompatible offline clients present!", __FUNCTION__);
            return BAD_VALUE;
        }

        std::string monitorTags = isClientWatched(offlineClient.get())
                ? mMonitorTags : std::string();
        auto err = offlineClient->initialize(mCameraProviderManager, monitorTags);
        if (err != OK) {
            ALOGE("%s: Could not initialize offline client.", __FUNCTION__);
            return err;
        }

        auto evicted = mActiveClientManager.addAndEvict(offlineClientDesc);
        if (evicted.size() > 0) {
            for (auto& i : evicted) {
                ALOGE("%s: Invalid state: Offline client for camera %s was not removed ",
                        __FUNCTION__, i->getKey().c_str());
            }

            LOG_ALWAYS_FATAL("%s: Invalid state for CameraService, offline clients not evicted "
                    "properly", __FUNCTION__);

            return BAD_VALUE;
        }

        logConnectedOffline(offlineClientDesc->getKey(),
                static_cast<int>(offlineClientDesc->getOwnerId()),
                offlineClient->getPackageName());

        sp<IBinder> remoteCallback = offlineClient->getRemote();
        if (remoteCallback != nullptr) {
            remoteCallback->linkToDeath(this);
        }
    } // lock is destroyed, allow further connect calls

    return OK;
}

Status CameraService::turnOnTorchWithStrengthLevel(const std::string& cameraId,
        int32_t torchStrength, const sp<IBinder>& clientBinder) {
    Mutex::Autolock lock(mServiceLock);

    ATRACE_CALL();
    if (clientBinder == nullptr) {
        ALOGE("%s: torch client binder is NULL", __FUNCTION__);
        return STATUS_ERROR(ERROR_ILLEGAL_ARGUMENT,
                "Torch client binder in null.");
    }

    int uid = CameraThreadState::getCallingUid();

    if (shouldRejectSystemCameraConnection(cameraId)) {
        return STATUS_ERROR_FMT(ERROR_ILLEGAL_ARGUMENT, "Unable to change the strength level"
                "for system only device %s: ", cameraId.c_str());
    }

    // verify id is valid
    auto state = getCameraState(cameraId);
    if (state == nullptr) {
        ALOGE("%s: camera id is invalid %s", __FUNCTION__, cameraId.c_str());
        return STATUS_ERROR_FMT(ERROR_ILLEGAL_ARGUMENT,
            "Camera ID \"%s\" is a not valid camera ID", cameraId.c_str());
    }

    StatusInternal cameraStatus = state->getStatus();
    if (cameraStatus != StatusInternal::NOT_AVAILABLE &&
            cameraStatus != StatusInternal::PRESENT) {
        ALOGE("%s: camera id is invalid %s, status %d", __FUNCTION__, cameraId.c_str(),
            (int)cameraStatus);
        return STATUS_ERROR_FMT(ERROR_ILLEGAL_ARGUMENT,
                "Camera ID \"%s\" is a not valid camera ID", cameraId.c_str());
    }

    {
        Mutex::Autolock al(mTorchStatusMutex);
        TorchModeStatus status;
        status_t err = getTorchStatusLocked(cameraId, &status);
        if (err != OK) {
            if (err == NAME_NOT_FOUND) {
             return STATUS_ERROR_FMT(ERROR_ILLEGAL_ARGUMENT,
                    "Camera \"%s\" does not have a flash unit", cameraId.c_str());
            }
            ALOGE("%s: getting current torch status failed for camera %s",
                    __FUNCTION__, cameraId.c_str());
            return STATUS_ERROR_FMT(ERROR_INVALID_OPERATION,
                    "Error changing torch strength level for camera \"%s\": %s (%d)",
                    cameraId.c_str(), strerror(-err), err);
        }

        if (status == TorchModeStatus::NOT_AVAILABLE) {
            if (cameraStatus == StatusInternal::NOT_AVAILABLE) {
                ALOGE("%s: torch mode of camera %s is not available because "
                        "camera is in use.", __FUNCTION__, cameraId.c_str());
                return STATUS_ERROR_FMT(ERROR_CAMERA_IN_USE,
                        "Torch for camera \"%s\" is not available due to an existing camera user",
                        cameraId.c_str());
            } else {
                ALOGE("%s: torch mode of camera %s is not available due to "
                       "insufficient resources", __FUNCTION__, cameraId.c_str());
                return STATUS_ERROR_FMT(ERROR_MAX_CAMERAS_IN_USE,
                        "Torch for camera \"%s\" is not available due to insufficient resources",
                        cameraId.c_str());
            }
        }
    }

    {
        Mutex::Autolock al(mTorchUidMapMutex);
        updateTorchUidMapLocked(cameraId, uid);
    }
    // Check if the current torch strength level is same as the new one.
    bool shouldSkipTorchStrengthUpdates = mCameraProviderManager->shouldSkipTorchStrengthUpdate(
            cameraId, torchStrength);

    status_t err = mFlashlight->turnOnTorchWithStrengthLevel(cameraId, torchStrength);

    if (err != OK) {
        int32_t errorCode;
        std::string msg;
        switch (err) {
            case -ENOSYS:
                msg = fmt::sprintf("Camera \"%s\" has no flashlight.",
                    cameraId.c_str());
                errorCode = ERROR_ILLEGAL_ARGUMENT;
                break;
            case -EBUSY:
                msg = fmt::sprintf("Camera \"%s\" is in use",
                    cameraId.c_str());
                errorCode = ERROR_CAMERA_IN_USE;
                break;
            case -EINVAL:
                msg = fmt::sprintf("Torch strength level %d is not within the "
                        "valid range.", torchStrength);
                errorCode = ERROR_ILLEGAL_ARGUMENT;
                break;
            default:
                msg = "Changing torch strength level failed.";
                errorCode = ERROR_INVALID_OPERATION;
        }
        ALOGE("%s: %s", __FUNCTION__, msg.c_str());
        return STATUS_ERROR(errorCode, msg.c_str());
    }

    {
        // update the link to client's death
        // Store the last client that turns on each camera's torch mode.
        Mutex::Autolock al(mTorchClientMapMutex);
        ssize_t index = mTorchClientMap.indexOfKey(cameraId);
        if (index == NAME_NOT_FOUND) {
            mTorchClientMap.add(cameraId, clientBinder);
        } else {
            mTorchClientMap.valueAt(index)->unlinkToDeath(this);
            mTorchClientMap.replaceValueAt(index, clientBinder);
        }
        clientBinder->linkToDeath(this);
    }

    int clientPid = CameraThreadState::getCallingPid();
    ALOGI("%s: Torch strength for camera id %s changed to %d for client PID %d",
            __FUNCTION__, cameraId.c_str(), torchStrength, clientPid);
    if (!shouldSkipTorchStrengthUpdates) {
        broadcastTorchStrengthLevel(cameraId, torchStrength);
    }
    return Status::ok();
}

Status CameraService::setTorchMode(const std::string& cameraId, bool enabled,
        const sp<IBinder>& clientBinder) {
    Mutex::Autolock lock(mServiceLock);

    ATRACE_CALL();
    if (enabled && clientBinder == nullptr) {
        ALOGE("%s: torch client binder is NULL", __FUNCTION__);
        return STATUS_ERROR(ERROR_ILLEGAL_ARGUMENT,
                "Torch client Binder is null");
    }

    int uid = CameraThreadState::getCallingUid();

    if (shouldRejectSystemCameraConnection(cameraId)) {
        return STATUS_ERROR_FMT(ERROR_ILLEGAL_ARGUMENT, "Unable to set torch mode"
                " for system only device %s: ", cameraId.c_str());
    }
    // verify id is valid.
    auto state = getCameraState(cameraId);
    if (state == nullptr) {
        ALOGE("%s: camera id is invalid %s", __FUNCTION__, cameraId.c_str());
        return STATUS_ERROR_FMT(ERROR_ILLEGAL_ARGUMENT,
                "Camera ID \"%s\" is a not valid camera ID", cameraId.c_str());
    }

    StatusInternal cameraStatus = state->getStatus();
    if (cameraStatus != StatusInternal::PRESENT &&
            cameraStatus != StatusInternal::NOT_AVAILABLE) {
        ALOGE("%s: camera id is invalid %s, status %d", __FUNCTION__, cameraId.c_str(),
                (int)cameraStatus);
        return STATUS_ERROR_FMT(ERROR_ILLEGAL_ARGUMENT,
                "Camera ID \"%s\" is a not valid camera ID", cameraId.c_str());
    }

    {
        Mutex::Autolock al(mTorchStatusMutex);
        TorchModeStatus status;
        status_t err = getTorchStatusLocked(cameraId, &status);
        if (err != OK) {
            if (err == NAME_NOT_FOUND) {
                return STATUS_ERROR_FMT(ERROR_ILLEGAL_ARGUMENT,
                        "Camera \"%s\" does not have a flash unit", cameraId.c_str());
            }
            ALOGE("%s: getting current torch status failed for camera %s",
                    __FUNCTION__, cameraId.c_str());
            return STATUS_ERROR_FMT(ERROR_INVALID_OPERATION,
                    "Error updating torch status for camera \"%s\": %s (%d)", cameraId.c_str(),
                    strerror(-err), err);
        }

        if (status == TorchModeStatus::NOT_AVAILABLE) {
            if (cameraStatus == StatusInternal::NOT_AVAILABLE) {
                ALOGE("%s: torch mode of camera %s is not available because "
                        "camera is in use", __FUNCTION__, cameraId.c_str());
                return STATUS_ERROR_FMT(ERROR_CAMERA_IN_USE,
                        "Torch for camera \"%s\" is not available due to an existing camera user",
                        cameraId.c_str());
            } else {
                ALOGE("%s: torch mode of camera %s is not available due to "
                        "insufficient resources", __FUNCTION__, cameraId.c_str());
                return STATUS_ERROR_FMT(ERROR_MAX_CAMERAS_IN_USE,
                        "Torch for camera \"%s\" is not available due to insufficient resources",
                        cameraId.c_str());
            }
        }
    }

    {
        // Update UID map - this is used in the torch status changed callbacks, so must be done
        // before setTorchMode
        Mutex::Autolock al(mTorchUidMapMutex);
        updateTorchUidMapLocked(cameraId, uid);
    }

    status_t err = mFlashlight->setTorchMode(cameraId, enabled);

    if (err != OK) {
        int32_t errorCode;
        std::string msg;
        switch (err) {
            case -ENOSYS:
                msg = fmt::sprintf("Camera \"%s\" has no flashlight",
                    cameraId.c_str());
                errorCode = ERROR_ILLEGAL_ARGUMENT;
                break;
            case -EBUSY:
                msg = fmt::sprintf("Camera \"%s\" is in use",
                    cameraId.c_str());
                errorCode = ERROR_CAMERA_IN_USE;
                break;
            default:
                msg = fmt::sprintf(
                    "Setting torch mode of camera \"%s\" to %d failed: %s (%d)",
                    cameraId.c_str(), enabled, strerror(-err), err);
                errorCode = ERROR_INVALID_OPERATION;
        }
        ALOGE("%s: %s", __FUNCTION__, msg.c_str());
        logServiceError(msg, errorCode);
        return STATUS_ERROR(errorCode, msg.c_str());
    }

    {
        // update the link to client's death
        Mutex::Autolock al(mTorchClientMapMutex);
        ssize_t index = mTorchClientMap.indexOfKey(cameraId);
        if (enabled) {
            if (index == NAME_NOT_FOUND) {
                mTorchClientMap.add(cameraId, clientBinder);
            } else {
                mTorchClientMap.valueAt(index)->unlinkToDeath(this);
                mTorchClientMap.replaceValueAt(index, clientBinder);
            }
            clientBinder->linkToDeath(this);
        } else if (index != NAME_NOT_FOUND) {
            mTorchClientMap.valueAt(index)->unlinkToDeath(this);
        }
    }

    int clientPid = CameraThreadState::getCallingPid();
    std::string torchState = enabled ? "on" : "off";
    ALOGI("Torch for camera id %s turned %s for client PID %d", cameraId.c_str(),
            torchState.c_str(), clientPid);
    logTorchEvent(cameraId, torchState, clientPid);
    return Status::ok();
}

void CameraService::updateTorchUidMapLocked(const std::string& cameraId, int uid) {
    if (mTorchUidMap.find(cameraId) == mTorchUidMap.end()) {
        mTorchUidMap[cameraId].first = uid;
        mTorchUidMap[cameraId].second = uid;
    } else {
        // Set the pending UID
        mTorchUidMap[cameraId].first = uid;
    }
}

Status CameraService::notifySystemEvent(int32_t eventId,
        const std::vector<int32_t>& args) {
    const int pid = CameraThreadState::getCallingPid();
    const int selfPid = getpid();

    // Permission checks
    if (pid != selfPid) {
        // Ensure we're being called by system_server, or similar process with
        // permissions to notify the camera service about system events
        if (!checkCallingPermission(toString16(sCameraSendSystemEventsPermission))) {
            const int uid = CameraThreadState::getCallingUid();
            ALOGE("Permission Denial: cannot send updates to camera service about system"
                    " events from pid=%d, uid=%d", pid, uid);
            return STATUS_ERROR_FMT(ERROR_PERMISSION_DENIED,
                    "No permission to send updates to camera service about system events"
                    " from pid=%d, uid=%d", pid, uid);
        }
    }

    ATRACE_CALL();

    switch(eventId) {
        case ICameraService::EVENT_USER_SWITCHED: {
            // Try to register for UID and sensor privacy policy updates, in case we're recovering
            // from a system server crash
            mUidPolicy->registerSelf();
            mSensorPrivacyPolicy->registerSelf();
            doUserSwitch(/*newUserIds*/ args);
            break;
        }
        case ICameraService::EVENT_USB_DEVICE_ATTACHED:
        case ICameraService::EVENT_USB_DEVICE_DETACHED: {
            // Notify CameraProviderManager for lazy HALs
            mCameraProviderManager->notifyUsbDeviceEvent(eventId,
                                                        std::to_string(args[0]));
            break;
        }
        case ICameraService::EVENT_NONE:
        default: {
            ALOGW("%s: Received invalid system event from system_server: %d", __FUNCTION__,
                    eventId);
            break;
        }
    }
    return Status::ok();
}

void CameraService::notifyMonitoredUids() {
    Mutex::Autolock lock(mStatusListenerLock);

    for (const auto& it : mListenerList) {
        auto ret = it->getListener()->onCameraAccessPrioritiesChanged();
        it->handleBinderStatus(ret, "%s: Failed to trigger permission callback for %d:%d: %d",
                __FUNCTION__, it->getListenerUid(), it->getListenerPid(), ret.exceptionCode());
    }
}

void CameraService::notifyMonitoredUids(const std::unordered_set<uid_t> &notifyUidSet) {
    Mutex::Autolock lock(mStatusListenerLock);

    for (const auto& it : mListenerList) {
        if (notifyUidSet.find(it->getListenerUid()) != notifyUidSet.end()) {
            ALOGV("%s: notifying uid %d", __FUNCTION__, it->getListenerUid());
            auto ret = it->getListener()->onCameraAccessPrioritiesChanged();
            it->handleBinderStatus(ret, "%s: Failed to trigger permission callback for %d:%d: %d",
                    __FUNCTION__, it->getListenerUid(), it->getListenerPid(), ret.exceptionCode());
        }
    }
}

Status CameraService::notifyDeviceStateChange(int64_t newState) {
    const int pid = CameraThreadState::getCallingPid();
    const int selfPid = getpid();

    // Permission checks
    if (pid != selfPid) {
        // Ensure we're being called by system_server, or similar process with
        // permissions to notify the camera service about system events
        if (!checkCallingPermission(toString16(sCameraSendSystemEventsPermission))) {
            const int uid = CameraThreadState::getCallingUid();
            ALOGE("Permission Denial: cannot send updates to camera service about device"
                    " state changes from pid=%d, uid=%d", pid, uid);
            return STATUS_ERROR_FMT(ERROR_PERMISSION_DENIED,
                    "No permission to send updates to camera service about device state"
                    " changes from pid=%d, uid=%d", pid, uid);
        }
    }

    ATRACE_CALL();

    {
        Mutex::Autolock lock(mServiceLock);
        mDeviceState = newState;
    }

    mCameraProviderManager->notifyDeviceStateChange(newState);

    return Status::ok();
}

Status CameraService::notifyDisplayConfigurationChange() {
    ATRACE_CALL();
    const int callingPid = CameraThreadState::getCallingPid();
    const int selfPid = getpid();

    // Permission checks
    if (callingPid != selfPid) {
        // Ensure we're being called by system_server, or similar process with
        // permissions to notify the camera service about system events
        if (!checkCallingPermission(toString16(sCameraSendSystemEventsPermission))) {
            const int uid = CameraThreadState::getCallingUid();
            ALOGE("Permission Denial: cannot send updates to camera service about orientation"
                    " changes from pid=%d, uid=%d", callingPid, uid);
            return STATUS_ERROR_FMT(ERROR_PERMISSION_DENIED,
                    "No permission to send updates to camera service about orientation"
                    " changes from pid=%d, uid=%d", callingPid, uid);
        }
    }

    Mutex::Autolock lock(mServiceLock);

    // Don't do anything if rotate-and-crop override via cmd is active
    if (mOverrideRotateAndCropMode != ANDROID_SCALER_ROTATE_AND_CROP_AUTO) return Status::ok();

    const auto clients = mActiveClientManager.getAll();
    for (auto& current : clients) {
        if (current != nullptr) {
            const auto basicClient = current->getValue();
            if (basicClient.get() != nullptr && !basicClient->getOverrideToPortrait()) {
                basicClient->setRotateAndCropOverride(
                        mCameraServiceProxyWrapper->getRotateAndCropOverride(
                                basicClient->getPackageName(),
                                basicClient->getCameraFacing(),
                                multiuser_get_user_id(basicClient->getClientUid())));
            }
        }
    }

    return Status::ok();
}

Status CameraService::getConcurrentCameraIds(
        std::vector<ConcurrentCameraIdCombination>* concurrentCameraIds) {
    ATRACE_CALL();
    if (!concurrentCameraIds) {
        ALOGE("%s: concurrentCameraIds is NULL", __FUNCTION__);
        return STATUS_ERROR(ERROR_ILLEGAL_ARGUMENT, "concurrentCameraIds is NULL");
    }

    if (!mInitialized) {
        ALOGE("%s: Camera HAL couldn't be initialized", __FUNCTION__);
        logServiceError("Camera subsystem is not available", ERROR_DISCONNECTED);
        return STATUS_ERROR(ERROR_DISCONNECTED,
                "Camera subsystem is not available");
    }
    // First call into the provider and get the set of concurrent camera
    // combinations
    std::vector<std::unordered_set<std::string>> concurrentCameraCombinations =
            mCameraProviderManager->getConcurrentCameraIds();
    for (auto &combination : concurrentCameraCombinations) {
        std::vector<std::string> validCombination;
        for (auto &cameraId : combination) {
            // if the camera state is not present, skip
            auto state = getCameraState(cameraId);
            if (state == nullptr) {
                ALOGW("%s: camera id %s does not exist", __FUNCTION__, cameraId.c_str());
                continue;
            }
            StatusInternal status = state->getStatus();
            if (status == StatusInternal::NOT_PRESENT || status == StatusInternal::ENUMERATING) {
                continue;
            }
            if (shouldRejectSystemCameraConnection(cameraId)) {
                continue;
            }
            validCombination.push_back(cameraId);
        }
        if (validCombination.size() != 0) {
            concurrentCameraIds->push_back(std::move(validCombination));
        }
    }
    return Status::ok();
}

Status CameraService::isConcurrentSessionConfigurationSupported(
        const std::vector<CameraIdAndSessionConfiguration>& cameraIdsAndSessionConfigurations,
        int targetSdkVersion, /*out*/bool* isSupported) {
    if (!isSupported) {
        ALOGE("%s: isSupported is NULL", __FUNCTION__);
        return STATUS_ERROR(ERROR_ILLEGAL_ARGUMENT, "isSupported is NULL");
    }

    if (!mInitialized) {
        ALOGE("%s: Camera HAL couldn't be initialized", __FUNCTION__);
        return STATUS_ERROR(ERROR_DISCONNECTED,
                "Camera subsystem is not available");
    }

    // Check for camera permissions
    int callingPid = CameraThreadState::getCallingPid();
    int callingUid = CameraThreadState::getCallingUid();
    AttributionSourceState attributionSource{};
    attributionSource.pid = callingPid;
    attributionSource.uid = callingUid;
<<<<<<< HEAD
    bool checkPermissionForCamera = checkPermission(String8(),
                sCameraPermission, attributionSource, String16(), AppOpsManager::OP_NONE);
=======
    bool checkPermissionForCamera = checkPermission(std::string(),
                sCameraPermission, attributionSource, std::string(), AppOpsManager::OP_NONE);
>>>>>>> 58061c88
    if ((callingPid != getpid()) && !checkPermissionForCamera) {
        ALOGE("%s: pid %d doesn't have camera permissions", __FUNCTION__, callingPid);
        return STATUS_ERROR(ERROR_PERMISSION_DENIED,
                "android.permission.CAMERA needed to call"
                "isConcurrentSessionConfigurationSupported");
    }

    status_t res =
            mCameraProviderManager->isConcurrentSessionConfigurationSupported(
                    cameraIdsAndSessionConfigurations, mPerfClassPrimaryCameraIds,
                    targetSdkVersion, isSupported);
    if (res != OK) {
        logServiceError("Unable to query session configuration support",
            ERROR_INVALID_OPERATION);
        return STATUS_ERROR_FMT(ERROR_INVALID_OPERATION, "Unable to query session configuration "
                "support %s (%d)", strerror(-res), res);
    }
    return Status::ok();
}

Status CameraService::addListener(const sp<ICameraServiceListener>& listener,
        /*out*/
        std::vector<hardware::CameraStatus> *cameraStatuses) {
    return addListenerHelper(listener, cameraStatuses);
}

binder::Status CameraService::addListenerTest(const sp<hardware::ICameraServiceListener>& listener,
            std::vector<hardware::CameraStatus>* cameraStatuses) {
    return addListenerHelper(listener, cameraStatuses, false, true);
}

Status CameraService::addListenerHelper(const sp<ICameraServiceListener>& listener,
        /*out*/
        std::vector<hardware::CameraStatus> *cameraStatuses,
        bool isVendorListener, bool isProcessLocalTest) {

    ATRACE_CALL();

    ALOGV("%s: Add listener %p", __FUNCTION__, listener.get());

    if (listener == nullptr) {
        ALOGE("%s: Listener must not be null", __FUNCTION__);
        return STATUS_ERROR(ERROR_ILLEGAL_ARGUMENT, "Null listener given to addListener");
    }

    auto clientUid = CameraThreadState::getCallingUid();
    auto clientPid = CameraThreadState::getCallingPid();
    AttributionSourceState attributionSource{};
    attributionSource.uid = clientUid;
    attributionSource.pid = clientPid;

<<<<<<< HEAD
   bool openCloseCallbackAllowed = checkPermission(String8(),
            sCameraOpenCloseListenerPermission, attributionSource, String16(),
=======
   bool openCloseCallbackAllowed = checkPermission(std::string(),
            sCameraOpenCloseListenerPermission, attributionSource, std::string(),
>>>>>>> 58061c88
            AppOpsManager::OP_NONE);

    Mutex::Autolock lock(mServiceLock);

    {
        Mutex::Autolock lock(mStatusListenerLock);
        for (const auto &it : mListenerList) {
            if (IInterface::asBinder(it->getListener()) == IInterface::asBinder(listener)) {
                ALOGW("%s: Tried to add listener %p which was already subscribed",
                      __FUNCTION__, listener.get());
                return STATUS_ERROR(ERROR_ALREADY_EXISTS, "Listener already registered");
            }
        }

        sp<ServiceListener> serviceListener =
                new ServiceListener(this, listener, clientUid, clientPid, isVendorListener,
                        openCloseCallbackAllowed);
        auto ret = serviceListener->initialize(isProcessLocalTest);
        if (ret != NO_ERROR) {
            std::string msg = fmt::sprintf("Failed to initialize service listener: %s (%d)",
                    strerror(-ret), ret);
            logServiceError(msg, ERROR_ILLEGAL_ARGUMENT);
            ALOGE("%s: %s", __FUNCTION__, msg.c_str());
            return STATUS_ERROR(ERROR_ILLEGAL_ARGUMENT, msg.c_str());
        }
        // The listener still needs to be added to the list of listeners, regardless of what
        // permissions the listener process has / whether it is a vendor listener. Since it might be
        // eligible to listen to other camera ids.
        mListenerList.emplace_back(serviceListener);
        mUidPolicy->registerMonitorUid(clientUid, /*openCamera*/false);
    }

    /* Collect current devices and status */
    {
        Mutex::Autolock lock(mCameraStatesLock);
        for (auto& i : mCameraStates) {
            cameraStatuses->emplace_back(i.first,
                    mapToInterface(i.second->getStatus()), i.second->getUnavailablePhysicalIds(),
                    openCloseCallbackAllowed ? i.second->getClientPackage() : std::string());
        }
    }
    // Remove the camera statuses that should be hidden from the client, we do
    // this after collecting the states in order to avoid holding
    // mCameraStatesLock and mInterfaceLock (held in getSystemCameraKind()) at
    // the same time.
    cameraStatuses->erase(std::remove_if(cameraStatuses->begin(), cameraStatuses->end(),
                [this, &isVendorListener, &clientPid, &clientUid](const hardware::CameraStatus& s) {
                    SystemCameraKind deviceKind = SystemCameraKind::PUBLIC;
                    if (getSystemCameraKind(s.cameraId, &deviceKind) != OK) {
                        ALOGE("%s: Invalid camera id %s, skipping status update",
                                __FUNCTION__, s.cameraId.c_str());
                        return true;
                    }
                    return shouldSkipStatusUpdates(deviceKind, isVendorListener, clientPid,
                            clientUid);}), cameraStatuses->end());

    //cameraStatuses will have non-eligible camera ids removed.
    std::set<std::string> idsChosenForCallback;
    for (const auto &s : *cameraStatuses) {
        idsChosenForCallback.insert(s.cameraId);
    }

    /*
     * Immediately signal current torch status to this listener only
     * This may be a subset of all the devices, so don't include it in the response directly
     */
    {
        Mutex::Autolock al(mTorchStatusMutex);
        for (size_t i = 0; i < mTorchStatusMap.size(); i++ ) {
            const std::string &id = mTorchStatusMap.keyAt(i);
            // The camera id is visible to the client. Fine to send torch
            // callback.
            if (idsChosenForCallback.find(id) != idsChosenForCallback.end()) {
                listener->onTorchStatusChanged(mapToInterface(mTorchStatusMap.valueAt(i)), id);
            }
        }
    }

    return Status::ok();
}

Status CameraService::removeListener(const sp<ICameraServiceListener>& listener) {
    ATRACE_CALL();

    ALOGV("%s: Remove listener %p", __FUNCTION__, listener.get());

    if (listener == 0) {
        ALOGE("%s: Listener must not be null", __FUNCTION__);
        return STATUS_ERROR(ERROR_ILLEGAL_ARGUMENT, "Null listener given to removeListener");
    }

    Mutex::Autolock lock(mServiceLock);

    {
        Mutex::Autolock lock(mStatusListenerLock);
        for (auto it = mListenerList.begin(); it != mListenerList.end(); it++) {
            if (IInterface::asBinder((*it)->getListener()) == IInterface::asBinder(listener)) {
                mUidPolicy->unregisterMonitorUid((*it)->getListenerUid(), /*closeCamera*/false);
                IInterface::asBinder(listener)->unlinkToDeath(*it);
                mListenerList.erase(it);
                return Status::ok();
            }
        }
    }

    ALOGW("%s: Tried to remove a listener %p which was not subscribed",
          __FUNCTION__, listener.get());

    return STATUS_ERROR(ERROR_ILLEGAL_ARGUMENT, "Unregistered listener given to removeListener");
}

Status CameraService::getLegacyParameters(int cameraId, /*out*/std::string* parameters) {

    ATRACE_CALL();
    ALOGV("%s: for camera ID = %d", __FUNCTION__, cameraId);

    if (parameters == NULL) {
        ALOGE("%s: parameters must not be null", __FUNCTION__);
        return STATUS_ERROR(ERROR_ILLEGAL_ARGUMENT, "Parameters must not be null");
    }

    Status ret = Status::ok();

    CameraParameters shimParams;
    if (!(ret = getLegacyParametersLazy(cameraId, /*out*/&shimParams)).isOk()) {
        // Error logged by caller
        return ret;
    }

    String8 shimParamsString8 = shimParams.flatten();

    *parameters = toStdString(shimParamsString8);

    return ret;
}

Status CameraService::supportsCameraApi(const std::string& cameraId, int apiVersion,
        /*out*/ bool *isSupported) {
    ATRACE_CALL();

    ALOGV("%s: for camera ID = %s", __FUNCTION__, cameraId.c_str());

    switch (apiVersion) {
        case API_VERSION_1:
        case API_VERSION_2:
            break;
        default:
            std::string msg = fmt::sprintf("Unknown API version %d", apiVersion);
            ALOGE("%s: %s", __FUNCTION__, msg.c_str());
            return STATUS_ERROR(ERROR_ILLEGAL_ARGUMENT, msg.c_str());
    }

    int portraitRotation;
    auto deviceVersionAndTransport = getDeviceVersion(cameraId, false, &portraitRotation);
    if (deviceVersionAndTransport.first == -1) {
        std::string msg = fmt::sprintf("Unknown camera ID %s", cameraId.c_str());
        ALOGE("%s: %s", __FUNCTION__, msg.c_str());
        return STATUS_ERROR(ERROR_ILLEGAL_ARGUMENT, msg.c_str());
    }
    if (deviceVersionAndTransport.second == IPCTransport::HIDL) {
        int deviceVersion = deviceVersionAndTransport.first;
        switch (deviceVersion) {
            case CAMERA_DEVICE_API_VERSION_1_0:
            case CAMERA_DEVICE_API_VERSION_3_0:
            case CAMERA_DEVICE_API_VERSION_3_1:
                if (apiVersion == API_VERSION_2) {
                    ALOGV("%s: Camera id %s uses HAL version %d <3.2, doesn't support api2 without "
                            "shim", __FUNCTION__, cameraId.c_str(), deviceVersion);
                    *isSupported = false;
                } else { // if (apiVersion == API_VERSION_1) {
                    ALOGV("%s: Camera id %s uses older HAL before 3.2, but api1 is always "
                            "supported", __FUNCTION__, cameraId.c_str());
                    *isSupported = true;
                }
                break;
            case CAMERA_DEVICE_API_VERSION_3_2:
            case CAMERA_DEVICE_API_VERSION_3_3:
            case CAMERA_DEVICE_API_VERSION_3_4:
            case CAMERA_DEVICE_API_VERSION_3_5:
            case CAMERA_DEVICE_API_VERSION_3_6:
            case CAMERA_DEVICE_API_VERSION_3_7:
                ALOGV("%s: Camera id %s uses HAL3.2 or newer, supports api1/api2 directly",
                        __FUNCTION__, cameraId.c_str());
                *isSupported = true;
                break;
            default: {
                std::string msg = fmt::sprintf("Unknown device version %x for device %s",
                        deviceVersion, cameraId.c_str());
                ALOGE("%s: %s", __FUNCTION__, msg.c_str());
                return STATUS_ERROR(ERROR_INVALID_OPERATION, msg.c_str());
            }
        }
    } else {
        *isSupported = true;
    }
    return Status::ok();
}

Status CameraService::isHiddenPhysicalCamera(const std::string& cameraId,
        /*out*/ bool *isSupported) {
    ATRACE_CALL();

    ALOGV("%s: for camera ID = %s", __FUNCTION__, cameraId.c_str());
    *isSupported = mCameraProviderManager->isHiddenPhysicalCamera(cameraId);

    return Status::ok();
}

Status CameraService::injectCamera(
        const std::string& packageName, const std::string& internalCamId,
        const std::string& externalCamId,
        const sp<ICameraInjectionCallback>& callback,
        /*out*/
        sp<ICameraInjectionSession>* cameraInjectionSession) {
    ATRACE_CALL();

    if (!checkCallingPermission(toString16(sCameraInjectExternalCameraPermission))) {
        const int pid = CameraThreadState::getCallingPid();
        const int uid = CameraThreadState::getCallingUid();
        ALOGE("Permission Denial: can't inject camera pid=%d, uid=%d", pid, uid);
        return STATUS_ERROR(ERROR_PERMISSION_DENIED,
                        "Permission Denial: no permission to inject camera");
    }

    ALOGV(
        "%s: Package name = %s, Internal camera ID = %s, External camera ID = "
        "%s",
        __FUNCTION__, packageName.c_str(),
        internalCamId.c_str(), externalCamId.c_str());

    {
        Mutex::Autolock lock(mInjectionParametersLock);
        mInjectionInternalCamId = internalCamId;
        mInjectionExternalCamId = externalCamId;
        mInjectionStatusListener->addListener(callback);
        *cameraInjectionSession = new CameraInjectionSession(this);
        status_t res = NO_ERROR;
        auto clientDescriptor = mActiveClientManager.get(mInjectionInternalCamId);
        // If the client already exists, we can directly connect to the camera device through the
        // client's injectCamera(), otherwise we need to wait until the client is established
        // (execute connectHelper()) before injecting the camera to the camera device.
        if (clientDescriptor != nullptr) {
            mInjectionInitPending = false;
            sp<BasicClient> clientSp = clientDescriptor->getValue();
            res = checkIfInjectionCameraIsPresent(mInjectionExternalCamId, clientSp);
            if(res != OK) {
                return STATUS_ERROR_FMT(ERROR_DISCONNECTED,
                        "No camera device with ID \"%s\" currently available",
                        mInjectionExternalCamId.c_str());
            }
            res = clientSp->injectCamera(mInjectionExternalCamId, mCameraProviderManager);
            if(res != OK) {
                mInjectionStatusListener->notifyInjectionError(mInjectionExternalCamId, res);
            }
        } else {
            mInjectionInitPending = true;
        }
    }

    return binder::Status::ok();
}

Status CameraService::reportExtensionSessionStats(
        const hardware::CameraExtensionSessionStats& stats, std::string* sessionKey /*out*/) {
    ALOGV("%s: reported %s", __FUNCTION__, stats.toString().c_str());
    *sessionKey = mCameraServiceProxyWrapper->updateExtensionStats(stats);
    return Status::ok();
}

void CameraService::removeByClient(const BasicClient* client) {
    Mutex::Autolock lock(mServiceLock);
    for (auto& i : mActiveClientManager.getAll()) {
        auto clientSp = i->getValue();
        if (clientSp.get() == client) {
            cacheClientTagDumpIfNeeded(client->mCameraIdStr, clientSp.get());
            mActiveClientManager.remove(i);
        }
    }
    updateAudioRestrictionLocked();
}

bool CameraService::evictClientIdByRemote(const wp<IBinder>& remote) {
    bool ret = false;
    {
        // Acquire mServiceLock and prevent other clients from connecting
        std::unique_ptr<AutoConditionLock> lock =
                AutoConditionLock::waitAndAcquire(mServiceLockWrapper);


        std::vector<sp<BasicClient>> evicted;
        for (auto& i : mActiveClientManager.getAll()) {
            auto clientSp = i->getValue();
            if (clientSp.get() == nullptr) {
                ALOGE("%s: Dead client still in mActiveClientManager.", __FUNCTION__);
                mActiveClientManager.remove(i);
                continue;
            }
            if (remote == clientSp->getRemote()) {
                mActiveClientManager.remove(i);
                evicted.push_back(clientSp);

                // Notify the client of disconnection
                clientSp->notifyError(
                        hardware::camera2::ICameraDeviceCallbacks::ERROR_CAMERA_DISCONNECTED,
                        CaptureResultExtras());
            }
        }

        // Do not hold mServiceLock while disconnecting clients, but retain the condition blocking
        // other clients from connecting in mServiceLockWrapper if held
        mServiceLock.unlock();

        // Do not clear caller identity, remote caller should be client proccess

        for (auto& i : evicted) {
            if (i.get() != nullptr) {
                i->disconnect();
                ret = true;
            }
        }
        //clear the evicted client list before acquring service lock again.
        evicted.clear();
        // Reacquire mServiceLock
        mServiceLock.lock();

    } // lock is destroyed, allow further connect calls

    return ret;
}

std::shared_ptr<CameraService::CameraState> CameraService::getCameraState(
        const std::string& cameraId) const {
    std::shared_ptr<CameraState> state;
    {
        Mutex::Autolock lock(mCameraStatesLock);
        auto iter = mCameraStates.find(cameraId);
        if (iter != mCameraStates.end()) {
            state = iter->second;
        }
    }
    return state;
}

sp<CameraService::BasicClient> CameraService::removeClientLocked(const std::string& cameraId) {
    // Remove from active clients list
    auto clientDescriptorPtr = mActiveClientManager.remove(cameraId);
    if (clientDescriptorPtr == nullptr) {
        ALOGW("%s: Could not evict client, no client for camera ID %s", __FUNCTION__,
                cameraId.c_str());
        return sp<BasicClient>{nullptr};
    }

    sp<BasicClient> client = clientDescriptorPtr->getValue();
    if (client.get() != nullptr) {
        cacheClientTagDumpIfNeeded(clientDescriptorPtr->getKey(), client.get());
    }
    return client;
}

void CameraService::doUserSwitch(const std::vector<int32_t>& newUserIds) {
    // Acquire mServiceLock and prevent other clients from connecting
    std::unique_ptr<AutoConditionLock> lock =
            AutoConditionLock::waitAndAcquire(mServiceLockWrapper);

    std::set<userid_t> newAllowedUsers;
    for (size_t i = 0; i < newUserIds.size(); i++) {
        if (newUserIds[i] < 0) {
            ALOGE("%s: Bad user ID %d given during user switch, ignoring.",
                    __FUNCTION__, newUserIds[i]);
            return;
        }
        newAllowedUsers.insert(static_cast<userid_t>(newUserIds[i]));
    }


    if (newAllowedUsers == mAllowedUsers) {
        ALOGW("%s: Received notification of user switch with no updated user IDs.", __FUNCTION__);
        return;
    }

    logUserSwitch(mAllowedUsers, newAllowedUsers);

    mAllowedUsers = std::move(newAllowedUsers);

    // Current user has switched, evict all current clients.
    std::vector<sp<BasicClient>> evicted;
    for (auto& i : mActiveClientManager.getAll()) {
        auto clientSp = i->getValue();

        if (clientSp.get() == nullptr) {
            ALOGE("%s: Dead client still in mActiveClientManager.", __FUNCTION__);
            continue;
        }

        // Don't evict clients that are still allowed.
        uid_t clientUid = clientSp->getClientUid();
        userid_t clientUserId = multiuser_get_user_id(clientUid);
        if (mAllowedUsers.find(clientUserId) != mAllowedUsers.end()) {
            continue;
        }

        evicted.push_back(clientSp);

        ALOGE("Evicting conflicting client for camera ID %s due to user change",
                i->getKey().c_str());

        // Log the clients evicted
        logEvent(fmt::sprintf("EVICT device %s client held by package %s (PID %"
                PRId32 ", score %" PRId32 ", state %" PRId32 ")\n   - Evicted due"
                " to user switch.", i->getKey().c_str(),
                clientSp->getPackageName().c_str(),
                i->getOwnerId(), i->getPriority().getScore(),
                i->getPriority().getState()));

    }

    // Do not hold mServiceLock while disconnecting clients, but retain the condition
    // blocking other clients from connecting in mServiceLockWrapper if held.
    mServiceLock.unlock();

    // Clear caller identity temporarily so client disconnect PID checks work correctly
    int64_t token = CameraThreadState::clearCallingIdentity();

    for (auto& i : evicted) {
        i->disconnect();
    }

    CameraThreadState::restoreCallingIdentity(token);

    // Reacquire mServiceLock
    mServiceLock.lock();
}

void CameraService::logEvent(const std::string &event) {
    std::string curTime = getFormattedCurrentTime();
    Mutex::Autolock l(mLogLock);
    std::string msg = curTime + " : " + event;
    // For service error events, print the msg only once.
    if (msg.find("SERVICE ERROR") != std::string::npos) {
        mEventLog.add(msg);
    } else if(sServiceErrorEventSet.find(msg) == sServiceErrorEventSet.end()) {
        // Error event not added to the dumpsys log before
        mEventLog.add(msg);
        sServiceErrorEventSet.insert(msg);
    }
}

void CameraService::logDisconnected(const std::string &cameraId, int clientPid,
        const std::string &clientPackage) {
    // Log the clients evicted
    logEvent(fmt::sprintf("DISCONNECT device %s client for package %s (PID %d)", cameraId.c_str(),
            clientPackage.c_str(), clientPid));
}

void CameraService::logDisconnectedOffline(const std::string &cameraId, int clientPid,
        const std::string &clientPackage) {
    // Log the clients evicted
    logEvent(fmt::sprintf("DISCONNECT offline device %s client for package %s (PID %d)",
            cameraId.c_str(), clientPackage.c_str(), clientPid));
}

void CameraService::logConnected(const std::string &cameraId, int clientPid,
        const std::string &clientPackage) {
    // Log the clients evicted
    logEvent(fmt::sprintf("CONNECT device %s client for package %s (PID %d)", cameraId.c_str(),
            clientPackage.c_str(), clientPid));
}

void CameraService::logConnectedOffline(const std::string &cameraId, int clientPid,
        const std::string &clientPackage) {
    // Log the clients evicted
    logEvent(fmt::sprintf("CONNECT offline device %s client for package %s (PID %d)",
            cameraId.c_str(), clientPackage.c_str(), clientPid));
}

void CameraService::logRejected(const std::string &cameraId, int clientPid,
        const std::string &clientPackage, const std::string &reason) {
    // Log the client rejected
    logEvent(fmt::sprintf("REJECT device %s client for package %s (PID %d), reason: (%s)",
            cameraId.c_str(), clientPackage.c_str(), clientPid, reason.c_str()));
}

void CameraService::logTorchEvent(const std::string &cameraId, const std::string &torchState,
        int clientPid) {
    // Log torch event
    logEvent(fmt::sprintf("Torch for camera id %s turned %s for client PID %d", cameraId.c_str(),
            torchState.c_str(), clientPid));
}

void CameraService::logUserSwitch(const std::set<userid_t>& oldUserIds,
        const std::set<userid_t>& newUserIds) {
    std::string newUsers = toString(newUserIds);
    std::string oldUsers = toString(oldUserIds);
    if (oldUsers.size() == 0) {
        oldUsers = "<None>";
    }
    // Log the new and old users
    logEvent(fmt::sprintf("USER_SWITCH previous allowed user IDs: %s, current allowed user IDs: %s",
            oldUsers.c_str(), newUsers.c_str()));
}

void CameraService::logDeviceRemoved(const std::string &cameraId, const std::string &reason) {
    // Log the device removal
    logEvent(fmt::sprintf("REMOVE device %s, reason: (%s)", cameraId.c_str(), reason.c_str()));
}

void CameraService::logDeviceAdded(const std::string &cameraId, const std::string &reason) {
    // Log the device removal
    logEvent(fmt::sprintf("ADD device %s, reason: (%s)", cameraId.c_str(), reason.c_str()));
}

void CameraService::logClientDied(int clientPid, const std::string &reason) {
    // Log the device removal
    logEvent(fmt::sprintf("DIED client(s) with PID %d, reason: (%s)", clientPid, reason.c_str()));
}

void CameraService::logServiceError(const std::string &msg, int errorCode) {
    logEvent(fmt::sprintf("SERVICE ERROR: %s : %d (%s)", msg.c_str(), errorCode,
            strerror(-errorCode)));
}

status_t CameraService::onTransact(uint32_t code, const Parcel& data, Parcel* reply,
        uint32_t flags) {

    // Permission checks
    switch (code) {
        case SHELL_COMMAND_TRANSACTION: {
            int in = data.readFileDescriptor();
            int out = data.readFileDescriptor();
            int err = data.readFileDescriptor();
            int argc = data.readInt32();
            Vector<String16> args;
            for (int i = 0; i < argc && data.dataAvail() > 0; i++) {
               args.add(data.readString16());
            }
            sp<IBinder> unusedCallback;
            sp<IResultReceiver> resultReceiver;
            status_t status;
            if ((status = data.readNullableStrongBinder(&unusedCallback)) != NO_ERROR) {
                return status;
            }
            if ((status = data.readNullableStrongBinder(&resultReceiver)) != NO_ERROR) {
                return status;
            }
            status = shellCommand(in, out, err, args);
            if (resultReceiver != nullptr) {
                resultReceiver->send(status);
            }
            return NO_ERROR;
        }
    }

    return BnCameraService::onTransact(code, data, reply, flags);
}

// We share the media players for shutter and recording sound for all clients.
// A reference count is kept to determine when we will actually release the
// media players.

sp<MediaPlayer> CameraService::newMediaPlayer(const char *file) {
    sp<MediaPlayer> mp = new MediaPlayer();
    status_t error;
    if ((error = mp->setDataSource(NULL /* httpService */, file, NULL)) == NO_ERROR) {
        mp->setAudioStreamType(AUDIO_STREAM_ENFORCED_AUDIBLE);
        error = mp->prepare();
    }
    if (error != NO_ERROR) {
        ALOGE("Failed to load CameraService sounds: %s", file);
        mp->disconnect();
        mp.clear();
        return nullptr;
    }
    return mp;
}

void CameraService::increaseSoundRef() {
    Mutex::Autolock lock(mSoundLock);
    mSoundRef++;
}

void CameraService::loadSoundLocked(sound_kind kind) {
    ATRACE_CALL();

    LOG1("CameraService::loadSoundLocked ref=%d", mSoundRef);
    if (SOUND_SHUTTER == kind && mSoundPlayer[SOUND_SHUTTER] == NULL) {
        mSoundPlayer[SOUND_SHUTTER] = newMediaPlayer("/product/media/audio/ui/camera_click.ogg");
        if (mSoundPlayer[SOUND_SHUTTER] == nullptr) {
            mSoundPlayer[SOUND_SHUTTER] = newMediaPlayer("/system/media/audio/ui/camera_click.ogg");
        }
    } else if (SOUND_RECORDING_START == kind && mSoundPlayer[SOUND_RECORDING_START] ==  NULL) {
        mSoundPlayer[SOUND_RECORDING_START] = newMediaPlayer("/product/media/audio/ui/VideoRecord.ogg");
        if (mSoundPlayer[SOUND_RECORDING_START] == nullptr) {
            mSoundPlayer[SOUND_RECORDING_START] =
                newMediaPlayer("/system/media/audio/ui/VideoRecord.ogg");
        }
    } else if (SOUND_RECORDING_STOP == kind && mSoundPlayer[SOUND_RECORDING_STOP] == NULL) {
        mSoundPlayer[SOUND_RECORDING_STOP] = newMediaPlayer("/product/media/audio/ui/VideoStop.ogg");
        if (mSoundPlayer[SOUND_RECORDING_STOP] == nullptr) {
            mSoundPlayer[SOUND_RECORDING_STOP] = newMediaPlayer("/system/media/audio/ui/VideoStop.ogg");
        }
    }
}

void CameraService::decreaseSoundRef() {
    Mutex::Autolock lock(mSoundLock);
    LOG1("CameraService::decreaseSoundRef ref=%d", mSoundRef);
    if (--mSoundRef) return;

    for (int i = 0; i < NUM_SOUNDS; i++) {
        if (mSoundPlayer[i] != 0) {
            mSoundPlayer[i]->disconnect();
            mSoundPlayer[i].clear();
        }
    }
}

void CameraService::playSound(sound_kind kind) {
    ATRACE_CALL();

    LOG1("playSound(%d)", kind);
    if (kind < 0 || kind >= NUM_SOUNDS) {
        ALOGE("%s: Invalid sound id requested: %d", __FUNCTION__, kind);
        return;
    }

    Mutex::Autolock lock(mSoundLock);
    loadSoundLocked(kind);
    sp<MediaPlayer> player = mSoundPlayer[kind];
    if (player != 0) {
        player->seekTo(0);
        player->start();
    }
}

// ----------------------------------------------------------------------------

CameraService::Client::Client(const sp<CameraService>& cameraService,
        const sp<ICameraClient>& cameraClient,
        const std::string& clientPackageName, bool systemNativeClient,
        const std::optional<std::string>& clientFeatureId,
        const std::string& cameraIdStr,
        int api1CameraId, int cameraFacing, int sensorOrientation,
        int clientPid, uid_t clientUid,
        int servicePid, bool overrideToPortrait) :
        CameraService::BasicClient(cameraService,
                IInterface::asBinder(cameraClient),
                clientPackageName, systemNativeClient, clientFeatureId,
                cameraIdStr, cameraFacing, sensorOrientation,
                clientPid, clientUid,
                servicePid, overrideToPortrait),
        mCameraId(api1CameraId)
{
    int callingPid = CameraThreadState::getCallingPid();
    LOG1("Client::Client E (pid %d, id %d)", callingPid, mCameraId);

    mRemoteCallback = cameraClient;

    cameraService->increaseSoundRef();

    LOG1("Client::Client X (pid %d, id %d)", callingPid, mCameraId);
}

// tear down the client
CameraService::Client::~Client() {
    ALOGV("~Client");
    mDestructionStarted = true;

    sCameraService->decreaseSoundRef();
    // unconditionally disconnect. function is idempotent
    Client::disconnect();
}

sp<CameraService> CameraService::BasicClient::BasicClient::sCameraService;

CameraService::BasicClient::BasicClient(const sp<CameraService>& cameraService,
        const sp<IBinder>& remoteCallback,
        const std::string& clientPackageName, bool nativeClient,
        const std::optional<std::string>& clientFeatureId, const std::string& cameraIdStr,
        int cameraFacing, int sensorOrientation, int clientPid, uid_t clientUid,
        int servicePid, bool overrideToPortrait):
        mDestructionStarted(false),
        mCameraIdStr(cameraIdStr), mCameraFacing(cameraFacing), mOrientation(sensorOrientation),
        mClientPackageName(clientPackageName), mSystemNativeClient(nativeClient),
        mClientFeatureId(clientFeatureId),
        mClientPid(clientPid), mClientUid(clientUid),
        mServicePid(servicePid),
        mDisconnected(false), mUidIsTrusted(false),
        mOverrideToPortrait(overrideToPortrait),
        mAudioRestriction(hardware::camera2::ICameraDeviceUser::AUDIO_RESTRICTION_NONE),
        mRemoteBinder(remoteCallback),
        mOpsActive(false),
        mOpsStreaming(false)
{
    if (sCameraService == nullptr) {
        sCameraService = cameraService;
    }

    // There are 2 scenarios in which a client won't have AppOps operations
    // (both scenarios : native clients)
    //    1) It's an system native client*, the package name will be empty
    //       and it will return from this function in the previous if condition
    //       (This is the same as the previously existing behavior).
    //    2) It is a system native client, but its package name has been
    //       modified for debugging, however it still must not use AppOps since
    //       the package name is not a real one.
    //
    //       * system native client - native client with UID < AID_APP_START. It
    //         doesn't exclude clients not on the system partition.
    if (!mSystemNativeClient) {
        mAppOpsManager = std::make_unique<AppOpsManager>();
    }

    mUidIsTrusted = isTrustedCallingUid(mClientUid);
}

CameraService::BasicClient::~BasicClient() {
    ALOGV("~BasicClient");
    mDestructionStarted = true;
}

binder::Status CameraService::BasicClient::disconnect() {
    binder::Status res = Status::ok();
    if (mDisconnected) {
        return res;
    }
    mDisconnected = true;

    sCameraService->removeByClient(this);
    sCameraService->logDisconnected(mCameraIdStr, mClientPid, mClientPackageName);
    sCameraService->mCameraProviderManager->removeRef(CameraProviderManager::DeviceMode::CAMERA,
            mCameraIdStr);

    sp<IBinder> remote = getRemote();
    if (remote != nullptr) {
        remote->unlinkToDeath(sCameraService);
    }

    finishCameraOps();
    // Notify flashlight that a camera device is closed.
    sCameraService->mFlashlight->deviceClosed(mCameraIdStr);
    ALOGI("%s: Disconnected client for camera %s for PID %d", __FUNCTION__, mCameraIdStr.c_str(),
            mClientPid);

    // client shouldn't be able to call into us anymore
    mClientPid = 0;

    const auto& mActivityManager = getActivityManager();
    if (mActivityManager) {
        mActivityManager->logFgsApiEnd(LOG_FGS_CAMERA_API,
            CameraThreadState::getCallingUid(),
            CameraThreadState::getCallingPid());
    }

    return res;
}

status_t CameraService::BasicClient::dump(int, const Vector<String16>&) {
    // No dumping of clients directly over Binder,
    // must go through CameraService::dump
    android_errorWriteWithInfoLog(SN_EVENT_LOG_ID, "26265403",
            CameraThreadState::getCallingUid(), NULL, 0);
    return OK;
}

status_t CameraService::BasicClient::startWatchingTags(const std::string&, int) {
    // Can't watch tags directly, must go through CameraService::startWatchingTags
    return OK;
}

status_t CameraService::BasicClient::stopWatchingTags(int) {
    // Can't watch tags directly, must go through CameraService::stopWatchingTags
    return OK;
}

status_t CameraService::BasicClient::dumpWatchedEventsToVector(std::vector<std::string> &) {
    // Can't watch tags directly, must go through CameraService::dumpWatchedEventsToVector
    return OK;
}

std::string CameraService::BasicClient::getPackageName() const {
    return mClientPackageName;
}

int CameraService::BasicClient::getCameraFacing() const {
    return mCameraFacing;
}

int CameraService::BasicClient::getCameraOrientation() const {
    return mOrientation;
}

int CameraService::BasicClient::getClientPid() const {
    return mClientPid;
}

uid_t CameraService::BasicClient::getClientUid() const {
    return mClientUid;
}

bool CameraService::BasicClient::canCastToApiClient(apiLevel level) const {
    // Defaults to API2.
    return level == API_2;
}

status_t CameraService::BasicClient::setAudioRestriction(int32_t mode) {
    {
        Mutex::Autolock l(mAudioRestrictionLock);
        mAudioRestriction = mode;
    }
    sCameraService->updateAudioRestriction();
    return OK;
}

int32_t CameraService::BasicClient::getServiceAudioRestriction() const {
    return sCameraService->updateAudioRestriction();
}

int32_t CameraService::BasicClient::getAudioRestriction() const {
    Mutex::Autolock l(mAudioRestrictionLock);
    return mAudioRestriction;
}

bool CameraService::BasicClient::isValidAudioRestriction(int32_t mode) {
    switch (mode) {
        case hardware::camera2::ICameraDeviceUser::AUDIO_RESTRICTION_NONE:
        case hardware::camera2::ICameraDeviceUser::AUDIO_RESTRICTION_VIBRATION:
        case hardware::camera2::ICameraDeviceUser::AUDIO_RESTRICTION_VIBRATION_SOUND:
            return true;
        default:
            return false;
    }
}

status_t CameraService::BasicClient::handleAppOpMode(int32_t mode) {
    if (mode == AppOpsManager::MODE_ERRORED) {
        ALOGI("Camera %s: Access for \"%s\" has been revoked",
                mCameraIdStr.c_str(), mClientPackageName.c_str());
        return PERMISSION_DENIED;
    } else if (!mUidIsTrusted && mode == AppOpsManager::MODE_IGNORED) {
        // If the calling Uid is trusted (a native service), the AppOpsManager could
        // return MODE_IGNORED. Do not treat such case as error.
        bool isUidActive = sCameraService->mUidPolicy->isUidActive(mClientUid,
                mClientPackageName);
        bool isCameraPrivacyEnabled =
                sCameraService->mSensorPrivacyPolicy->isCameraPrivacyEnabled();
        // We don't want to return EACCESS if the CameraPrivacy is enabled.
        // We prefer to successfully open the camera and perform camera muting
        // or blocking in connectHelper as handleAppOpMode can be called before the
        // connection has been fully established and at that time camera muting
        // capabilities are unknown.
        if (!isUidActive || !isCameraPrivacyEnabled) {
            ALOGI("Camera %s: Access for \"%s\" has been restricted",
                    mCameraIdStr.c_str(), mClientPackageName.c_str());
            // Return the same error as for device policy manager rejection
            return -EACCES;
        }
    }
    return OK;
}

status_t CameraService::BasicClient::startCameraOps() {
    ATRACE_CALL();

    {
        ALOGV("%s: Start camera ops, package name = %s, client UID = %d",
              __FUNCTION__, mClientPackageName.c_str(), mClientUid);
    }
    if (mAppOpsManager != nullptr) {
        // Notify app ops that the camera is not available
        mOpsCallback = new OpsCallback(this);
        mAppOpsManager->startWatchingMode(AppOpsManager::OP_CAMERA,
                toString16(mClientPackageName), mOpsCallback);

        // Just check for camera acccess here on open - delay startOp until
        // camera frames start streaming in startCameraStreamingOps
        int32_t mode = mAppOpsManager->checkOp(AppOpsManager::OP_CAMERA, mClientUid,
                toString16(mClientPackageName));
        status_t res = handleAppOpMode(mode);
        if (res != OK) {
            return res;
        }
    }

    mOpsActive = true;

    // Transition device availability listeners from PRESENT -> NOT_AVAILABLE
    sCameraService->updateStatus(StatusInternal::NOT_AVAILABLE, mCameraIdStr);

    sCameraService->mUidPolicy->registerMonitorUid(mClientUid, /*openCamera*/true);

    // Notify listeners of camera open/close status
    sCameraService->updateOpenCloseStatus(mCameraIdStr, true/*open*/, mClientPackageName);

    return OK;
}

status_t CameraService::BasicClient::startCameraStreamingOps() {
    ATRACE_CALL();

    if (!mOpsActive) {
        ALOGE("%s: Calling streaming start when not yet active", __FUNCTION__);
        return INVALID_OPERATION;
    }
    if (mOpsStreaming) {
        ALOGV("%s: Streaming already active!", __FUNCTION__);
        return OK;
    }

    ALOGV("%s: Start camera streaming ops, package name = %s, client UID = %d",
            __FUNCTION__, mClientPackageName.c_str(), mClientUid);

    if (mAppOpsManager != nullptr) {
        int32_t mode = mAppOpsManager->startOpNoThrow(AppOpsManager::OP_CAMERA, mClientUid,
                toString16(mClientPackageName), /*startIfModeDefault*/ false,
                toString16(mClientFeatureId),
                toString16("start camera ") + toString16(mCameraIdStr));
        status_t res = handleAppOpMode(mode);
        if (res != OK) {
            return res;
        }
    }

    mOpsStreaming = true;

    return OK;
}

status_t CameraService::BasicClient::noteAppOp() {
    ATRACE_CALL();

    ALOGV("%s: Start camera noteAppOp, package name = %s, client UID = %d",
            __FUNCTION__, mClientPackageName.c_str(), mClientUid);

    // noteAppOp is only used for when camera mute is not supported, in order
    // to trigger the sensor privacy "Unblock" dialog
    if (mAppOpsManager != nullptr) {
        int32_t mode = mAppOpsManager->noteOp(AppOpsManager::OP_CAMERA, mClientUid,
                toString16(mClientPackageName), toString16(mClientFeatureId),
                toString16("start camera ") + toString16(mCameraIdStr));
        status_t res = handleAppOpMode(mode);
        if (res != OK) {
            return res;
        }
    }

    return OK;
}

status_t CameraService::BasicClient::finishCameraStreamingOps() {
    ATRACE_CALL();

    if (!mOpsActive) {
        ALOGE("%s: Calling streaming start when not yet active", __FUNCTION__);
        return INVALID_OPERATION;
    }
    if (!mOpsStreaming) {
        ALOGV("%s: Streaming not active!", __FUNCTION__);
        return OK;
    }

    if (mAppOpsManager != nullptr) {
        mAppOpsManager->finishOp(AppOpsManager::OP_CAMERA, mClientUid,
                toString16(mClientPackageName), toString16(mClientFeatureId));
        mOpsStreaming = false;
    }

    return OK;
}

status_t CameraService::BasicClient::finishCameraOps() {
    ATRACE_CALL();

    if (mOpsStreaming) {
        // Make sure we've notified everyone about camera stopping
        finishCameraStreamingOps();
    }

    // Check if startCameraOps succeeded, and if so, finish the camera op
    if (mOpsActive) {
        mOpsActive = false;

        // This function is called when a client disconnects. This should
        // release the camera, but actually only if it was in a proper
        // functional state, i.e. with status NOT_AVAILABLE
        std::initializer_list<StatusInternal> rejected = {StatusInternal::PRESENT,
                StatusInternal::ENUMERATING, StatusInternal::NOT_PRESENT};

        // Transition to PRESENT if the camera is not in either of the rejected states
        sCameraService->updateStatus(StatusInternal::PRESENT,
                mCameraIdStr, rejected);
    }
    // Always stop watching, even if no camera op is active
    if (mOpsCallback != nullptr && mAppOpsManager != nullptr) {
        mAppOpsManager->stopWatchingMode(mOpsCallback);
    }
    mOpsCallback.clear();

    sCameraService->mUidPolicy->unregisterMonitorUid(mClientUid, /*closeCamera*/true);

    // Notify listeners of camera open/close status
    sCameraService->updateOpenCloseStatus(mCameraIdStr, false/*open*/, mClientPackageName);

    return OK;
}

void CameraService::BasicClient::opChanged(int32_t op, const String16&) {
    ATRACE_CALL();
    if (mAppOpsManager == nullptr) {
        return;
    }
    // TODO : add offline camera session case
    if (op != AppOpsManager::OP_CAMERA) {
        ALOGW("Unexpected app ops notification received: %d", op);
        return;
    }

    int32_t res;
    res = mAppOpsManager->checkOp(AppOpsManager::OP_CAMERA,
            mClientUid, toString16(mClientPackageName));
    ALOGV("checkOp returns: %d, %s ", res,
            res == AppOpsManager::MODE_ALLOWED ? "ALLOWED" :
            res == AppOpsManager::MODE_IGNORED ? "IGNORED" :
            res == AppOpsManager::MODE_ERRORED ? "ERRORED" :
            "UNKNOWN");

    if (res == AppOpsManager::MODE_ERRORED) {
        ALOGI("Camera %s: Access for \"%s\" revoked", mCameraIdStr.c_str(),
              mClientPackageName.c_str());
        block();
    } else if (res == AppOpsManager::MODE_IGNORED) {
        bool isUidActive = sCameraService->mUidPolicy->isUidActive(mClientUid, mClientPackageName);
        bool isCameraPrivacyEnabled =
                sCameraService->mSensorPrivacyPolicy->isCameraPrivacyEnabled();
        ALOGI("Camera %s: Access for \"%s\" has been restricted, isUidTrusted %d, isUidActive %d",
                mCameraIdStr.c_str(), mClientPackageName.c_str(),
                mUidIsTrusted, isUidActive);
        // If the calling Uid is trusted (a native service), or the client Uid is active (WAR for
        // b/175320666), the AppOpsManager could return MODE_IGNORED. Do not treat such cases as
        // error.
        if (!mUidIsTrusted) {
            if (isUidActive && isCameraPrivacyEnabled && supportsCameraMute()) {
                setCameraMute(true);
            } else if (!isUidActive
                || (isCameraPrivacyEnabled && !supportsCameraMute())) {
                block();
            }
        }
    } else if (res == AppOpsManager::MODE_ALLOWED) {
        setCameraMute(sCameraService->mOverrideCameraMuteMode);
    }
}

void CameraService::BasicClient::block() {
    ATRACE_CALL();

    // Reset the client PID to allow server-initiated disconnect,
    // and to prevent further calls by client.
    mClientPid = CameraThreadState::getCallingPid();
    CaptureResultExtras resultExtras; // a dummy result (invalid)
    notifyError(hardware::camera2::ICameraDeviceCallbacks::ERROR_CAMERA_DISABLED, resultExtras);
    disconnect();
}

// ----------------------------------------------------------------------------

void CameraService::Client::notifyError(int32_t errorCode,
        [[maybe_unused]] const CaptureResultExtras& resultExtras) {
    if (mRemoteCallback != NULL) {
        int32_t api1ErrorCode = CAMERA_ERROR_RELEASED;
        if (errorCode == hardware::camera2::ICameraDeviceCallbacks::ERROR_CAMERA_DISABLED) {
            api1ErrorCode = CAMERA_ERROR_DISABLED;
        }
        mRemoteCallback->notifyCallback(CAMERA_MSG_ERROR, api1ErrorCode, 0);
    } else {
        ALOGE("mRemoteCallback is NULL!!");
    }
}

// NOTE: function is idempotent
binder::Status CameraService::Client::disconnect() {
    ALOGV("Client::disconnect");
    return BasicClient::disconnect();
}

bool CameraService::Client::canCastToApiClient(apiLevel level) const {
    return level == API_1;
}

CameraService::Client::OpsCallback::OpsCallback(wp<BasicClient> client):
        mClient(client) {
}

void CameraService::Client::OpsCallback::opChanged(int32_t op,
        const String16& packageName) {
    sp<BasicClient> client = mClient.promote();
    if (client != NULL) {
        client->opChanged(op, packageName);
    }
}

// ----------------------------------------------------------------------------
//                  UidPolicy
// ----------------------------------------------------------------------------

void CameraService::UidPolicy::registerWithActivityManager() {
    Mutex::Autolock _l(mUidLock);
    int32_t emptyUidArray[] = { };

    if (mRegistered) return;
    status_t res = mAm.linkToDeath(this);
    mAm.registerUidObserverForUids(this, ActivityManager::UID_OBSERVER_GONE
            | ActivityManager::UID_OBSERVER_IDLE
            | ActivityManager::UID_OBSERVER_ACTIVE | ActivityManager::UID_OBSERVER_PROCSTATE
            | ActivityManager::UID_OBSERVER_PROC_OOM_ADJ,
            ActivityManager::PROCESS_STATE_UNKNOWN,
<<<<<<< HEAD
            kServiceName, emptyUidArray, 0, mObserverToken);
=======
            toString16(kServiceName), emptyUidArray, 0, mObserverToken);
>>>>>>> 58061c88
    if (res == OK) {
        mRegistered = true;
        ALOGV("UidPolicy: Registered with ActivityManager");
    } else {
        ALOGE("UidPolicy: Failed to register with ActivityManager: 0x%08x", res);
    }
}

void CameraService::UidPolicy::onServiceRegistration(const String16& name, const sp<IBinder>&) {
    if (name != toString16(kActivityServiceName)) {
        return;
    }

    registerWithActivityManager();
}

void CameraService::UidPolicy::registerSelf() {
    // Use check service to see if the activity service is available
    // If not available then register for notifications, instead of blocking
    // till the service is ready
    sp<IServiceManager> sm = defaultServiceManager();
    sp<IBinder> binder = sm->checkService(toString16(kActivityServiceName));
    if (!binder) {
        sm->registerForNotifications(toString16(kActivityServiceName), this);
    } else {
        registerWithActivityManager();
    }
}

void CameraService::UidPolicy::unregisterSelf() {
    Mutex::Autolock _l(mUidLock);

    mAm.unregisterUidObserver(this);
    mAm.unlinkToDeath(this);
    mRegistered = false;
    mActiveUids.clear();
    ALOGV("UidPolicy: Unregistered with ActivityManager");
}

void CameraService::UidPolicy::onUidGone(uid_t uid, bool disabled) {
    onUidIdle(uid, disabled);
}

void CameraService::UidPolicy::onUidActive(uid_t uid) {
    Mutex::Autolock _l(mUidLock);
    mActiveUids.insert(uid);
}

void CameraService::UidPolicy::onUidIdle(uid_t uid, bool /* disabled */) {
    bool deleted = false;
    {
        Mutex::Autolock _l(mUidLock);
        if (mActiveUids.erase(uid) > 0) {
            deleted = true;
        }
    }
    if (deleted) {
        sp<CameraService> service = mService.promote();
        if (service != nullptr) {
            service->blockClientsForUid(uid);
        }
    }
}

void CameraService::UidPolicy::onUidStateChanged(uid_t uid, int32_t procState,
        int64_t procStateSeq __unused, int32_t capability __unused) {
    bool procStateChange = false;
    {
        Mutex::Autolock _l(mUidLock);
        if (mMonitoredUids.find(uid) != mMonitoredUids.end() &&
                mMonitoredUids[uid].procState != procState) {
            mMonitoredUids[uid].procState = procState;
            procStateChange = true;
        }
    }

    if (procStateChange) {
        sp<CameraService> service = mService.promote();
        if (service != nullptr) {
            service->notifyMonitoredUids();
        }
    }
}

/**
 * When the OOM adj of the uid owning the camera changes, a different uid waiting on camera
 * privileges may take precedence if the owner's new OOM adj is greater than the waiting package.
 * Here, we track which monitoredUid has the camera, and track its adj relative to other
 * monitoredUids. If it is revised above some other monitoredUid, signal
 * onCameraAccessPrioritiesChanged. This only needs to capture the case where there are two
 * foreground apps in split screen - state changes will capture all other cases.
 */
void CameraService::UidPolicy::onUidProcAdjChanged(uid_t uid, int32_t adj) {
    std::unordered_set<uid_t> notifyUidSet;
    {
        Mutex::Autolock _l(mUidLock);
        auto it = mMonitoredUids.find(uid);

        if (it != mMonitoredUids.end()) {
            if (it->second.hasCamera) {
                for (auto &monitoredUid : mMonitoredUids) {
                    if (monitoredUid.first != uid && adj > monitoredUid.second.procAdj) {
                        ALOGV("%s: notify uid %d", __FUNCTION__, monitoredUid.first);
                        notifyUidSet.emplace(monitoredUid.first);
                    }
                }
                ALOGV("%s: notify uid %d", __FUNCTION__, uid);
                notifyUidSet.emplace(uid);
            } else {
                for (auto &monitoredUid : mMonitoredUids) {
                    if (monitoredUid.second.hasCamera && adj < monitoredUid.second.procAdj) {
                        ALOGV("%s: notify uid %d", __FUNCTION__, uid);
                        notifyUidSet.emplace(uid);
                    }
                }
            }
            it->second.procAdj = adj;
        }
    }

    if (notifyUidSet.size() > 0) {
        sp<CameraService> service = mService.promote();
        if (service != nullptr) {
            service->notifyMonitoredUids(notifyUidSet);
        }
    }
}

/**
 * Register a uid for monitoring, and note whether it owns a camera.
 */
void CameraService::UidPolicy::registerMonitorUid(uid_t uid, bool openCamera) {
    Mutex::Autolock _l(mUidLock);
    auto it = mMonitoredUids.find(uid);
    if (it != mMonitoredUids.end()) {
        it->second.refCount++;
    } else {
        MonitoredUid monitoredUid;
        monitoredUid.procState = ActivityManager::PROCESS_STATE_NONEXISTENT;
        monitoredUid.procAdj = resource_policy::UNKNOWN_ADJ;
        monitoredUid.refCount = 1;
        it = mMonitoredUids.emplace(std::pair<uid_t, MonitoredUid>(uid, monitoredUid)).first;
<<<<<<< HEAD
        status_t res = mAm.addUidToObserver(mObserverToken, kServiceName, uid);
=======
        status_t res = mAm.addUidToObserver(mObserverToken, toString16(kServiceName), uid);
>>>>>>> 58061c88
        if (res != OK) {
            ALOGE("UidPolicy: Failed to add uid to observer: 0x%08x", res);
        }
    }

    if (openCamera) {
        it->second.hasCamera = true;
    }
}

/**
 * Unregister a uid for monitoring, and note whether it lost ownership of a camera.
 */
void CameraService::UidPolicy::unregisterMonitorUid(uid_t uid, bool closeCamera) {
    Mutex::Autolock _l(mUidLock);
    auto it = mMonitoredUids.find(uid);
    if (it != mMonitoredUids.end()) {
        it->second.refCount--;
        if (it->second.refCount == 0) {
            mMonitoredUids.erase(it);
<<<<<<< HEAD
            status_t res = mAm.removeUidFromObserver(mObserverToken, kServiceName, uid);
=======
            status_t res = mAm.removeUidFromObserver(mObserverToken, toString16(kServiceName), uid);
>>>>>>> 58061c88
            if (res != OK) {
                ALOGE("UidPolicy: Failed to remove uid from observer: 0x%08x", res);
            }
        } else if (closeCamera) {
            it->second.hasCamera = false;
        }
    } else {
        ALOGE("%s: Trying to unregister uid: %d which is not monitored!", __FUNCTION__, uid);
    }
}

bool CameraService::UidPolicy::isUidActive(uid_t uid, const std::string &callingPackage) {
    Mutex::Autolock _l(mUidLock);
    return isUidActiveLocked(uid, callingPackage);
}

static const int64_t kPollUidActiveTimeoutTotalMillis = 300;
static const int64_t kPollUidActiveTimeoutMillis = 50;

bool CameraService::UidPolicy::isUidActiveLocked(uid_t uid, const std::string &callingPackage) {
    // Non-app UIDs are considered always active
    // If activity manager is unreachable, assume everything is active
    if (uid < FIRST_APPLICATION_UID || !mRegistered) {
        return true;
    }
    auto it = mOverrideUids.find(uid);
    if (it != mOverrideUids.end()) {
        return it->second;
    }
    bool active = mActiveUids.find(uid) != mActiveUids.end();
    if (!active) {
        // We want active UIDs to always access camera with their first attempt since
        // there is no guarantee the app is robustly written and would retry getting
        // the camera on failure. The inverse case is not a problem as we would take
        // camera away soon once we get the callback that the uid is no longer active.
        ActivityManager am;
        // Okay to access with a lock held as UID changes are dispatched without
        // a lock and we are a higher level component.
        int64_t startTimeMillis = 0;
        do {
            // TODO: Fix this b/109950150!
            // Okay this is a hack. There is a race between the UID turning active and
            // activity being resumed. The proper fix is very risky, so we temporary add
            // some polling which should happen pretty rarely anyway as the race is hard
            // to hit.
            active = mActiveUids.find(uid) != mActiveUids.end();
            if (!active) active = am.isUidActive(uid, toString16(callingPackage));
            if (active) {
                break;
            }
            if (startTimeMillis <= 0) {
                startTimeMillis = uptimeMillis();
            }
            int64_t ellapsedTimeMillis = uptimeMillis() - startTimeMillis;
            int64_t remainingTimeMillis = kPollUidActiveTimeoutTotalMillis - ellapsedTimeMillis;
            if (remainingTimeMillis <= 0) {
                break;
            }
            remainingTimeMillis = std::min(kPollUidActiveTimeoutMillis, remainingTimeMillis);

            mUidLock.unlock();
            usleep(remainingTimeMillis * 1000);
            mUidLock.lock();
        } while (true);

        if (active) {
            // Now that we found out the UID is actually active, cache that
            mActiveUids.insert(uid);
        }
    }
    return active;
}

int32_t CameraService::UidPolicy::getProcState(uid_t uid) {
    Mutex::Autolock _l(mUidLock);
    return getProcStateLocked(uid);
}

int32_t CameraService::UidPolicy::getProcStateLocked(uid_t uid) {
    int32_t procState = ActivityManager::PROCESS_STATE_UNKNOWN;
    if (mMonitoredUids.find(uid) != mMonitoredUids.end()) {
        procState = mMonitoredUids[uid].procState;
    }
    return procState;
}

void CameraService::UidPolicy::addOverrideUid(uid_t uid,
        const std::string &callingPackage, bool active) {
    updateOverrideUid(uid, callingPackage, active, true);
}

void CameraService::UidPolicy::removeOverrideUid(uid_t uid, const std::string &callingPackage) {
    updateOverrideUid(uid, callingPackage, false, false);
}

void CameraService::UidPolicy::binderDied(const wp<IBinder>& /*who*/) {
    Mutex::Autolock _l(mUidLock);
    ALOGV("UidPolicy: ActivityManager has died");
    mRegistered = false;
    mActiveUids.clear();
}

void CameraService::UidPolicy::updateOverrideUid(uid_t uid, const std::string &callingPackage,
        bool active, bool insert) {
    bool wasActive = false;
    bool isActive = false;
    {
        Mutex::Autolock _l(mUidLock);
        wasActive = isUidActiveLocked(uid, callingPackage);
        mOverrideUids.erase(uid);
        if (insert) {
            mOverrideUids.insert(std::pair<uid_t, bool>(uid, active));
        }
        isActive = isUidActiveLocked(uid, callingPackage);
    }
    if (wasActive != isActive && !isActive) {
        sp<CameraService> service = mService.promote();
        if (service != nullptr) {
            service->blockClientsForUid(uid);
        }
    }
}

// ----------------------------------------------------------------------------
//                  SensorPrivacyPolicy
// ----------------------------------------------------------------------------

void CameraService::SensorPrivacyPolicy::registerWithSensorPrivacyManager()
{
    Mutex::Autolock _l(mSensorPrivacyLock);
    if (mRegistered) {
        return;
    }
    hasCameraPrivacyFeature(); // Called so the result is cached
    mSpm.addSensorPrivacyListener(this);
    mSensorPrivacyEnabled = mSpm.isSensorPrivacyEnabled();
    status_t res = mSpm.linkToDeath(this);
    if (res == OK) {
        mRegistered = true;
        ALOGV("SensorPrivacyPolicy: Registered with SensorPrivacyManager");
    }
}

void CameraService::SensorPrivacyPolicy::onServiceRegistration(const String16& name,
                                                               const sp<IBinder>&) {
    if (name != toString16(kSensorPrivacyServiceName)) {
        return;
    }

    registerWithSensorPrivacyManager();
}

void CameraService::SensorPrivacyPolicy::registerSelf() {
    // Use checkservice to see if the sensor_privacy service is available
    // If service is not available then register for notification
    sp<IServiceManager> sm = defaultServiceManager();
    sp<IBinder> binder = sm->checkService(toString16(kSensorPrivacyServiceName));
    if (!binder) {
        sm->registerForNotifications(toString16(kSensorPrivacyServiceName),this);
    } else {
        registerWithSensorPrivacyManager();
    }
}

void CameraService::SensorPrivacyPolicy::unregisterSelf() {
    Mutex::Autolock _l(mSensorPrivacyLock);
    mSpm.removeSensorPrivacyListener(this);
    mSpm.unlinkToDeath(this);
    mRegistered = false;
    ALOGV("SensorPrivacyPolicy: Unregistered with SensorPrivacyManager");
}

bool CameraService::SensorPrivacyPolicy::isSensorPrivacyEnabled() {
    if (!mRegistered) {
      registerWithSensorPrivacyManager();
    }

    Mutex::Autolock _l(mSensorPrivacyLock);
    return mSensorPrivacyEnabled;
}

bool CameraService::SensorPrivacyPolicy::isCameraPrivacyEnabled() {
    if (!hasCameraPrivacyFeature()) {
        return false;
    }
    return mSpm.isToggleSensorPrivacyEnabled(SensorPrivacyManager::TOGGLE_SENSOR_CAMERA);
}

binder::Status CameraService::SensorPrivacyPolicy::onSensorPrivacyChanged(
    int toggleType __unused, int sensor __unused, bool enabled) {
    {
        Mutex::Autolock _l(mSensorPrivacyLock);
        mSensorPrivacyEnabled = enabled;
    }
    // if sensor privacy is enabled then block all clients from accessing the camera
    if (enabled) {
        sp<CameraService> service = mService.promote();
        if (service != nullptr) {
            service->blockAllClients();
        }
    }
    return binder::Status::ok();
}

void CameraService::SensorPrivacyPolicy::binderDied(const wp<IBinder>& /*who*/) {
    Mutex::Autolock _l(mSensorPrivacyLock);
    ALOGV("SensorPrivacyPolicy: SensorPrivacyManager has died");
    mRegistered = false;
}

bool CameraService::SensorPrivacyPolicy::hasCameraPrivacyFeature() {
    bool supportsSoftwareToggle = mSpm.supportsSensorToggle(
            SensorPrivacyManager::TOGGLE_TYPE_SOFTWARE, SensorPrivacyManager::TOGGLE_SENSOR_CAMERA);
    bool supportsHardwareToggle = mSpm.supportsSensorToggle(
            SensorPrivacyManager::TOGGLE_TYPE_HARDWARE, SensorPrivacyManager::TOGGLE_SENSOR_CAMERA);
    return supportsSoftwareToggle || supportsHardwareToggle;
}

// ----------------------------------------------------------------------------
//                  CameraState
// ----------------------------------------------------------------------------

CameraService::CameraState::CameraState(const std::string& id, int cost,
        const std::set<std::string>& conflicting, SystemCameraKind systemCameraKind,
        const std::vector<std::string>& physicalCameras) : mId(id),
        mStatus(StatusInternal::NOT_PRESENT), mCost(cost), mConflicting(conflicting),
        mSystemCameraKind(systemCameraKind), mPhysicalCameras(physicalCameras) {}

CameraService::CameraState::~CameraState() {}

CameraService::StatusInternal CameraService::CameraState::getStatus() const {
    Mutex::Autolock lock(mStatusLock);
    return mStatus;
}

std::vector<std::string> CameraService::CameraState::getUnavailablePhysicalIds() const {
    Mutex::Autolock lock(mStatusLock);
    std::vector<std::string> res(mUnavailablePhysicalIds.begin(), mUnavailablePhysicalIds.end());
    return res;
}

CameraParameters CameraService::CameraState::getShimParams() const {
    return mShimParams;
}

void CameraService::CameraState::setShimParams(const CameraParameters& params) {
    mShimParams = params;
}

int CameraService::CameraState::getCost() const {
    return mCost;
}

std::set<std::string> CameraService::CameraState::getConflicting() const {
    return mConflicting;
}

SystemCameraKind CameraService::CameraState::getSystemCameraKind() const {
    return mSystemCameraKind;
}

bool CameraService::CameraState::containsPhysicalCamera(const std::string& physicalCameraId) const {
    return std::find(mPhysicalCameras.begin(), mPhysicalCameras.end(), physicalCameraId)
            != mPhysicalCameras.end();
}

bool CameraService::CameraState::addUnavailablePhysicalId(const std::string& physicalId) {
    Mutex::Autolock lock(mStatusLock);
    auto result = mUnavailablePhysicalIds.insert(physicalId);
    return result.second;
}

bool CameraService::CameraState::removeUnavailablePhysicalId(const std::string& physicalId) {
    Mutex::Autolock lock(mStatusLock);
    auto count = mUnavailablePhysicalIds.erase(physicalId);
    return count > 0;
}

void CameraService::CameraState::setClientPackage(const std::string& clientPackage) {
    Mutex::Autolock lock(mStatusLock);
    mClientPackage = clientPackage;
}

std::string CameraService::CameraState::getClientPackage() const {
    Mutex::Autolock lock(mStatusLock);
    return mClientPackage;
}

// ----------------------------------------------------------------------------
//                  ClientEventListener
// ----------------------------------------------------------------------------

void CameraService::ClientEventListener::onClientAdded(
        const resource_policy::ClientDescriptor<std::string,
        sp<CameraService::BasicClient>>& descriptor) {
    const auto& basicClient = descriptor.getValue();
    if (basicClient.get() != nullptr) {
        BatteryNotifier& notifier(BatteryNotifier::getInstance());
        notifier.noteStartCamera(toString8(descriptor.getKey()),
                static_cast<int>(basicClient->getClientUid()));
    }
}

void CameraService::ClientEventListener::onClientRemoved(
        const resource_policy::ClientDescriptor<std::string,
        sp<CameraService::BasicClient>>& descriptor) {
    const auto& basicClient = descriptor.getValue();
    if (basicClient.get() != nullptr) {
        BatteryNotifier& notifier(BatteryNotifier::getInstance());
        notifier.noteStopCamera(toString8(descriptor.getKey()),
                static_cast<int>(basicClient->getClientUid()));
    }
}


// ----------------------------------------------------------------------------
//                  CameraClientManager
// ----------------------------------------------------------------------------

CameraService::CameraClientManager::CameraClientManager() {
    setListener(std::make_shared<ClientEventListener>());
}

CameraService::CameraClientManager::~CameraClientManager() {}

sp<CameraService::BasicClient> CameraService::CameraClientManager::getCameraClient(
        const std::string& id) const {
    auto descriptor = get(id);
    if (descriptor == nullptr) {
        return sp<BasicClient>{nullptr};
    }
    return descriptor->getValue();
}

std::string CameraService::CameraClientManager::toString() const {
    auto all = getAll();
    std::ostringstream ret;
    ret << "[";
    bool hasAny = false;
    for (auto& i : all) {
        hasAny = true;
        std::string key = i->getKey();
        int32_t cost = i->getCost();
        int32_t pid = i->getOwnerId();
        int32_t score = i->getPriority().getScore();
        int32_t state = i->getPriority().getState();
        auto conflicting = i->getConflicting();
        auto clientSp = i->getValue();
        std::string packageName;
        userid_t clientUserId = 0;
        if (clientSp.get() != nullptr) {
            packageName = clientSp->getPackageName();
            uid_t clientUid = clientSp->getClientUid();
            clientUserId = multiuser_get_user_id(clientUid);
        }
        ret << fmt::sprintf("\n(Camera ID: %s, Cost: %" PRId32 ", PID: %" PRId32 ", Score: %"
                PRId32 ", State: %" PRId32, key.c_str(), cost, pid, score, state);

        if (clientSp.get() != nullptr) {
            ret << fmt::sprintf("User Id: %d, ", clientUserId);
        }
        if (packageName.size() != 0) {
            ret << fmt::sprintf("Client Package Name: %s", packageName.c_str());
        }

        ret << ", Conflicting Client Devices: {";
        for (auto& j : conflicting) {
            ret << fmt::sprintf("%s, ", j.c_str());
        }
        ret << "})";
    }
    if (hasAny) ret << "\n";
    ret << "]\n";
    return std::move(ret.str());
}

CameraService::DescriptorPtr CameraService::CameraClientManager::makeClientDescriptor(
        const std::string& key, const sp<BasicClient>& value, int32_t cost,
        const std::set<std::string>& conflictingKeys, int32_t score, int32_t ownerId,
        int32_t state, int32_t oomScoreOffset, bool systemNativeClient) {

    int32_t score_adj = systemNativeClient ? kSystemNativeClientScore : score;
    int32_t state_adj = systemNativeClient ? kSystemNativeClientState : state;

    return std::make_shared<resource_policy::ClientDescriptor<std::string, sp<BasicClient>>>(
            key, value, cost, conflictingKeys, score_adj, ownerId, state_adj,
            systemNativeClient, oomScoreOffset);
}

CameraService::DescriptorPtr CameraService::CameraClientManager::makeClientDescriptor(
        const sp<BasicClient>& value, const CameraService::DescriptorPtr& partial,
        int32_t oomScoreOffset, bool systemNativeClient) {
    return makeClientDescriptor(partial->getKey(), value, partial->getCost(),
            partial->getConflicting(), partial->getPriority().getScore(),
            partial->getOwnerId(), partial->getPriority().getState(), oomScoreOffset,
            systemNativeClient);
}

// ----------------------------------------------------------------------------
//                  InjectionStatusListener
// ----------------------------------------------------------------------------

void CameraService::InjectionStatusListener::addListener(
        const sp<ICameraInjectionCallback>& callback) {
    Mutex::Autolock lock(mListenerLock);
    if (mCameraInjectionCallback) return;
    status_t res = IInterface::asBinder(callback)->linkToDeath(this);
    if (res == OK) {
        mCameraInjectionCallback = callback;
    }
}

void CameraService::InjectionStatusListener::removeListener() {
    Mutex::Autolock lock(mListenerLock);
    if (mCameraInjectionCallback == nullptr) {
        ALOGW("InjectionStatusListener: mCameraInjectionCallback == nullptr");
        return;
    }
    IInterface::asBinder(mCameraInjectionCallback)->unlinkToDeath(this);
    mCameraInjectionCallback = nullptr;
}

void CameraService::InjectionStatusListener::notifyInjectionError(
        const std::string &injectedCamId, status_t err) {
    if (mCameraInjectionCallback == nullptr) {
        ALOGW("InjectionStatusListener: mCameraInjectionCallback == nullptr");
        return;
    }

    switch (err) {
        case -ENODEV:
            mCameraInjectionCallback->onInjectionError(
                    ICameraInjectionCallback::ERROR_INJECTION_SESSION);
            ALOGE("No camera device with ID \"%s\" currently available!",
                    injectedCamId.c_str());
            break;
        case -EBUSY:
            mCameraInjectionCallback->onInjectionError(
                    ICameraInjectionCallback::ERROR_INJECTION_SESSION);
            ALOGE("Higher-priority client using camera, ID \"%s\" currently unavailable!",
                    injectedCamId.c_str());
            break;
        case DEAD_OBJECT:
            mCameraInjectionCallback->onInjectionError(
                    ICameraInjectionCallback::ERROR_INJECTION_SESSION);
            ALOGE("Camera ID \"%s\" object is dead!",
                    injectedCamId.c_str());
            break;
        case INVALID_OPERATION:
            mCameraInjectionCallback->onInjectionError(
                    ICameraInjectionCallback::ERROR_INJECTION_SESSION);
            ALOGE("Camera ID \"%s\" encountered an operating or internal error!",
                    injectedCamId.c_str());
            break;
        case UNKNOWN_TRANSACTION:
            mCameraInjectionCallback->onInjectionError(
                    ICameraInjectionCallback::ERROR_INJECTION_UNSUPPORTED);
            ALOGE("Camera ID \"%s\" method doesn't support!",
                    injectedCamId.c_str());
            break;
        default:
            mCameraInjectionCallback->onInjectionError(
                    ICameraInjectionCallback::ERROR_INJECTION_INVALID_ERROR);
            ALOGE("Unexpected error %s (%d) opening camera \"%s\"!",
                    strerror(-err), err, injectedCamId.c_str());
    }
}

void CameraService::InjectionStatusListener::binderDied(
        const wp<IBinder>& /*who*/) {
    ALOGV("InjectionStatusListener: ICameraInjectionCallback has died");
    auto parent = mParent.promote();
    if (parent != nullptr) {
        auto clientDescriptor = parent->mActiveClientManager.get(parent->mInjectionInternalCamId);
        if (clientDescriptor != nullptr) {
            BasicClient* baseClientPtr = clientDescriptor->getValue().get();
            baseClientPtr->stopInjection();
        }
        parent->clearInjectionParameters();
    }
}

// ----------------------------------------------------------------------------
//                  CameraInjectionSession
// ----------------------------------------------------------------------------

binder::Status CameraService::CameraInjectionSession::stopInjection() {
    Mutex::Autolock lock(mInjectionSessionLock);
    auto parent = mParent.promote();
    if (parent == nullptr) {
        ALOGE("CameraInjectionSession: Parent is gone");
        return STATUS_ERROR(ICameraInjectionCallback::ERROR_INJECTION_SERVICE,
                "Camera service encountered error");
    }

    status_t res = NO_ERROR;
    auto clientDescriptor = parent->mActiveClientManager.get(parent->mInjectionInternalCamId);
    if (clientDescriptor != nullptr) {
        BasicClient* baseClientPtr = clientDescriptor->getValue().get();
        res = baseClientPtr->stopInjection();
        if (res != OK) {
            ALOGE("CameraInjectionSession: Failed to stop the injection camera!"
                " ret != NO_ERROR: %d", res);
            return STATUS_ERROR(ICameraInjectionCallback::ERROR_INJECTION_SESSION,
                "Camera session encountered error");
        }
    }
    parent->clearInjectionParameters();
    return binder::Status::ok();
}

// ----------------------------------------------------------------------------

static const int kDumpLockRetries = 50;
static const int kDumpLockSleep = 60000;

static bool tryLock(Mutex& mutex)
{
    bool locked = false;
    for (int i = 0; i < kDumpLockRetries; ++i) {
        if (mutex.tryLock() == NO_ERROR) {
            locked = true;
            break;
        }
        usleep(kDumpLockSleep);
    }
    return locked;
}

void CameraService::cacheDump() {
    if (mMemFd != -1) {
        const Vector<String16> args;
        ATRACE_CALL();
        // Acquiring service lock here will avoid the deadlock since
        // cacheDump will not be called during the second disconnect.
        Mutex::Autolock lock(mServiceLock);

        Mutex::Autolock l(mCameraStatesLock);
        // Start collecting the info for open sessions and store it in temp file.
        for (const auto& state : mCameraStates) {
            std::string cameraId = state.first;
            auto clientDescriptor = mActiveClientManager.get(cameraId);
            if (clientDescriptor != nullptr) {
                dprintf(mMemFd, "== Camera device %s dynamic info: ==\n", cameraId.c_str());
                // Log the current open session info before device is disconnected.
                dumpOpenSessionClientLogs(mMemFd, args, cameraId);
            }
        }
    }
}

status_t CameraService::dump(int fd, const Vector<String16>& args) {
    ATRACE_CALL();

    if (checkCallingPermission(toString16(sDumpPermission)) == false) {
        dprintf(fd, "Permission Denial: can't dump CameraService from pid=%d, uid=%d\n",
                CameraThreadState::getCallingPid(),
                CameraThreadState::getCallingUid());
        return NO_ERROR;
    }
    bool locked = tryLock(mServiceLock);
    // failed to lock - CameraService is probably deadlocked
    if (!locked) {
        dprintf(fd, "!! CameraService may be deadlocked !!\n");
    }

    if (!mInitialized) {
        dprintf(fd, "!! No camera HAL available !!\n");

        // Dump event log for error information
        dumpEventLog(fd);

        if (locked) mServiceLock.unlock();
        return NO_ERROR;
    }
    dprintf(fd, "\n== Service global info: ==\n\n");
    dprintf(fd, "Number of camera devices: %d\n", mNumberOfCameras);
    dprintf(fd, "Number of normal camera devices: %zu\n", mNormalDeviceIds.size());
    dprintf(fd, "Number of public camera devices visible to API1: %zu\n",
            mNormalDeviceIdsWithoutSystemCamera.size());
    for (size_t i = 0; i < mNormalDeviceIds.size(); i++) {
        dprintf(fd, "    Device %zu maps to \"%s\"\n", i, mNormalDeviceIds[i].c_str());
    }
    std::string activeClientString = mActiveClientManager.toString();
    dprintf(fd, "Active Camera Clients:\n%s", activeClientString.c_str());
    dprintf(fd, "Allowed user IDs: %s\n", toString(mAllowedUsers).c_str());
    if (mStreamUseCaseOverrides.size() > 0) {
        dprintf(fd, "Active stream use case overrides:");
        for (int64_t useCaseOverride : mStreamUseCaseOverrides) {
            dprintf(fd, " %" PRId64, useCaseOverride);
        }
        dprintf(fd, "\n");
    }

    dumpEventLog(fd);

    bool stateLocked = tryLock(mCameraStatesLock);
    if (!stateLocked) {
        dprintf(fd, "CameraStates in use, may be deadlocked\n");
    }

    int argSize = args.size();
    for (int i = 0; i < argSize; i++) {
        if (args[i] == toString16(TagMonitor::kMonitorOption)) {
            if (i + 1 < argSize) {
                mMonitorTags = toStdString(args[i + 1]);
            }
            break;
        }
    }

    for (auto& state : mCameraStates) {
        const std::string &cameraId = state.first;

        dprintf(fd, "== Camera device %s dynamic info: ==\n", cameraId.c_str());

        CameraParameters p = state.second->getShimParams();
        if (!p.isEmpty()) {
            dprintf(fd, "  Camera1 API shim is using parameters:\n        ");
            p.dump(fd, args);
        }

        auto clientDescriptor = mActiveClientManager.get(cameraId);
        if (clientDescriptor != nullptr) {
            // log the current open session info
            dumpOpenSessionClientLogs(fd, args, cameraId);
        } else {
            dumpClosedSessionClientLogs(fd, cameraId);
        }

    }

    if (stateLocked) mCameraStatesLock.unlock();

    if (locked) mServiceLock.unlock();

    mCameraProviderManager->dump(fd, args);

    dprintf(fd, "\n== Vendor tags: ==\n\n");

    sp<VendorTagDescriptor> desc = VendorTagDescriptor::getGlobalVendorTagDescriptor();
    if (desc == NULL) {
        sp<VendorTagDescriptorCache> cache =
                VendorTagDescriptorCache::getGlobalVendorTagCache();
        if (cache == NULL) {
            dprintf(fd, "No vendor tags.\n");
        } else {
            cache->dump(fd, /*verbosity*/2, /*indentation*/2);
        }
    } else {
        desc->dump(fd, /*verbosity*/2, /*indentation*/2);
    }

    // Dump camera traces if there were any
    dprintf(fd, "\n");
    camera3::CameraTraces::dump(fd);

    // Process dump arguments, if any
    int n = args.size();
    String16 verboseOption("-v");
    String16 unreachableOption("--unreachable");
    for (int i = 0; i < n; i++) {
        if (args[i] == verboseOption) {
            // change logging level
            if (i + 1 >= n) continue;
            std::string levelStr = toStdString(args[i+1]);
            int level = atoi(levelStr.c_str());
            dprintf(fd, "\nSetting log level to %d.\n", level);
            setLogLevel(level);
        } else if (args[i] == unreachableOption) {
            // Dump memory analysis
            // TODO - should limit be an argument parameter?
            UnreachableMemoryInfo info;
            bool success = GetUnreachableMemory(info, /*limit*/ 10000);
            if (!success) {
                dprintf(fd, "\n== Unable to dump unreachable memory. "
                        "Try disabling SELinux enforcement. ==\n");
            } else {
                dprintf(fd, "\n== Dumping unreachable memory: ==\n");
                std::string s = info.ToString(/*log_contents*/ true);
                write(fd, s.c_str(), s.size());
            }
        }
    }

    bool serviceLocked = tryLock(mServiceLock);

    // Dump info from previous open sessions.
    // Reposition the offset to beginning of the file before reading

    if ((mMemFd >= 0) && (lseek(mMemFd, 0, SEEK_SET) != -1)) {
        dprintf(fd, "\n**********Dumpsys from previous open session**********\n");
        ssize_t size_read;
        char buf[4096];
        while ((size_read = read(mMemFd, buf, (sizeof(buf) - 1))) > 0) {
            // Read data from file to a small buffer and write it to fd.
            write(fd, buf, size_read);
            if (size_read == -1) {
                ALOGE("%s: Error during reading the file: %s", __FUNCTION__, sFileName);
                break;
            }
        }
        dprintf(fd, "\n**********End of Dumpsys from previous open session**********\n");
    } else {
        ALOGE("%s: Error during reading the file: %s", __FUNCTION__, sFileName);
    }

    if (serviceLocked) mServiceLock.unlock();
    return NO_ERROR;
}

void CameraService::dumpOpenSessionClientLogs(int fd,
        const Vector<String16>& args, const std::string& cameraId) {
    auto clientDescriptor = mActiveClientManager.get(cameraId);
    dprintf(fd, "  %s : Device %s is open. Client instance dump:\n",
            getFormattedCurrentTime().c_str(),
            cameraId.c_str());
    dprintf(fd, "    Client priority score: %d state: %d\n",
        clientDescriptor->getPriority().getScore(),
        clientDescriptor->getPriority().getState());
    dprintf(fd, "    Client PID: %d\n", clientDescriptor->getOwnerId());

    auto client = clientDescriptor->getValue();
    dprintf(fd, "    Client package: %s\n",
        client->getPackageName().c_str());

    client->dumpClient(fd, args);
}

void CameraService::dumpClosedSessionClientLogs(int fd, const std::string& cameraId) {
    dprintf(fd, "  Device %s is closed, no client instance\n",
                    cameraId.c_str());
}

void CameraService::dumpEventLog(int fd) {
    dprintf(fd, "\n== Camera service events log (most recent at top): ==\n");

    Mutex::Autolock l(mLogLock);
    for (const auto& msg : mEventLog) {
        dprintf(fd, "  %s\n", msg.c_str());
    }

    if (mEventLog.size() == DEFAULT_EVENT_LOG_LENGTH) {
        dprintf(fd, "  ...\n");
    } else if (mEventLog.size() == 0) {
        dprintf(fd, "  [no events yet]\n");
    }
    dprintf(fd, "\n");
}

void CameraService::cacheClientTagDumpIfNeeded(const std::string &cameraId, BasicClient* client) {
    Mutex::Autolock lock(mLogLock);
    if (!isClientWatchedLocked(client)) { return; }

    std::vector<std::string> dumpVector;
    client->dumpWatchedEventsToVector(dumpVector);

    if (dumpVector.empty()) { return; }

    std::ostringstream dumpString;

    std::string currentTime = getFormattedCurrentTime();
    dumpString << "Cached @ ";
    dumpString << currentTime;
    dumpString << "\n"; // First line is the timestamp of when client is cached.

    size_t i = dumpVector.size();

    // Store the string in reverse order (latest last)
    while (i > 0) {
         i--;
         dumpString << cameraId;
         dumpString << ":";
         dumpString << client->getPackageName();
         dumpString << "  ";
         dumpString << dumpVector[i]; // implicitly ends with '\n'
    }

    mWatchedClientsDumpCache[client->getPackageName()] = dumpString.str();
}

void CameraService::handleTorchClientBinderDied(const wp<IBinder> &who) {
    Mutex::Autolock al(mTorchClientMapMutex);
    for (size_t i = 0; i < mTorchClientMap.size(); i++) {
        if (mTorchClientMap[i] == who) {
            // turn off the torch mode that was turned on by dead client
            std::string cameraId = mTorchClientMap.keyAt(i);
            status_t res = mFlashlight->setTorchMode(cameraId, false);
            if (res) {
                ALOGE("%s: torch client died but couldn't turn off torch: "
                    "%s (%d)", __FUNCTION__, strerror(-res), res);
                return;
            }
            mTorchClientMap.removeItemsAt(i);
            break;
        }
    }
}

/*virtual*/void CameraService::binderDied(const wp<IBinder> &who) {

    /**
      * While tempting to promote the wp<IBinder> into a sp, it's actually not supported by the
      * binder driver
      */
    // PID here is approximate and can be wrong.
    logClientDied(CameraThreadState::getCallingPid(), "Binder died unexpectedly");

    // check torch client
    handleTorchClientBinderDied(who);

    // check camera device client
    if(!evictClientIdByRemote(who)) {
        ALOGV("%s: Java client's binder death already cleaned up (normal case)", __FUNCTION__);
        return;
    }

    ALOGE("%s: Java client's binder died, removing it from the list of active clients",
            __FUNCTION__);
}

void CameraService::updateStatus(StatusInternal status, const std::string& cameraId) {
    updateStatus(status, cameraId, {});
}

void CameraService::updateStatus(StatusInternal status, const std::string& cameraId,
        std::initializer_list<StatusInternal> rejectSourceStates) {
    // Do not lock mServiceLock here or can get into a deadlock from
    // connect() -> disconnect -> updateStatus

    auto state = getCameraState(cameraId);

    if (state == nullptr) {
        ALOGW("%s: Could not update the status for %s, no such device exists", __FUNCTION__,
                cameraId.c_str());
        return;
    }

    // Avoid calling getSystemCameraKind() with mStatusListenerLock held (b/141756275)
    SystemCameraKind deviceKind = SystemCameraKind::PUBLIC;
    if (getSystemCameraKind(cameraId, &deviceKind) != OK) {
        ALOGE("%s: Invalid camera id %s, skipping", __FUNCTION__, cameraId.c_str());
        return;
    }

    // Collect the logical cameras without holding mStatusLock in updateStatus
    // as that can lead to a deadlock(b/162192331).
    auto logicalCameraIds = getLogicalCameras(cameraId);
    // Update the status for this camera state, then send the onStatusChangedCallbacks to each
    // of the listeners with both the mStatusLock and mStatusListenerLock held
    state->updateStatus(status, cameraId, rejectSourceStates, [this, &deviceKind,
                        &logicalCameraIds]
            (const std::string& cameraId, StatusInternal status) {

            if (status != StatusInternal::ENUMERATING) {
                // Update torch status if it has a flash unit.
                Mutex::Autolock al(mTorchStatusMutex);
                TorchModeStatus torchStatus;
                if (getTorchStatusLocked(cameraId, &torchStatus) !=
                        NAME_NOT_FOUND) {
                    TorchModeStatus newTorchStatus =
                            status == StatusInternal::PRESENT ?
                            TorchModeStatus::AVAILABLE_OFF :
                            TorchModeStatus::NOT_AVAILABLE;
                    if (torchStatus != newTorchStatus) {
                        onTorchStatusChangedLocked(cameraId, newTorchStatus, deviceKind);
                    }
                }
            }

            Mutex::Autolock lock(mStatusListenerLock);
            notifyPhysicalCameraStatusLocked(mapToInterface(status), cameraId,
                    logicalCameraIds, deviceKind);

            for (auto& listener : mListenerList) {
                bool isVendorListener = listener->isVendorListener();
                if (shouldSkipStatusUpdates(deviceKind, isVendorListener,
                        listener->getListenerPid(), listener->getListenerUid()) ||
                        isVendorListener) {
                    ALOGV("Skipping discovery callback for system-only camera device %s",
                            cameraId.c_str());
                    continue;
                }
                auto ret = listener->getListener()->onStatusChanged(mapToInterface(status),
                        cameraId);
                listener->handleBinderStatus(ret,
                        "%s: Failed to trigger onStatusChanged callback for %d:%d: %d",
                        __FUNCTION__, listener->getListenerUid(), listener->getListenerPid(),
                        ret.exceptionCode());
            }
        });
}

void CameraService::updateOpenCloseStatus(const std::string& cameraId, bool open,
        const std::string& clientPackageName) {
    auto state = getCameraState(cameraId);
    if (state == nullptr) {
        ALOGW("%s: Could not update the status for %s, no such device exists", __FUNCTION__,
                cameraId.c_str());
        return;
    }
    if (open) {
        state->setClientPackage(clientPackageName);
    } else {
        state->setClientPackage(std::string());
    }

    Mutex::Autolock lock(mStatusListenerLock);

    for (const auto& it : mListenerList) {
        if (!it->isOpenCloseCallbackAllowed()) {
            continue;
        }

        binder::Status ret;
        if (open) {
            ret = it->getListener()->onCameraOpened(cameraId, clientPackageName);
        } else {
            ret = it->getListener()->onCameraClosed(cameraId);
        }

        it->handleBinderStatus(ret,
                "%s: Failed to trigger onCameraOpened/onCameraClosed callback for %d:%d: %d",
                __FUNCTION__, it->getListenerUid(), it->getListenerPid(), ret.exceptionCode());
    }
}

template<class Func>
void CameraService::CameraState::updateStatus(StatusInternal status,
        const std::string& cameraId,
        std::initializer_list<StatusInternal> rejectSourceStates,
        Func onStatusUpdatedLocked) {
    Mutex::Autolock lock(mStatusLock);
    StatusInternal oldStatus = mStatus;
    mStatus = status;

    if (oldStatus == status) {
        return;
    }

    ALOGV("%s: Status has changed for camera ID %s from %#x to %#x", __FUNCTION__,
            cameraId.c_str(), oldStatus, status);

    if (oldStatus == StatusInternal::NOT_PRESENT &&
            (status != StatusInternal::PRESENT &&
             status != StatusInternal::ENUMERATING)) {

        ALOGW("%s: From NOT_PRESENT can only transition into PRESENT or ENUMERATING",
                __FUNCTION__);
        mStatus = oldStatus;
        return;
    }

    /**
     * Sometimes we want to conditionally do a transition.
     * For example if a client disconnects, we want to go to PRESENT
     * only if we weren't already in NOT_PRESENT or ENUMERATING.
     */
    for (auto& rejectStatus : rejectSourceStates) {
        if (oldStatus == rejectStatus) {
            ALOGV("%s: Rejecting status transition for Camera ID %s,  since the source "
                    "state was was in one of the bad states.", __FUNCTION__, cameraId.c_str());
            mStatus = oldStatus;
            return;
        }
    }

    onStatusUpdatedLocked(cameraId, status);
}

status_t CameraService::getTorchStatusLocked(
        const std::string& cameraId,
        TorchModeStatus *status) const {
    if (!status) {
        return BAD_VALUE;
    }
    ssize_t index = mTorchStatusMap.indexOfKey(cameraId);
    if (index == NAME_NOT_FOUND) {
        // invalid camera ID or the camera doesn't have a flash unit
        return NAME_NOT_FOUND;
    }

    *status = mTorchStatusMap.valueAt(index);
    return OK;
}

status_t CameraService::setTorchStatusLocked(const std::string& cameraId,
        TorchModeStatus status) {
    ssize_t index = mTorchStatusMap.indexOfKey(cameraId);
    if (index == NAME_NOT_FOUND) {
        return BAD_VALUE;
    }
    mTorchStatusMap.editValueAt(index) = status;

    return OK;
}

std::list<std::string> CameraService::getLogicalCameras(
        const std::string& physicalCameraId) {
    std::list<std::string> retList;
    Mutex::Autolock lock(mCameraStatesLock);
    for (const auto& state : mCameraStates) {
        if (state.second->containsPhysicalCamera(physicalCameraId)) {
            retList.emplace_back(state.first);
        }
    }
    return retList;
}

void CameraService::notifyPhysicalCameraStatusLocked(int32_t status,
        const std::string& physicalCameraId, const std::list<std::string>& logicalCameraIds,
        SystemCameraKind deviceKind) {
    // mStatusListenerLock is expected to be locked
    for (const auto& logicalCameraId : logicalCameraIds) {
        for (auto& listener : mListenerList) {
            // Note: we check only the deviceKind of the physical camera id
            // since, logical camera ids and their physical camera ids are
            // guaranteed to have the same system camera kind.
            if (shouldSkipStatusUpdates(deviceKind, listener->isVendorListener(),
                    listener->getListenerPid(), listener->getListenerUid())) {
                ALOGV("Skipping discovery callback for system-only camera device %s",
                        physicalCameraId.c_str());
                continue;
            }
            auto ret = listener->getListener()->onPhysicalCameraStatusChanged(status,
                    logicalCameraId, physicalCameraId);
            listener->handleBinderStatus(ret,
                    "%s: Failed to trigger onPhysicalCameraStatusChanged for %d:%d: %d",
                    __FUNCTION__, listener->getListenerUid(), listener->getListenerPid(),
                    ret.exceptionCode());
        }
    }
}


void CameraService::blockClientsForUid(uid_t uid) {
    const auto clients = mActiveClientManager.getAll();
    for (auto& current : clients) {
        if (current != nullptr) {
            const auto basicClient = current->getValue();
            if (basicClient.get() != nullptr && basicClient->getClientUid() == uid) {
                basicClient->block();
            }
        }
    }
}

void CameraService::blockAllClients() {
    const auto clients = mActiveClientManager.getAll();
    for (auto& current : clients) {
        if (current != nullptr) {
            const auto basicClient = current->getValue();
            if (basicClient.get() != nullptr) {
                basicClient->block();
            }
        }
    }
}

// NOTE: This is a remote API - make sure all args are validated
status_t CameraService::shellCommand(int in, int out, int err, const Vector<String16>& args) {
    if (!checkCallingPermission(toString16(sManageCameraPermission), nullptr, nullptr)) {
        return PERMISSION_DENIED;
    }
    if (in == BAD_TYPE || out == BAD_TYPE || err == BAD_TYPE) {
        return BAD_VALUE;
    }
    if (args.size() >= 3 && args[0] == toString16("set-uid-state")) {
        return handleSetUidState(args, err);
    } else if (args.size() >= 2 && args[0] == toString16("reset-uid-state")) {
        return handleResetUidState(args, err);
    } else if (args.size() >= 2 && args[0] == toString16("get-uid-state")) {
        return handleGetUidState(args, out, err);
    } else if (args.size() >= 2 && args[0] == toString16("set-rotate-and-crop")) {
        return handleSetRotateAndCrop(args);
    } else if (args.size() >= 1 && args[0] == toString16("get-rotate-and-crop")) {
        return handleGetRotateAndCrop(out);
    } else if (args.size() >= 2 && args[0] == toString16("set-autoframing")) {
        return handleSetAutoframing(args);
    } else if (args.size() >= 1 && args[0] == toString16("get-autoframing")) {
        return handleGetAutoframing(out);
    } else if (args.size() >= 2 && args[0] == toString16("set-image-dump-mask")) {
        return handleSetImageDumpMask(args);
    } else if (args.size() >= 1 && args[0] == toString16("get-image-dump-mask")) {
        return handleGetImageDumpMask(out);
    } else if (args.size() >= 2 && args[0] == toString16("set-camera-mute")) {
        return handleSetCameraMute(args);
    } else if (args.size() >= 2 && args[0] == toString16("set-stream-use-case-override")) {
        return handleSetStreamUseCaseOverrides(args);
    } else if (args.size() >= 1 && args[0] == toString16("clear-stream-use-case-override")) {
        handleClearStreamUseCaseOverrides();
        return OK;
    } else if (args.size() >= 1 && args[0] == toString16("set-zoom-override")) {
        return handleSetZoomOverride(args);
    } else if (args.size() >= 2 && args[0] == toString16("watch")) {
        return handleWatchCommand(args, in, out);
    } else if (args.size() >= 2 && args[0] == toString16("set-watchdog")) {
        return handleSetCameraServiceWatchdog(args);
    } else if (args.size() == 1 && args[0] == toString16("help")) {
        printHelp(out);
        return OK;
    }
    printHelp(err);
    return BAD_VALUE;
}

status_t CameraService::handleSetUidState(const Vector<String16>& args, int err) {
    std::string packageName = toStdString(args[1]);

    bool active = false;
    if (args[2] == toString16("active")) {
        active = true;
    } else if ((args[2] != toString16("idle"))) {
        ALOGE("Expected active or idle but got: '%s'", toStdString(args[2]).c_str());
        return BAD_VALUE;
    }

    int userId = 0;
    if (args.size() >= 5 && args[3] == toString16("--user")) {
        userId = atoi(toStdString(args[4]).c_str());
    }

    uid_t uid;
    if (getUidForPackage(packageName, userId, uid, err) == BAD_VALUE) {
        return BAD_VALUE;
    }

    mUidPolicy->addOverrideUid(uid, packageName, active);
    return NO_ERROR;
}

status_t CameraService::handleResetUidState(const Vector<String16>& args, int err) {
    std::string packageName = toStdString(args[1]);

    int userId = 0;
    if (args.size() >= 4 && args[2] == toString16("--user")) {
        userId = atoi(toStdString(args[3]).c_str());
    }

    uid_t uid;
    if (getUidForPackage(packageName, userId, uid, err) == BAD_VALUE) {
        return BAD_VALUE;
    }

    mUidPolicy->removeOverrideUid(uid, packageName);
    return NO_ERROR;
}

status_t CameraService::handleGetUidState(const Vector<String16>& args, int out, int err) {
    std::string packageName = toStdString(args[1]);

    int userId = 0;
    if (args.size() >= 4 && args[2] == toString16("--user")) {
        userId = atoi(toStdString(args[3]).c_str());
    }

    uid_t uid;
    if (getUidForPackage(packageName, userId, uid, err) == BAD_VALUE) {
        return BAD_VALUE;
    }

    if (mUidPolicy->isUidActive(uid, packageName)) {
        return dprintf(out, "active\n");
    } else {
        return dprintf(out, "idle\n");
    }
}

status_t CameraService::handleSetRotateAndCrop(const Vector<String16>& args) {
    int rotateValue = atoi(toStdString(args[1]).c_str());
    if (rotateValue < ANDROID_SCALER_ROTATE_AND_CROP_NONE ||
            rotateValue > ANDROID_SCALER_ROTATE_AND_CROP_AUTO) return BAD_VALUE;
    Mutex::Autolock lock(mServiceLock);

    mOverrideRotateAndCropMode = rotateValue;

    if (rotateValue == ANDROID_SCALER_ROTATE_AND_CROP_AUTO) return OK;

    const auto clients = mActiveClientManager.getAll();
    for (auto& current : clients) {
        if (current != nullptr) {
            const auto basicClient = current->getValue();
            if (basicClient.get() != nullptr) {
                basicClient->setRotateAndCropOverride(rotateValue);
            }
        }
    }

    return OK;
}

status_t CameraService::handleSetAutoframing(const Vector<String16>& args) {
    char* end;
    int autoframingValue = (int) strtol(toStdString(args[1]).c_str(), &end, /*base=*/10);
    if ((*end != '\0') ||
            (autoframingValue != ANDROID_CONTROL_AUTOFRAMING_OFF &&
             autoframingValue != ANDROID_CONTROL_AUTOFRAMING_ON &&
             autoframingValue != ANDROID_CONTROL_AUTOFRAMING_AUTO)) {
        return BAD_VALUE;
    }

    Mutex::Autolock lock(mServiceLock);
    mOverrideAutoframingMode = autoframingValue;

    if (autoframingValue == ANDROID_CONTROL_AUTOFRAMING_AUTO) return OK;

    const auto clients = mActiveClientManager.getAll();
    for (auto& current : clients) {
        if (current != nullptr) {
            const auto basicClient = current->getValue();
            if (basicClient.get() != nullptr) {
                basicClient->setAutoframingOverride(autoframingValue);
            }
        }
    }

    return OK;
}

status_t CameraService::handleSetCameraServiceWatchdog(const Vector<String16>& args) {
    int enableWatchdog = atoi(toStdString(args[1]).c_str());

    if (enableWatchdog < 0 || enableWatchdog > 1) return BAD_VALUE;

    Mutex::Autolock lock(mServiceLock);

    mCameraServiceWatchdogEnabled = enableWatchdog;

    const auto clients = mActiveClientManager.getAll();
    for (auto& current : clients) {
        if (current != nullptr) {
            const auto basicClient = current->getValue();
            if (basicClient.get() != nullptr) {
                basicClient->setCameraServiceWatchdog(enableWatchdog);
            }
        }
    }

    return OK;
}

status_t CameraService::handleGetRotateAndCrop(int out) {
    Mutex::Autolock lock(mServiceLock);

    return dprintf(out, "rotateAndCrop override: %d\n", mOverrideRotateAndCropMode);
}

status_t CameraService::handleGetAutoframing(int out) {
    Mutex::Autolock lock(mServiceLock);

    return dprintf(out, "autoframing override: %d\n", mOverrideAutoframingMode);
}

status_t CameraService::handleSetImageDumpMask(const Vector<String16>& args) {
    char *endPtr;
    errno = 0;
    std::string maskString = toStdString(args[1]);
    long maskValue = strtol(maskString.c_str(), &endPtr, 10);

    if (errno != 0) return BAD_VALUE;
    if (endPtr != maskString.c_str() + maskString.size()) return BAD_VALUE;
    if (maskValue < 0 || maskValue > 1) return BAD_VALUE;

    Mutex::Autolock lock(mServiceLock);

    mImageDumpMask = maskValue;

    return OK;
}

status_t CameraService::handleGetImageDumpMask(int out) {
    Mutex::Autolock lock(mServiceLock);

    return dprintf(out, "Image dump mask: %d\n", mImageDumpMask);
}

status_t CameraService::handleSetCameraMute(const Vector<String16>& args) {
    int muteValue = strtol(toStdString(args[1]).c_str(), nullptr, 10);
    if (errno != 0) return BAD_VALUE;

    if (muteValue < 0 || muteValue > 1) return BAD_VALUE;
    Mutex::Autolock lock(mServiceLock);

    mOverrideCameraMuteMode = (muteValue == 1);

    const auto clients = mActiveClientManager.getAll();
    for (auto& current : clients) {
        if (current != nullptr) {
            const auto basicClient = current->getValue();
            if (basicClient.get() != nullptr) {
                if (basicClient->supportsCameraMute()) {
                    basicClient->setCameraMute(mOverrideCameraMuteMode);
                }
            }
        }
    }

    return OK;
}

status_t CameraService::handleSetStreamUseCaseOverrides(const Vector<String16>& args) {
    std::vector<int64_t> useCasesOverride;
    for (size_t i = 1; i < args.size(); i++) {
        int64_t useCase = ANDROID_SCALER_AVAILABLE_STREAM_USE_CASES_DEFAULT;
        std::string arg = toStdString(args[i]);
        if (arg == "DEFAULT") {
            useCase = ANDROID_SCALER_AVAILABLE_STREAM_USE_CASES_DEFAULT;
        } else if (arg == "PREVIEW") {
            useCase = ANDROID_SCALER_AVAILABLE_STREAM_USE_CASES_PREVIEW;
        } else if (arg == "STILL_CAPTURE") {
            useCase = ANDROID_SCALER_AVAILABLE_STREAM_USE_CASES_STILL_CAPTURE;
        } else if (arg == "VIDEO_RECORD") {
            useCase = ANDROID_SCALER_AVAILABLE_STREAM_USE_CASES_VIDEO_RECORD;
        } else if (arg == "PREVIEW_VIDEO_STILL") {
            useCase = ANDROID_SCALER_AVAILABLE_STREAM_USE_CASES_PREVIEW_VIDEO_STILL;
        } else if (arg == "VIDEO_CALL") {
            useCase = ANDROID_SCALER_AVAILABLE_STREAM_USE_CASES_VIDEO_CALL;
        } else if (arg == "CROPPED_RAW") {
            useCase = ANDROID_SCALER_AVAILABLE_STREAM_USE_CASES_CROPPED_RAW;
        } else {
            ALOGE("%s: Invalid stream use case %s", __FUNCTION__, arg.c_str());
            return BAD_VALUE;
        }
        useCasesOverride.push_back(useCase);
    }

    Mutex::Autolock lock(mServiceLock);
    mStreamUseCaseOverrides = std::move(useCasesOverride);

    return OK;
}

void CameraService::handleClearStreamUseCaseOverrides() {
    Mutex::Autolock lock(mServiceLock);
    mStreamUseCaseOverrides.clear();
}

status_t CameraService::handleSetZoomOverride(const Vector<String16>& args) {
    char* end;
    int zoomOverrideValue = strtol(toStdString(args[1]).c_str(), &end, /*base=*/10);
    if ((*end != '\0') ||
            (zoomOverrideValue != -1 &&
             zoomOverrideValue != ANDROID_CONTROL_SETTINGS_OVERRIDE_OFF &&
             zoomOverrideValue != ANDROID_CONTROL_SETTINGS_OVERRIDE_ZOOM)) {
        return BAD_VALUE;
    }

    Mutex::Autolock lock(mServiceLock);
    mZoomOverrideValue = zoomOverrideValue;

    const auto clients = mActiveClientManager.getAll();
    for (auto& current : clients) {
        if (current != nullptr) {
            const auto basicClient = current->getValue();
            if (basicClient.get() != nullptr) {
                if (basicClient->supportsZoomOverride()) {
                    basicClient->setZoomOverride(mZoomOverrideValue);
                }
            }
        }
    }

    return OK;
}

status_t CameraService::handleWatchCommand(const Vector<String16>& args, int inFd, int outFd) {
    if (args.size() >= 3 && args[1] == toString16("start")) {
        return startWatchingTags(args, outFd);
    } else if (args.size() == 2 && args[1] == toString16("stop")) {
        return stopWatchingTags(outFd);
    } else if (args.size() == 2 && args[1] == toString16("dump")) {
        return printWatchedTags(outFd);
    } else if (args.size() >= 2 && args[1] == toString16("live")) {
        return printWatchedTagsUntilInterrupt(args, inFd, outFd);
    } else if (args.size() == 2 && args[1] == toString16("clear")) {
        return clearCachedMonitoredTagDumps(outFd);
    }
    dprintf(outFd, "Camera service watch commands:\n"
                 "  start -m <comma_separated_tag_list> [-c <comma_separated_client_list>]\n"
                 "        starts watching the provided tags for clients with provided package\n"
                 "        recognizes tag shorthands like '3a'\n"
                 "        watches all clients if no client is passed, or if 'all' is listed\n"
                 "  dump dumps the monitoring information and exits\n"
                 "  stop stops watching all tags\n"
                 "  live [-n <refresh_interval_ms>]\n"
                 "        prints the monitored information in real time\n"
                 "        Hit return to exit\n"
                 "  clear clears all buffers storing information for watch command");
  return BAD_VALUE;
}

status_t CameraService::startWatchingTags(const Vector<String16> &args, int outFd) {
    Mutex::Autolock lock(mLogLock);
    size_t tagsIdx; // index of '-m'
    String16 tags("");
    for (tagsIdx = 2; tagsIdx < args.size() && args[tagsIdx] != toString16("-m"); tagsIdx++);
    if (tagsIdx < args.size() - 1) {
        tags = args[tagsIdx + 1];
    } else {
        dprintf(outFd, "No tags provided.\n");
        return BAD_VALUE;
    }

    size_t clientsIdx; // index of '-c'
    // watch all clients if no clients are provided
    String16 clients = toString16(kWatchAllClientsFlag);
    for (clientsIdx = 2; clientsIdx < args.size() && args[clientsIdx] != toString16("-c");
         clientsIdx++);
    if (clientsIdx < args.size() - 1) {
        clients = args[clientsIdx + 1];
    }
    parseClientsToWatchLocked(toStdString(clients));

    // track tags to initialize future clients with the monitoring information
    mMonitorTags = toStdString(tags);

    bool serviceLock = tryLock(mServiceLock);
    int numWatchedClients = 0;
    auto cameraClients = mActiveClientManager.getAll();
    for (const auto &clientDescriptor: cameraClients) {
        if (clientDescriptor == nullptr) { continue; }
        sp<BasicClient> client = clientDescriptor->getValue();
        if (client.get() == nullptr) { continue; }

        if (isClientWatchedLocked(client.get())) {
            client->startWatchingTags(mMonitorTags, outFd);
            numWatchedClients++;
        }
    }
    dprintf(outFd, "Started watching %d active clients\n", numWatchedClients);

    if (serviceLock) { mServiceLock.unlock(); }
    return OK;
}

status_t CameraService::stopWatchingTags(int outFd) {
    // clear mMonitorTags to prevent new clients from monitoring tags at initialization
    Mutex::Autolock lock(mLogLock);
    mMonitorTags = "";

    mWatchedClientPackages.clear();
    mWatchedClientsDumpCache.clear();

    bool serviceLock = tryLock(mServiceLock);
    auto cameraClients = mActiveClientManager.getAll();
    for (const auto &clientDescriptor : cameraClients) {
        if (clientDescriptor == nullptr) { continue; }
        sp<BasicClient> client = clientDescriptor->getValue();
        if (client.get() == nullptr) { continue; }
        client->stopWatchingTags(outFd);
    }
    dprintf(outFd, "Stopped watching all clients.\n");
    if (serviceLock) { mServiceLock.unlock(); }
    return OK;
}

status_t CameraService::clearCachedMonitoredTagDumps(int outFd) {
    Mutex::Autolock lock(mLogLock);
    size_t clearedSize = mWatchedClientsDumpCache.size();
    mWatchedClientsDumpCache.clear();
    dprintf(outFd, "Cleared tag information of %zu cached clients.\n", clearedSize);
    return OK;
}

status_t CameraService::printWatchedTags(int outFd) {
    Mutex::Autolock logLock(mLogLock);
    std::set<std::string> connectedMonitoredClients;

    bool printedSomething = false; // tracks if any monitoring information was printed
                                   // (from either cached or active clients)

    bool serviceLock = tryLock(mServiceLock);
    // get all watched clients that are currently connected
    for (const auto &clientDescriptor: mActiveClientManager.getAll()) {
        if (clientDescriptor == nullptr) { continue; }

        sp<BasicClient> client = clientDescriptor->getValue();
        if (client.get() == nullptr) { continue; }
        if (!isClientWatchedLocked(client.get())) { continue; }

        std::vector<std::string> dumpVector;
        client->dumpWatchedEventsToVector(dumpVector);

        size_t printIdx = dumpVector.size();
        if (printIdx == 0) {
            continue;
        }

        // Print tag dumps for active client
        const std::string &cameraId = clientDescriptor->getKey();
        dprintf(outFd, "Client: %s (active)\n", client->getPackageName().c_str());
        while(printIdx > 0) {
            printIdx--;
            dprintf(outFd, "%s:%s  %s", cameraId.c_str(), client->getPackageName().c_str(),
                    dumpVector[printIdx].c_str());
        }
        dprintf(outFd, "\n");
        printedSomething = true;

        connectedMonitoredClients.emplace(client->getPackageName());
    }
    if (serviceLock) { mServiceLock.unlock(); }

    // Print entries in mWatchedClientsDumpCache for clients that are not connected
    for (const auto &kv: mWatchedClientsDumpCache) {
        const std::string &package = kv.first;
        if (connectedMonitoredClients.find(package) != connectedMonitoredClients.end()) {
            continue;
        }

        dprintf(outFd, "Client: %s (cached)\n", package.c_str());
        dprintf(outFd, "%s\n", kv.second.c_str());
        printedSomething = true;
    }

    if (!printedSomething) {
        dprintf(outFd, "No monitoring information to print.\n");
    }

    return OK;
}

// Print all events in vector `events' that came after lastPrintedEvent
void printNewWatchedEvents(int outFd,
                           const std::string &cameraId,
                           const std::string &packageName,
                           const std::vector<std::string> &events,
                           const std::string &lastPrintedEvent) {
    if (events.empty()) { return; }

    // index of lastPrintedEvent in events.
    // lastPrintedIdx = events.size() if lastPrintedEvent is not in events
    size_t lastPrintedIdx;
    for (lastPrintedIdx = 0;
         lastPrintedIdx < events.size() && lastPrintedEvent != events[lastPrintedIdx];
         lastPrintedIdx++);

    if (lastPrintedIdx == 0) { return; } // early exit if no new event in `events`

    // print events in chronological order (latest event last)
    size_t idxToPrint = lastPrintedIdx;
    do {
        idxToPrint--;
        dprintf(outFd, "%s:%s  %s", cameraId.c_str(), packageName.c_str(),
                events[idxToPrint].c_str());
    } while (idxToPrint != 0);
}

// Returns true if adb shell cmd watch should be interrupted based on data in inFd. The watch
// command should be interrupted if the user presses the return key, or if user loses any way to
// signal interrupt.
// If timeoutMs == 0, this function will always return false
bool shouldInterruptWatchCommand(int inFd, int outFd, long timeoutMs) {
    struct timeval startTime;
    int startTimeError = gettimeofday(&startTime, nullptr);
    if (startTimeError) {
        dprintf(outFd, "Failed waiting for interrupt, aborting.\n");
        return true;
    }

    const nfds_t numFds = 1;
    struct pollfd pollFd = { .fd = inFd, .events = POLLIN, .revents = 0 };

    struct timeval currTime;
    char buffer[2];
    while(true) {
        int currTimeError = gettimeofday(&currTime, nullptr);
        if (currTimeError) {
            dprintf(outFd, "Failed waiting for interrupt, aborting.\n");
            return true;
        }

        long elapsedTimeMs = ((currTime.tv_sec - startTime.tv_sec) * 1000L)
                + ((currTime.tv_usec - startTime.tv_usec) / 1000L);
        int remainingTimeMs = (int) (timeoutMs - elapsedTimeMs);

        if (remainingTimeMs <= 0) {
            // No user interrupt within timeoutMs, don't interrupt watch command
            return false;
        }

        int numFdsUpdated = poll(&pollFd, numFds, remainingTimeMs);
        if (numFdsUpdated < 0) {
            dprintf(outFd, "Failed while waiting for user input. Exiting.\n");
            return true;
        }

        if (numFdsUpdated == 0) {
            // No user input within timeoutMs, don't interrupt watch command
            return false;
        }

        if (!(pollFd.revents & POLLIN)) {
            dprintf(outFd, "Failed while waiting for user input. Exiting.\n");
            return true;
        }

        ssize_t sizeRead = read(inFd, buffer, sizeof(buffer) - 1);
        if (sizeRead < 0) {
            dprintf(outFd, "Error reading user input. Exiting.\n");
            return true;
        }

        if (sizeRead == 0) {
            // Reached end of input fd (can happen if input is piped)
            // User has no way to signal an interrupt, so interrupt here
            return true;
        }

        if (buffer[0] == '\n') {
            // User pressed return, interrupt watch command.
            return true;
        }
    }
}

status_t CameraService::printWatchedTagsUntilInterrupt(const Vector<String16> &args,
                                                       int inFd, int outFd) {
    // Figure out refresh interval, if present in args
    long refreshTimeoutMs = 1000L; // refresh every 1s by default
    if (args.size() > 2) {
        size_t intervalIdx; // index of '-n'
        for (intervalIdx = 2; intervalIdx < args.size() && toString16("-n") != args[intervalIdx];
             intervalIdx++);

        size_t intervalValIdx = intervalIdx + 1;
        if (intervalValIdx < args.size()) {
            refreshTimeoutMs = strtol(toStdString(args[intervalValIdx]).c_str(), nullptr, 10);
            if (errno) { return BAD_VALUE; }
        }
    }

    // Set min timeout of 10ms. This prevents edge cases in polling when timeout of 0 is passed.
    refreshTimeoutMs = refreshTimeoutMs < 10 ? 10 : refreshTimeoutMs;

    dprintf(outFd, "Press return to exit...\n\n");
    std::map<std::string, std::string> packageNameToLastEvent;

    while (true) {
        bool serviceLock = tryLock(mServiceLock);
        auto cameraClients = mActiveClientManager.getAll();
        if (serviceLock) { mServiceLock.unlock(); }

        for (const auto& clientDescriptor : cameraClients) {
            Mutex::Autolock lock(mLogLock);
            if (clientDescriptor == nullptr) { continue; }

            sp<BasicClient> client = clientDescriptor->getValue();
            if (client.get() == nullptr) { continue; }
            if (!isClientWatchedLocked(client.get())) { continue; }

            const std::string &packageName = client->getPackageName();
            // This also initializes the map entries with an empty string
            const std::string& lastPrintedEvent = packageNameToLastEvent[packageName];

            std::vector<std::string> latestEvents;
            client->dumpWatchedEventsToVector(latestEvents);

            if (!latestEvents.empty()) {
                printNewWatchedEvents(outFd,
                                      clientDescriptor->getKey(),
                                      packageName,
                                      latestEvents,
                                      lastPrintedEvent);
                packageNameToLastEvent[packageName] = latestEvents[0];
            }
        }
        if (shouldInterruptWatchCommand(inFd, outFd, refreshTimeoutMs)) {
            break;
        }
    }
    return OK;
}

void CameraService::parseClientsToWatchLocked(const std::string &clients) {
    mWatchedClientPackages.clear();

    std::istringstream iss(clients);
    std::string nextClient;

    while (std::getline(iss, nextClient, ',')) {
        if (nextClient == kWatchAllClientsFlag) {
            // Don't need to track any other package if 'all' is present
            mWatchedClientPackages.clear();
            mWatchedClientPackages.emplace(kWatchAllClientsFlag);
            break;
        }

        // track package names
        mWatchedClientPackages.emplace(nextClient);
    }
}

status_t CameraService::printHelp(int out) {
    return dprintf(out, "Camera service commands:\n"
        "  get-uid-state <PACKAGE> [--user USER_ID] gets the uid state\n"
        "  set-uid-state <PACKAGE> <active|idle> [--user USER_ID] overrides the uid state\n"
        "  reset-uid-state <PACKAGE> [--user USER_ID] clears the uid state override\n"
        "  set-rotate-and-crop <ROTATION> overrides the rotate-and-crop value for AUTO backcompat\n"
        "      Valid values 0=0 deg, 1=90 deg, 2=180 deg, 3=270 deg, 4=No override\n"
        "  get-rotate-and-crop returns the current override rotate-and-crop value\n"
        "  set-autoframing <VALUE> overrides the autoframing value for AUTO\n"
        "      Valid values 0=false, 1=true, 2=auto\n"
        "  get-autoframing returns the current override autoframing value\n"
        "  set-image-dump-mask <MASK> specifies the formats to be saved to disk\n"
        "      Valid values 0=OFF, 1=ON for JPEG\n"
        "  get-image-dump-mask returns the current image-dump-mask value\n"
        "  set-camera-mute <0/1> enable or disable camera muting\n"
        "  set-stream-use-case-override <usecase1> <usecase2> ... override stream use cases\n"
        "      Use cases applied in descending resolutions. So usecase1 is assigned to the\n"
        "      largest resolution, usecase2 is assigned to the 2nd largest resolution, and so\n"
        "      on. In case the number of usecases is smaller than the number of streams, the\n"
        "      last use case is assigned to all the remaining streams. In case of multiple\n"
        "      streams with the same resolution, the tie-breaker is (JPEG, RAW, YUV, and PRIV)\n"
        "      Valid values are (case sensitive): DEFAULT, PREVIEW, STILL_CAPTURE, VIDEO_RECORD,\n"
        "      PREVIEW_VIDEO_STILL, VIDEO_CALL, CROPPED_RAW\n"
        "  clear-stream-use-case-override clear the stream use case override\n"
        "  set-zoom-override <-1/0/1> enable or disable zoom override\n"
        "      Valid values -1: do not override, 0: override to OFF, 1: override to ZOOM\n"
        "  watch <start|stop|dump|print|clear> manages tag monitoring in connected clients\n"
        "  help print this message\n");
}

bool CameraService::isClientWatched(const BasicClient *client) {
    Mutex::Autolock lock(mLogLock);
    return isClientWatchedLocked(client);
}

bool CameraService::isClientWatchedLocked(const BasicClient *client) {
    return mWatchedClientPackages.find(kWatchAllClientsFlag) != mWatchedClientPackages.end() ||
           mWatchedClientPackages.find(client->getPackageName()) != mWatchedClientPackages.end();
}

int32_t CameraService::updateAudioRestriction() {
    Mutex::Autolock lock(mServiceLock);
    return updateAudioRestrictionLocked();
}

int32_t CameraService::updateAudioRestrictionLocked() {
    int32_t mode = 0;
    // iterate through all active client
    for (const auto& i : mActiveClientManager.getAll()) {
        const auto clientSp = i->getValue();
        mode |= clientSp->getAudioRestriction();
    }

    bool modeChanged = (mAudioRestriction != mode);
    mAudioRestriction = mode;
    if (modeChanged) {
        mAppOps.setCameraAudioRestriction(mode);
    }
    return mode;
}

status_t CameraService::checkIfInjectionCameraIsPresent(const std::string& externalCamId,
        sp<BasicClient> clientSp) {
    std::unique_ptr<AutoConditionLock> lock =
            AutoConditionLock::waitAndAcquire(mServiceLockWrapper);
    status_t res = NO_ERROR;
    if ((res = checkIfDeviceIsUsable(externalCamId)) != NO_ERROR) {
        ALOGW("Device %s is not usable!", externalCamId.c_str());
        mInjectionStatusListener->notifyInjectionError(
                externalCamId, UNKNOWN_TRANSACTION);
        clientSp->notifyError(
                hardware::camera2::ICameraDeviceCallbacks::ERROR_CAMERA_DISCONNECTED,
                CaptureResultExtras());

        // Do not hold mServiceLock while disconnecting clients, but retain the condition blocking
        // other clients from connecting in mServiceLockWrapper if held
        mServiceLock.unlock();

        // Clear caller identity temporarily so client disconnect PID checks work correctly
        int64_t token = CameraThreadState::clearCallingIdentity();
        clientSp->disconnect();
        CameraThreadState::restoreCallingIdentity(token);

        // Reacquire mServiceLock
        mServiceLock.lock();
    }

    return res;
}

void CameraService::clearInjectionParameters() {
    {
        Mutex::Autolock lock(mInjectionParametersLock);
        mInjectionInitPending = false;
        mInjectionInternalCamId = "";
    }
    mInjectionExternalCamId = "";
    mInjectionStatusListener->removeListener();
}

}; // namespace android<|MERGE_RESOLUTION|>--- conflicted
+++ resolved
@@ -136,11 +136,7 @@
 static constexpr int32_t kSystemNativeClientScore = resource_policy::PERCEPTIBLE_APP_ADJ;
 static constexpr int32_t kSystemNativeClientState =
         ActivityManager::PROCESS_STATE_PERSISTENT_UI;
-<<<<<<< HEAD
-static const String16 kServiceName("cameraserver");
-=======
 static const std::string kServiceName("cameraserver");
->>>>>>> 58061c88
 
 const std::string CameraService::kOfflineDevice("offline-");
 const std::string CameraService::kWatchAllClientsFlag("all");
@@ -709,21 +705,13 @@
     return uid == AID_AUTOMOTIVE_EVS;
 }
 
-<<<<<<< HEAD
-bool CameraService::isAutomotiveExteriorSystemCamera(const String8& cam_id) const{
-=======
 bool CameraService::isAutomotiveExteriorSystemCamera(const std::string& cam_id) const{
->>>>>>> 58061c88
     // Returns false if this is not an automotive device type.
     if (!isAutomotiveDevice())
         return false;
 
     // Returns false if no camera id is provided.
-<<<<<<< HEAD
-    if (cam_id.isEmpty())
-=======
     if (cam_id.empty())
->>>>>>> 58061c88
         return false;
 
     SystemCameraKind systemCameraKind = SystemCameraKind::PUBLIC;
@@ -740,11 +728,7 @@
 
     CameraMetadata cameraInfo;
     status_t res = mCameraProviderManager->getCameraCharacteristics(
-<<<<<<< HEAD
-            cam_id.string(), false, &cameraInfo, false);
-=======
             cam_id, false, &cameraInfo, false);
->>>>>>> 58061c88
     if (res != OK){
         ALOGE("%s: Not able to get camera characteristics for camera id %s",__FUNCTION__,
                 cam_id.c_str());
@@ -766,16 +750,6 @@
     return true;
 }
 
-<<<<<<< HEAD
-bool CameraService::checkPermission(const String8& cam_id, const String16& permission,
-        const AttributionSourceState& attributionSource,const String16& message,
-        int32_t attributedOpCode) const{
-    if (isAutomotivePrivilegedClient(attributionSource.uid)) {
-        // If cam_id is empty, then it means that this check is not used for the
-        // purpose of accessing a specific camera, hence grant permission just
-        // based on uid to the automotive privileged client.
-        if (cam_id.isEmpty())
-=======
 bool CameraService::checkPermission(const std::string& cameraId, const std::string& permission,
         const AttributionSourceState& attributionSource, const std::string& message,
         int32_t attributedOpCode) const{
@@ -784,23 +758,10 @@
         // purpose of accessing a specific camera, hence grant permission just
         // based on uid to the automotive privileged client.
         if (cameraId.empty())
->>>>>>> 58061c88
             return true;
         // If this call is used for accessing a specific camera then cam_id must be provided.
         // In that case, only pre-grants the permission for accessing the exterior system only
         // camera.
-<<<<<<< HEAD
-        return isAutomotiveExteriorSystemCamera(cam_id);
-
-    }
-
-    permission::PermissionChecker permissionChecker;
-    return permissionChecker.checkPermissionForPreflight(permission, attributionSource,
-            message, attributedOpCode) != permission::PermissionChecker::PERMISSION_HARD_DENIED;
-}
-
-bool CameraService::hasPermissionsForSystemCamera(const String8& cam_id, int callingPid,
-=======
         return isAutomotiveExteriorSystemCamera(cameraId);
     }
 
@@ -811,22 +772,14 @@
 }
 
 bool CameraService::hasPermissionsForSystemCamera(const std::string& cameraId, int callingPid,
->>>>>>> 58061c88
         int callingUid) const{
     AttributionSourceState attributionSource{};
     attributionSource.pid = callingPid;
     attributionSource.uid = callingUid;
-<<<<<<< HEAD
-    bool checkPermissionForSystemCamera = checkPermission(cam_id,
-            sSystemCameraPermission, attributionSource, String16(), AppOpsManager::OP_NONE);
-    bool checkPermissionForCamera = checkPermission(cam_id,
-            sCameraPermission, attributionSource, String16(), AppOpsManager::OP_NONE);
-=======
     bool checkPermissionForSystemCamera = checkPermission(cameraId,
             sSystemCameraPermission, attributionSource, std::string(), AppOpsManager::OP_NONE);
     bool checkPermissionForCamera = checkPermission(cameraId,
             sCameraPermission, attributionSource, std::string(), AppOpsManager::OP_NONE);
->>>>>>> 58061c88
     return checkPermissionForSystemCamera && checkPermissionForCamera;
 }
 
@@ -834,11 +787,7 @@
     ATRACE_CALL();
     Mutex::Autolock l(mServiceLock);
     bool hasSystemCameraPermissions =
-<<<<<<< HEAD
-            hasPermissionsForSystemCamera(String8(), CameraThreadState::getCallingPid(),
-=======
             hasPermissionsForSystemCamera(std::string(), CameraThreadState::getCallingPid(),
->>>>>>> 58061c88
                     CameraThreadState::getCallingUid());
     switch (type) {
         case CAMERA_TYPE_BACKWARD_COMPATIBLE:
@@ -879,11 +828,7 @@
         return STATUS_ERROR(ERROR_DISCONNECTED,
                 "Camera subsystem is not available");
     }
-<<<<<<< HEAD
-    bool hasSystemCameraPermissions = hasPermissionsForSystemCamera(String8::format("%d", cameraId),
-=======
     bool hasSystemCameraPermissions = hasPermissionsForSystemCamera(std::to_string(cameraId),
->>>>>>> 58061c88
             CameraThreadState::getCallingPid(), CameraThreadState::getCallingUid());
     int cameraIdBound = mNumberOfCamerasWithoutSystemCamera;
     if (hasSystemCameraPermissions) {
@@ -916,14 +861,9 @@
     AttributionSourceState attributionSource{};
     attributionSource.pid = callingPid;
     attributionSource.uid = callingUid;
-<<<<<<< HEAD
-    bool checkPermissionForSystemCamera = checkPermission(String8::format("%d", cameraIdInt),
-                sSystemCameraPermission, attributionSource, String16(), AppOpsManager::OP_NONE);
-=======
     bool checkPermissionForSystemCamera = checkPermission(std::to_string(cameraIdInt),
                 sSystemCameraPermission, attributionSource, std::string(),
                 AppOpsManager::OP_NONE);
->>>>>>> 58061c88
     if (checkPermissionForSystemCamera || getpid() == callingPid) {
         deviceIds = &mNormalDeviceIds;
     }
@@ -996,13 +936,8 @@
     AttributionSourceState attributionSource{};
     attributionSource.pid = callingPid;
     attributionSource.uid = callingUid;
-<<<<<<< HEAD
-    bool checkPermissionForCamera = checkPermission(String8(cameraId), sCameraPermission,
-            attributionSource, String16(), AppOpsManager::OP_NONE);
-=======
     bool checkPermissionForCamera = checkPermission(cameraId, sCameraPermission,
             attributionSource, std::string(), AppOpsManager::OP_NONE);
->>>>>>> 58061c88
     if ((callingPid != getpid()) &&
             (deviceKind != SystemCameraKind::SYSTEM_ONLY_CAMERA) &&
             !checkPermissionForCamera) {
@@ -1280,19 +1215,11 @@
 Status CameraService::initializeShimMetadata(int cameraId) {
     int uid = CameraThreadState::getCallingUid();
 
-<<<<<<< HEAD
-    String8 id = String8::format("%d", cameraId);
-    Status ret = Status::ok();
-    sp<Client> tmp = nullptr;
-    if (!(ret = connectHelper<ICameraClient,Client>(
-            sp<ICameraClient>{nullptr}, id, cameraId,
-=======
     std::string cameraIdStr = std::to_string(cameraId);
     Status ret = Status::ok();
     sp<Client> tmp = nullptr;
     if (!(ret = connectHelper<ICameraClient,Client>(
             sp<ICameraClient>{nullptr}, cameraIdStr, cameraId,
->>>>>>> 58061c88
             kServiceName, /*systemNativeClient*/ false, {}, uid, USE_CALLING_PID,
             API_1, /*shimUpdateOnly*/ true, /*oomScoreOffset*/ 0,
             /*targetSdkVersion*/ __ANDROID_API_FUTURE__, /*overrideToPortrait*/ true,
@@ -1498,15 +1425,9 @@
     // android.permission.SYSTEM_CAMERA for system only camera devices).
     attributionSource.pid = clientPid;
     attributionSource.uid = clientUid;
-<<<<<<< HEAD
-    attributionSource.packageName = clientName8;
-    bool checkPermissionForCamera = checkPermission(cameraId, sCameraPermission, attributionSource,
-            String16(), AppOpsManager::OP_NONE);
-=======
     attributionSource.packageName = clientName;
     bool checkPermissionForCamera = checkPermission(cameraId, sCameraPermission, attributionSource,
             std::string(), AppOpsManager::OP_NONE);
->>>>>>> 58061c88
     if (callingPid != getpid() &&
                 (deviceKind != SystemCameraKind::SYSTEM_ONLY_CAMERA) && !checkPermissionForCamera) {
         ALOGE("Permission Denial: can't use the camera pid=%d, uid=%d", clientPid, clientUid);
@@ -1689,7 +1610,6 @@
                 ALOGE("%s: Priority score query failed: %d", __FUNCTION__, err);
                 return err;
             }
-<<<<<<< HEAD
 
             // Update all active clients' priorities
             std::map<int,resource_policy::ClientPriority> pidToPriorityMap;
@@ -1701,19 +1621,6 @@
             }
             mActiveClientManager.updatePriorities(pidToPriorityMap);
 
-=======
-
-            // Update all active clients' priorities
-            std::map<int,resource_policy::ClientPriority> pidToPriorityMap;
-            for (size_t i = 0; i < ownerPids.size() - 1; i++) {
-                pidToPriorityMap.emplace(ownerPids[i],
-                        resource_policy::ClientPriority(priorityScores[i], states[i],
-                        /* isVendorClient won't get copied over*/ false,
-                        /* oomScoreOffset won't get copied over*/ 0));
-            }
-            mActiveClientManager.updatePriorities(pidToPriorityMap);
-
->>>>>>> 58061c88
             int32_t actualScore = priorityScores[priorityScores.size() - 1];
             int32_t actualState = states[states.size() - 1];
 
@@ -1900,11 +1807,7 @@
     //      have android.permission.SYSTEM_CAMERA permissions.
     if (!isVendorListener && (systemCameraKind == SystemCameraKind::HIDDEN_SECURE_CAMERA ||
             (systemCameraKind == SystemCameraKind::SYSTEM_ONLY_CAMERA &&
-<<<<<<< HEAD
-            !hasPermissionsForSystemCamera(String8(), clientPid, clientUid)))) {
-=======
             !hasPermissionsForSystemCamera(std::string(), clientPid, clientUid)))) {
->>>>>>> 58061c88
         return true;
     }
     return false;
@@ -1993,22 +1896,6 @@
 
     // Automotive privileged client AID_AUTOMOTIVE_EVS using exterior system camera for use cases
     // such as rear view and surround view cannot be disabled.
-<<<<<<< HEAD
-    if ((!isAutomotivePrivilegedClient(callingUid) || !isAutomotiveExteriorSystemCamera(id)) &&
-            mCameraServiceProxyWrapper->isCameraDisabled(clientUserId)) {
-        String8 msg =
-                String8::format("Camera disabled by device policy");
-        ALOGE("%s: %s", __FUNCTION__, msg.string());
-        return STATUS_ERROR(ERROR_DISABLED, msg.string());
-    }
-
-    // enforce system camera permissions
-    if (oomScoreOffset > 0 &&
-            !hasPermissionsForSystemCamera(id, callingPid, CameraThreadState::getCallingUid()) &&
-            !isTrustedCallingUid(CameraThreadState::getCallingUid())) {
-        String8 msg =
-                String8::format("Cannot change the priority of a client %s pid %d for "
-=======
     if ((!isAutomotivePrivilegedClient(callingUid) || !isAutomotiveExteriorSystemCamera(cameraId))
             && mCameraServiceProxyWrapper->isCameraDisabled(clientUserId)) {
         std::string msg = "Camera disabled by device policy";
@@ -2022,7 +1909,6 @@
                     CameraThreadState::getCallingUid())
             && !isTrustedCallingUid(CameraThreadState::getCallingUid())) {
         std::string msg = fmt::sprintf("Cannot change the priority of a client %s pid %d for "
->>>>>>> 58061c88
                         "camera id %s without SYSTEM_CAMERA permissions",
                         clientPackageNameAdj.c_str(), callingPid, cameraId.c_str());
         ALOGE("%s: %s", __FUNCTION__, msg.c_str());
@@ -2107,11 +1993,7 @@
     binder::Status ret = binder::Status::ok();
 
     bool isNonSystemNdk = false;
-<<<<<<< HEAD
-    String16 clientPackageName;
-=======
     std::string clientPackageName;
->>>>>>> 58061c88
     int packageUid = (clientUid == USE_CALLING_UID) ?
             CameraThreadState::getCallingUid() : clientUid;
     if (clientPackageNameMaybe.size() <= 0) {
@@ -2328,11 +2210,7 @@
             } else if (isCameraPrivacyEnabled) {
                 // no camera mute supported, but privacy is on! => disconnect
                 ALOGI("Camera mute not supported for package: %s, camera id: %s",
-<<<<<<< HEAD
-                        String8(client->getPackageName()).string(), cameraId.string());
-=======
                         client->getPackageName().c_str(), cameraId.c_str());
->>>>>>> 58061c88
                 // Do not hold mServiceLock while disconnecting clients, but
                 // retain the condition blocking other clients from connecting
                 // in mServiceLockWrapper if held.
@@ -2348,11 +2226,7 @@
                 mServiceLock.lock();
 
                 return STATUS_ERROR_FMT(ERROR_DISABLED,
-<<<<<<< HEAD
-                        "Camera \"%s\" disabled due to camera mute", cameraId.string());
-=======
                         "Camera \"%s\" disabled due to camera mute", cameraId.c_str());
->>>>>>> 58061c88
             }
         }
 
@@ -2957,13 +2831,8 @@
     AttributionSourceState attributionSource{};
     attributionSource.pid = callingPid;
     attributionSource.uid = callingUid;
-<<<<<<< HEAD
-    bool checkPermissionForCamera = checkPermission(String8(),
-                sCameraPermission, attributionSource, String16(), AppOpsManager::OP_NONE);
-=======
     bool checkPermissionForCamera = checkPermission(std::string(),
                 sCameraPermission, attributionSource, std::string(), AppOpsManager::OP_NONE);
->>>>>>> 58061c88
     if ((callingPid != getpid()) && !checkPermissionForCamera) {
         ALOGE("%s: pid %d doesn't have camera permissions", __FUNCTION__, callingPid);
         return STATUS_ERROR(ERROR_PERMISSION_DENIED,
@@ -3015,13 +2884,8 @@
     attributionSource.uid = clientUid;
     attributionSource.pid = clientPid;
 
-<<<<<<< HEAD
-   bool openCloseCallbackAllowed = checkPermission(String8(),
-            sCameraOpenCloseListenerPermission, attributionSource, String16(),
-=======
    bool openCloseCallbackAllowed = checkPermission(std::string(),
             sCameraOpenCloseListenerPermission, attributionSource, std::string(),
->>>>>>> 58061c88
             AppOpsManager::OP_NONE);
 
     Mutex::Autolock lock(mServiceLock);
@@ -4137,11 +4001,7 @@
             | ActivityManager::UID_OBSERVER_ACTIVE | ActivityManager::UID_OBSERVER_PROCSTATE
             | ActivityManager::UID_OBSERVER_PROC_OOM_ADJ,
             ActivityManager::PROCESS_STATE_UNKNOWN,
-<<<<<<< HEAD
-            kServiceName, emptyUidArray, 0, mObserverToken);
-=======
             toString16(kServiceName), emptyUidArray, 0, mObserverToken);
->>>>>>> 58061c88
     if (res == OK) {
         mRegistered = true;
         ALOGV("UidPolicy: Registered with ActivityManager");
@@ -4284,11 +4144,7 @@
         monitoredUid.procAdj = resource_policy::UNKNOWN_ADJ;
         monitoredUid.refCount = 1;
         it = mMonitoredUids.emplace(std::pair<uid_t, MonitoredUid>(uid, monitoredUid)).first;
-<<<<<<< HEAD
-        status_t res = mAm.addUidToObserver(mObserverToken, kServiceName, uid);
-=======
         status_t res = mAm.addUidToObserver(mObserverToken, toString16(kServiceName), uid);
->>>>>>> 58061c88
         if (res != OK) {
             ALOGE("UidPolicy: Failed to add uid to observer: 0x%08x", res);
         }
@@ -4309,11 +4165,7 @@
         it->second.refCount--;
         if (it->second.refCount == 0) {
             mMonitoredUids.erase(it);
-<<<<<<< HEAD
-            status_t res = mAm.removeUidFromObserver(mObserverToken, kServiceName, uid);
-=======
             status_t res = mAm.removeUidFromObserver(mObserverToken, toString16(kServiceName), uid);
->>>>>>> 58061c88
             if (res != OK) {
                 ALOGE("UidPolicy: Failed to remove uid from observer: 0x%08x", res);
             }
