--- conflicted
+++ resolved
@@ -915,16 +915,11 @@
 // Can camera service trust the caller based on the calling UID?
 static bool isTrustedCallingUid(uid_t uid) {
     switch (uid) {
-<<<<<<< HEAD
         case AID_MEDIA:        // mediaserver
-        case AID_CAMERASERVER: // cameraserver
-        case AID_RADIO:        // telephony
-=======
-        case AID_MEDIA:         // mediaserver
 #ifndef NO_CAMERA_SERVER
         case AID_CAMERASERVER: // cameraserver
 #endif
->>>>>>> 52027ba8
+        case AID_RADIO:        // telephony
             return true;
         default:
             return false;
