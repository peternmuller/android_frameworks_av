/*
 * Copyright (C) 2020 The Android Open Source Project
 *
 * Licensed under the Apache License, Version 2.0 (the "License");
 * you may not use this file except in compliance with the License.
 * You may obtain a copy of the License at
 *
 *      http://www.apache.org/licenses/LICENSE-2.0
 *
 * Unless required by applicable law or agreed to in writing, software
 * distributed under the License is distributed on an "AS IS" BASIS,
 * WITHOUT WARRANTIES OR CONDITIONS OF ANY KIND, either express or implied.
 * See the License for the specific language governing permissions and
 * limitations under the License.
 */

#include <cutils/properties.h>

#include "SessionConfigurationUtils.h"
#include "../api2/DepthCompositeStream.h"
#include "../api2/HeicCompositeStream.h"
#include "android/hardware/camera/metadata/3.8/types.h"
#include "common/CameraDeviceBase.h"
#include "common/HalConversionsTemplated.h"
#include "../CameraService.h"
#include "device3/aidl/AidlCamera3Device.h"
#include "device3/hidl/HidlCamera3Device.h"
#include "device3/Camera3OutputStream.h"
#include "system/graphics-base-v1.1.h"

using android::camera3::OutputStreamInfo;
using android::camera3::OutputStreamInfo;
using android::hardware::camera2::ICameraDeviceUser;
using android::hardware::camera::metadata::V3_6::CameraMetadataEnumAndroidSensorPixelMode;
using android::hardware::camera::metadata::V3_8::CameraMetadataEnumAndroidRequestAvailableDynamicRangeProfilesMap;
using android::hardware::camera::metadata::V3_8::CameraMetadataEnumAndroidScalerAvailableStreamUseCases;

namespace android {
namespace camera3 {

void StreamConfiguration::getStreamConfigurations(
        const CameraMetadata &staticInfo, int configuration,
        std::unordered_map<int, std::vector<StreamConfiguration>> *scm) {
    if (scm == nullptr) {
        ALOGE("%s: StreamConfigurationMap nullptr", __FUNCTION__);
        return;
    }
    const int STREAM_FORMAT_OFFSET = 0;
    const int STREAM_WIDTH_OFFSET = 1;
    const int STREAM_HEIGHT_OFFSET = 2;
    const int STREAM_IS_INPUT_OFFSET = 3;

    camera_metadata_ro_entry availableStreamConfigs = staticInfo.find(configuration);
    for (size_t i = 0; i < availableStreamConfigs.count; i += 4) {
        int32_t format = availableStreamConfigs.data.i32[i + STREAM_FORMAT_OFFSET];
        int32_t width = availableStreamConfigs.data.i32[i + STREAM_WIDTH_OFFSET];
        int32_t height = availableStreamConfigs.data.i32[i + STREAM_HEIGHT_OFFSET];
        int32_t isInput = availableStreamConfigs.data.i32[i + STREAM_IS_INPUT_OFFSET];
        StreamConfiguration sc = {format, width, height, isInput};
        (*scm)[format].push_back(sc);
    }
}

void StreamConfiguration::getStreamConfigurations(
        const CameraMetadata &staticInfo, bool maxRes,
        std::unordered_map<int, std::vector<StreamConfiguration>> *scm) {
    int32_t scalerKey =
            SessionConfigurationUtils::getAppropriateModeTag(
                    ANDROID_SCALER_AVAILABLE_STREAM_CONFIGURATIONS, maxRes);

    int32_t depthKey =
            SessionConfigurationUtils::getAppropriateModeTag(
                    ANDROID_DEPTH_AVAILABLE_DEPTH_STREAM_CONFIGURATIONS, maxRes);

    int32_t dynamicDepthKey =
            SessionConfigurationUtils::getAppropriateModeTag(
                    ANDROID_DEPTH_AVAILABLE_DYNAMIC_DEPTH_STREAM_CONFIGURATIONS);

    int32_t heicKey =
            SessionConfigurationUtils::getAppropriateModeTag(
                    ANDROID_HEIC_AVAILABLE_HEIC_STREAM_CONFIGURATIONS);

    getStreamConfigurations(staticInfo, scalerKey, scm);
    getStreamConfigurations(staticInfo, depthKey, scm);
    getStreamConfigurations(staticInfo, dynamicDepthKey, scm);
    getStreamConfigurations(staticInfo, heicKey, scm);
}

namespace SessionConfigurationUtils {

int32_t PERF_CLASS_LEVEL =
        property_get_int32("ro.odm.build.media_performance_class", 0);

bool IS_PERF_CLASS = (PERF_CLASS_LEVEL == SDK_VERSION_S);

camera3::Size getMaxJpegResolution(const CameraMetadata &metadata,
        bool ultraHighResolution) {
    int32_t maxJpegWidth = 0, maxJpegHeight = 0;
    const int STREAM_CONFIGURATION_SIZE = 4;
    const int STREAM_FORMAT_OFFSET = 0;
    const int STREAM_WIDTH_OFFSET = 1;
    const int STREAM_HEIGHT_OFFSET = 2;
    const int STREAM_IS_INPUT_OFFSET = 3;

    int32_t scalerSizesTag = ultraHighResolution ?
            ANDROID_SCALER_AVAILABLE_STREAM_CONFIGURATIONS_MAXIMUM_RESOLUTION :
                    ANDROID_SCALER_AVAILABLE_STREAM_CONFIGURATIONS;
    camera_metadata_ro_entry_t availableStreamConfigs =
            metadata.find(scalerSizesTag);
    if (availableStreamConfigs.count == 0 ||
            availableStreamConfigs.count % STREAM_CONFIGURATION_SIZE != 0) {
        return camera3::Size(0, 0);
    }

    // Get max jpeg size (area-wise).
    for (size_t i= 0; i < availableStreamConfigs.count; i+= STREAM_CONFIGURATION_SIZE) {
        int32_t format = availableStreamConfigs.data.i32[i + STREAM_FORMAT_OFFSET];
        int32_t width = availableStreamConfigs.data.i32[i + STREAM_WIDTH_OFFSET];
        int32_t height = availableStreamConfigs.data.i32[i + STREAM_HEIGHT_OFFSET];
        int32_t isInput = availableStreamConfigs.data.i32[i + STREAM_IS_INPUT_OFFSET];
        if (isInput == ANDROID_SCALER_AVAILABLE_STREAM_CONFIGURATIONS_OUTPUT
                && format == HAL_PIXEL_FORMAT_BLOB &&
                (width * height > maxJpegWidth * maxJpegHeight)) {
            maxJpegWidth = width;
            maxJpegHeight = height;
        }
    }

    return camera3::Size(maxJpegWidth, maxJpegHeight);
}

size_t getUHRMaxJpegBufferSize(camera3::Size uhrMaxJpegSize,
        camera3::Size defaultMaxJpegSize, size_t defaultMaxJpegBufferSize) {
    return (uhrMaxJpegSize.width * uhrMaxJpegSize.height) /
            (defaultMaxJpegSize.width * defaultMaxJpegSize.height) * defaultMaxJpegBufferSize;
}

StreamConfigurationPair
getStreamConfigurationPair(const CameraMetadata &staticInfo) {
    camera3::StreamConfigurationPair streamConfigurationPair;
    camera3::StreamConfiguration::getStreamConfigurations(staticInfo, false,
            &streamConfigurationPair.mDefaultStreamConfigurationMap);
    camera3::StreamConfiguration::getStreamConfigurations(staticInfo, true,
            &streamConfigurationPair.mMaximumResolutionStreamConfigurationMap);
    return streamConfigurationPair;
}

int64_t euclidDistSquare(int32_t x0, int32_t y0, int32_t x1, int32_t y1) {
    int64_t d0 = x0 - x1;
    int64_t d1 = y0 - y1;
    return d0 * d0 + d1 * d1;
}

bool roundBufferDimensionNearest(int32_t width, int32_t height,
        int32_t format, android_dataspace dataSpace,
        const CameraMetadata& info, bool maxResolution, /*out*/int32_t* outWidth,
        /*out*/int32_t* outHeight, bool isPriviledgedClient) {
    const int32_t depthSizesTag =
            getAppropriateModeTag(ANDROID_DEPTH_AVAILABLE_DEPTH_STREAM_CONFIGURATIONS,
                    maxResolution);
    const int32_t scalerSizesTag =
            getAppropriateModeTag(ANDROID_SCALER_AVAILABLE_STREAM_CONFIGURATIONS, maxResolution);
    const int32_t heicSizesTag =
            getAppropriateModeTag(ANDROID_HEIC_AVAILABLE_HEIC_STREAM_CONFIGURATIONS, maxResolution);

    camera_metadata_ro_entry streamConfigs =
            (dataSpace == HAL_DATASPACE_DEPTH) ? info.find(depthSizesTag) :
            (dataSpace == static_cast<android_dataspace>(HAL_DATASPACE_HEIF)) ?
            info.find(heicSizesTag) :
            info.find(scalerSizesTag);

    int32_t bestWidth = -1;
    int32_t bestHeight = -1;

    // Iterate through listed stream configurations and find the one with the smallest euclidean
    // distance from the given dimensions for the given format.
    for (size_t i = 0; i < streamConfigs.count; i += 4) {
        int32_t fmt = streamConfigs.data.i32[i];
        int32_t w = streamConfigs.data.i32[i + 1];
        int32_t h = streamConfigs.data.i32[i + 2];

        // Ignore input/output type for now
        if (fmt == format) {
            if (w == width && h == height) {
                bestWidth = width;
                bestHeight = height;
                break;
            } else if (w <= ROUNDING_WIDTH_CAP && (bestWidth == -1 ||
                    SessionConfigurationUtils::euclidDistSquare(w, h, width, height) <
                    SessionConfigurationUtils::euclidDistSquare(bestWidth, bestHeight, width,
                            height))) {
                bestWidth = w;
                bestHeight = h;
            }
        }
    }

    if (isPriviledgedClient == true && bestWidth == -1 &&
        (format == HAL_PIXEL_FORMAT_RAW10 || format == HAL_PIXEL_FORMAT_RAW12 ||
         format == HAL_PIXEL_FORMAT_RAW16 || format == HAL_PIXEL_FORMAT_RAW_OPAQUE)) {
        bool isLogicalCamera = false;
        auto entry = info.find(ANDROID_REQUEST_AVAILABLE_CAPABILITIES);
        for (size_t i = 0; i < entry.count; ++i) {
            uint8_t capability = entry.data.u8[i];
            if (capability == ANDROID_REQUEST_AVAILABLE_CAPABILITIES_LOGICAL_MULTI_CAMERA) {
                isLogicalCamera = true;
                break;
            }
        }

        if (isLogicalCamera == true) {
            bestWidth = width;
            bestHeight = height;
        }
    }

    // Avoid roundBufferDimensionsNearest for privileged client YUV streams to meet the AIDE2
    // requirement. AIDE2 is vendor enhanced feature which requires special resolutions and
    // those are not populated in static capabilities.
    if (isPriviledgedClient == true && format == HAL_PIXEL_FORMAT_YCbCr_420_888) {
        ALOGI("Bypass roundBufferDimensionNearest for privilegedClient YUV streams "
              "width %d height %d",
              width, height);

        bestWidth  = width;
        bestHeight = height;
    }

    if (bestWidth == -1) {
        // Return false if no configurations for this format were listed
        return false;
    }

    // Set the outputs to the closet width/height
    if (outWidth != NULL) {
        *outWidth = bestWidth;
    }
    if (outHeight != NULL) {
        *outHeight = bestHeight;
    }

    // Return true if at least one configuration for this format was listed
    return true;
}

//check if format is 10-bit compatible
bool is10bitCompatibleFormat(int32_t format) {
    switch(format) {
        case HAL_PIXEL_FORMAT_IMPLEMENTATION_DEFINED:
        case HAL_PIXEL_FORMAT_YCBCR_P010:
            return true;
        default:
            return false;
    }
}

bool isDynamicRangeProfileSupported(int64_t dynamicRangeProfile, const CameraMetadata& staticInfo) {
    if (dynamicRangeProfile == ANDROID_REQUEST_AVAILABLE_DYNAMIC_RANGE_PROFILES_MAP_STANDARD) {
        // Supported by default
        return true;
    }

    camera_metadata_ro_entry_t entry = staticInfo.find(ANDROID_REQUEST_AVAILABLE_CAPABILITIES);
    bool is10bitDynamicRangeSupported = false;
    for (size_t i = 0; i < entry.count; ++i) {
        uint8_t capability = entry.data.u8[i];
        if (capability == ANDROID_REQUEST_AVAILABLE_CAPABILITIES_DYNAMIC_RANGE_TEN_BIT) {
            is10bitDynamicRangeSupported = true;
            break;
        }
    }

    if (!is10bitDynamicRangeSupported) {
        return false;
    }

    switch (dynamicRangeProfile) {
        case ANDROID_REQUEST_AVAILABLE_DYNAMIC_RANGE_PROFILES_MAP_HDR10_PLUS:
        case ANDROID_REQUEST_AVAILABLE_DYNAMIC_RANGE_PROFILES_MAP_HDR10:
        case ANDROID_REQUEST_AVAILABLE_DYNAMIC_RANGE_PROFILES_MAP_HLG10:
        case ANDROID_REQUEST_AVAILABLE_DYNAMIC_RANGE_PROFILES_MAP_DOLBY_VISION_10B_HDR_OEM:
        case ANDROID_REQUEST_AVAILABLE_DYNAMIC_RANGE_PROFILES_MAP_DOLBY_VISION_10B_HDR_OEM_PO:
        case ANDROID_REQUEST_AVAILABLE_DYNAMIC_RANGE_PROFILES_MAP_DOLBY_VISION_10B_HDR_REF:
        case ANDROID_REQUEST_AVAILABLE_DYNAMIC_RANGE_PROFILES_MAP_DOLBY_VISION_10B_HDR_REF_PO:
        case ANDROID_REQUEST_AVAILABLE_DYNAMIC_RANGE_PROFILES_MAP_DOLBY_VISION_8B_HDR_OEM:
        case ANDROID_REQUEST_AVAILABLE_DYNAMIC_RANGE_PROFILES_MAP_DOLBY_VISION_8B_HDR_OEM_PO:
        case ANDROID_REQUEST_AVAILABLE_DYNAMIC_RANGE_PROFILES_MAP_DOLBY_VISION_8B_HDR_REF:
        case ANDROID_REQUEST_AVAILABLE_DYNAMIC_RANGE_PROFILES_MAP_DOLBY_VISION_8B_HDR_REF_PO:
            entry = staticInfo.find(ANDROID_REQUEST_AVAILABLE_DYNAMIC_RANGE_PROFILES_MAP);
            for (size_t i = 0; i < entry.count; i += 3) {
                if (dynamicRangeProfile == entry.data.i64[i]) {
                    return true;
                }
            }

            return false;
        default:
            return false;
    }

    return false;
}

//check if format is 10-bit compatible
bool is10bitDynamicRangeProfile(int64_t dynamicRangeProfile) {
    switch (dynamicRangeProfile) {
        case ANDROID_REQUEST_AVAILABLE_DYNAMIC_RANGE_PROFILES_MAP_HDR10_PLUS:
        case ANDROID_REQUEST_AVAILABLE_DYNAMIC_RANGE_PROFILES_MAP_HDR10:
        case ANDROID_REQUEST_AVAILABLE_DYNAMIC_RANGE_PROFILES_MAP_HLG10:
        case ANDROID_REQUEST_AVAILABLE_DYNAMIC_RANGE_PROFILES_MAP_DOLBY_VISION_10B_HDR_OEM:
        case ANDROID_REQUEST_AVAILABLE_DYNAMIC_RANGE_PROFILES_MAP_DOLBY_VISION_10B_HDR_OEM_PO:
        case ANDROID_REQUEST_AVAILABLE_DYNAMIC_RANGE_PROFILES_MAP_DOLBY_VISION_10B_HDR_REF:
        case ANDROID_REQUEST_AVAILABLE_DYNAMIC_RANGE_PROFILES_MAP_DOLBY_VISION_10B_HDR_REF_PO:
            return true;
        default:
            return false;
    }
}

bool isPublicFormat(int32_t format)
{
    switch(format) {
        case HAL_PIXEL_FORMAT_RGBA_8888:
        case HAL_PIXEL_FORMAT_RGBX_8888:
        case HAL_PIXEL_FORMAT_RGB_888:
        case HAL_PIXEL_FORMAT_RGB_565:
        case HAL_PIXEL_FORMAT_BGRA_8888:
        case HAL_PIXEL_FORMAT_YV12:
        case HAL_PIXEL_FORMAT_Y8:
        case HAL_PIXEL_FORMAT_Y16:
        case HAL_PIXEL_FORMAT_RAW16:
        case HAL_PIXEL_FORMAT_RAW10:
        case HAL_PIXEL_FORMAT_RAW12:
        case HAL_PIXEL_FORMAT_RAW_OPAQUE:
        case HAL_PIXEL_FORMAT_BLOB:
        case HAL_PIXEL_FORMAT_IMPLEMENTATION_DEFINED:
        case HAL_PIXEL_FORMAT_YCbCr_420_888:
        case HAL_PIXEL_FORMAT_YCbCr_422_SP:
        case HAL_PIXEL_FORMAT_YCrCb_420_SP:
        case HAL_PIXEL_FORMAT_YCbCr_422_I:
            return true;
        default:
            return false;
    }
}

bool isStreamUseCaseSupported(int streamUseCase,
        const CameraMetadata &deviceInfo) {
    camera_metadata_ro_entry_t availableStreamUseCases =
            deviceInfo.find(ANDROID_SCALER_AVAILABLE_STREAM_USE_CASES);

    if (availableStreamUseCases.count == 0 &&
            streamUseCase == ANDROID_SCALER_AVAILABLE_STREAM_USE_CASES_DEFAULT) {
        return true;
    }

    for (size_t i = 0; i < availableStreamUseCases.count; i++) {
        if (availableStreamUseCases.data.i32[i] == streamUseCase) {
            return true;
        }
    }
    return false;
}

binder::Status createSurfaceFromGbp(
        OutputStreamInfo& streamInfo, bool isStreamInfoValid,
        sp<Surface>& surface, const sp<IGraphicBufferProducer>& gbp,
        const String8 &logicalCameraId, const CameraMetadata &physicalCameraMetadata,
<<<<<<< HEAD
        const std::vector<int32_t> &sensorPixelModesUsed, int dynamicRangeProfile,
        int streamUseCase,
        bool isPriviledgedClient) {
=======
        const std::vector<int32_t> &sensorPixelModesUsed, int64_t dynamicRangeProfile,
        int streamUseCase, int timestampBase, int mirrorMode) {
>>>>>>> 2600bc81
    // bufferProducer must be non-null
    if (gbp == nullptr) {
        String8 msg = String8::format("Camera %s: Surface is NULL", logicalCameraId.string());
        ALOGW("%s: %s", __FUNCTION__, msg.string());
        return STATUS_ERROR(CameraService::ERROR_ILLEGAL_ARGUMENT, msg.string());
    }
    // HACK b/10949105
    // Query consumer usage bits to set async operation mode for
    // GLConsumer using controlledByApp parameter.
    bool useAsync = false;
    uint64_t consumerUsage = 0;
    status_t err;
    if ((err = gbp->getConsumerUsage(&consumerUsage)) != OK) {
        String8 msg = String8::format("Camera %s: Failed to query Surface consumer usage: %s (%d)",
                logicalCameraId.string(), strerror(-err), err);
        ALOGE("%s: %s", __FUNCTION__, msg.string());
        return STATUS_ERROR(CameraService::ERROR_INVALID_OPERATION, msg.string());
    }
    if (consumerUsage & GraphicBuffer::USAGE_HW_TEXTURE) {
        ALOGW("%s: Camera %s with consumer usage flag: %" PRIu64 ": Forcing asynchronous mode for"
                "stream", __FUNCTION__, logicalCameraId.string(), consumerUsage);
        useAsync = true;
    }

    uint64_t disallowedFlags = GraphicBuffer::USAGE_HW_VIDEO_ENCODER |
                              GRALLOC_USAGE_RENDERSCRIPT;
    uint64_t allowedFlags = GraphicBuffer::USAGE_SW_READ_MASK |
                           GraphicBuffer::USAGE_HW_TEXTURE |
                           GraphicBuffer::USAGE_HW_COMPOSER;
    bool flexibleConsumer = (consumerUsage & disallowedFlags) == 0 &&
            (consumerUsage & allowedFlags) != 0;

    surface = new Surface(gbp, useAsync);
    ANativeWindow *anw = surface.get();

    int width, height, format;
    android_dataspace dataSpace;
    if ((err = anw->query(anw, NATIVE_WINDOW_WIDTH, &width)) != OK) {
        String8 msg = String8::format("Camera %s: Failed to query Surface width: %s (%d)",
                 logicalCameraId.string(), strerror(-err), err);
        ALOGE("%s: %s", __FUNCTION__, msg.string());
        return STATUS_ERROR(CameraService::ERROR_INVALID_OPERATION, msg.string());
    }
    if ((err = anw->query(anw, NATIVE_WINDOW_HEIGHT, &height)) != OK) {
        String8 msg = String8::format("Camera %s: Failed to query Surface height: %s (%d)",
                logicalCameraId.string(), strerror(-err), err);
        ALOGE("%s: %s", __FUNCTION__, msg.string());
        return STATUS_ERROR(CameraService::ERROR_INVALID_OPERATION, msg.string());
    }
    if ((err = anw->query(anw, NATIVE_WINDOW_FORMAT, &format)) != OK) {
        String8 msg = String8::format("Camera %s: Failed to query Surface format: %s (%d)",
                logicalCameraId.string(), strerror(-err), err);
        ALOGE("%s: %s", __FUNCTION__, msg.string());
        return STATUS_ERROR(CameraService::ERROR_INVALID_OPERATION, msg.string());
    }
    if ((err = anw->query(anw, NATIVE_WINDOW_DEFAULT_DATASPACE,
            reinterpret_cast<int*>(&dataSpace))) != OK) {
        String8 msg = String8::format("Camera %s: Failed to query Surface dataspace: %s (%d)",
                logicalCameraId.string(), strerror(-err), err);
        ALOGE("%s: %s", __FUNCTION__, msg.string());
        return STATUS_ERROR(CameraService::ERROR_INVALID_OPERATION, msg.string());
    }

    // FIXME: remove this override since the default format should be
    //       IMPLEMENTATION_DEFINED. b/9487482 & b/35317944
    if ((format >= HAL_PIXEL_FORMAT_RGBA_8888 && format <= HAL_PIXEL_FORMAT_BGRA_8888) &&
            ((consumerUsage & GRALLOC_USAGE_HW_MASK) &&
             ((consumerUsage & GRALLOC_USAGE_SW_READ_MASK) == 0))) {
        ALOGW("%s: Camera %s: Overriding format %#x to IMPLEMENTATION_DEFINED",
                __FUNCTION__, logicalCameraId.string(), format);
        format = HAL_PIXEL_FORMAT_IMPLEMENTATION_DEFINED;
    }
    std::unordered_set<int32_t> overriddenSensorPixelModes;
    if (checkAndOverrideSensorPixelModesUsed(sensorPixelModesUsed, format, width, height,
            physicalCameraMetadata, flexibleConsumer, &overriddenSensorPixelModes) != OK) {
        String8 msg = String8::format("Camera %s: sensor pixel modes for stream with "
                "format %#x are not valid",logicalCameraId.string(), format);
        ALOGE("%s: %s", __FUNCTION__, msg.string());
        return STATUS_ERROR(CameraService::ERROR_ILLEGAL_ARGUMENT, msg.string());
    }
    bool foundInMaxRes = false;
    if (overriddenSensorPixelModes.find(ANDROID_SENSOR_PIXEL_MODE_MAXIMUM_RESOLUTION) !=
            overriddenSensorPixelModes.end()) {
        // we can use the default stream configuration map
        foundInMaxRes = true;
    }

    // Round dimensions to the nearest dimensions available for this format
    if (flexibleConsumer && isPublicFormat(format) &&
            !SessionConfigurationUtils::roundBufferDimensionNearest(width, height,
            format, dataSpace, physicalCameraMetadata, foundInMaxRes, /*out*/&width,
            /*out*/&height, isPriviledgedClient)) {
        String8 msg = String8::format("Camera %s: No supported stream configurations with "
                "format %#x defined, failed to create output stream",
                logicalCameraId.string(), format);
        ALOGE("%s: %s", __FUNCTION__, msg.string());
        return STATUS_ERROR(CameraService::ERROR_ILLEGAL_ARGUMENT, msg.string());
    }
    if (!SessionConfigurationUtils::isDynamicRangeProfileSupported(dynamicRangeProfile,
                physicalCameraMetadata)) {
        String8 msg = String8::format("Camera %s: Dynamic range profile 0x%" PRIx64
                " not supported,failed to create output stream", logicalCameraId.string(),
                dynamicRangeProfile);
        ALOGE("%s: %s", __FUNCTION__, msg.string());
        return STATUS_ERROR(CameraService::ERROR_ILLEGAL_ARGUMENT, msg.string());
    }
    if (SessionConfigurationUtils::is10bitDynamicRangeProfile(dynamicRangeProfile) &&
            !SessionConfigurationUtils::is10bitCompatibleFormat(format)) {
        String8 msg = String8::format("Camera %s: No 10-bit supported stream configurations with "
                "format %#x defined and profile %" PRIx64 ", failed to create output stream",
                logicalCameraId.string(), format, dynamicRangeProfile);
        ALOGE("%s: %s", __FUNCTION__, msg.string());
        return STATUS_ERROR(CameraService::ERROR_ILLEGAL_ARGUMENT, msg.string());
    }
    if (!SessionConfigurationUtils::isStreamUseCaseSupported(streamUseCase,
            physicalCameraMetadata)) {
        String8 msg = String8::format("Camera %s: stream use case %d not supported,"
                " failed to create output stream", logicalCameraId.string(), streamUseCase);
        ALOGE("%s: %s", __FUNCTION__, msg.string());
        return STATUS_ERROR(CameraService::ERROR_ILLEGAL_ARGUMENT, msg.string());
    }
    if (timestampBase < OutputConfiguration::TIMESTAMP_BASE_DEFAULT ||
            timestampBase > OutputConfiguration::TIMESTAMP_BASE_CHOREOGRAPHER_SYNCED) {
        String8 msg = String8::format("Camera %s: invalid timestamp base %d",
                logicalCameraId.string(), timestampBase);
        ALOGE("%s: %s", __FUNCTION__, msg.string());
        return STATUS_ERROR(CameraService::ERROR_ILLEGAL_ARGUMENT, msg.string());
    }
    if (mirrorMode < OutputConfiguration::MIRROR_MODE_AUTO ||
            mirrorMode > OutputConfiguration::MIRROR_MODE_V) {
        String8 msg = String8::format("Camera %s: invalid mirroring mode %d",
                logicalCameraId.string(), mirrorMode);
        ALOGE("%s: %s", __FUNCTION__, msg.string());
        return STATUS_ERROR(CameraService::ERROR_ILLEGAL_ARGUMENT, msg.string());
    }

    if (!isStreamInfoValid) {
        streamInfo.width = width;
        streamInfo.height = height;
        streamInfo.format = format;
        streamInfo.dataSpace = dataSpace;
        streamInfo.consumerUsage = consumerUsage;
        streamInfo.sensorPixelModesUsed = overriddenSensorPixelModes;
        streamInfo.dynamicRangeProfile = dynamicRangeProfile;
        streamInfo.streamUseCase = streamUseCase;
        streamInfo.timestampBase = timestampBase;
        streamInfo.mirrorMode = mirrorMode;
        return binder::Status::ok();
    }
    if (width != streamInfo.width) {
        String8 msg = String8::format("Camera %s:Surface width doesn't match: %d vs %d",
                logicalCameraId.string(), width, streamInfo.width);
        ALOGE("%s: %s", __FUNCTION__, msg.string());
        return STATUS_ERROR(CameraService::ERROR_ILLEGAL_ARGUMENT, msg.string());
    }
    if (height != streamInfo.height) {
        String8 msg = String8::format("Camera %s:Surface height doesn't match: %d vs %d",
                 logicalCameraId.string(), height, streamInfo.height);
        ALOGE("%s: %s", __FUNCTION__, msg.string());
        return STATUS_ERROR(CameraService::ERROR_ILLEGAL_ARGUMENT, msg.string());
    }
    if (format != streamInfo.format) {
        String8 msg = String8::format("Camera %s:Surface format doesn't match: %d vs %d",
                 logicalCameraId.string(), format, streamInfo.format);
        ALOGE("%s: %s", __FUNCTION__, msg.string());
        return STATUS_ERROR(CameraService::ERROR_ILLEGAL_ARGUMENT, msg.string());
    }
    if (format != HAL_PIXEL_FORMAT_IMPLEMENTATION_DEFINED) {
        if (dataSpace != streamInfo.dataSpace) {
            String8 msg = String8::format("Camera %s:Surface dataSpace doesn't match: %d vs %d",
                    logicalCameraId.string(), dataSpace, streamInfo.dataSpace);
            ALOGE("%s: %s", __FUNCTION__, msg.string());
            return STATUS_ERROR(CameraService::ERROR_ILLEGAL_ARGUMENT, msg.string());
        }
        //At the native side, there isn't a way to check whether 2 surfaces come from the same
        //surface class type. Use usage flag to approximate the comparison.
        if (consumerUsage != streamInfo.consumerUsage) {
            String8 msg = String8::format(
                    "Camera %s:Surface usage flag doesn't match %" PRIu64 " vs %" PRIu64 "",
                    logicalCameraId.string(), consumerUsage, streamInfo.consumerUsage);
            ALOGE("%s: %s", __FUNCTION__, msg.string());
            return STATUS_ERROR(CameraService::ERROR_ILLEGAL_ARGUMENT, msg.string());
        }
    }
    return binder::Status::ok();
}

void mapStreamInfo(const OutputStreamInfo &streamInfo,
            camera3::camera_stream_rotation_t rotation, String8 physicalId,
            int32_t groupId, aidl::android::hardware::camera::device::Stream *stream /*out*/) {
    if (stream == nullptr) {
        return;
    }

    stream->streamType = aidl::android::hardware::camera::device::StreamType::OUTPUT;
    stream->width = streamInfo.width;
    stream->height = streamInfo.height;
    stream->format = AidlCamera3Device::mapToAidlPixelFormat(streamInfo.format);
    auto u = streamInfo.consumerUsage;
    camera3::Camera3OutputStream::applyZSLUsageQuirk(streamInfo.format, &u);
    stream->usage = AidlCamera3Device::mapToAidlConsumerUsage(u);
    stream->dataSpace = AidlCamera3Device::mapToAidlDataspace(streamInfo.dataSpace);
    stream->rotation = AidlCamera3Device::mapToAidlStreamRotation(rotation);
    stream->id = -1; // Invalid stream id
    stream->physicalCameraId = std::string(physicalId.string());
    stream->bufferSize = 0;
    stream->groupId = groupId;
    stream->sensorPixelModesUsed.resize(streamInfo.sensorPixelModesUsed.size());
    size_t idx = 0;
    using SensorPixelMode = aidl::android::hardware::camera::metadata::SensorPixelMode;
    for (auto mode : streamInfo.sensorPixelModesUsed) {
        stream->sensorPixelModesUsed[idx++] =
                static_cast<SensorPixelMode>(mode);
    }
    using DynamicRangeProfile =
            aidl::android::hardware::camera::metadata::RequestAvailableDynamicRangeProfilesMap;
    stream->dynamicRangeProfile = static_cast<DynamicRangeProfile>(streamInfo.dynamicRangeProfile);
    using StreamUseCases =
            aidl::android::hardware::camera::metadata::ScalerAvailableStreamUseCases;
    stream->useCase = static_cast<StreamUseCases>(streamInfo.streamUseCase);
}

status_t
convertAidlToHidl38StreamCombination(
        const aidl::android::hardware::camera::device::StreamConfiguration &aidl,
        hardware::camera::device::V3_8::StreamConfiguration &hidl) {
    hidl.operationMode =
        static_cast<hardware::camera::device::V3_2::StreamConfigurationMode>(aidl.operationMode);
    if (aidl.streamConfigCounter < 0) {
        return BAD_VALUE;
    }
    hidl.streamConfigCounter = static_cast<uint32_t>(aidl.streamConfigCounter);
    hidl.multiResolutionInputImage = aidl.multiResolutionInputImage;
    hidl.sessionParams = aidl.sessionParams.metadata;
    hidl.streams.resize(aidl.streams.size());
    size_t i = 0;
    for (const auto &stream : aidl.streams) {
        //hidlv3_8
        hidl.streams[i].dynamicRangeProfile =
                static_cast<
                        CameraMetadataEnumAndroidRequestAvailableDynamicRangeProfilesMap>
                                (stream.dynamicRangeProfile);
        hidl.streams[i].useCase =
                static_cast<
                        CameraMetadataEnumAndroidScalerAvailableStreamUseCases>
                                (stream.useCase);

        // hidl v3_7
        hidl.streams[i].v3_7.groupId = stream.groupId;
        hidl.streams[i].v3_7.sensorPixelModesUsed.resize(stream.sensorPixelModesUsed.size());
        size_t j = 0;
        for (const auto &mode : stream.sensorPixelModesUsed) {
            hidl.streams[i].v3_7.sensorPixelModesUsed[j] =
                    static_cast<CameraMetadataEnumAndroidSensorPixelMode>(mode);
            j++;
        }

        //hidl v3_4
        hidl.streams[i].v3_7.v3_4.physicalCameraId = stream.physicalCameraId;

        if (stream.bufferSize < 0) {
            return BAD_VALUE;
        }
        hidl.streams[i].v3_7.v3_4.bufferSize = static_cast<uint32_t>(stream.bufferSize);

        // hild v3_2
        hidl.streams[i].v3_7.v3_4.v3_2.id = stream.id;
        hidl.streams[i].v3_7.v3_4.v3_2.format =
                static_cast<hardware::graphics::common::V1_0::PixelFormat>(stream.format);

        if (stream.width < 0 || stream.height < 0) {
            return BAD_VALUE;
        }
        hidl.streams[i].v3_7.v3_4.v3_2.width = static_cast<uint32_t>(stream.width);
        hidl.streams[i].v3_7.v3_4.v3_2.height = static_cast<uint32_t>(stream.height);
        hidl.streams[i].v3_7.v3_4.v3_2.usage =
                static_cast<hardware::camera::device::V3_2::BufferUsageFlags>(stream.usage);
        hidl.streams[i].v3_7.v3_4.v3_2.streamType =
                static_cast<hardware::camera::device::V3_2::StreamType>(stream.streamType);
        hidl.streams[i].v3_7.v3_4.v3_2.dataSpace =
                static_cast<hardware::camera::device::V3_2::DataspaceFlags>(stream.dataSpace);
        hidl.streams[i].v3_7.v3_4.v3_2.rotation =
                static_cast<hardware::camera::device::V3_2::StreamRotation>(stream.rotation);
        i++;
    }
    return OK;
}

binder::Status
convertToHALStreamCombination(
        const SessionConfiguration& sessionConfiguration,
        const String8 &logicalCameraId, const CameraMetadata &deviceInfo,
        metadataGetter getMetadata, const std::vector<std::string> &physicalCameraIds,
<<<<<<< HEAD
        hardware::camera::device::V3_8::StreamConfiguration &streamConfiguration,
        bool overrideForPerfClass, bool *earlyExit, bool isPriviledgedClient) {

=======
        aidl::android::hardware::camera::device::StreamConfiguration &streamConfiguration,
        bool overrideForPerfClass, bool *earlyExit) {
    using SensorPixelMode = aidl::android::hardware::camera::metadata::SensorPixelMode;
>>>>>>> 2600bc81
    auto operatingMode = sessionConfiguration.getOperatingMode();
    binder::Status res = checkOperatingMode(operatingMode, deviceInfo, logicalCameraId);
    if (!res.isOk()) {
        return res;
    }

    if (earlyExit == nullptr) {
        String8 msg("earlyExit nullptr");
        ALOGE("%s: %s", __FUNCTION__, msg.string());
        return STATUS_ERROR(CameraService::ERROR_ILLEGAL_ARGUMENT, msg.string());
    }
    *earlyExit = false;
    auto ret = AidlCamera3Device::mapToAidlStreamConfigurationMode(
            static_cast<camera_stream_configuration_mode_t> (operatingMode),
            /*out*/ &streamConfiguration.operationMode);
    if (ret != OK) {
        String8 msg = String8::format(
            "Camera %s: Failed mapping operating mode %d requested: %s (%d)",
            logicalCameraId.string(), operatingMode, strerror(-ret), ret);
        ALOGE("%s: %s", __FUNCTION__, msg.string());
        return STATUS_ERROR(CameraService::ERROR_ILLEGAL_ARGUMENT,
                msg.string());
    }

    bool isInputValid = (sessionConfiguration.getInputWidth() > 0) &&
            (sessionConfiguration.getInputHeight() > 0) &&
            (sessionConfiguration.getInputFormat() > 0);
    auto outputConfigs = sessionConfiguration.getOutputConfigurations();
    size_t streamCount = outputConfigs.size();
    streamCount = isInputValid ? streamCount + 1 : streamCount;
    streamConfiguration.streams.resize(streamCount);
    size_t streamIdx = 0;
    if (isInputValid) {
        std::vector<SensorPixelMode> defaultSensorPixelModes;
        defaultSensorPixelModes.resize(1);
        defaultSensorPixelModes[0] =
                static_cast<SensorPixelMode>(ANDROID_SENSOR_PIXEL_MODE_DEFAULT);
        aidl::android::hardware::camera::device::Stream stream;
        stream.id = 0;
        stream.streamType =  aidl::android::hardware::camera::device::StreamType::INPUT;
        stream.width = static_cast<uint32_t> (sessionConfiguration.getInputWidth());
        stream.height =  static_cast<uint32_t> (sessionConfiguration.getInputHeight());
        stream.format =
                AidlCamera3Device::AidlCamera3Device::mapToAidlPixelFormat(
                        sessionConfiguration.getInputFormat());
        stream.usage = static_cast<aidl::android::hardware::graphics::common::BufferUsage>(0);
        stream.dataSpace =
              static_cast<aidl::android::hardware::graphics::common::Dataspace>(
                      HAL_DATASPACE_UNKNOWN);
        stream.rotation = aidl::android::hardware::camera::device::StreamRotation::ROTATION_0;
        stream.bufferSize = 0;
        stream.groupId = -1;
        stream.sensorPixelModesUsed = defaultSensorPixelModes;
        streamConfiguration.streams[streamIdx++] = stream;
        streamConfiguration.multiResolutionInputImage =
                sessionConfiguration.inputIsMultiResolution();
    }

    for (const auto &it : outputConfigs) {
        const std::vector<sp<IGraphicBufferProducer>>& bufferProducers =
            it.getGraphicBufferProducers();
        bool deferredConsumer = it.isDeferred();
        String8 physicalCameraId = String8(it.getPhysicalCameraId());

        int64_t dynamicRangeProfile = it.getDynamicRangeProfile();
        std::vector<int32_t> sensorPixelModesUsed = it.getSensorPixelModesUsed();
        const CameraMetadata &physicalDeviceInfo = getMetadata(physicalCameraId,
                overrideForPerfClass);
        const CameraMetadata &metadataChosen =
                physicalCameraId.size() > 0 ? physicalDeviceInfo : deviceInfo;

        size_t numBufferProducers = bufferProducers.size();
        bool isStreamInfoValid = false;
        int32_t groupId = it.isMultiResolution() ? it.getSurfaceSetID() : -1;
        OutputStreamInfo streamInfo;

        res = checkSurfaceType(numBufferProducers, deferredConsumer, it.getSurfaceType());
        if (!res.isOk()) {
            return res;
        }
        res = checkPhysicalCameraId(physicalCameraIds, physicalCameraId,
                logicalCameraId);
        if (!res.isOk()) {
            return res;
        }

        int streamUseCase = it.getStreamUseCase();
        int timestampBase = it.getTimestampBase();
        int mirrorMode = it.getMirrorMode();
        if (deferredConsumer) {
            streamInfo.width = it.getWidth();
            streamInfo.height = it.getHeight();
            streamInfo.format = HAL_PIXEL_FORMAT_IMPLEMENTATION_DEFINED;
            streamInfo.dataSpace = android_dataspace_t::HAL_DATASPACE_UNKNOWN;
            auto surfaceType = it.getSurfaceType();
            streamInfo.consumerUsage = GraphicBuffer::USAGE_HW_TEXTURE;
            if (surfaceType == OutputConfiguration::SURFACE_TYPE_SURFACE_VIEW) {
                streamInfo.consumerUsage |= GraphicBuffer::USAGE_HW_COMPOSER;
            }
            streamInfo.dynamicRangeProfile = it.getDynamicRangeProfile();
            if (checkAndOverrideSensorPixelModesUsed(sensorPixelModesUsed,
                    streamInfo.format, streamInfo.width,
                    streamInfo.height, metadataChosen, false /*flexibleConsumer*/,
                    &streamInfo.sensorPixelModesUsed) != OK) {
                        ALOGE("%s: Deferred surface sensor pixel modes not valid",
                                __FUNCTION__);
                        return STATUS_ERROR(CameraService::ERROR_ILLEGAL_ARGUMENT,
                                "Deferred surface sensor pixel modes not valid");
            }
            streamInfo.streamUseCase = streamUseCase;
            mapStreamInfo(streamInfo, camera3::CAMERA_STREAM_ROTATION_0, physicalCameraId, groupId,
                    &streamConfiguration.streams[streamIdx++]);
            isStreamInfoValid = true;

            if (numBufferProducers == 0) {
                continue;
            }
        }

        for (auto& bufferProducer : bufferProducers) {
            sp<Surface> surface;
            res = createSurfaceFromGbp(streamInfo, isStreamInfoValid, surface, bufferProducer,
                    logicalCameraId, metadataChosen, sensorPixelModesUsed, dynamicRangeProfile,
<<<<<<< HEAD
                    streamUseCase,
                    isPriviledgedClient);
=======
                    streamUseCase, timestampBase, mirrorMode);
>>>>>>> 2600bc81

            if (!res.isOk())
                return res;

            if (!isStreamInfoValid) {
                bool isDepthCompositeStream =
                        camera3::DepthCompositeStream::isDepthCompositeStream(surface);
                bool isHeicCompositeStream =
                        camera3::HeicCompositeStream::isHeicCompositeStream(surface);
                if (isDepthCompositeStream || isHeicCompositeStream) {
                    // We need to take in to account that composite streams can have
                    // additional internal camera streams.
                    std::vector<OutputStreamInfo> compositeStreams;
                    if (isDepthCompositeStream) {
                      // TODO: Take care of composite streams.
                        ret = camera3::DepthCompositeStream::getCompositeStreamInfo(streamInfo,
                                deviceInfo, &compositeStreams);
                    } else {
                        ret = camera3::HeicCompositeStream::getCompositeStreamInfo(streamInfo,
                            deviceInfo, &compositeStreams);
                    }
                    if (ret != OK) {
                        String8 msg = String8::format(
                                "Camera %s: Failed adding composite streams: %s (%d)",
                                logicalCameraId.string(), strerror(-ret), ret);
                        ALOGE("%s: %s", __FUNCTION__, msg.string());
                        return STATUS_ERROR(CameraService::ERROR_ILLEGAL_ARGUMENT, msg.string());
                    }

                    if (compositeStreams.size() == 0) {
                        // No internal streams means composite stream not
                        // supported.
                        *earlyExit = true;
                        return binder::Status::ok();
                    } else if (compositeStreams.size() > 1) {
                        streamCount += compositeStreams.size() - 1;
                        streamConfiguration.streams.resize(streamCount);
                    }

                    for (const auto& compositeStream : compositeStreams) {
                        mapStreamInfo(compositeStream,
                                static_cast<camera_stream_rotation_t> (it.getRotation()),
                                physicalCameraId, groupId,
                                &streamConfiguration.streams[streamIdx++]);
                    }
                } else {
                    mapStreamInfo(streamInfo,
                            static_cast<camera_stream_rotation_t> (it.getRotation()),
                            physicalCameraId, groupId, &streamConfiguration.streams[streamIdx++]);
                }
                isStreamInfoValid = true;
            }
        }
    }
    return binder::Status::ok();
}

void mapStreamInfo(const OutputStreamInfo &streamInfo,
            camera3::camera_stream_rotation_t rotation, String8 physicalId,
            int32_t groupId, hardware::camera::device::V3_8::Stream *stream /*out*/) {
    if (stream == nullptr) {
        return;
    }

    stream->v3_7.v3_4.v3_2.streamType = hardware::camera::device::V3_2::StreamType::OUTPUT;
    stream->v3_7.v3_4.v3_2.width = streamInfo.width;
    stream->v3_7.v3_4.v3_2.height = streamInfo.height;
    stream->v3_7.v3_4.v3_2.format = HidlCamera3Device::mapToPixelFormat(streamInfo.format);
    auto u = streamInfo.consumerUsage;
    camera3::Camera3OutputStream::applyZSLUsageQuirk(streamInfo.format, &u);
    stream->v3_7.v3_4.v3_2.usage = HidlCamera3Device::mapToConsumerUsage(u);
    stream->v3_7.v3_4.v3_2.dataSpace = HidlCamera3Device::mapToHidlDataspace(streamInfo.dataSpace);
    stream->v3_7.v3_4.v3_2.rotation = HidlCamera3Device::mapToStreamRotation(rotation);
    stream->v3_7.v3_4.v3_2.id = -1; // Invalid stream id
    stream->v3_7.v3_4.physicalCameraId = std::string(physicalId.string());
    stream->v3_7.v3_4.bufferSize = 0;
    stream->v3_7.groupId = groupId;
    stream->v3_7.sensorPixelModesUsed.resize(streamInfo.sensorPixelModesUsed.size());

    size_t idx = 0;
    for (auto mode : streamInfo.sensorPixelModesUsed) {
        stream->v3_7.sensorPixelModesUsed[idx++] =
                static_cast<CameraMetadataEnumAndroidSensorPixelMode>(mode);
    }
    stream->dynamicRangeProfile =
        static_cast<CameraMetadataEnumAndroidRequestAvailableDynamicRangeProfilesMap> (
                streamInfo.dynamicRangeProfile);
    stream->useCase = static_cast<CameraMetadataEnumAndroidScalerAvailableStreamUseCases>(
            streamInfo.streamUseCase);
}

binder::Status checkPhysicalCameraId(
        const std::vector<std::string> &physicalCameraIds, const String8 &physicalCameraId,
        const String8 &logicalCameraId) {
    if (physicalCameraId.size() == 0) {
        return binder::Status::ok();
    }
    if (std::find(physicalCameraIds.begin(), physicalCameraIds.end(),
        physicalCameraId.string()) == physicalCameraIds.end()) {
        String8 msg = String8::format("Camera %s: Camera doesn't support physicalCameraId %s.",
                logicalCameraId.string(), physicalCameraId.string());
        ALOGE("%s: %s", __FUNCTION__, msg.string());
        return STATUS_ERROR(CameraService::ERROR_ILLEGAL_ARGUMENT, msg.string());
    }
    return binder::Status::ok();
}

binder::Status checkSurfaceType(size_t numBufferProducers,
        bool deferredConsumer, int surfaceType)  {
    if (numBufferProducers > MAX_SURFACES_PER_STREAM) {
        ALOGE("%s: GraphicBufferProducer count %zu for stream exceeds limit of %d",
                __FUNCTION__, numBufferProducers, MAX_SURFACES_PER_STREAM);
        return STATUS_ERROR(CameraService::ERROR_ILLEGAL_ARGUMENT, "Surface count is too high");
    } else if ((numBufferProducers == 0) && (!deferredConsumer)) {
        ALOGE("%s: Number of consumers cannot be smaller than 1", __FUNCTION__);
        return STATUS_ERROR(CameraService::ERROR_ILLEGAL_ARGUMENT, "No valid consumers.");
    }

    bool validSurfaceType = ((surfaceType == OutputConfiguration::SURFACE_TYPE_SURFACE_VIEW) ||
            (surfaceType == OutputConfiguration::SURFACE_TYPE_SURFACE_TEXTURE));

    if (deferredConsumer && !validSurfaceType) {
        ALOGE("%s: Target surface has invalid surfaceType = %d.", __FUNCTION__, surfaceType);
        return STATUS_ERROR(CameraService::ERROR_ILLEGAL_ARGUMENT, "Target Surface is invalid");
    }

    return binder::Status::ok();
}

binder::Status checkOperatingMode(int operatingMode,
        const CameraMetadata &staticInfo, const String8 &cameraId) {
    if (operatingMode < 0) {
        String8 msg = String8::format(
            "Camera %s: Invalid operating mode %d requested", cameraId.string(), operatingMode);
        ALOGE("%s: %s", __FUNCTION__, msg.string());
        return STATUS_ERROR(CameraService::ERROR_ILLEGAL_ARGUMENT,
                msg.string());
    }

    bool isConstrainedHighSpeed = (operatingMode == ICameraDeviceUser::CONSTRAINED_HIGH_SPEED_MODE);
    if (isConstrainedHighSpeed) {
        camera_metadata_ro_entry_t entry = staticInfo.find(ANDROID_REQUEST_AVAILABLE_CAPABILITIES);
        bool isConstrainedHighSpeedSupported = false;
        for(size_t i = 0; i < entry.count; ++i) {
            uint8_t capability = entry.data.u8[i];
            if (capability == ANDROID_REQUEST_AVAILABLE_CAPABILITIES_CONSTRAINED_HIGH_SPEED_VIDEO) {
                isConstrainedHighSpeedSupported = true;
                break;
            }
        }
        if (!isConstrainedHighSpeedSupported) {
            String8 msg = String8::format(
                "Camera %s: Try to create a constrained high speed configuration on a device"
                " that doesn't support it.", cameraId.string());
            ALOGE("%s: %s", __FUNCTION__, msg.string());
            return STATUS_ERROR(CameraService::ERROR_ILLEGAL_ARGUMENT,
                    msg.string());
        }
    }

    return binder::Status::ok();
}

binder::Status
convertToHALStreamCombination(
        const SessionConfiguration& sessionConfiguration,
        const String8 &logicalCameraId, const CameraMetadata &deviceInfo,
        metadataGetter getMetadata, const std::vector<std::string> &physicalCameraIds,
        hardware::camera::device::V3_8::StreamConfiguration &streamConfiguration,
        bool overrideForPerfClass, bool *earlyExit) {
    aidl::android::hardware::camera::device::StreamConfiguration aidlStreamConfiguration;
    auto ret = convertToHALStreamCombination(sessionConfiguration, logicalCameraId, deviceInfo,
            getMetadata, physicalCameraIds, aidlStreamConfiguration, overrideForPerfClass,
            earlyExit);
    if (!ret.isOk()) {
        return ret;
    }
    if (earlyExit != nullptr && *earlyExit) {
        return binder::Status::ok();
    }

    if (convertAidlToHidl38StreamCombination(aidlStreamConfiguration, streamConfiguration) != OK) {
        return STATUS_ERROR(CameraService::ERROR_ILLEGAL_ARGUMENT,
                "Invalid AIDL->HIDL3.8 conversion");
    }

    return binder::Status::ok();
}

static bool inStreamConfigurationMap(int format, int width, int height,
        const std::unordered_map<int, std::vector<camera3::StreamConfiguration>> &sm) {
    auto scs = sm.find(format);
    if (scs == sm.end()) {
        return false;
    }
    for (auto &sc : scs->second) {
        if (sc.width == width && sc.height == height && sc.isInput == 0) {
            return true;
        }
    }
    return false;
}

static std::unordered_set<int32_t> convertToSet(const std::vector<int32_t> &sensorPixelModesUsed) {
    return std::unordered_set<int32_t>(sensorPixelModesUsed.begin(), sensorPixelModesUsed.end());
}

status_t checkAndOverrideSensorPixelModesUsed(
        const std::vector<int32_t> &sensorPixelModesUsed, int format, int width, int height,
        const CameraMetadata &staticInfo, bool flexibleConsumer,
        std::unordered_set<int32_t> *overriddenSensorPixelModesUsed) {

    const std::unordered_set<int32_t> &sensorPixelModesUsedSet =
            convertToSet(sensorPixelModesUsed);
    if (!isUltraHighResolutionSensor(staticInfo)) {
        if (sensorPixelModesUsedSet.find(ANDROID_SENSOR_PIXEL_MODE_MAXIMUM_RESOLUTION) !=
                sensorPixelModesUsedSet.end()) {
            // invalid value for non ultra high res sensors
            return BAD_VALUE;
        }
        overriddenSensorPixelModesUsed->clear();
        overriddenSensorPixelModesUsed->insert(ANDROID_SENSOR_PIXEL_MODE_DEFAULT);
        return OK;
    }

    StreamConfigurationPair streamConfigurationPair = getStreamConfigurationPair(staticInfo);

    bool isInDefaultStreamConfigurationMap =
            inStreamConfigurationMap(format, width, height,
                    streamConfigurationPair.mDefaultStreamConfigurationMap);

    bool isInMaximumResolutionStreamConfigurationMap =
            inStreamConfigurationMap(format, width, height,
                    streamConfigurationPair.mMaximumResolutionStreamConfigurationMap);

    // Case 1: The client has not changed the sensor mode defaults. In this case, we check if the
    // size + format of the OutputConfiguration is found exclusively in 1.
    // If yes, add that sensorPixelMode to overriddenSensorPixelModes.
    // If no, add 'DEFAULT' to sensorPixelMode. This maintains backwards
    // compatibility.
    if (sensorPixelModesUsedSet.size() == 0) {
        // Ambiguous case, default to only 'DEFAULT' mode.
        if (isInDefaultStreamConfigurationMap && isInMaximumResolutionStreamConfigurationMap) {
            overriddenSensorPixelModesUsed->insert(ANDROID_SENSOR_PIXEL_MODE_DEFAULT);
            return OK;
        }
        // We don't allow flexible consumer for max resolution mode.
        if (isInMaximumResolutionStreamConfigurationMap) {
            overriddenSensorPixelModesUsed->insert(ANDROID_SENSOR_PIXEL_MODE_MAXIMUM_RESOLUTION);
            return OK;
        }
        if (isInDefaultStreamConfigurationMap || (flexibleConsumer && width < ROUNDING_WIDTH_CAP)) {
            overriddenSensorPixelModesUsed->insert(ANDROID_SENSOR_PIXEL_MODE_DEFAULT);
            return OK;
        }
        return BAD_VALUE;
    }

    // Case2: The app has set sensorPixelModesUsed, we need to verify that they
    // are valid / err out.
    if (sensorPixelModesUsedSet.find(ANDROID_SENSOR_PIXEL_MODE_DEFAULT) !=
            sensorPixelModesUsedSet.end() && !isInDefaultStreamConfigurationMap) {
        return BAD_VALUE;
    }

   if (sensorPixelModesUsedSet.find(ANDROID_SENSOR_PIXEL_MODE_MAXIMUM_RESOLUTION) !=
            sensorPixelModesUsedSet.end() && !isInMaximumResolutionStreamConfigurationMap) {
        return BAD_VALUE;
    }
    *overriddenSensorPixelModesUsed = sensorPixelModesUsedSet;
    return OK;
}

bool convertHALStreamCombinationFromV38ToV37(
        hardware::camera::device::V3_7::StreamConfiguration &streamConfigV37,
        const hardware::camera::device::V3_8::StreamConfiguration &streamConfigV38) {
    streamConfigV37.streams.resize(streamConfigV38.streams.size());
    for (size_t i = 0; i < streamConfigV38.streams.size(); i++) {
        if (static_cast<int64_t>(streamConfigV38.streams[i].dynamicRangeProfile) !=
                ANDROID_REQUEST_AVAILABLE_DYNAMIC_RANGE_PROFILES_MAP_STANDARD) {
            // ICameraDevice older than 3.8 doesn't support 10-bit dynamic range profiles
            // image
            return false;
        }
        if (static_cast<int32_t>(streamConfigV38.streams[i].useCase) !=
                ANDROID_SCALER_AVAILABLE_STREAM_USE_CASES_DEFAULT) {
            // ICameraDevice older than 3.8 doesn't support stream use case
            return false;
        }
        streamConfigV37.streams[i] = streamConfigV38.streams[i].v3_7;
    }
    streamConfigV37.operationMode = streamConfigV38.operationMode;
    streamConfigV37.sessionParams = streamConfigV38.sessionParams;

    return true;
}

bool convertHALStreamCombinationFromV37ToV34(
        hardware::camera::device::V3_4::StreamConfiguration &streamConfigV34,
        const hardware::camera::device::V3_7::StreamConfiguration &streamConfigV37) {
    if (streamConfigV37.multiResolutionInputImage) {
        // ICameraDevice older than 3.7 doesn't support multi-resolution input image.
        return false;
    }

    streamConfigV34.streams.resize(streamConfigV37.streams.size());
    for (size_t i = 0; i < streamConfigV37.streams.size(); i++) {
        if (streamConfigV37.streams[i].groupId != -1) {
            // ICameraDevice older than 3.7 doesn't support multi-resolution output
            // image
            return false;
        }
        streamConfigV34.streams[i] = streamConfigV37.streams[i].v3_4;
    }
    streamConfigV34.operationMode = streamConfigV37.operationMode;
    streamConfigV34.sessionParams = streamConfigV37.sessionParams;

    return true;
}

bool targetPerfClassPrimaryCamera(
        const std::set<std::string>& perfClassPrimaryCameraIds, const std::string& cameraId,
        int targetSdkVersion) {
    bool isPerfClassPrimaryCamera =
            perfClassPrimaryCameraIds.find(cameraId) != perfClassPrimaryCameraIds.end();
    return targetSdkVersion >= SDK_VERSION_S && isPerfClassPrimaryCamera;
}

} // namespace SessionConfigurationUtils
} // namespace camera3
} // namespace android<|MERGE_RESOLUTION|>--- conflicted
+++ resolved
@@ -366,14 +366,11 @@
         OutputStreamInfo& streamInfo, bool isStreamInfoValid,
         sp<Surface>& surface, const sp<IGraphicBufferProducer>& gbp,
         const String8 &logicalCameraId, const CameraMetadata &physicalCameraMetadata,
-<<<<<<< HEAD
-        const std::vector<int32_t> &sensorPixelModesUsed, int dynamicRangeProfile,
+        const std::vector<int32_t> &sensorPixelModesUsed, int64_t dynamicRangeProfile,
         int streamUseCase,
+        int timestampBase,
+        int mirrorMode,
         bool isPriviledgedClient) {
-=======
-        const std::vector<int32_t> &sensorPixelModesUsed, int64_t dynamicRangeProfile,
-        int streamUseCase, int timestampBase, int mirrorMode) {
->>>>>>> 2600bc81
     // bufferProducer must be non-null
     if (gbp == nullptr) {
         String8 msg = String8::format("Camera %s: Surface is NULL", logicalCameraId.string());
@@ -667,15 +664,9 @@
         const SessionConfiguration& sessionConfiguration,
         const String8 &logicalCameraId, const CameraMetadata &deviceInfo,
         metadataGetter getMetadata, const std::vector<std::string> &physicalCameraIds,
-<<<<<<< HEAD
-        hardware::camera::device::V3_8::StreamConfiguration &streamConfiguration,
+        aidl::android::hardware::camera::device::StreamConfiguration &streamConfiguration,
         bool overrideForPerfClass, bool *earlyExit, bool isPriviledgedClient) {
-
-=======
-        aidl::android::hardware::camera::device::StreamConfiguration &streamConfiguration,
-        bool overrideForPerfClass, bool *earlyExit) {
     using SensorPixelMode = aidl::android::hardware::camera::metadata::SensorPixelMode;
->>>>>>> 2600bc81
     auto operatingMode = sessionConfiguration.getOperatingMode();
     binder::Status res = checkOperatingMode(operatingMode, deviceInfo, logicalCameraId);
     if (!res.isOk()) {
@@ -799,12 +790,10 @@
             sp<Surface> surface;
             res = createSurfaceFromGbp(streamInfo, isStreamInfoValid, surface, bufferProducer,
                     logicalCameraId, metadataChosen, sensorPixelModesUsed, dynamicRangeProfile,
-<<<<<<< HEAD
                     streamUseCase,
+                    timestampBase,
+                    mirrorMode,
                     isPriviledgedClient);
-=======
-                    streamUseCase, timestampBase, mirrorMode);
->>>>>>> 2600bc81
 
             if (!res.isOk())
                 return res;
@@ -974,11 +963,11 @@
         const String8 &logicalCameraId, const CameraMetadata &deviceInfo,
         metadataGetter getMetadata, const std::vector<std::string> &physicalCameraIds,
         hardware::camera::device::V3_8::StreamConfiguration &streamConfiguration,
-        bool overrideForPerfClass, bool *earlyExit) {
+        bool overrideForPerfClass, bool *earlyExit, bool isPrivilegedClient) {
     aidl::android::hardware::camera::device::StreamConfiguration aidlStreamConfiguration;
     auto ret = convertToHALStreamCombination(sessionConfiguration, logicalCameraId, deviceInfo,
             getMetadata, physicalCameraIds, aidlStreamConfiguration, overrideForPerfClass,
-            earlyExit);
+            earlyExit, isPrivilegedClient);
     if (!ret.isOk()) {
         return ret;
     }
