--- conflicted
+++ resolved
@@ -567,13 +567,8 @@
     if (flexibleConsumer && isPublicFormat(format) &&
             !SessionConfigurationUtils::roundBufferDimensionNearest(width, height,
             format, dataSpace, physicalCameraMetadata, foundInMaxRes, /*out*/&width,
-<<<<<<< HEAD
             /*out*/&height, isPriviledgedClient)) {
-        String8 msg = String8::format("Camera %s: No supported stream configurations with "
-=======
-            /*out*/&height)) {
         std::string msg = fmt::sprintf("Camera %s: No supported stream configurations with "
->>>>>>> 58061c88
                 "format %#x defined, failed to create output stream",
                 logicalCameraId.c_str(), format);
         ALOGE("%s: %s", __FUNCTION__, msg.c_str());
