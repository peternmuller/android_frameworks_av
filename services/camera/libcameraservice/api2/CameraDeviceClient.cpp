/*
 * Copyright (C) 2013-2018 The Android Open Source Project
 *
 * Licensed under the Apache License, Version 2.0 (the "License");
 * you may not use this file except in compliance with the License.
 * You may obtain a copy of the License at
 *
 *      http://www.apache.org/licenses/LICENSE-2.0
 *
 * Unless required by applicable law or agreed to in writing, software
 * distributed under the License is distributed on an "AS IS" BASIS,
 * WITHOUT WARRANTIES OR CONDITIONS OF ANY KIND, either express or implied.
 * See the License for the specific language governing permissions and
 * limitations under the License.
 */

#define LOG_TAG "CameraDeviceClient"
#define ATRACE_TAG ATRACE_TAG_CAMERA
//#define LOG_NDEBUG 0

#include <cutils/properties.h>
#include <utils/CameraThreadState.h>
#include <utils/Log.h>
#include <utils/SessionConfigurationUtils.h>
#include <utils/Trace.h>
#include <gui/Surface.h>
#include <camera/camera2/CaptureRequest.h>
#include <camera/CameraUtils.h>

#include "common/CameraDeviceBase.h"
#include "device3/Camera3Device.h"
#include "device3/Camera3OutputStream.h"
#include "api2/CameraDeviceClient.h"

#include <camera_metadata_hidden.h>

#include "DepthCompositeStream.h"
#include "HeicCompositeStream.h"
#include "JpegRCompositeStream.h"

// Convenience methods for constructing binder::Status objects for error returns

#define STATUS_ERROR(errorCode, errorString) \
    binder::Status::fromServiceSpecificError(errorCode, \
            String8::format("%s:%d: %s", __FUNCTION__, __LINE__, errorString))

#define STATUS_ERROR_FMT(errorCode, errorString, ...) \
    binder::Status::fromServiceSpecificError(errorCode, \
            String8::format("%s:%d: " errorString, __FUNCTION__, __LINE__, \
                    __VA_ARGS__))

namespace android {
using namespace camera2;
using namespace camera3;
using camera3::camera_stream_rotation_t::CAMERA_STREAM_ROTATION_0;

CameraDeviceClientBase::CameraDeviceClientBase(
        const sp<CameraService>& cameraService,
        const sp<hardware::camera2::ICameraDeviceCallbacks>& remoteCallback,
        const String16& clientPackageName,
        bool systemNativeClient,
        const std::optional<String16>& clientFeatureId,
        const String8& cameraId,
        [[maybe_unused]] int api1CameraId,
        int cameraFacing,
        int sensorOrientation,
        int clientPid,
        uid_t clientUid,
        int servicePid,
        bool overrideToPortrait) :
    BasicClient(cameraService,
            IInterface::asBinder(remoteCallback),
            clientPackageName,
            systemNativeClient,
            clientFeatureId,
            cameraId,
            cameraFacing,
            sensorOrientation,
            clientPid,
            clientUid,
            servicePid,
            overrideToPortrait),
    mRemoteCallback(remoteCallback) {
}

// Interface used by CameraService

CameraDeviceClient::CameraDeviceClient(const sp<CameraService>& cameraService,
        const sp<hardware::camera2::ICameraDeviceCallbacks>& remoteCallback,
        std::shared_ptr<CameraServiceProxyWrapper> cameraServiceProxyWrapper,
        const String16& clientPackageName,
        bool systemNativeClient,
        const std::optional<String16>& clientFeatureId,
        const String8& cameraId,
        int cameraFacing,
        int sensorOrientation,
        int clientPid,
        uid_t clientUid,
        int servicePid,
        bool overrideForPerfClass,
        bool overrideToPortrait,
        const String8& originalCameraId) :
    Camera2ClientBase(cameraService, remoteCallback, cameraServiceProxyWrapper, clientPackageName,
            systemNativeClient, clientFeatureId, cameraId, /*API1 camera ID*/ -1, cameraFacing,
            sensorOrientation, clientPid, clientUid, servicePid, overrideForPerfClass,
            overrideToPortrait),
    mInputStream(),
    mStreamingRequestId(REQUEST_ID_NONE),
    mRequestIdCounter(0),
<<<<<<< HEAD
    mPrivilegedClient(false),
    mOverrideForPerfClass(overrideForPerfClass) {

    char value[PROPERTY_VALUE_MAX];
    property_get("persist.vendor.camera.privapp.list", value, "");
    String16 packagelist(value);
    if (packagelist.contains(clientPackageName.string())) {
        mPrivilegedClient = true;
    }

=======
    mOverrideForPerfClass(overrideForPerfClass),
    mOriginalCameraId(originalCameraId) {
>>>>>>> 05f0c2a6
    ATRACE_CALL();
    ALOGI("CameraDeviceClient %s: Opened", cameraId.string());
}

status_t CameraDeviceClient::initialize(sp<CameraProviderManager> manager,
        const String8& monitorTags) {
    return initializeImpl(manager, monitorTags);
}

template<typename TProviderPtr>
status_t CameraDeviceClient::initializeImpl(TProviderPtr providerPtr, const String8& monitorTags) {
    ATRACE_CALL();
    status_t res;

    res = Camera2ClientBase::initialize(providerPtr, monitorTags);
    if (res != OK) {
        return res;
    }

    String8 threadName;
    mFrameProcessor = new FrameProcessorBase(mDevice);
    threadName = String8::format("CDU-%s-FrameProc", mCameraIdStr.string());
    res = mFrameProcessor->run(threadName.string());
    if (res != OK) {
        ALOGE("%s: Unable to start frame processor thread: %s (%d)",
                __FUNCTION__, strerror(-res), res);
        return res;
    }

    mFrameProcessor->registerListener(camera2::FrameProcessorBase::FRAME_PROCESSOR_LISTENER_MIN_ID,
                                      camera2::FrameProcessorBase::FRAME_PROCESSOR_LISTENER_MAX_ID,
                                      /*listener*/this,
                                      /*sendPartials*/true);

    const CameraMetadata &deviceInfo = mDevice->info();
    camera_metadata_ro_entry_t physicalKeysEntry = deviceInfo.find(
            ANDROID_REQUEST_AVAILABLE_PHYSICAL_CAMERA_REQUEST_KEYS);
    if (physicalKeysEntry.count > 0) {
        mSupportedPhysicalRequestKeys.insert(mSupportedPhysicalRequestKeys.begin(),
                physicalKeysEntry.data.i32,
                physicalKeysEntry.data.i32 + physicalKeysEntry.count);
    }

    auto entry = deviceInfo.find(ANDROID_REQUEST_AVAILABLE_CAPABILITIES);
    mDynamicProfileMap.emplace(
            ANDROID_REQUEST_AVAILABLE_DYNAMIC_RANGE_PROFILES_MAP_STANDARD,
            ANDROID_REQUEST_AVAILABLE_DYNAMIC_RANGE_PROFILES_MAP_STANDARD);
    if (entry.count > 0) {
        const auto it = std::find(entry.data.u8, entry.data.u8 + entry.count,
                ANDROID_REQUEST_AVAILABLE_CAPABILITIES_DYNAMIC_RANGE_TEN_BIT);
        if (it != entry.data.u8 + entry.count) {
            entry = deviceInfo.find(ANDROID_REQUEST_AVAILABLE_DYNAMIC_RANGE_PROFILES_MAP);
            if (entry.count > 0 || ((entry.count % 3) != 0)) {
                int64_t standardBitmap =
                        ANDROID_REQUEST_AVAILABLE_DYNAMIC_RANGE_PROFILES_MAP_STANDARD;
                for (size_t i = 0; i < entry.count; i += 3) {
                    if (entry.data.i64[i] !=
                            ANDROID_REQUEST_AVAILABLE_DYNAMIC_RANGE_PROFILES_MAP_STANDARD) {
                        mDynamicProfileMap.emplace(entry.data.i64[i], entry.data.i64[i+1]);
                        if ((entry.data.i64[i+1] == 0) || (entry.data.i64[i+1] &
                                ANDROID_REQUEST_AVAILABLE_DYNAMIC_RANGE_PROFILES_MAP_STANDARD)) {
                            standardBitmap |= entry.data.i64[i];
                        }
                    } else {
                        ALOGE("%s: Device %s includes unexpected profile entry: 0x%" PRIx64 "!",
                                __FUNCTION__, mCameraIdStr.c_str(), entry.data.i64[i]);
                    }
                }
                mDynamicProfileMap[ANDROID_REQUEST_AVAILABLE_DYNAMIC_RANGE_PROFILES_MAP_STANDARD] =
                        standardBitmap;
            } else {
                ALOGE("%s: Device %s supports 10-bit output but doesn't include a dynamic range"
                        " profile map!", __FUNCTION__, mCameraIdStr.c_str());
            }
        }
    }

    mProviderManager = providerPtr;
    // Cache physical camera ids corresponding to this device and also the high
    // resolution sensors in this device + physical camera ids
    mProviderManager->isLogicalCamera(mCameraIdStr.string(), &mPhysicalCameraIds);
    if (supportsUltraHighResolutionCapture(mCameraIdStr)) {
        mHighResolutionSensors.insert(mCameraIdStr.string());
    }
    for (auto &physicalId : mPhysicalCameraIds) {
        if (supportsUltraHighResolutionCapture(String8(physicalId.c_str()))) {
            mHighResolutionSensors.insert(physicalId.c_str());
        }
    }
    return OK;
}

CameraDeviceClient::~CameraDeviceClient() {
}

binder::Status CameraDeviceClient::submitRequest(
        const hardware::camera2::CaptureRequest& request,
        bool streaming,
        /*out*/
        hardware::camera2::utils::SubmitInfo *submitInfo) {
    std::vector<hardware::camera2::CaptureRequest> requestList = { request };
    return submitRequestList(requestList, streaming, submitInfo);
}

binder::Status CameraDeviceClient::insertGbpLocked(const sp<IGraphicBufferProducer>& gbp,
        SurfaceMap* outSurfaceMap, Vector<int32_t>* outputStreamIds, int32_t *currentStreamId) {
    int compositeIdx;
    int idx = mStreamMap.indexOfKey(IInterface::asBinder(gbp));

    Mutex::Autolock l(mCompositeLock);
    // Trying to submit request with surface that wasn't created
    if (idx == NAME_NOT_FOUND) {
        ALOGE("%s: Camera %s: Tried to submit a request with a surface that"
                " we have not called createStream on",
                __FUNCTION__, mCameraIdStr.string());
        return STATUS_ERROR(CameraService::ERROR_ILLEGAL_ARGUMENT,
                "Request targets Surface that is not part of current capture session");
    } else if ((compositeIdx = mCompositeStreamMap.indexOfKey(IInterface::asBinder(gbp)))
            != NAME_NOT_FOUND) {
        mCompositeStreamMap.valueAt(compositeIdx)->insertGbp(outSurfaceMap, outputStreamIds,
                currentStreamId);
        return binder::Status::ok();
    }

    const StreamSurfaceId& streamSurfaceId = mStreamMap.valueAt(idx);
    if (outSurfaceMap->find(streamSurfaceId.streamId()) == outSurfaceMap->end()) {
        outputStreamIds->push_back(streamSurfaceId.streamId());
    }
    (*outSurfaceMap)[streamSurfaceId.streamId()].push_back(streamSurfaceId.surfaceId());

    ALOGV("%s: Camera %s: Appending output stream %d surface %d to request",
            __FUNCTION__, mCameraIdStr.string(), streamSurfaceId.streamId(),
            streamSurfaceId.surfaceId());

    if (currentStreamId != nullptr) {
        *currentStreamId = streamSurfaceId.streamId();
    }

    return binder::Status::ok();
}

static std::list<int> getIntersection(const std::unordered_set<int> &streamIdsForThisCamera,
        const Vector<int> &streamIdsForThisRequest) {
    std::list<int> intersection;
    for (auto &streamId : streamIdsForThisRequest) {
        if (streamIdsForThisCamera.find(streamId) != streamIdsForThisCamera.end()) {
            intersection.emplace_back(streamId);
        }
    }
    return intersection;
}

binder::Status CameraDeviceClient::submitRequestList(
        const std::vector<hardware::camera2::CaptureRequest>& requests,
        bool streaming,
        /*out*/
        hardware::camera2::utils::SubmitInfo *submitInfo) {
    ATRACE_CALL();
    ALOGV("%s-start of function. Request list size %zu", __FUNCTION__, requests.size());

    binder::Status res = binder::Status::ok();
    status_t err;
    if ( !(res = checkPidStatus(__FUNCTION__) ).isOk()) {
        return res;
    }

    Mutex::Autolock icl(mBinderSerializationLock);

    if (!mDevice.get()) {
        return STATUS_ERROR(CameraService::ERROR_DISCONNECTED, "Camera device no longer alive");
    }

    if (requests.empty()) {
        ALOGE("%s: Camera %s: Sent null request. Rejecting request.",
              __FUNCTION__, mCameraIdStr.string());
        return STATUS_ERROR(CameraService::ERROR_ILLEGAL_ARGUMENT, "Empty request list");
    }

    List<const CameraDeviceBase::PhysicalCameraSettingsList> metadataRequestList;
    std::list<const SurfaceMap> surfaceMapList;
    submitInfo->mRequestId = mRequestIdCounter;
    uint32_t loopCounter = 0;

    for (auto&& request: requests) {
        if (request.mIsReprocess) {
            if (!mInputStream.configured) {
                ALOGE("%s: Camera %s: no input stream is configured.", __FUNCTION__,
                        mCameraIdStr.string());
                return STATUS_ERROR_FMT(CameraService::ERROR_ILLEGAL_ARGUMENT,
                        "No input configured for camera %s but request is for reprocessing",
                        mCameraIdStr.string());
            } else if (streaming) {
                ALOGE("%s: Camera %s: streaming reprocess requests not supported.", __FUNCTION__,
                        mCameraIdStr.string());
                return STATUS_ERROR(CameraService::ERROR_ILLEGAL_ARGUMENT,
                        "Repeating reprocess requests not supported");
            } else if (request.mPhysicalCameraSettings.size() > 1) {
                ALOGE("%s: Camera %s: reprocess requests not supported for "
                        "multiple physical cameras.", __FUNCTION__,
                        mCameraIdStr.string());
                return STATUS_ERROR(CameraService::ERROR_ILLEGAL_ARGUMENT,
                        "Reprocess requests not supported for multiple cameras");
            }
        }

        if (request.mPhysicalCameraSettings.empty()) {
            ALOGE("%s: Camera %s: request doesn't contain any settings.", __FUNCTION__,
                    mCameraIdStr.string());
            return STATUS_ERROR(CameraService::ERROR_ILLEGAL_ARGUMENT,
                    "Request doesn't contain any settings");
        }

        //The first capture settings should always match the logical camera id
        String8 logicalId(request.mPhysicalCameraSettings.begin()->id.c_str());
        if (mDevice->getId() != logicalId && mOriginalCameraId != logicalId) {
            ALOGE("%s: Camera %s: Invalid camera request settings.", __FUNCTION__,
                    mCameraIdStr.string());
            return STATUS_ERROR(CameraService::ERROR_ILLEGAL_ARGUMENT,
                    "Invalid camera request settings");
        }

        if (request.mSurfaceList.isEmpty() && request.mStreamIdxList.size() == 0) {
            ALOGE("%s: Camera %s: Requests must have at least one surface target. "
                    "Rejecting request.", __FUNCTION__, mCameraIdStr.string());
            return STATUS_ERROR(CameraService::ERROR_ILLEGAL_ARGUMENT,
                    "Request has no output targets");
        }

        /**
         * Write in the output stream IDs and map from stream ID to surface ID
         * which we calculate from the capture request's list of surface target
         */
        SurfaceMap surfaceMap;
        Vector<int32_t> outputStreamIds;
        std::vector<std::string> requestedPhysicalIds;
        int64_t dynamicProfileBitmap = 0;
        if (request.mSurfaceList.size() > 0) {
            for (const sp<Surface>& surface : request.mSurfaceList) {
                if (surface == 0) continue;

                int32_t streamId;
                sp<IGraphicBufferProducer> gbp = surface->getIGraphicBufferProducer();
                res = insertGbpLocked(gbp, &surfaceMap, &outputStreamIds, &streamId);
                if (!res.isOk()) {
                    return res;
                }

                ssize_t index = mConfiguredOutputs.indexOfKey(streamId);
                if (index >= 0) {
                    String8 requestedPhysicalId(
                            mConfiguredOutputs.valueAt(index).getPhysicalCameraId());
                    requestedPhysicalIds.push_back(requestedPhysicalId.string());
                    dynamicProfileBitmap |=
                            mConfiguredOutputs.valueAt(index).getDynamicRangeProfile();
                } else {
                    ALOGW("%s: Output stream Id not found among configured outputs!", __FUNCTION__);
                }
            }
        } else {
            for (size_t i = 0; i < request.mStreamIdxList.size(); i++) {
                int streamId = request.mStreamIdxList.itemAt(i);
                int surfaceIdx = request.mSurfaceIdxList.itemAt(i);

                ssize_t index = mConfiguredOutputs.indexOfKey(streamId);
                if (index < 0) {
                    ALOGE("%s: Camera %s: Tried to submit a request with a surface that"
                            " we have not called createStream on: stream %d",
                            __FUNCTION__, mCameraIdStr.string(), streamId);
                    return STATUS_ERROR(CameraService::ERROR_ILLEGAL_ARGUMENT,
                            "Request targets Surface that is not part of current capture session");
                }

                const auto& gbps = mConfiguredOutputs.valueAt(index).getGraphicBufferProducers();
                if ((size_t)surfaceIdx >= gbps.size()) {
                    ALOGE("%s: Camera %s: Tried to submit a request with a surface that"
                            " we have not called createStream on: stream %d, surfaceIdx %d",
                            __FUNCTION__, mCameraIdStr.string(), streamId, surfaceIdx);
                    return STATUS_ERROR(CameraService::ERROR_ILLEGAL_ARGUMENT,
                            "Request targets Surface has invalid surface index");
                }

                res = insertGbpLocked(gbps[surfaceIdx], &surfaceMap, &outputStreamIds, nullptr);
                if (!res.isOk()) {
                    return res;
                }

                String8 requestedPhysicalId(
                        mConfiguredOutputs.valueAt(index).getPhysicalCameraId());
                requestedPhysicalIds.push_back(requestedPhysicalId.string());
                dynamicProfileBitmap |=
                        mConfiguredOutputs.valueAt(index).getDynamicRangeProfile();
            }
        }

        if (dynamicProfileBitmap !=
                    ANDROID_REQUEST_AVAILABLE_DYNAMIC_RANGE_PROFILES_MAP_STANDARD) {
            for (int i = ANDROID_REQUEST_AVAILABLE_DYNAMIC_RANGE_PROFILES_MAP_STANDARD;
                    i < ANDROID_REQUEST_AVAILABLE_DYNAMIC_RANGE_PROFILES_MAP_MAX; i <<= 1) {
                if ((dynamicProfileBitmap & i) == 0) {
                    continue;
                }

                const auto& it = mDynamicProfileMap.find(i);
                if (it != mDynamicProfileMap.end()) {
                    if ((it->second == 0) ||
                            ((it->second & dynamicProfileBitmap) == dynamicProfileBitmap)) {
                        continue;
                    } else {
                        ALOGE("%s: Camera %s: Tried to submit a request with a surfaces that"
                                " reference an unsupported dynamic range profile combination"
                                " 0x%" PRIx64 "!", __FUNCTION__, mCameraIdStr.string(),
                                dynamicProfileBitmap);
                        return STATUS_ERROR(CameraService::ERROR_ILLEGAL_ARGUMENT,
                                "Request targets an unsupported dynamic range profile"
                                " combination");
                    }
                } else {
                    ALOGE("%s: Camera %s: Tried to submit a request with a surface that"
                            " references unsupported dynamic range profile 0x%x!",
                            __FUNCTION__, mCameraIdStr.string(), i);
                    return STATUS_ERROR(CameraService::ERROR_ILLEGAL_ARGUMENT,
                            "Request targets 10-bit Surface with unsupported dynamic range"
                            " profile");
                }
            }
        }

        CameraDeviceBase::PhysicalCameraSettingsList physicalSettingsList;
        for (const auto& it : request.mPhysicalCameraSettings) {
            std::string resolvedId = (
                mOriginalCameraId.string() == it.id) ? mDevice->getId().string() : it.id;
            if (it.settings.isEmpty()) {
                ALOGE("%s: Camera %s: Sent empty metadata packet. Rejecting request.",
                        __FUNCTION__, mCameraIdStr.string());
                return STATUS_ERROR(CameraService::ERROR_ILLEGAL_ARGUMENT,
                        "Request settings are empty");
            }

            // Check whether the physical / logical stream has settings
            // consistent with the sensor pixel mode(s) it was configured with.
            // mCameraIdToStreamSet will only have ids that are high resolution
            const auto streamIdSetIt = mHighResolutionCameraIdToStreamIdSet.find(resolvedId);
            if (streamIdSetIt != mHighResolutionCameraIdToStreamIdSet.end()) {
                std::list<int> streamIdsUsedInRequest = getIntersection(streamIdSetIt->second,
                        outputStreamIds);
                if (!request.mIsReprocess &&
                        !isSensorPixelModeConsistent(streamIdsUsedInRequest, it.settings)) {
                     ALOGE("%s: Camera %s: Request settings CONTROL_SENSOR_PIXEL_MODE not "
                            "consistent with configured streams. Rejecting request.",
                            __FUNCTION__, resolvedId.c_str());
                    return STATUS_ERROR(CameraService::ERROR_ILLEGAL_ARGUMENT,
                        "Request settings CONTROL_SENSOR_PIXEL_MODE are not consistent with "
                        "streams configured");
                }
            }

            String8 physicalId(resolvedId.c_str());
            bool hasTestPatternModePhysicalKey = std::find(mSupportedPhysicalRequestKeys.begin(),
                    mSupportedPhysicalRequestKeys.end(), ANDROID_SENSOR_TEST_PATTERN_MODE) !=
                    mSupportedPhysicalRequestKeys.end();
            bool hasTestPatternDataPhysicalKey = std::find(mSupportedPhysicalRequestKeys.begin(),
                    mSupportedPhysicalRequestKeys.end(), ANDROID_SENSOR_TEST_PATTERN_DATA) !=
                    mSupportedPhysicalRequestKeys.end();
            if (physicalId != mDevice->getId()) {
                auto found = std::find(requestedPhysicalIds.begin(), requestedPhysicalIds.end(),
                        resolvedId);
                if (found == requestedPhysicalIds.end()) {
                    ALOGE("%s: Camera %s: Physical camera id: %s not part of attached outputs.",
                            __FUNCTION__, mCameraIdStr.string(), physicalId.string());
                    return STATUS_ERROR(CameraService::ERROR_ILLEGAL_ARGUMENT,
                            "Invalid physical camera id");
                }

                if (!mSupportedPhysicalRequestKeys.empty()) {
                    // Filter out any unsupported physical request keys.
                    CameraMetadata filteredParams(mSupportedPhysicalRequestKeys.size());
                    camera_metadata_t *meta = const_cast<camera_metadata_t *>(
                            filteredParams.getAndLock());
                    set_camera_metadata_vendor_id(meta, mDevice->getVendorTagId());
                    filteredParams.unlock(meta);

                    for (const auto& keyIt : mSupportedPhysicalRequestKeys) {
                        camera_metadata_ro_entry entry = it.settings.find(keyIt);
                        if (entry.count > 0) {
                            filteredParams.update(entry);
                        }
                    }

                    physicalSettingsList.push_back({resolvedId, filteredParams,
                            hasTestPatternModePhysicalKey, hasTestPatternDataPhysicalKey});
                }
            } else {
                physicalSettingsList.push_back({resolvedId, it.settings});
            }
        }

        if (!enforceRequestPermissions(physicalSettingsList.begin()->metadata)) {
            // Callee logs
            return STATUS_ERROR(CameraService::ERROR_PERMISSION_DENIED,
                    "Caller does not have permission to change restricted controls");
        }

        physicalSettingsList.begin()->metadata.update(ANDROID_REQUEST_OUTPUT_STREAMS,
                &outputStreamIds[0], outputStreamIds.size());

        if (request.mIsReprocess) {
            physicalSettingsList.begin()->metadata.update(ANDROID_REQUEST_INPUT_STREAMS,
                    &mInputStream.id, 1);
        }

        physicalSettingsList.begin()->metadata.update(ANDROID_REQUEST_ID,
                &(submitInfo->mRequestId), /*size*/1);
        loopCounter++; // loopCounter starts from 1
        ALOGV("%s: Camera %s: Creating request with ID %d (%d of %zu)",
                __FUNCTION__, mCameraIdStr.string(), submitInfo->mRequestId,
                loopCounter, requests.size());

        metadataRequestList.push_back(physicalSettingsList);
        surfaceMapList.push_back(surfaceMap);

        // Save certain CaptureRequest settings
        if (!request.mUserTag.empty()) {
            mUserTag = request.mUserTag;
        }
        camera_metadata_entry entry =
                physicalSettingsList.begin()->metadata.find(
                        ANDROID_CONTROL_VIDEO_STABILIZATION_MODE);
        if (entry.count == 1) {
            mVideoStabilizationMode = entry.data.u8[0];
        }
    }
    mRequestIdCounter++;

    if (streaming) {
        err = mDevice->setStreamingRequestList(metadataRequestList, surfaceMapList,
                &(submitInfo->mLastFrameNumber));
        if (err != OK) {
            String8 msg = String8::format(
                "Camera %s:  Got error %s (%d) after trying to set streaming request",
                mCameraIdStr.string(), strerror(-err), err);
            ALOGE("%s: %s", __FUNCTION__, msg.string());
            res = STATUS_ERROR(CameraService::ERROR_INVALID_OPERATION,
                    msg.string());
        } else {
            Mutex::Autolock idLock(mStreamingRequestIdLock);
            mStreamingRequestId = submitInfo->mRequestId;
        }
    } else {
        err = mDevice->captureList(metadataRequestList, surfaceMapList,
                &(submitInfo->mLastFrameNumber));
        if (err != OK) {
            String8 msg = String8::format(
                "Camera %s: Got error %s (%d) after trying to submit capture request",
                mCameraIdStr.string(), strerror(-err), err);
            ALOGE("%s: %s", __FUNCTION__, msg.string());
            res = STATUS_ERROR(CameraService::ERROR_INVALID_OPERATION,
                    msg.string());
        }
        ALOGV("%s: requestId = %d ", __FUNCTION__, submitInfo->mRequestId);
    }

    ALOGV("%s: Camera %s: End of function", __FUNCTION__, mCameraIdStr.string());
    return res;
}

binder::Status CameraDeviceClient::cancelRequest(
        int requestId,
        /*out*/
        int64_t* lastFrameNumber) {
    ATRACE_CALL();
    ALOGV("%s, requestId = %d", __FUNCTION__, requestId);

    status_t err;
    binder::Status res;

    if (!(res = checkPidStatus(__FUNCTION__)).isOk()) return res;

    Mutex::Autolock icl(mBinderSerializationLock);

    if (!mDevice.get()) {
        return STATUS_ERROR(CameraService::ERROR_DISCONNECTED, "Camera device no longer alive");
    }

    Mutex::Autolock idLock(mStreamingRequestIdLock);
    if (mStreamingRequestId != requestId) {
        String8 msg = String8::format("Camera %s: Canceling request ID %d doesn't match "
                "current request ID %d", mCameraIdStr.string(), requestId, mStreamingRequestId);
        ALOGE("%s: %s", __FUNCTION__, msg.string());
        return STATUS_ERROR(CameraService::ERROR_ILLEGAL_ARGUMENT, msg.string());
    }

    err = mDevice->clearStreamingRequest(lastFrameNumber);

    if (err == OK) {
        ALOGV("%s: Camera %s: Successfully cleared streaming request",
                __FUNCTION__, mCameraIdStr.string());
        mStreamingRequestId = REQUEST_ID_NONE;
    } else {
        res = STATUS_ERROR_FMT(CameraService::ERROR_INVALID_OPERATION,
                "Camera %s: Error clearing streaming request: %s (%d)",
                mCameraIdStr.string(), strerror(-err), err);
    }

    return res;
}

binder::Status CameraDeviceClient::beginConfigure() {
    // TODO: Implement this.
    ATRACE_CALL();
    ALOGV("%s: Not implemented yet.", __FUNCTION__);
    return binder::Status::ok();
}

binder::Status CameraDeviceClient::endConfigure(int operatingMode,
        const hardware::camera2::impl::CameraMetadataNative& sessionParams, int64_t startTimeMs,
        std::vector<int>* offlineStreamIds /*out*/) {
    ATRACE_CALL();
    ALOGV("%s: ending configure (%d input stream, %zu output surfaces)",
            __FUNCTION__, mInputStream.configured ? 1 : 0,
            mStreamMap.size());

    binder::Status res;
    if (!(res = checkPidStatus(__FUNCTION__)).isOk()) return res;

    if (offlineStreamIds == nullptr) {
        String8 msg = String8::format("Invalid offline stream ids");
        ALOGE("%s: %s", __FUNCTION__, msg.string());
        return STATUS_ERROR(CameraService::ERROR_ILLEGAL_ARGUMENT, msg.string());
    }

    Mutex::Autolock icl(mBinderSerializationLock);

    if (!mDevice.get()) {
        return STATUS_ERROR(CameraService::ERROR_DISCONNECTED, "Camera device no longer alive");
    }

    res = SessionConfigurationUtils::checkOperatingMode(operatingMode, mDevice->info(),
            mCameraIdStr);
    if (!res.isOk()) {
        return res;
    }

    status_t err = mDevice->configureStreams(sessionParams, operatingMode);
    if (err == BAD_VALUE) {
        String8 msg = String8::format("Camera %s: Unsupported set of inputs/outputs provided",
                mCameraIdStr.string());
        ALOGE("%s: %s", __FUNCTION__, msg.string());
        res = STATUS_ERROR(CameraService::ERROR_ILLEGAL_ARGUMENT, msg.string());
    } else if (err != OK) {
        String8 msg = String8::format("Camera %s: Error configuring streams: %s (%d)",
                mCameraIdStr.string(), strerror(-err), err);
        ALOGE("%s: %s", __FUNCTION__, msg.string());
        res = STATUS_ERROR(CameraService::ERROR_INVALID_OPERATION, msg.string());
    } else {
        offlineStreamIds->clear();
        mDevice->getOfflineStreamIds(offlineStreamIds);

        Mutex::Autolock l(mCompositeLock);
        for (size_t i = 0; i < mCompositeStreamMap.size(); ++i) {
            err = mCompositeStreamMap.valueAt(i)->configureStream();
            if (err != OK) {
                String8 msg = String8::format("Camera %s: Error configuring composite "
                        "streams: %s (%d)", mCameraIdStr.string(), strerror(-err), err);
                ALOGE("%s: %s", __FUNCTION__, msg.string());
                res = STATUS_ERROR(CameraService::ERROR_INVALID_OPERATION, msg.string());
                break;
            }

            // Composite streams can only support offline mode in case all individual internal
            // streams are also supported.
            std::vector<int> internalStreams;
            mCompositeStreamMap.valueAt(i)->insertCompositeStreamIds(&internalStreams);
            offlineStreamIds->erase(
                    std::remove_if(offlineStreamIds->begin(), offlineStreamIds->end(),
                    [&internalStreams] (int streamId) {
                        auto it = std::find(internalStreams.begin(), internalStreams.end(),
                                streamId);
                        if (it != internalStreams.end()) {
                            internalStreams.erase(it);
                            return true;
                        }

                        return false;}), offlineStreamIds->end());
            if (internalStreams.empty()) {
                offlineStreamIds->push_back(mCompositeStreamMap.valueAt(i)->getStreamId());
            }
        }

        for (const auto& offlineStreamId : *offlineStreamIds) {
            mStreamInfoMap[offlineStreamId].supportsOffline = true;
        }

        nsecs_t configureEnd = systemTime();
        int32_t configureDurationMs = ns2ms(configureEnd) - startTimeMs;
        mCameraServiceProxyWrapper->logStreamConfigured(mCameraIdStr, operatingMode,
                false /*internalReconfig*/, configureDurationMs);
    }

    return res;
}

binder::Status CameraDeviceClient::isSessionConfigurationSupported(
        const SessionConfiguration& sessionConfiguration, bool *status /*out*/) {

    ATRACE_CALL();
    binder::Status res;
    status_t ret = OK;
    if (!(res = checkPidStatus(__FUNCTION__)).isOk()) return res;

    Mutex::Autolock icl(mBinderSerializationLock);

    if (!mDevice.get()) {
        return STATUS_ERROR(CameraService::ERROR_DISCONNECTED, "Camera device no longer alive");
    }

    auto operatingMode = sessionConfiguration.getOperatingMode();
    res = SessionConfigurationUtils::checkOperatingMode(operatingMode, mDevice->info(),
            mCameraIdStr);
    if (!res.isOk()) {
        return res;
    }

    if (status == nullptr) {
        String8 msg = String8::format( "Camera %s: Invalid status!", mCameraIdStr.string());
        ALOGE("%s: %s", __FUNCTION__, msg.string());
        return STATUS_ERROR(CameraService::ERROR_ILLEGAL_ARGUMENT, msg.string());
    }

    *status = false;
    camera3::metadataGetter getMetadata = [this](const String8 &id, bool /*overrideForPerfClass*/) {
          return mDevice->infoPhysical(id);};
    ret = mProviderManager->isSessionConfigurationSupported(mCameraIdStr.string(),
            sessionConfiguration, mOverrideForPerfClass, getMetadata, status);
    switch (ret) {
        case OK:
            // Expected, do nothing.
            break;
        case INVALID_OPERATION: {
                String8 msg = String8::format(
                        "Camera %s: Session configuration query not supported!",
                        mCameraIdStr.string());
                ALOGD("%s: %s", __FUNCTION__, msg.string());
                res = STATUS_ERROR(CameraService::ERROR_INVALID_OPERATION, msg.string());
            }

            break;
        default: {
                String8 msg = String8::format( "Camera %s: Error: %s (%d)", mCameraIdStr.string(),
                        strerror(-ret), ret);
                ALOGE("%s: %s", __FUNCTION__, msg.string());
                res = STATUS_ERROR(CameraService::ERROR_ILLEGAL_ARGUMENT,
                        msg.string());
            }
    }

    return res;
}

binder::Status CameraDeviceClient::deleteStream(int streamId) {
    ATRACE_CALL();
    ALOGV("%s (streamId = 0x%x)", __FUNCTION__, streamId);

    binder::Status res;
    if (!(res = checkPidStatus(__FUNCTION__)).isOk()) return res;

    Mutex::Autolock icl(mBinderSerializationLock);

    if (!mDevice.get()) {
        return STATUS_ERROR(CameraService::ERROR_DISCONNECTED, "Camera device no longer alive");
    }

    bool isInput = false;
    std::vector<sp<IBinder>> surfaces;
    ssize_t dIndex = NAME_NOT_FOUND;
    ssize_t compositeIndex  = NAME_NOT_FOUND;

    if (mInputStream.configured && mInputStream.id == streamId) {
        isInput = true;
    } else {
        // Guard against trying to delete non-created streams
        for (size_t i = 0; i < mStreamMap.size(); ++i) {
            if (streamId == mStreamMap.valueAt(i).streamId()) {
                surfaces.push_back(mStreamMap.keyAt(i));
            }
        }

        // See if this stream is one of the deferred streams.
        for (size_t i = 0; i < mDeferredStreams.size(); ++i) {
            if (streamId == mDeferredStreams[i]) {
                dIndex = i;
                break;
            }
        }

        Mutex::Autolock l(mCompositeLock);
        for (size_t i = 0; i < mCompositeStreamMap.size(); ++i) {
            if (streamId == mCompositeStreamMap.valueAt(i)->getStreamId()) {
                compositeIndex = i;
                break;
            }
        }

        if (surfaces.empty() && dIndex == NAME_NOT_FOUND) {
            String8 msg = String8::format("Camera %s: Invalid stream ID (%d) specified, no such"
                    " stream created yet", mCameraIdStr.string(), streamId);
            ALOGW("%s: %s", __FUNCTION__, msg.string());
            return STATUS_ERROR(CameraService::ERROR_ILLEGAL_ARGUMENT, msg.string());
        }
    }

    // Also returns BAD_VALUE if stream ID was not valid
    status_t err = mDevice->deleteStream(streamId);

    if (err != OK) {
        String8 msg = String8::format("Camera %s: Unexpected error %s (%d) when deleting stream %d",
                mCameraIdStr.string(), strerror(-err), err, streamId);
        ALOGE("%s: %s", __FUNCTION__, msg.string());
        res = STATUS_ERROR(CameraService::ERROR_INVALID_OPERATION, msg.string());
    } else {
        if (isInput) {
            mInputStream.configured = false;
        } else {
            for (auto& surface : surfaces) {
                mStreamMap.removeItem(surface);
            }

            mConfiguredOutputs.removeItem(streamId);

            if (dIndex != NAME_NOT_FOUND) {
                mDeferredStreams.removeItemsAt(dIndex);
            }

            if (compositeIndex != NAME_NOT_FOUND) {
                Mutex::Autolock l(mCompositeLock);
                status_t ret;
                if ((ret = mCompositeStreamMap.valueAt(compositeIndex)->deleteStream())
                        != OK) {
                    String8 msg = String8::format("Camera %s: Unexpected error %s (%d) when "
                            "deleting composite stream %d", mCameraIdStr.string(), strerror(-err), err,
                            streamId);
                    ALOGE("%s: %s", __FUNCTION__, msg.string());
                    res = STATUS_ERROR(CameraService::ERROR_INVALID_OPERATION, msg.string());
                }
                mCompositeStreamMap.removeItemsAt(compositeIndex);
            }
            for (auto &mapIt: mHighResolutionCameraIdToStreamIdSet) {
                auto &streamSet = mapIt.second;
                if (streamSet.find(streamId) != streamSet.end()) {
                    streamSet.erase(streamId);
                    break;
                }
            }
        }
    }

    return res;
}

binder::Status CameraDeviceClient::createStream(
        const hardware::camera2::params::OutputConfiguration &outputConfiguration,
        /*out*/
        int32_t* newStreamId) {
    ATRACE_CALL();

    binder::Status res;
    if (!(res = checkPidStatus(__FUNCTION__)).isOk()) return res;

    Mutex::Autolock icl(mBinderSerializationLock);

    const std::vector<sp<IGraphicBufferProducer>>& bufferProducers =
            outputConfiguration.getGraphicBufferProducers();
    size_t numBufferProducers = bufferProducers.size();
    bool deferredConsumer = outputConfiguration.isDeferred();
    bool isShared = outputConfiguration.isShared();
    String8 physicalCameraId = String8(outputConfiguration.getPhysicalCameraId());
    bool deferredConsumerOnly = deferredConsumer && numBufferProducers == 0;
    bool isMultiResolution = outputConfiguration.isMultiResolution();
    int64_t dynamicRangeProfile = outputConfiguration.getDynamicRangeProfile();
    int64_t streamUseCase = outputConfiguration.getStreamUseCase();
    int timestampBase = outputConfiguration.getTimestampBase();
    int mirrorMode = outputConfiguration.getMirrorMode();
    int32_t colorSpace = outputConfiguration.getColorSpace();
    bool useReadoutTimestamp = outputConfiguration.useReadoutTimestamp();

    res = SessionConfigurationUtils::checkSurfaceType(numBufferProducers, deferredConsumer,
            outputConfiguration.getSurfaceType());
    if (!res.isOk()) {
        return res;
    }

    if (!mDevice.get()) {
        return STATUS_ERROR(CameraService::ERROR_DISCONNECTED, "Camera device no longer alive");
    }
    res = SessionConfigurationUtils::checkPhysicalCameraId(mPhysicalCameraIds,
            physicalCameraId, mCameraIdStr);
    if (!res.isOk()) {
        return res;
    }

    std::vector<sp<Surface>> surfaces;
    std::vector<sp<IBinder>> binders;
    status_t err;

    // Create stream for deferred surface case.
    if (deferredConsumerOnly) {
        return createDeferredSurfaceStreamLocked(outputConfiguration, isShared, newStreamId);
    }

    OutputStreamInfo streamInfo;
    bool isStreamInfoValid = false;
    const std::vector<int32_t> &sensorPixelModesUsed =
            outputConfiguration.getSensorPixelModesUsed();
    for (auto& bufferProducer : bufferProducers) {
        // Don't create multiple streams for the same target surface
        sp<IBinder> binder = IInterface::asBinder(bufferProducer);
        ssize_t index = mStreamMap.indexOfKey(binder);
        if (index != NAME_NOT_FOUND) {
            String8 msg = String8::format("Camera %s: Surface already has a stream created for it "
                    "(ID %zd)", mCameraIdStr.string(), index);
            ALOGW("%s: %s", __FUNCTION__, msg.string());
            return STATUS_ERROR(CameraService::ERROR_ALREADY_EXISTS, msg.string());
        }

        sp<Surface> surface;
        res = SessionConfigurationUtils::createSurfaceFromGbp(streamInfo,
                isStreamInfoValid, surface, bufferProducer, mCameraIdStr,
                mDevice->infoPhysical(physicalCameraId), sensorPixelModesUsed, dynamicRangeProfile,
                streamUseCase,
                timestampBase,
                mirrorMode,
                colorSpace,
                mPrivilegedClient);

        if (!res.isOk())
            return res;

        if (!isStreamInfoValid) {
            isStreamInfoValid = true;
        }

        binders.push_back(IInterface::asBinder(bufferProducer));
        surfaces.push_back(surface);
    }

    // If mOverrideForPerfClass is true, do not fail createStream() for small
    // JPEG sizes because existing createSurfaceFromGbp() logic will find the
    // closest possible supported size.

    int streamId = camera3::CAMERA3_STREAM_ID_INVALID;
    std::vector<int> surfaceIds;
    bool isDepthCompositeStream =
            camera3::DepthCompositeStream::isDepthCompositeStream(surfaces[0]);
    bool isHeicCompositeStream = camera3::HeicCompositeStream::isHeicCompositeStream(surfaces[0]);
    bool isJpegRCompositeStream =
        camera3::JpegRCompositeStream::isJpegRCompositeStream(surfaces[0]) &&
        !mDevice->isCompositeJpegRDisabled();
    if (isDepthCompositeStream || isHeicCompositeStream || isJpegRCompositeStream) {
        sp<CompositeStream> compositeStream;
        if (isDepthCompositeStream) {
            compositeStream = new camera3::DepthCompositeStream(mDevice, getRemoteCallback());
        } else if (isHeicCompositeStream) {
            compositeStream = new camera3::HeicCompositeStream(mDevice, getRemoteCallback());
        } else {
            compositeStream = new camera3::JpegRCompositeStream(mDevice, getRemoteCallback());
        }

        err = compositeStream->createStream(surfaces, deferredConsumer, streamInfo.width,
                streamInfo.height, streamInfo.format,
                static_cast<camera_stream_rotation_t>(outputConfiguration.getRotation()),
                &streamId, physicalCameraId, streamInfo.sensorPixelModesUsed, &surfaceIds,
                outputConfiguration.getSurfaceSetID(), isShared, isMultiResolution,
                streamInfo.colorSpace, streamInfo.dynamicRangeProfile, streamInfo.streamUseCase,
                useReadoutTimestamp);
        if (err == OK) {
            Mutex::Autolock l(mCompositeLock);
            mCompositeStreamMap.add(IInterface::asBinder(surfaces[0]->getIGraphicBufferProducer()),
                    compositeStream);
        }
    } else {
        err = mDevice->createStream(surfaces, deferredConsumer, streamInfo.width,
                streamInfo.height, streamInfo.format, streamInfo.dataSpace,
                static_cast<camera_stream_rotation_t>(outputConfiguration.getRotation()),
                &streamId, physicalCameraId, streamInfo.sensorPixelModesUsed, &surfaceIds,
                outputConfiguration.getSurfaceSetID(), isShared, isMultiResolution,
                /*consumerUsage*/0, streamInfo.dynamicRangeProfile, streamInfo.streamUseCase,
                streamInfo.timestampBase, streamInfo.mirrorMode, streamInfo.colorSpace,
                useReadoutTimestamp);
    }

    if (err != OK) {
        res = STATUS_ERROR_FMT(CameraService::ERROR_INVALID_OPERATION,
                "Camera %s: Error creating output stream (%d x %d, fmt %x, dataSpace %x): %s (%d)",
                mCameraIdStr.string(), streamInfo.width, streamInfo.height, streamInfo.format,
                streamInfo.dataSpace, strerror(-err), err);
    } else {
        int i = 0;
        for (auto& binder : binders) {
            ALOGV("%s: mStreamMap add binder %p streamId %d, surfaceId %d",
                    __FUNCTION__, binder.get(), streamId, i);
            mStreamMap.add(binder, StreamSurfaceId(streamId, surfaceIds[i]));
            i++;
        }

        mConfiguredOutputs.add(streamId, outputConfiguration);
        mStreamInfoMap[streamId] = streamInfo;

        ALOGV("%s: Camera %s: Successfully created a new stream ID %d for output surface"
                    " (%d x %d) with format 0x%x.",
                  __FUNCTION__, mCameraIdStr.string(), streamId, streamInfo.width,
                  streamInfo.height, streamInfo.format);

        // Set transform flags to ensure preview to be rotated correctly.
        res = setStreamTransformLocked(streamId, streamInfo.mirrorMode);

        // Fill in mHighResolutionCameraIdToStreamIdSet map
        const String8 &cameraIdUsed =
                physicalCameraId.size() != 0 ? physicalCameraId : mCameraIdStr;
        const char *cameraIdUsedCStr = cameraIdUsed.string();
        // Only needed for high resolution sensors
        if (mHighResolutionSensors.find(cameraIdUsedCStr) !=
                mHighResolutionSensors.end()) {
            mHighResolutionCameraIdToStreamIdSet[cameraIdUsedCStr].insert(streamId);
        }

        *newStreamId = streamId;
    }

    return res;
}

binder::Status CameraDeviceClient::createDeferredSurfaceStreamLocked(
        const hardware::camera2::params::OutputConfiguration &outputConfiguration,
        bool isShared,
        /*out*/
        int* newStreamId) {
    int width, height, format, surfaceType;
    uint64_t consumerUsage;
    android_dataspace dataSpace;
    int32_t colorSpace;
    status_t err;
    binder::Status res;

    if (!mDevice.get()) {
        return STATUS_ERROR(CameraService::ERROR_DISCONNECTED, "Camera device no longer alive");
    }

    // Infer the surface info for deferred surface stream creation.
    width = outputConfiguration.getWidth();
    height = outputConfiguration.getHeight();
    surfaceType = outputConfiguration.getSurfaceType();
    format = HAL_PIXEL_FORMAT_IMPLEMENTATION_DEFINED;
    dataSpace = android_dataspace_t::HAL_DATASPACE_UNKNOWN;
    colorSpace = ANDROID_REQUEST_AVAILABLE_COLOR_SPACE_PROFILES_MAP_UNSPECIFIED;
    // Hardcode consumer usage flags: SurfaceView--0x900, SurfaceTexture--0x100.
    consumerUsage = GraphicBuffer::USAGE_HW_TEXTURE;
    if (surfaceType == OutputConfiguration::SURFACE_TYPE_SURFACE_VIEW) {
        consumerUsage |= GraphicBuffer::USAGE_HW_COMPOSER;
    }
    int streamId = camera3::CAMERA3_STREAM_ID_INVALID;
    std::vector<sp<Surface>> noSurface;
    std::vector<int> surfaceIds;
    String8 physicalCameraId(outputConfiguration.getPhysicalCameraId());
    const String8 &cameraIdUsed =
            physicalCameraId.size() != 0 ? physicalCameraId : mCameraIdStr;
    // Here, we override sensor pixel modes
    std::unordered_set<int32_t> overriddenSensorPixelModesUsed;
    const std::vector<int32_t> &sensorPixelModesUsed =
            outputConfiguration.getSensorPixelModesUsed();
    if (SessionConfigurationUtils::checkAndOverrideSensorPixelModesUsed(
            sensorPixelModesUsed, format, width, height, getStaticInfo(cameraIdUsed),
            &overriddenSensorPixelModesUsed) != OK) {
        return STATUS_ERROR(CameraService::ERROR_ILLEGAL_ARGUMENT,
                "sensor pixel modes used not valid for deferred stream");
    }

    err = mDevice->createStream(noSurface, /*hasDeferredConsumer*/true, width,
            height, format, dataSpace,
            static_cast<camera_stream_rotation_t>(outputConfiguration.getRotation()),
            &streamId, physicalCameraId,
            overriddenSensorPixelModesUsed,
            &surfaceIds,
            outputConfiguration.getSurfaceSetID(), isShared,
            outputConfiguration.isMultiResolution(), consumerUsage,
            outputConfiguration.getDynamicRangeProfile(),
            outputConfiguration.getStreamUseCase(),
            outputConfiguration.getMirrorMode(),
            outputConfiguration.useReadoutTimestamp());

    if (err != OK) {
        res = STATUS_ERROR_FMT(CameraService::ERROR_INVALID_OPERATION,
                "Camera %s: Error creating output stream (%d x %d, fmt %x, dataSpace %x): %s (%d)",
                mCameraIdStr.string(), width, height, format, dataSpace, strerror(-err), err);
    } else {
        // Can not add streamId to mStreamMap here, as the surface is deferred. Add it to
        // a separate list to track. Once the deferred surface is set, this id will be
        // relocated to mStreamMap.
        mDeferredStreams.push_back(streamId);
        mStreamInfoMap.emplace(std::piecewise_construct, std::forward_as_tuple(streamId),
                std::forward_as_tuple(width, height, format, dataSpace, consumerUsage,
                        overriddenSensorPixelModesUsed,
                        outputConfiguration.getDynamicRangeProfile(),
                        outputConfiguration.getStreamUseCase(),
                        outputConfiguration.getTimestampBase(),
                        outputConfiguration.getMirrorMode(),
                        colorSpace));

        ALOGV("%s: Camera %s: Successfully created a new stream ID %d for a deferred surface"
                " (%d x %d) stream with format 0x%x.",
              __FUNCTION__, mCameraIdStr.string(), streamId, width, height, format);

        // Set transform flags to ensure preview to be rotated correctly.
        res = setStreamTransformLocked(streamId, outputConfiguration.getMirrorMode());

        *newStreamId = streamId;
        // Fill in mHighResolutionCameraIdToStreamIdSet
        const char *cameraIdUsedCStr = cameraIdUsed.string();
        // Only needed for high resolution sensors
        if (mHighResolutionSensors.find(cameraIdUsedCStr) !=
                mHighResolutionSensors.end()) {
            mHighResolutionCameraIdToStreamIdSet[cameraIdUsed.string()].insert(streamId);
        }
    }
    return res;
}

binder::Status CameraDeviceClient::setStreamTransformLocked(int streamId, int mirrorMode) {
    int32_t transform = 0;
    status_t err;
    binder::Status res;

    if (!mDevice.get()) {
        return STATUS_ERROR(CameraService::ERROR_DISCONNECTED, "Camera device no longer alive");
    }

    err = getRotationTransformLocked(mirrorMode, &transform);
    if (err != OK) {
        // Error logged by getRotationTransformLocked.
        return STATUS_ERROR(CameraService::ERROR_INVALID_OPERATION,
                "Unable to calculate rotation transform for new stream");
    }

    err = mDevice->setStreamTransform(streamId, transform);
    if (err != OK) {
        String8 msg = String8::format("Failed to set stream transform (stream id %d)",
                streamId);
        ALOGE("%s: %s", __FUNCTION__, msg.string());
        return STATUS_ERROR(CameraService::ERROR_INVALID_OPERATION, msg.string());
    }

    return res;
}

binder::Status CameraDeviceClient::createInputStream(
        int width, int height, int format, bool isMultiResolution,
        /*out*/
        int32_t* newStreamId) {

    ATRACE_CALL();
    ALOGV("%s (w = %d, h = %d, f = 0x%x, isMultiResolution %d)", __FUNCTION__,
            width, height, format, isMultiResolution);

    binder::Status res;
    if (!(res = checkPidStatus(__FUNCTION__)).isOk()) return res;

    Mutex::Autolock icl(mBinderSerializationLock);

    if (!mDevice.get()) {
        return STATUS_ERROR(CameraService::ERROR_DISCONNECTED, "Camera device no longer alive");
    }

    if (mInputStream.configured) {
        String8 msg = String8::format("Camera %s: Already has an input stream "
                "configured (ID %d)", mCameraIdStr.string(), mInputStream.id);
        ALOGE("%s: %s", __FUNCTION__, msg.string() );
        return STATUS_ERROR(CameraService::ERROR_ALREADY_EXISTS, msg.string());
    }

    int streamId = -1;
    status_t err = mDevice->createInputStream(width, height, format, isMultiResolution, &streamId);
    if (err == OK) {
        mInputStream.configured = true;
        mInputStream.width = width;
        mInputStream.height = height;
        mInputStream.format = format;
        mInputStream.id = streamId;

        ALOGV("%s: Camera %s: Successfully created a new input stream ID %d",
                __FUNCTION__, mCameraIdStr.string(), streamId);

        *newStreamId = streamId;
    } else {
        res = STATUS_ERROR_FMT(CameraService::ERROR_INVALID_OPERATION,
                "Camera %s: Error creating new input stream: %s (%d)", mCameraIdStr.string(),
                strerror(-err), err);
    }

    return res;
}

binder::Status CameraDeviceClient::getInputSurface(/*out*/ view::Surface *inputSurface) {

    binder::Status res;
    if (!(res = checkPidStatus(__FUNCTION__)).isOk()) return res;

    if (inputSurface == NULL) {
        return STATUS_ERROR(CameraService::ERROR_ILLEGAL_ARGUMENT, "Null input surface");
    }

    Mutex::Autolock icl(mBinderSerializationLock);
    if (!mDevice.get()) {
        return STATUS_ERROR(CameraService::ERROR_DISCONNECTED, "Camera device no longer alive");
    }
    sp<IGraphicBufferProducer> producer;
    status_t err = mDevice->getInputBufferProducer(&producer);
    if (err != OK) {
        res = STATUS_ERROR_FMT(CameraService::ERROR_INVALID_OPERATION,
                "Camera %s: Error getting input Surface: %s (%d)",
                mCameraIdStr.string(), strerror(-err), err);
    } else {
        inputSurface->name = String16("CameraInput");
        inputSurface->graphicBufferProducer = producer;
    }
    return res;
}

binder::Status CameraDeviceClient::updateOutputConfiguration(int streamId,
        const hardware::camera2::params::OutputConfiguration &outputConfiguration) {
    ATRACE_CALL();

    binder::Status res;
    if (!(res = checkPidStatus(__FUNCTION__)).isOk()) return res;

    Mutex::Autolock icl(mBinderSerializationLock);

    if (!mDevice.get()) {
        return STATUS_ERROR(CameraService::ERROR_DISCONNECTED, "Camera device no longer alive");
    }

    const std::vector<sp<IGraphicBufferProducer> >& bufferProducers =
            outputConfiguration.getGraphicBufferProducers();
    String8 physicalCameraId(outputConfiguration.getPhysicalCameraId());

    auto producerCount = bufferProducers.size();
    if (producerCount == 0) {
        ALOGE("%s: bufferProducers must not be empty", __FUNCTION__);
        return STATUS_ERROR(CameraService::ERROR_ILLEGAL_ARGUMENT,
                "bufferProducers must not be empty");
    }

    // The first output is the one associated with the output configuration.
    // It should always be present, valid and the corresponding stream id should match.
    sp<IBinder> binder = IInterface::asBinder(bufferProducers[0]);
    ssize_t index = mStreamMap.indexOfKey(binder);
    if (index == NAME_NOT_FOUND) {
        ALOGE("%s: Outputconfiguration is invalid", __FUNCTION__);
        return STATUS_ERROR(CameraService::ERROR_ILLEGAL_ARGUMENT,
                "OutputConfiguration is invalid");
    }
    if (mStreamMap.valueFor(binder).streamId() != streamId) {
        ALOGE("%s: Stream Id: %d provided doesn't match the id: %d in the stream map",
                __FUNCTION__, streamId, mStreamMap.valueFor(binder).streamId());
        return STATUS_ERROR(CameraService::ERROR_ILLEGAL_ARGUMENT,
                "Stream id is invalid");
    }

    std::vector<size_t> removedSurfaceIds;
    std::vector<sp<IBinder>> removedOutputs;
    std::vector<sp<Surface>> newOutputs;
    std::vector<OutputStreamInfo> streamInfos;
    KeyedVector<sp<IBinder>, sp<IGraphicBufferProducer>> newOutputsMap;
    for (auto &it : bufferProducers) {
        newOutputsMap.add(IInterface::asBinder(it), it);
    }

    for (size_t i = 0; i < mStreamMap.size(); i++) {
        ssize_t idx = newOutputsMap.indexOfKey(mStreamMap.keyAt(i));
        if (idx == NAME_NOT_FOUND) {
            if (mStreamMap[i].streamId() == streamId) {
                removedSurfaceIds.push_back(mStreamMap[i].surfaceId());
                removedOutputs.push_back(mStreamMap.keyAt(i));
            }
        } else {
            if (mStreamMap[i].streamId() != streamId) {
                ALOGE("%s: Output surface already part of a different stream", __FUNCTION__);
                return STATUS_ERROR(CameraService::ERROR_ILLEGAL_ARGUMENT,
                        "Target Surface is invalid");
            }
            newOutputsMap.removeItemsAt(idx);
        }
    }
    const std::vector<int32_t> &sensorPixelModesUsed =
            outputConfiguration.getSensorPixelModesUsed();
    int64_t streamUseCase = outputConfiguration.getStreamUseCase();
    int timestampBase = outputConfiguration.getTimestampBase();
    int64_t dynamicRangeProfile = outputConfiguration.getDynamicRangeProfile();
    int32_t colorSpace = outputConfiguration.getColorSpace();
    int mirrorMode = outputConfiguration.getMirrorMode();

    for (size_t i = 0; i < newOutputsMap.size(); i++) {
        OutputStreamInfo outInfo;
        sp<Surface> surface;
        res = SessionConfigurationUtils::createSurfaceFromGbp(outInfo,
                /*isStreamInfoValid*/ false, surface, newOutputsMap.valueAt(i), mCameraIdStr,
                mDevice->infoPhysical(physicalCameraId), sensorPixelModesUsed, dynamicRangeProfile,
                streamUseCase,
                timestampBase,
                mirrorMode,
                colorSpace,
                mPrivilegedClient);
        if (!res.isOk())
            return res;

        streamInfos.push_back(outInfo);
        newOutputs.push_back(surface);
    }

    //Trivial case no changes required
    if (removedSurfaceIds.empty() && newOutputs.empty()) {
        return binder::Status::ok();
    }

    KeyedVector<sp<Surface>, size_t> outputMap;
    auto ret = mDevice->updateStream(streamId, newOutputs, streamInfos, removedSurfaceIds,
            &outputMap);
    if (ret != OK) {
        switch (ret) {
            case NAME_NOT_FOUND:
            case BAD_VALUE:
            case -EBUSY:
                res = STATUS_ERROR_FMT(CameraService::ERROR_ILLEGAL_ARGUMENT,
                        "Camera %s: Error updating stream: %s (%d)",
                        mCameraIdStr.string(), strerror(ret), ret);
                break;
            default:
                res = STATUS_ERROR_FMT(CameraService::ERROR_INVALID_OPERATION,
                        "Camera %s: Error updating stream: %s (%d)",
                        mCameraIdStr.string(), strerror(ret), ret);
                break;
        }
    } else {
        for (const auto &it : removedOutputs) {
            mStreamMap.removeItem(it);
        }

        for (size_t i = 0; i < outputMap.size(); i++) {
            mStreamMap.add(IInterface::asBinder(outputMap.keyAt(i)->getIGraphicBufferProducer()),
                    StreamSurfaceId(streamId, outputMap.valueAt(i)));
        }

        mConfiguredOutputs.replaceValueFor(streamId, outputConfiguration);

        ALOGV("%s: Camera %s: Successful stream ID %d update",
                  __FUNCTION__, mCameraIdStr.string(), streamId);
    }

    return res;
}

// Create a request object from a template.
binder::Status CameraDeviceClient::createDefaultRequest(int templateId,
        /*out*/
        hardware::camera2::impl::CameraMetadataNative* request)
{
    ATRACE_CALL();
    ALOGV("%s (templateId = 0x%x)", __FUNCTION__, templateId);

    binder::Status res;
    if (!(res = checkPidStatus(__FUNCTION__)).isOk()) return res;

    Mutex::Autolock icl(mBinderSerializationLock);

    if (!mDevice.get()) {
        return STATUS_ERROR(CameraService::ERROR_DISCONNECTED, "Camera device no longer alive");
    }

    status_t err;
    camera_request_template_t tempId = camera_request_template_t::CAMERA_TEMPLATE_COUNT;
    if (!(res = mapRequestTemplate(templateId, &tempId)).isOk()) return res;

    CameraMetadata metadata;
    if ( (err = mDevice->createDefaultRequest(tempId, &metadata) ) == OK &&
        request != NULL) {

        request->swap(metadata);
    } else if (err == BAD_VALUE) {
        res = STATUS_ERROR_FMT(CameraService::ERROR_ILLEGAL_ARGUMENT,
                "Camera %s: Template ID %d is invalid or not supported: %s (%d)",
                mCameraIdStr.string(), templateId, strerror(-err), err);

    } else {
        res = STATUS_ERROR_FMT(CameraService::ERROR_INVALID_OPERATION,
                "Camera %s: Error creating default request for template %d: %s (%d)",
                mCameraIdStr.string(), templateId, strerror(-err), err);
    }
    return res;
}

binder::Status CameraDeviceClient::getCameraInfo(
        /*out*/
        hardware::camera2::impl::CameraMetadataNative* info)
{
    ATRACE_CALL();
    ALOGV("%s", __FUNCTION__);

    binder::Status res;

    if (!(res = checkPidStatus(__FUNCTION__)).isOk()) return res;

    Mutex::Autolock icl(mBinderSerializationLock);

    if (!mDevice.get()) {
        return STATUS_ERROR(CameraService::ERROR_DISCONNECTED, "Camera device no longer alive");
    }

    if (info != NULL) {
        *info = mDevice->info(); // static camera metadata
        // TODO: merge with device-specific camera metadata
    }

    return res;
}

binder::Status CameraDeviceClient::waitUntilIdle()
{
    ATRACE_CALL();
    ALOGV("%s", __FUNCTION__);

    binder::Status res;
    if (!(res = checkPidStatus(__FUNCTION__)).isOk()) return res;

    Mutex::Autolock icl(mBinderSerializationLock);

    if (!mDevice.get()) {
        return STATUS_ERROR(CameraService::ERROR_DISCONNECTED, "Camera device no longer alive");
    }

    // FIXME: Also need check repeating burst.
    Mutex::Autolock idLock(mStreamingRequestIdLock);
    if (mStreamingRequestId != REQUEST_ID_NONE) {
        String8 msg = String8::format(
            "Camera %s: Try to waitUntilIdle when there are active streaming requests",
            mCameraIdStr.string());
        ALOGE("%s: %s", __FUNCTION__, msg.string());
        return STATUS_ERROR(CameraService::ERROR_INVALID_OPERATION, msg.string());
    }
    status_t err = mDevice->waitUntilDrained();
    if (err != OK) {
        res = STATUS_ERROR_FMT(CameraService::ERROR_INVALID_OPERATION,
                "Camera %s: Error waiting to drain: %s (%d)",
                mCameraIdStr.string(), strerror(-err), err);
    }
    ALOGV("%s Done", __FUNCTION__);
    return res;
}

binder::Status CameraDeviceClient::flush(
        /*out*/
        int64_t* lastFrameNumber) {
    ATRACE_CALL();
    ALOGV("%s", __FUNCTION__);

    binder::Status res;
    if (!(res = checkPidStatus(__FUNCTION__)).isOk()) return res;

    Mutex::Autolock icl(mBinderSerializationLock);

    if (!mDevice.get()) {
        return STATUS_ERROR(CameraService::ERROR_DISCONNECTED, "Camera device no longer alive");
    }

    Mutex::Autolock idLock(mStreamingRequestIdLock);
    mStreamingRequestId = REQUEST_ID_NONE;
    status_t err = mDevice->flush(lastFrameNumber);
    if (err != OK) {
        res = STATUS_ERROR_FMT(CameraService::ERROR_INVALID_OPERATION,
                "Camera %s: Error flushing device: %s (%d)", mCameraIdStr.string(), strerror(-err), err);
    }
    return res;
}

binder::Status CameraDeviceClient::prepare(int streamId) {
    ATRACE_CALL();
    ALOGV("%s stream id %d", __FUNCTION__, streamId);

    binder::Status res;
    if (!(res = checkPidStatus(__FUNCTION__)).isOk()) return res;

    Mutex::Autolock icl(mBinderSerializationLock);

    // Guard against trying to prepare non-created streams
    ssize_t index = NAME_NOT_FOUND;
    for (size_t i = 0; i < mStreamMap.size(); ++i) {
        if (streamId == mStreamMap.valueAt(i).streamId()) {
            index = i;
            break;
        }
    }

    if (index == NAME_NOT_FOUND) {
        String8 msg = String8::format("Camera %s: Invalid stream ID (%d) specified, no stream "
              "with that ID exists", mCameraIdStr.string(), streamId);
        ALOGW("%s: %s", __FUNCTION__, msg.string());
        return STATUS_ERROR(CameraService::ERROR_ILLEGAL_ARGUMENT, msg.string());
    }

    // Also returns BAD_VALUE if stream ID was not valid, or stream already
    // has been used
    status_t err = mDevice->prepare(streamId);
    if (err == BAD_VALUE) {
        res = STATUS_ERROR_FMT(CameraService::ERROR_ILLEGAL_ARGUMENT,
                "Camera %s: Stream %d has already been used, and cannot be prepared",
                mCameraIdStr.string(), streamId);
    } else if (err != OK) {
        res = STATUS_ERROR_FMT(CameraService::ERROR_INVALID_OPERATION,
                "Camera %s: Error preparing stream %d: %s (%d)", mCameraIdStr.string(), streamId,
                strerror(-err), err);
    }
    return res;
}

binder::Status CameraDeviceClient::prepare2(int maxCount, int streamId) {
    ATRACE_CALL();
    ALOGV("%s stream id %d", __FUNCTION__, streamId);

    binder::Status res;
    if (!(res = checkPidStatus(__FUNCTION__)).isOk()) return res;

    Mutex::Autolock icl(mBinderSerializationLock);

    // Guard against trying to prepare non-created streams
    ssize_t index = NAME_NOT_FOUND;
    for (size_t i = 0; i < mStreamMap.size(); ++i) {
        if (streamId == mStreamMap.valueAt(i).streamId()) {
            index = i;
            break;
        }
    }

    if (index == NAME_NOT_FOUND) {
        String8 msg = String8::format("Camera %s: Invalid stream ID (%d) specified, no stream "
              "with that ID exists", mCameraIdStr.string(), streamId);
        ALOGW("%s: %s", __FUNCTION__, msg.string());
        return STATUS_ERROR(CameraService::ERROR_ILLEGAL_ARGUMENT, msg.string());
    }

    if (maxCount <= 0) {
        String8 msg = String8::format("Camera %s: maxCount (%d) must be greater than 0",
                mCameraIdStr.string(), maxCount);
        ALOGE("%s: %s", __FUNCTION__, msg.string());
        return STATUS_ERROR(CameraService::ERROR_ILLEGAL_ARGUMENT, msg.string());
    }

    // Also returns BAD_VALUE if stream ID was not valid, or stream already
    // has been used
    status_t err = mDevice->prepare(maxCount, streamId);
    if (err == BAD_VALUE) {
        res = STATUS_ERROR_FMT(CameraService::ERROR_ILLEGAL_ARGUMENT,
                "Camera %s: Stream %d has already been used, and cannot be prepared",
                mCameraIdStr.string(), streamId);
    } else if (err != OK) {
        res = STATUS_ERROR_FMT(CameraService::ERROR_INVALID_OPERATION,
                "Camera %s: Error preparing stream %d: %s (%d)", mCameraIdStr.string(), streamId,
                strerror(-err), err);
    }

    return res;
}

binder::Status CameraDeviceClient::tearDown(int streamId) {
    ATRACE_CALL();
    ALOGV("%s", __FUNCTION__);

    binder::Status res;
    if (!(res = checkPidStatus(__FUNCTION__)).isOk()) return res;

    Mutex::Autolock icl(mBinderSerializationLock);

    // Guard against trying to prepare non-created streams
    ssize_t index = NAME_NOT_FOUND;
    for (size_t i = 0; i < mStreamMap.size(); ++i) {
        if (streamId == mStreamMap.valueAt(i).streamId()) {
            index = i;
            break;
        }
    }

    if (index == NAME_NOT_FOUND) {
        String8 msg = String8::format("Camera %s: Invalid stream ID (%d) specified, no stream "
              "with that ID exists", mCameraIdStr.string(), streamId);
        ALOGW("%s: %s", __FUNCTION__, msg.string());
        return STATUS_ERROR(CameraService::ERROR_ILLEGAL_ARGUMENT, msg.string());
    }

    // Also returns BAD_VALUE if stream ID was not valid or if the stream is in
    // use
    status_t err = mDevice->tearDown(streamId);
    if (err == BAD_VALUE) {
        res = STATUS_ERROR_FMT(CameraService::ERROR_ILLEGAL_ARGUMENT,
                "Camera %s: Stream %d is still in use, cannot be torn down",
                mCameraIdStr.string(), streamId);
    } else if (err != OK) {
        res = STATUS_ERROR_FMT(CameraService::ERROR_INVALID_OPERATION,
                "Camera %s: Error tearing down stream %d: %s (%d)", mCameraIdStr.string(), streamId,
                strerror(-err), err);
    }

    return res;
}

binder::Status CameraDeviceClient::finalizeOutputConfigurations(int32_t streamId,
        const hardware::camera2::params::OutputConfiguration &outputConfiguration) {
    ATRACE_CALL();

    binder::Status res;
    if (!(res = checkPidStatus(__FUNCTION__)).isOk()) return res;

    Mutex::Autolock icl(mBinderSerializationLock);

    const std::vector<sp<IGraphicBufferProducer> >& bufferProducers =
            outputConfiguration.getGraphicBufferProducers();
    String8 physicalId(outputConfiguration.getPhysicalCameraId());

    if (bufferProducers.size() == 0) {
        ALOGE("%s: bufferProducers must not be empty", __FUNCTION__);
        return STATUS_ERROR(CameraService::ERROR_ILLEGAL_ARGUMENT, "Target Surface is invalid");
    }

    // streamId should be in mStreamMap if this stream already has a surface attached
    // to it. Otherwise, it should be in mDeferredStreams.
    bool streamIdConfigured = false;
    ssize_t deferredStreamIndex = NAME_NOT_FOUND;
    for (size_t i = 0; i < mStreamMap.size(); i++) {
        if (mStreamMap.valueAt(i).streamId() == streamId) {
            streamIdConfigured = true;
            break;
        }
    }
    for (size_t i = 0; i < mDeferredStreams.size(); i++) {
        if (streamId == mDeferredStreams[i]) {
            deferredStreamIndex = i;
            break;
        }

    }
    if (deferredStreamIndex == NAME_NOT_FOUND && !streamIdConfigured) {
        String8 msg = String8::format("Camera %s: deferred surface is set to a unknown stream"
                "(ID %d)", mCameraIdStr.string(), streamId);
        ALOGW("%s: %s", __FUNCTION__, msg.string());
        return STATUS_ERROR(CameraService::ERROR_ILLEGAL_ARGUMENT, msg.string());
    }

    if (mStreamInfoMap[streamId].finalized) {
        String8 msg = String8::format("Camera %s: finalizeOutputConfigurations has been called"
                " on stream ID %d", mCameraIdStr.string(), streamId);
        ALOGW("%s: %s", __FUNCTION__, msg.string());
        return STATUS_ERROR(CameraService::ERROR_ILLEGAL_ARGUMENT, msg.string());
    }

    if (!mDevice.get()) {
        return STATUS_ERROR(CameraService::ERROR_DISCONNECTED, "Camera device no longer alive");
    }

    std::vector<sp<Surface>> consumerSurfaces;
    const std::vector<int32_t> &sensorPixelModesUsed =
            outputConfiguration.getSensorPixelModesUsed();
    int64_t dynamicRangeProfile = outputConfiguration.getDynamicRangeProfile();
    int32_t colorSpace = outputConfiguration.getColorSpace();
    int64_t streamUseCase = outputConfiguration.getStreamUseCase();
    int timestampBase = outputConfiguration.getTimestampBase();
    int mirrorMode = outputConfiguration.getMirrorMode();
    for (auto& bufferProducer : bufferProducers) {
        // Don't create multiple streams for the same target surface
        ssize_t index = mStreamMap.indexOfKey(IInterface::asBinder(bufferProducer));
        if (index != NAME_NOT_FOUND) {
            ALOGV("Camera %s: Surface already has a stream created "
                    " for it (ID %zd)", mCameraIdStr.string(), index);
            continue;
        }

        sp<Surface> surface;
        res = SessionConfigurationUtils::createSurfaceFromGbp(mStreamInfoMap[streamId],
                true /*isStreamInfoValid*/, surface, bufferProducer, mCameraIdStr,
                mDevice->infoPhysical(physicalId), sensorPixelModesUsed, dynamicRangeProfile,
                streamUseCase,
                timestampBase,
                mirrorMode,
                colorSpace,
                mPrivilegedClient);

        if (!res.isOk())
            return res;

        consumerSurfaces.push_back(surface);
    }

    // Gracefully handle case where finalizeOutputConfigurations is called
    // without any new surface.
    if (consumerSurfaces.size() == 0) {
        mStreamInfoMap[streamId].finalized = true;
        return res;
    }

    // Finish the deferred stream configuration with the surface.
    status_t err;
    std::vector<int> consumerSurfaceIds;
    err = mDevice->setConsumerSurfaces(streamId, consumerSurfaces, &consumerSurfaceIds);
    if (err == OK) {
        for (size_t i = 0; i < consumerSurfaces.size(); i++) {
            sp<IBinder> binder = IInterface::asBinder(
                    consumerSurfaces[i]->getIGraphicBufferProducer());
            ALOGV("%s: mStreamMap add binder %p streamId %d, surfaceId %d", __FUNCTION__,
                    binder.get(), streamId, consumerSurfaceIds[i]);
            mStreamMap.add(binder, StreamSurfaceId(streamId, consumerSurfaceIds[i]));
        }
        if (deferredStreamIndex != NAME_NOT_FOUND) {
            mDeferredStreams.removeItemsAt(deferredStreamIndex);
        }
        mStreamInfoMap[streamId].finalized = true;
        mConfiguredOutputs.replaceValueFor(streamId, outputConfiguration);
    } else if (err == NO_INIT) {
        res = STATUS_ERROR_FMT(CameraService::ERROR_ILLEGAL_ARGUMENT,
                "Camera %s: Deferred surface is invalid: %s (%d)",
                mCameraIdStr.string(), strerror(-err), err);
    } else {
        res = STATUS_ERROR_FMT(CameraService::ERROR_INVALID_OPERATION,
                "Camera %s: Error setting output stream deferred surface: %s (%d)",
                mCameraIdStr.string(), strerror(-err), err);
    }

    return res;
}

binder::Status CameraDeviceClient::setCameraAudioRestriction(int32_t mode) {
    ATRACE_CALL();
    binder::Status res;
    if (!(res = checkPidStatus(__FUNCTION__)).isOk()) return res;

    if (!isValidAudioRestriction(mode)) {
        String8 msg = String8::format("Camera %s: invalid audio restriction mode %d",
                mCameraIdStr.string(), mode);
        ALOGW("%s: %s", __FUNCTION__, msg.string());
        return STATUS_ERROR(CameraService::ERROR_ILLEGAL_ARGUMENT, msg.string());
    }

    Mutex::Autolock icl(mBinderSerializationLock);
    BasicClient::setAudioRestriction(mode);
    return binder::Status::ok();
}

binder::Status CameraDeviceClient::getGlobalAudioRestriction(/*out*/ int32_t* outMode) {
    ATRACE_CALL();
    binder::Status res;
    if (!(res = checkPidStatus(__FUNCTION__)).isOk()) return res;
    Mutex::Autolock icl(mBinderSerializationLock);
    if (outMode != nullptr) {
        *outMode = BasicClient::getServiceAudioRestriction();
    }
    return binder::Status::ok();
}

status_t CameraDeviceClient::setCameraServiceWatchdog(bool enabled) {
    return mDevice->setCameraServiceWatchdog(enabled);
}

status_t CameraDeviceClient::setRotateAndCropOverride(uint8_t rotateAndCrop, bool fromHal) {
    if (rotateAndCrop > ANDROID_SCALER_ROTATE_AND_CROP_AUTO) return BAD_VALUE;

    return mDevice->setRotateAndCropAutoBehavior(
        static_cast<camera_metadata_enum_android_scaler_rotate_and_crop_t>(rotateAndCrop), fromHal);
}

status_t CameraDeviceClient::setAutoframingOverride(uint8_t autoframingValue) {
    if (autoframingValue > ANDROID_CONTROL_AUTOFRAMING_AUTO) return BAD_VALUE;

    return mDevice->setAutoframingAutoBehavior(
        static_cast<camera_metadata_enum_android_control_autoframing_t>(autoframingValue));
}

bool CameraDeviceClient::supportsCameraMute() {
    return mDevice->supportsCameraMute();
}

status_t CameraDeviceClient::setCameraMute(bool enabled) {
    return mDevice->setCameraMute(enabled);
}

void CameraDeviceClient::setStreamUseCaseOverrides(
        const std::vector<int64_t>& useCaseOverrides) {
    mDevice->setStreamUseCaseOverrides(useCaseOverrides);
}

void CameraDeviceClient::clearStreamUseCaseOverrides() {
    mDevice->clearStreamUseCaseOverrides();
}

bool CameraDeviceClient::supportsZoomOverride() {
    return mDevice->supportsZoomOverride();
}

status_t CameraDeviceClient::setZoomOverride(int32_t zoomOverride) {
    return mDevice->setZoomOverride(zoomOverride);
}

binder::Status CameraDeviceClient::switchToOffline(
        const sp<hardware::camera2::ICameraDeviceCallbacks>& cameraCb,
        const std::vector<int>& offlineOutputIds,
        /*out*/
        sp<hardware::camera2::ICameraOfflineSession>* session) {
    ATRACE_CALL();

    binder::Status res;
    if (!(res = checkPidStatus(__FUNCTION__)).isOk()) return res;

    Mutex::Autolock icl(mBinderSerializationLock);

    if (!mDevice.get()) {
        return STATUS_ERROR(CameraService::ERROR_DISCONNECTED, "Camera device no longer alive");
    }

    if (offlineOutputIds.empty()) {
        String8 msg = String8::format("Offline surfaces must not be empty");
        ALOGE("%s: %s", __FUNCTION__, msg.string());
        return STATUS_ERROR(CameraService::ERROR_ILLEGAL_ARGUMENT, msg.string());
    }

    if (session == nullptr) {
        String8 msg = String8::format("Invalid offline session");
        ALOGE("%s: %s", __FUNCTION__, msg.string());
        return STATUS_ERROR(CameraService::ERROR_ILLEGAL_ARGUMENT, msg.string());
    }

    std::vector<int32_t> offlineStreamIds;
    offlineStreamIds.reserve(offlineOutputIds.size());
    KeyedVector<sp<IBinder>, sp<CompositeStream>> offlineCompositeStreamMap;
    for (const auto& streamId : offlineOutputIds) {
        ssize_t index = mConfiguredOutputs.indexOfKey(streamId);
        if (index == NAME_NOT_FOUND) {
            String8 msg = String8::format("Offline surface with id: %d is not registered",
                    streamId);
            ALOGE("%s: %s", __FUNCTION__, msg.string());
            return STATUS_ERROR(CameraService::ERROR_ILLEGAL_ARGUMENT, msg.string());
        }

        if (!mStreamInfoMap[streamId].supportsOffline) {
            String8 msg = String8::format("Offline surface with id: %d doesn't support "
                    "offline mode", streamId);
            ALOGE("%s: %s", __FUNCTION__, msg.string());
            return STATUS_ERROR(CameraService::ERROR_ILLEGAL_ARGUMENT, msg.string());
        }

        Mutex::Autolock l(mCompositeLock);
        bool isCompositeStream = false;
        for (const auto& gbp : mConfiguredOutputs.valueAt(index).getGraphicBufferProducers()) {
            sp<Surface> s = new Surface(gbp, false /*controlledByApp*/);
            isCompositeStream = camera3::DepthCompositeStream::isDepthCompositeStream(s) ||
                camera3::HeicCompositeStream::isHeicCompositeStream(s) ||
                (camera3::JpegRCompositeStream::isJpegRCompositeStream(s) &&
                 !mDevice->isCompositeJpegRDisabled());
            if (isCompositeStream) {
                auto compositeIdx = mCompositeStreamMap.indexOfKey(IInterface::asBinder(gbp));
                if (compositeIdx == NAME_NOT_FOUND) {
                    ALOGE("%s: Unknown composite stream", __FUNCTION__);
                    return STATUS_ERROR(CameraService::ERROR_ILLEGAL_ARGUMENT,
                            "Unknown composite stream");
                }

                mCompositeStreamMap.valueAt(compositeIdx)->insertCompositeStreamIds(
                        &offlineStreamIds);
                offlineCompositeStreamMap.add(mCompositeStreamMap.keyAt(compositeIdx),
                        mCompositeStreamMap.valueAt(compositeIdx));
                break;
            }
        }

        if (!isCompositeStream) {
            offlineStreamIds.push_back(streamId);
        }
    }

    sp<CameraOfflineSessionBase> offlineSession;
    auto ret = mDevice->switchToOffline(offlineStreamIds, &offlineSession);
    if (ret != OK) {
        return STATUS_ERROR_FMT(CameraService::ERROR_ILLEGAL_ARGUMENT,
                "Camera %s: Error switching to offline mode: %s (%d)",
                mCameraIdStr.string(), strerror(ret), ret);
    }

    sp<CameraOfflineSessionClient> offlineClient;
    if (offlineSession.get() != nullptr) {
        offlineClient = new CameraOfflineSessionClient(sCameraService,
                offlineSession, offlineCompositeStreamMap, cameraCb, mClientPackageName,
                mClientFeatureId, mCameraIdStr, mCameraFacing, mOrientation, mClientPid, mClientUid,
                mServicePid);
        ret = sCameraService->addOfflineClient(mCameraIdStr, offlineClient);
    }

    if (ret == OK) {
        // A successful offline session switch must reset the current camera client
        // and release any resources occupied by previously configured streams.
        mStreamMap.clear();
        mConfiguredOutputs.clear();
        mDeferredStreams.clear();
        mStreamInfoMap.clear();
        Mutex::Autolock l(mCompositeLock);
        mCompositeStreamMap.clear();
        mInputStream = {false, 0, 0, 0, 0};
    } else {
        // In case we failed to register the offline client, ensure that it still initialized
        // so that all failing requests can return back correctly once the object is released.
        offlineClient->initialize(nullptr /*cameraProviderManager*/, String8()/*monitorTags*/);

        switch(ret) {
            case BAD_VALUE:
                return STATUS_ERROR_FMT(CameraService::ERROR_ILLEGAL_ARGUMENT,
                        "Illegal argument to HAL module for camera \"%s\"", mCameraIdStr.c_str());
            case TIMED_OUT:
                return STATUS_ERROR_FMT(CameraService::ERROR_CAMERA_IN_USE,
                        "Camera \"%s\" is already open", mCameraIdStr.c_str());
            default:
                return STATUS_ERROR_FMT(CameraService::ERROR_INVALID_OPERATION,
                        "Failed to initialize camera \"%s\": %s (%d)", mCameraIdStr.c_str(),
                        strerror(-ret), ret);
        }
    }

    *session = offlineClient;

    return binder::Status::ok();
}

status_t CameraDeviceClient::dump(int fd, const Vector<String16>& args) {
    return BasicClient::dump(fd, args);
}

status_t CameraDeviceClient::dumpClient(int fd, const Vector<String16>& args) {
    dprintf(fd, "  CameraDeviceClient[%s] (%p) dump:\n",
            mCameraIdStr.string(),
            (getRemoteCallback() != NULL ?
                    IInterface::asBinder(getRemoteCallback()).get() : NULL) );
    dprintf(fd, "    Current client UID %u\n", mClientUid);

    dprintf(fd, "    State:\n");
    dprintf(fd, "      Request ID counter: %d\n", mRequestIdCounter);
    if (mInputStream.configured) {
        dprintf(fd, "      Current input stream ID: %d\n", mInputStream.id);
    } else {
        dprintf(fd, "      No input stream configured.\n");
    }
    if (!mStreamMap.isEmpty()) {
        dprintf(fd, "      Current output stream/surface IDs:\n");
        for (size_t i = 0; i < mStreamMap.size(); i++) {
            dprintf(fd, "        Stream %d Surface %d\n",
                                mStreamMap.valueAt(i).streamId(),
                                mStreamMap.valueAt(i).surfaceId());
        }
    } else if (!mDeferredStreams.isEmpty()) {
        dprintf(fd, "      Current deferred surface output stream IDs:\n");
        for (auto& streamId : mDeferredStreams) {
            dprintf(fd, "        Stream %d\n", streamId);
        }
    } else {
        dprintf(fd, "      No output streams configured.\n");
    }
    // TODO: print dynamic/request section from most recent requests
    mFrameProcessor->dump(fd, args);

    return dumpDevice(fd, args);
}

status_t CameraDeviceClient::startWatchingTags(const String8 &tags, int out) {
    sp<CameraDeviceBase> device = mDevice;
    if (!device) {
        dprintf(out, "  Device is detached.");
        return OK;
    }
    device->startWatchingTags(tags);
    return OK;
}

status_t CameraDeviceClient::stopWatchingTags(int out) {
    sp<CameraDeviceBase> device = mDevice;
    if (!device) {
        dprintf(out, "  Device is detached.");
        return OK;
    }
    device->stopWatchingTags();
    return OK;
}

status_t CameraDeviceClient::dumpWatchedEventsToVector(std::vector<std::string> &out) {
    sp<CameraDeviceBase> device = mDevice;
    if (!device) {
        return OK;
    }
    device->dumpWatchedEventsToVector(out);
    return OK;
}

void CameraDeviceClient::notifyError(int32_t errorCode,
                                     const CaptureResultExtras& resultExtras) {
    // Thread safe. Don't bother locking.
    sp<hardware::camera2::ICameraDeviceCallbacks> remoteCb = getRemoteCallback();

    bool skipClientNotification = false;
    {
        // Access to the composite stream map must be synchronized
        Mutex::Autolock l(mCompositeLock);
        // Composites can have multiple internal streams. Error notifications coming from such
        // internal streams may need to remain within camera service.
        for (size_t i = 0; i < mCompositeStreamMap.size(); i++) {
            skipClientNotification |= mCompositeStreamMap.valueAt(i)->onError(errorCode,
                    resultExtras);
        }
    }

    if ((remoteCb != 0) && (!skipClientNotification)) {
        remoteCb->onDeviceError(errorCode, resultExtras);
    }
}

void CameraDeviceClient::notifyRepeatingRequestError(long lastFrameNumber) {
    sp<hardware::camera2::ICameraDeviceCallbacks> remoteCb = getRemoteCallback();

    if (remoteCb != 0) {
        remoteCb->onRepeatingRequestError(lastFrameNumber, mStreamingRequestId);
    }

    Mutex::Autolock idLock(mStreamingRequestIdLock);
    mStreamingRequestId = REQUEST_ID_NONE;
}

void CameraDeviceClient::notifyIdle(
        int64_t requestCount, int64_t resultErrorCount, bool deviceError,
        const std::vector<hardware::CameraStreamStats>& streamStats) {
    // Thread safe. Don't bother locking.
    sp<hardware::camera2::ICameraDeviceCallbacks> remoteCb = getRemoteCallback();

    if (remoteCb != 0) {
        remoteCb->onDeviceIdle();
    }

    std::vector<hardware::CameraStreamStats> fullStreamStats = streamStats;
    {
        Mutex::Autolock l(mCompositeLock);
        for (size_t i = 0; i < mCompositeStreamMap.size(); i++) {
            hardware::CameraStreamStats compositeStats;
            mCompositeStreamMap.valueAt(i)->getStreamStats(&compositeStats);
            if (compositeStats.mWidth > 0) {
                fullStreamStats.push_back(compositeStats);
            }
        }
    }
    Camera2ClientBase::notifyIdleWithUserTag(requestCount, resultErrorCount, deviceError,
            fullStreamStats, mUserTag, mVideoStabilizationMode);
}

void CameraDeviceClient::notifyShutter(const CaptureResultExtras& resultExtras,
        nsecs_t timestamp) {
    // Thread safe. Don't bother locking.
    sp<hardware::camera2::ICameraDeviceCallbacks> remoteCb = getRemoteCallback();
    if (remoteCb != 0) {
        remoteCb->onCaptureStarted(resultExtras, timestamp);
    }
    Camera2ClientBase::notifyShutter(resultExtras, timestamp);

    // Access to the composite stream map must be synchronized
    Mutex::Autolock l(mCompositeLock);
    for (size_t i = 0; i < mCompositeStreamMap.size(); i++) {
        mCompositeStreamMap.valueAt(i)->onShutter(resultExtras, timestamp);
    }
}

void CameraDeviceClient::notifyPrepared(int streamId) {
    // Thread safe. Don't bother locking.
    sp<hardware::camera2::ICameraDeviceCallbacks> remoteCb = getRemoteCallback();
    if (remoteCb != 0) {
        ALOGV("%s: stream id %d", __FUNCTION__, streamId);
        remoteCb->onPrepared(streamId);
    }
}

void CameraDeviceClient::notifyRequestQueueEmpty() {
    // Thread safe. Don't bother locking.
    sp<hardware::camera2::ICameraDeviceCallbacks> remoteCb = getRemoteCallback();
    if (remoteCb != 0) {
        remoteCb->onRequestQueueEmpty();
    }
}

void CameraDeviceClient::detachDevice() {
    if (mDevice == 0) return;

    nsecs_t startTime = systemTime();
    ALOGV("Camera %s: Stopping processors", mCameraIdStr.string());

    if (mFrameProcessor.get() != nullptr) {
        mFrameProcessor->removeListener(
                camera2::FrameProcessorBase::FRAME_PROCESSOR_LISTENER_MIN_ID,
                camera2::FrameProcessorBase::FRAME_PROCESSOR_LISTENER_MAX_ID, /*listener*/this);
        mFrameProcessor->requestExit();
        ALOGV("Camera %s: Waiting for threads", mCameraIdStr.string());
        mFrameProcessor->join();
        ALOGV("Camera %s: Disconnecting device", mCameraIdStr.string());
    }

    // WORKAROUND: HAL refuses to disconnect while there's streams in flight
    {
        int64_t lastFrameNumber;
        status_t code;
        if ((code = mDevice->flush(&lastFrameNumber)) != OK) {
            ALOGE("%s: flush failed with code 0x%x", __FUNCTION__, code);
        }

        if ((code = mDevice->waitUntilDrained()) != OK) {
            ALOGE("%s: waitUntilDrained failed with code 0x%x", __FUNCTION__,
                  code);
        }
    }

    {
        Mutex::Autolock l(mCompositeLock);
        for (size_t i = 0; i < mCompositeStreamMap.size(); i++) {
            auto ret = mCompositeStreamMap.valueAt(i)->deleteInternalStreams();
            if (ret != OK) {
                ALOGE("%s: Failed removing composite stream  %s (%d)", __FUNCTION__,
                        strerror(-ret), ret);
            }
        }
        mCompositeStreamMap.clear();
    }

    bool hasDeviceError = mDevice->hasDeviceError();
    Camera2ClientBase::detachDevice();

    int32_t closeLatencyMs = ns2ms(systemTime() - startTime);
    mCameraServiceProxyWrapper->logClose(mCameraIdStr, closeLatencyMs, hasDeviceError);
}

/** Device-related methods */
void CameraDeviceClient::onResultAvailable(const CaptureResult& result) {
    ATRACE_CALL();
    ALOGV("%s", __FUNCTION__);

    // Thread-safe. No lock necessary.
    sp<hardware::camera2::ICameraDeviceCallbacks> remoteCb = mRemoteCallback;
    if (remoteCb != NULL) {
        remoteCb->onResultReceived(result.mMetadata, result.mResultExtras,
                result.mPhysicalMetadatas);
    }

    // Access to the composite stream map must be synchronized
    Mutex::Autolock l(mCompositeLock);
    for (size_t i = 0; i < mCompositeStreamMap.size(); i++) {
        mCompositeStreamMap.valueAt(i)->onResultAvailable(result);
    }
}

binder::Status CameraDeviceClient::checkPidStatus(const char* checkLocation) {
    if (mDisconnected) {
        return STATUS_ERROR(CameraService::ERROR_DISCONNECTED,
                "The camera device has been disconnected");
    }
    status_t res = checkPid(checkLocation);
    return (res == OK) ? binder::Status::ok() :
            STATUS_ERROR(CameraService::ERROR_PERMISSION_DENIED,
                    "Attempt to use camera from a different process than original client");
}

// TODO: move to Camera2ClientBase
bool CameraDeviceClient::enforceRequestPermissions(CameraMetadata& metadata) {

    const int pid = CameraThreadState::getCallingPid();
    const int selfPid = getpid();
    camera_metadata_entry_t entry;

    /**
     * Mixin default important security values
     * - android.led.transmit = defaulted ON
     */
    CameraMetadata staticInfo = mDevice->info();
    entry = staticInfo.find(ANDROID_LED_AVAILABLE_LEDS);
    for(size_t i = 0; i < entry.count; ++i) {
        uint8_t led = entry.data.u8[i];

        switch(led) {
            case ANDROID_LED_AVAILABLE_LEDS_TRANSMIT: {
                uint8_t transmitDefault = ANDROID_LED_TRANSMIT_ON;
                if (!metadata.exists(ANDROID_LED_TRANSMIT)) {
                    metadata.update(ANDROID_LED_TRANSMIT,
                                    &transmitDefault, 1);
                }
                break;
            }
        }
    }

    // We can do anything!
    if (pid == selfPid) {
        return true;
    }

    /**
     * Permission check special fields in the request
     * - android.led.transmit = android.permission.CAMERA_DISABLE_TRANSMIT
     */
    entry = metadata.find(ANDROID_LED_TRANSMIT);
    if (entry.count > 0 && entry.data.u8[0] != ANDROID_LED_TRANSMIT_ON) {
        String16 permissionString =
            String16("android.permission.CAMERA_DISABLE_TRANSMIT_LED");
        if (!checkCallingPermission(permissionString)) {
            const int uid = CameraThreadState::getCallingUid();
            ALOGE("Permission Denial: "
                  "can't disable transmit LED pid=%d, uid=%d", pid, uid);
            return false;
        }
    }

    return true;
}

status_t CameraDeviceClient::getRotationTransformLocked(int mirrorMode,
        int32_t* transform) {
    ALOGV("%s: begin", __FUNCTION__);

    const CameraMetadata& staticInfo = mDevice->info();
    return CameraUtils::getRotationTransform(staticInfo, mirrorMode, transform);
}

binder::Status CameraDeviceClient::mapRequestTemplate(int templateId,
        camera_request_template_t* tempId /*out*/) {
    binder::Status ret = binder::Status::ok();

    if (tempId == nullptr) {
        ret = STATUS_ERROR_FMT(CameraService::ERROR_ILLEGAL_ARGUMENT,
                "Camera %s: Invalid template argument", mCameraIdStr.string());
        return ret;
    }
    switch(templateId) {
        case ICameraDeviceUser::TEMPLATE_PREVIEW:
            *tempId = camera_request_template_t::CAMERA_TEMPLATE_PREVIEW;
            break;
        case ICameraDeviceUser::TEMPLATE_RECORD:
            *tempId = camera_request_template_t::CAMERA_TEMPLATE_VIDEO_RECORD;
            break;
        case ICameraDeviceUser::TEMPLATE_STILL_CAPTURE:
            *tempId = camera_request_template_t::CAMERA_TEMPLATE_STILL_CAPTURE;
            break;
        case ICameraDeviceUser::TEMPLATE_VIDEO_SNAPSHOT:
            *tempId = camera_request_template_t::CAMERA_TEMPLATE_VIDEO_SNAPSHOT;
            break;
        case ICameraDeviceUser::TEMPLATE_ZERO_SHUTTER_LAG:
            *tempId = camera_request_template_t::CAMERA_TEMPLATE_ZERO_SHUTTER_LAG;
            break;
        case ICameraDeviceUser::TEMPLATE_MANUAL:
            *tempId = camera_request_template_t::CAMERA_TEMPLATE_MANUAL;
            break;
        default:
            ret = STATUS_ERROR_FMT(CameraService::ERROR_ILLEGAL_ARGUMENT,
                    "Camera %s: Template ID %d is invalid or not supported",
                    mCameraIdStr.string(), templateId);
            return ret;
    }

    return ret;
}

const CameraMetadata &CameraDeviceClient::getStaticInfo(const String8 &cameraId) {
    if (mDevice->getId() == cameraId) {
        return mDevice->info();
    }
    return mDevice->infoPhysical(cameraId);
}

bool CameraDeviceClient::supportsUltraHighResolutionCapture(const String8 &cameraId) {
    const CameraMetadata &deviceInfo = getStaticInfo(cameraId);
    return SessionConfigurationUtils::supportsUltraHighResolutionCapture(deviceInfo);
}

bool CameraDeviceClient::isSensorPixelModeConsistent(
        const std::list<int> &streamIdList, const CameraMetadata &settings) {
    // First we get the sensorPixelMode from the settings metadata.
    int32_t sensorPixelMode = ANDROID_SENSOR_PIXEL_MODE_DEFAULT;
    camera_metadata_ro_entry sensorPixelModeEntry = settings.find(ANDROID_SENSOR_PIXEL_MODE);
    if (sensorPixelModeEntry.count != 0) {
        sensorPixelMode = sensorPixelModeEntry.data.u8[0];
        if (sensorPixelMode != ANDROID_SENSOR_PIXEL_MODE_DEFAULT &&
            sensorPixelMode != ANDROID_SENSOR_PIXEL_MODE_MAXIMUM_RESOLUTION) {
            ALOGE("%s: Request sensor pixel mode not is not one of the valid values %d",
                      __FUNCTION__, sensorPixelMode);
            return false;
        }
    }
    // Check whether each stream has max resolution allowed.
    bool consistent = true;
    for (auto it : streamIdList) {
        auto const streamInfoIt = mStreamInfoMap.find(it);
        if (streamInfoIt == mStreamInfoMap.end()) {
            ALOGE("%s: stream id %d not created, skipping", __FUNCTION__, it);
            return false;
        }
        consistent =
                streamInfoIt->second.sensorPixelModesUsed.find(sensorPixelMode) !=
                        streamInfoIt->second.sensorPixelModesUsed.end();
        if (!consistent) {
            ALOGE("sensorPixelMode used %i not consistent with configured modes", sensorPixelMode);
            for (auto m : streamInfoIt->second.sensorPixelModesUsed) {
                ALOGE("sensor pixel mode used list: %i", m);
            }
            break;
        }
    }

    return consistent;
}

} // namespace android<|MERGE_RESOLUTION|>--- conflicted
+++ resolved
@@ -107,9 +107,9 @@
     mInputStream(),
     mStreamingRequestId(REQUEST_ID_NONE),
     mRequestIdCounter(0),
-<<<<<<< HEAD
     mPrivilegedClient(false),
-    mOverrideForPerfClass(overrideForPerfClass) {
+    mOverrideForPerfClass(overrideForPerfClass),
+    mOriginalCameraId(originalCameraId) {
 
     char value[PROPERTY_VALUE_MAX];
     property_get("persist.vendor.camera.privapp.list", value, "");
@@ -118,10 +118,6 @@
         mPrivilegedClient = true;
     }
 
-=======
-    mOverrideForPerfClass(overrideForPerfClass),
-    mOriginalCameraId(originalCameraId) {
->>>>>>> 05f0c2a6
     ATRACE_CALL();
     ALOGI("CameraDeviceClient %s: Opened", cameraId.string());
 }
