--- conflicted
+++ resolved
@@ -718,27 +718,6 @@
         return STATUS_ERROR(CameraService::ERROR_ILLEGAL_ARGUMENT, msg.string());
     }
 
-<<<<<<< HEAD
-    hardware::camera::device::V3_8::StreamConfiguration streamConfiguration;
-    bool earlyExit = false;
-    camera3::metadataGetter getMetadata = [this](const String8 &id, bool /*overrideForPerfClass*/) {
-          return mDevice->infoPhysical(id);};
-    std::vector<std::string> physicalCameraIds;
-    mProviderManager->isLogicalCamera(mCameraIdStr.string(), &physicalCameraIds);
-    res = SessionConfigurationUtils::convertToHALStreamCombination(sessionConfiguration,
-            mCameraIdStr, mDevice->info(), getMetadata, physicalCameraIds, streamConfiguration,
-            mOverrideForPerfClass, &earlyExit, mPrivilegedClient);
-    if (!res.isOk()) {
-        return res;
-    }
-
-    if (earlyExit) {
-        *status = false;
-        return binder::Status::ok();
-    }
-
-=======
->>>>>>> 4f1591cc
     *status = false;
     ret = mProviderManager->isSessionConfigurationSupported(mCameraIdStr.string(),
             sessionConfiguration, mOverrideForPerfClass, status);
