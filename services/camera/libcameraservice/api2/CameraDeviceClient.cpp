--- conflicted
+++ resolved
@@ -925,11 +925,8 @@
         sp<Surface> surface;
         res = SessionConfigurationUtils::createSurfaceFromGbp(streamInfo,
                 isStreamInfoValid, surface, bufferProducer, mCameraIdStr,
-<<<<<<< HEAD
-                mDevice->infoPhysical(physicalCameraId), sensorPixelModesUsed, mPrivilegedClient);
-=======
-                mDevice->infoPhysical(physicalCameraId), sensorPixelModesUsed, dynamicRangeProfile);
->>>>>>> 3ddb5bdf
+                mDevice->infoPhysical(physicalCameraId), sensorPixelModesUsed, dynamicRangeProfile,
+                mPrivilegedClient);
 
         if (!res.isOk())
             return res;
@@ -1279,11 +1276,8 @@
         sp<Surface> surface;
         res = SessionConfigurationUtils::createSurfaceFromGbp(outInfo,
                 /*isStreamInfoValid*/ false, surface, newOutputsMap.valueAt(i), mCameraIdStr,
-<<<<<<< HEAD
-                mDevice->infoPhysical(physicalCameraId), sensorPixelModesUsed, mPrivilegedClient);
-=======
-                mDevice->infoPhysical(physicalCameraId), sensorPixelModesUsed, dynamicRangeProfile);
->>>>>>> 3ddb5bdf
+                mDevice->infoPhysical(physicalCameraId), sensorPixelModesUsed, dynamicRangeProfile,
+                mPrivilegedClient);
         if (!res.isOk())
             return res;
 
@@ -1653,11 +1647,8 @@
         sp<Surface> surface;
         res = SessionConfigurationUtils::createSurfaceFromGbp(mStreamInfoMap[streamId],
                 true /*isStreamInfoValid*/, surface, bufferProducer, mCameraIdStr,
-<<<<<<< HEAD
-                mDevice->infoPhysical(physicalId), sensorPixelModesUsed, mPrivilegedClient);
-=======
-                mDevice->infoPhysical(physicalId), sensorPixelModesUsed, dynamicRangeProfile);
->>>>>>> 3ddb5bdf
+                mDevice->infoPhysical(physicalId), sensorPixelModesUsed, dynamicRangeProfile,
+                mPrivilegedClient);
 
         if (!res.isOk())
             return res;
