/*
 * Copyright (C) 2013-2018 The Android Open Source Project
 *
 * Licensed under the Apache License, Version 2.0 (the "License");
 * you may not use this file except in compliance with the License.
 * You may obtain a copy of the License at
 *
 *      http://www.apache.org/licenses/LICENSE-2.0
 *
 * Unless required by applicable law or agreed to in writing, software
 * distributed under the License is distributed on an "AS IS" BASIS,
 * WITHOUT WARRANTIES OR CONDITIONS OF ANY KIND, either express or implied.
 * See the License for the specific language governing permissions and
 * limitations under the License.
 */

#define LOG_TAG "CameraDeviceClient"
#define ATRACE_TAG ATRACE_TAG_CAMERA
//#define LOG_NDEBUG 0

#include <cutils/properties.h>
#include <utils/CameraThreadState.h>
#include <utils/Log.h>
#include <utils/SessionConfigurationUtils.h>
#include <utils/Trace.h>
#include <gui/Surface.h>
#include <camera/camera2/CaptureRequest.h>
#include <camera/CameraUtils.h>
#include <camera/StringUtils.h>

#include "common/CameraDeviceBase.h"
#include "device3/Camera3Device.h"
#include "device3/Camera3OutputStream.h"
#include "api2/CameraDeviceClient.h"

#include <camera_metadata_hidden.h>

#include "DepthCompositeStream.h"
#include "HeicCompositeStream.h"
#include "JpegRCompositeStream.h"

// Convenience methods for constructing binder::Status objects for error returns

#define STATUS_ERROR(errorCode, errorString) \
    binder::Status::fromServiceSpecificError(errorCode, \
            fmt::sprintf("%s:%d: %s", __FUNCTION__, __LINE__, errorString).c_str())

#define STATUS_ERROR_FMT(errorCode, errorString, ...) \
    binder::Status::fromServiceSpecificError(errorCode, \
            fmt::sprintf("%s:%d: " errorString, __FUNCTION__, __LINE__, \
                    __VA_ARGS__).c_str())

namespace android {
using namespace camera2;
using namespace camera3;
using camera3::camera_stream_rotation_t::CAMERA_STREAM_ROTATION_0;

CameraDeviceClientBase::CameraDeviceClientBase(
        const sp<CameraService>& cameraService,
        const sp<hardware::camera2::ICameraDeviceCallbacks>& remoteCallback,
        const std::string& clientPackageName,
        bool systemNativeClient,
        const std::optional<std::string>& clientFeatureId,
        const std::string& cameraId,
        [[maybe_unused]] int api1CameraId,
        int cameraFacing,
        int sensorOrientation,
        int clientPid,
        uid_t clientUid,
        int servicePid,
        bool overrideToPortrait) :
    BasicClient(cameraService,
            IInterface::asBinder(remoteCallback),
            clientPackageName,
            systemNativeClient,
            clientFeatureId,
            cameraId,
            cameraFacing,
            sensorOrientation,
            clientPid,
            clientUid,
            servicePid,
            overrideToPortrait),
    mRemoteCallback(remoteCallback) {
}

// Interface used by CameraService

CameraDeviceClient::CameraDeviceClient(const sp<CameraService>& cameraService,
        const sp<hardware::camera2::ICameraDeviceCallbacks>& remoteCallback,
        std::shared_ptr<CameraServiceProxyWrapper> cameraServiceProxyWrapper,
        const std::string& clientPackageName,
        bool systemNativeClient,
        const std::optional<std::string>& clientFeatureId,
        const std::string& cameraId,
        int cameraFacing,
        int sensorOrientation,
        int clientPid,
        uid_t clientUid,
        int servicePid,
        bool overrideForPerfClass,
        bool overrideToPortrait,
        const std::string& originalCameraId) :
    Camera2ClientBase(cameraService, remoteCallback, cameraServiceProxyWrapper, clientPackageName,
            systemNativeClient, clientFeatureId, cameraId, /*API1 camera ID*/ -1, cameraFacing,
            sensorOrientation, clientPid, clientUid, servicePid, overrideForPerfClass,
            overrideToPortrait),
    mInputStream(),
    mStreamingRequestId(REQUEST_ID_NONE),
    mRequestIdCounter(0),
<<<<<<< HEAD
    mPrivilegedClient(false),
    mOverrideForPerfClass(overrideForPerfClass) {

    char value[PROPERTY_VALUE_MAX];
    property_get("persist.vendor.camera.privapp.list", value, "");
    std::string packagelist(value);
    if (packagelist.find(clientPackageName) != std::string::npos) {
        mPrivilegedClient = true;
    }

=======
    mOverrideForPerfClass(overrideForPerfClass),
    mOriginalCameraId(originalCameraId) {
>>>>>>> f76a67eb
    ATRACE_CALL();
    ALOGI("CameraDeviceClient %s: Opened", cameraId.c_str());
}

status_t CameraDeviceClient::initialize(sp<CameraProviderManager> manager,
        const std::string& monitorTags) {
    return initializeImpl(manager, monitorTags);
}

template<typename TProviderPtr>
status_t CameraDeviceClient::initializeImpl(TProviderPtr providerPtr,
        const std::string& monitorTags) {
    ATRACE_CALL();
    status_t res;

    res = Camera2ClientBase::initialize(providerPtr, monitorTags);
    if (res != OK) {
        return res;
    }

    mFrameProcessor = new FrameProcessorBase(mDevice);
    std::string threadName = std::string("CDU-") + mCameraIdStr + "-FrameProc";
    res = mFrameProcessor->run(threadName.c_str());
    if (res != OK) {
        ALOGE("%s: Unable to start frame processor thread: %s (%d)",
                __FUNCTION__, strerror(-res), res);
        return res;
    }

    mFrameProcessor->registerListener(camera2::FrameProcessorBase::FRAME_PROCESSOR_LISTENER_MIN_ID,
                                      camera2::FrameProcessorBase::FRAME_PROCESSOR_LISTENER_MAX_ID,
                                      /*listener*/this,
                                      /*sendPartials*/true);

    const CameraMetadata &deviceInfo = mDevice->info();
    camera_metadata_ro_entry_t physicalKeysEntry = deviceInfo.find(
            ANDROID_REQUEST_AVAILABLE_PHYSICAL_CAMERA_REQUEST_KEYS);
    if (physicalKeysEntry.count > 0) {
        mSupportedPhysicalRequestKeys.insert(mSupportedPhysicalRequestKeys.begin(),
                physicalKeysEntry.data.i32,
                physicalKeysEntry.data.i32 + physicalKeysEntry.count);
    }

    auto entry = deviceInfo.find(ANDROID_REQUEST_AVAILABLE_CAPABILITIES);
    mDynamicProfileMap.emplace(
            ANDROID_REQUEST_AVAILABLE_DYNAMIC_RANGE_PROFILES_MAP_STANDARD,
            ANDROID_REQUEST_AVAILABLE_DYNAMIC_RANGE_PROFILES_MAP_STANDARD);
    if (entry.count > 0) {
        const auto it = std::find(entry.data.u8, entry.data.u8 + entry.count,
                ANDROID_REQUEST_AVAILABLE_CAPABILITIES_DYNAMIC_RANGE_TEN_BIT);
        if (it != entry.data.u8 + entry.count) {
            entry = deviceInfo.find(ANDROID_REQUEST_AVAILABLE_DYNAMIC_RANGE_PROFILES_MAP);
            if (entry.count > 0 || ((entry.count % 3) != 0)) {
                int64_t standardBitmap =
                        ANDROID_REQUEST_AVAILABLE_DYNAMIC_RANGE_PROFILES_MAP_STANDARD;
                for (size_t i = 0; i < entry.count; i += 3) {
                    if (entry.data.i64[i] !=
                            ANDROID_REQUEST_AVAILABLE_DYNAMIC_RANGE_PROFILES_MAP_STANDARD) {
                        mDynamicProfileMap.emplace(entry.data.i64[i], entry.data.i64[i+1]);
                        if ((entry.data.i64[i+1] == 0) || (entry.data.i64[i+1] &
                                ANDROID_REQUEST_AVAILABLE_DYNAMIC_RANGE_PROFILES_MAP_STANDARD)) {
                            standardBitmap |= entry.data.i64[i];
                        }
                    } else {
                        ALOGE("%s: Device %s includes unexpected profile entry: 0x%" PRIx64 "!",
                                __FUNCTION__, mCameraIdStr.c_str(), entry.data.i64[i]);
                    }
                }
                mDynamicProfileMap[ANDROID_REQUEST_AVAILABLE_DYNAMIC_RANGE_PROFILES_MAP_STANDARD] =
                        standardBitmap;
            } else {
                ALOGE("%s: Device %s supports 10-bit output but doesn't include a dynamic range"
                        " profile map!", __FUNCTION__, mCameraIdStr.c_str());
            }
        }
    }

    mProviderManager = providerPtr;
    // Cache physical camera ids corresponding to this device and also the high
    // resolution sensors in this device + physical camera ids
    mProviderManager->isLogicalCamera(mCameraIdStr, &mPhysicalCameraIds);
    if (supportsUltraHighResolutionCapture(mCameraIdStr)) {
        mHighResolutionSensors.insert(mCameraIdStr);
    }
    for (auto &physicalId : mPhysicalCameraIds) {
        if (supportsUltraHighResolutionCapture(physicalId)) {
            mHighResolutionSensors.insert(physicalId);
        }
    }
    return OK;
}

CameraDeviceClient::~CameraDeviceClient() {
}

binder::Status CameraDeviceClient::submitRequest(
        const hardware::camera2::CaptureRequest& request,
        bool streaming,
        /*out*/
        hardware::camera2::utils::SubmitInfo *submitInfo) {
    std::vector<hardware::camera2::CaptureRequest> requestList = { request };
    return submitRequestList(requestList, streaming, submitInfo);
}

binder::Status CameraDeviceClient::insertGbpLocked(const sp<IGraphicBufferProducer>& gbp,
        SurfaceMap* outSurfaceMap, Vector<int32_t>* outputStreamIds, int32_t *currentStreamId) {
    int compositeIdx;
    int idx = mStreamMap.indexOfKey(IInterface::asBinder(gbp));

    Mutex::Autolock l(mCompositeLock);
    // Trying to submit request with surface that wasn't created
    if (idx == NAME_NOT_FOUND) {
        ALOGE("%s: Camera %s: Tried to submit a request with a surface that"
                " we have not called createStream on",
                __FUNCTION__, mCameraIdStr.c_str());
        return STATUS_ERROR(CameraService::ERROR_ILLEGAL_ARGUMENT,
                "Request targets Surface that is not part of current capture session");
    } else if ((compositeIdx = mCompositeStreamMap.indexOfKey(IInterface::asBinder(gbp)))
            != NAME_NOT_FOUND) {
        mCompositeStreamMap.valueAt(compositeIdx)->insertGbp(outSurfaceMap, outputStreamIds,
                currentStreamId);
        return binder::Status::ok();
    }

    const StreamSurfaceId& streamSurfaceId = mStreamMap.valueAt(idx);
    if (outSurfaceMap->find(streamSurfaceId.streamId()) == outSurfaceMap->end()) {
        outputStreamIds->push_back(streamSurfaceId.streamId());
    }
    (*outSurfaceMap)[streamSurfaceId.streamId()].push_back(streamSurfaceId.surfaceId());

    ALOGV("%s: Camera %s: Appending output stream %d surface %d to request",
            __FUNCTION__, mCameraIdStr.c_str(), streamSurfaceId.streamId(),
            streamSurfaceId.surfaceId());

    if (currentStreamId != nullptr) {
        *currentStreamId = streamSurfaceId.streamId();
    }

    return binder::Status::ok();
}

static std::list<int> getIntersection(const std::unordered_set<int> &streamIdsForThisCamera,
        const Vector<int> &streamIdsForThisRequest) {
    std::list<int> intersection;
    for (auto &streamId : streamIdsForThisRequest) {
        if (streamIdsForThisCamera.find(streamId) != streamIdsForThisCamera.end()) {
            intersection.emplace_back(streamId);
        }
    }
    return intersection;
}

binder::Status CameraDeviceClient::submitRequestList(
        const std::vector<hardware::camera2::CaptureRequest>& requests,
        bool streaming,
        /*out*/
        hardware::camera2::utils::SubmitInfo *submitInfo) {
    ATRACE_CALL();
    ALOGV("%s-start of function. Request list size %zu", __FUNCTION__, requests.size());

    binder::Status res = binder::Status::ok();
    status_t err;
    if ( !(res = checkPidStatus(__FUNCTION__) ).isOk()) {
        return res;
    }

    Mutex::Autolock icl(mBinderSerializationLock);

    if (!mDevice.get()) {
        return STATUS_ERROR(CameraService::ERROR_DISCONNECTED, "Camera device no longer alive");
    }

    if (requests.empty()) {
        ALOGE("%s: Camera %s: Sent null request. Rejecting request.",
              __FUNCTION__, mCameraIdStr.c_str());
        return STATUS_ERROR(CameraService::ERROR_ILLEGAL_ARGUMENT, "Empty request list");
    }

    List<const CameraDeviceBase::PhysicalCameraSettingsList> metadataRequestList;
    std::list<const SurfaceMap> surfaceMapList;
    submitInfo->mRequestId = mRequestIdCounter;
    uint32_t loopCounter = 0;

    for (auto&& request: requests) {
        if (request.mIsReprocess) {
            if (!mInputStream.configured) {
                ALOGE("%s: Camera %s: no input stream is configured.", __FUNCTION__,
                        mCameraIdStr.c_str());
                return STATUS_ERROR_FMT(CameraService::ERROR_ILLEGAL_ARGUMENT,
                        "No input configured for camera %s but request is for reprocessing",
                        mCameraIdStr.c_str());
            } else if (streaming) {
                ALOGE("%s: Camera %s: streaming reprocess requests not supported.", __FUNCTION__,
                        mCameraIdStr.c_str());
                return STATUS_ERROR(CameraService::ERROR_ILLEGAL_ARGUMENT,
                        "Repeating reprocess requests not supported");
            } else if (request.mPhysicalCameraSettings.size() > 1) {
                ALOGE("%s: Camera %s: reprocess requests not supported for "
                        "multiple physical cameras.", __FUNCTION__,
                        mCameraIdStr.c_str());
                return STATUS_ERROR(CameraService::ERROR_ILLEGAL_ARGUMENT,
                        "Reprocess requests not supported for multiple cameras");
            }
        }

        if (request.mPhysicalCameraSettings.empty()) {
            ALOGE("%s: Camera %s: request doesn't contain any settings.", __FUNCTION__,
                    mCameraIdStr.c_str());
            return STATUS_ERROR(CameraService::ERROR_ILLEGAL_ARGUMENT,
                    "Request doesn't contain any settings");
        }

        //The first capture settings should always match the logical camera id
        const std::string &logicalId = request.mPhysicalCameraSettings.begin()->id;
        if (mDevice->getId() != logicalId && mOriginalCameraId != logicalId) {
            ALOGE("%s: Camera %s: Invalid camera request settings.", __FUNCTION__,
                    mCameraIdStr.c_str());
            return STATUS_ERROR(CameraService::ERROR_ILLEGAL_ARGUMENT,
                    "Invalid camera request settings");
        }

        if (request.mSurfaceList.isEmpty() && request.mStreamIdxList.size() == 0) {
            ALOGE("%s: Camera %s: Requests must have at least one surface target. "
                    "Rejecting request.", __FUNCTION__, mCameraIdStr.c_str());
            return STATUS_ERROR(CameraService::ERROR_ILLEGAL_ARGUMENT,
                    "Request has no output targets");
        }

        /**
         * Write in the output stream IDs and map from stream ID to surface ID
         * which we calculate from the capture request's list of surface target
         */
        SurfaceMap surfaceMap;
        Vector<int32_t> outputStreamIds;
        std::vector<std::string> requestedPhysicalIds;
        int64_t dynamicProfileBitmap = 0;
        if (request.mSurfaceList.size() > 0) {
            for (const sp<Surface>& surface : request.mSurfaceList) {
                if (surface == 0) continue;

                int32_t streamId;
                sp<IGraphicBufferProducer> gbp = surface->getIGraphicBufferProducer();
                res = insertGbpLocked(gbp, &surfaceMap, &outputStreamIds, &streamId);
                if (!res.isOk()) {
                    return res;
                }

                ssize_t index = mConfiguredOutputs.indexOfKey(streamId);
                if (index >= 0) {
                    const std::string &requestedPhysicalId =
                            mConfiguredOutputs.valueAt(index).getPhysicalCameraId();
                    requestedPhysicalIds.push_back(requestedPhysicalId);
                    dynamicProfileBitmap |=
                            mConfiguredOutputs.valueAt(index).getDynamicRangeProfile();
                } else {
                    ALOGW("%s: Output stream Id not found among configured outputs!", __FUNCTION__);
                }
            }
        } else {
            for (size_t i = 0; i < request.mStreamIdxList.size(); i++) {
                int streamId = request.mStreamIdxList.itemAt(i);
                int surfaceIdx = request.mSurfaceIdxList.itemAt(i);

                ssize_t index = mConfiguredOutputs.indexOfKey(streamId);
                if (index < 0) {
                    ALOGE("%s: Camera %s: Tried to submit a request with a surface that"
                            " we have not called createStream on: stream %d",
                            __FUNCTION__, mCameraIdStr.c_str(), streamId);
                    return STATUS_ERROR(CameraService::ERROR_ILLEGAL_ARGUMENT,
                            "Request targets Surface that is not part of current capture session");
                }

                const auto& gbps = mConfiguredOutputs.valueAt(index).getGraphicBufferProducers();
                if ((size_t)surfaceIdx >= gbps.size()) {
                    ALOGE("%s: Camera %s: Tried to submit a request with a surface that"
                            " we have not called createStream on: stream %d, surfaceIdx %d",
                            __FUNCTION__, mCameraIdStr.c_str(), streamId, surfaceIdx);
                    return STATUS_ERROR(CameraService::ERROR_ILLEGAL_ARGUMENT,
                            "Request targets Surface has invalid surface index");
                }

                res = insertGbpLocked(gbps[surfaceIdx], &surfaceMap, &outputStreamIds, nullptr);
                if (!res.isOk()) {
                    return res;
                }

                const std::string &requestedPhysicalId =
                        mConfiguredOutputs.valueAt(index).getPhysicalCameraId();
                requestedPhysicalIds.push_back(requestedPhysicalId);
                dynamicProfileBitmap |=
                        mConfiguredOutputs.valueAt(index).getDynamicRangeProfile();
            }
        }

        if (dynamicProfileBitmap !=
                    ANDROID_REQUEST_AVAILABLE_DYNAMIC_RANGE_PROFILES_MAP_STANDARD) {
            for (int i = ANDROID_REQUEST_AVAILABLE_DYNAMIC_RANGE_PROFILES_MAP_STANDARD;
                    i < ANDROID_REQUEST_AVAILABLE_DYNAMIC_RANGE_PROFILES_MAP_MAX; i <<= 1) {
                if ((dynamicProfileBitmap & i) == 0) {
                    continue;
                }

                const auto& it = mDynamicProfileMap.find(i);
                if (it != mDynamicProfileMap.end()) {
                    if ((it->second == 0) ||
                            ((it->second & dynamicProfileBitmap) == dynamicProfileBitmap)) {
                        continue;
                    } else {
                        ALOGE("%s: Camera %s: Tried to submit a request with a surfaces that"
                                " reference an unsupported dynamic range profile combination"
                                " 0x%" PRIx64 "!", __FUNCTION__, mCameraIdStr.c_str(),
                                dynamicProfileBitmap);
                        return STATUS_ERROR(CameraService::ERROR_ILLEGAL_ARGUMENT,
                                "Request targets an unsupported dynamic range profile"
                                " combination");
                    }
                } else {
                    ALOGE("%s: Camera %s: Tried to submit a request with a surface that"
                            " references unsupported dynamic range profile 0x%x!",
                            __FUNCTION__, mCameraIdStr.c_str(), i);
                    return STATUS_ERROR(CameraService::ERROR_ILLEGAL_ARGUMENT,
                            "Request targets 10-bit Surface with unsupported dynamic range"
                            " profile");
                }
            }
        }

        CameraDeviceBase::PhysicalCameraSettingsList physicalSettingsList;
        for (const auto& it : request.mPhysicalCameraSettings) {
            const std::string resolvedId = (mOriginalCameraId == it.id) ? mDevice->getId() : it.id;
            if (it.settings.isEmpty()) {
                ALOGE("%s: Camera %s: Sent empty metadata packet. Rejecting request.",
                        __FUNCTION__, mCameraIdStr.c_str());
                return STATUS_ERROR(CameraService::ERROR_ILLEGAL_ARGUMENT,
                        "Request settings are empty");
            }

            // Check whether the physical / logical stream has settings
            // consistent with the sensor pixel mode(s) it was configured with.
            // mCameraIdToStreamSet will only have ids that are high resolution
            const auto streamIdSetIt = mHighResolutionCameraIdToStreamIdSet.find(resolvedId);
            if (streamIdSetIt != mHighResolutionCameraIdToStreamIdSet.end()) {
                std::list<int> streamIdsUsedInRequest = getIntersection(streamIdSetIt->second,
                        outputStreamIds);
                if (!request.mIsReprocess &&
                        !isSensorPixelModeConsistent(streamIdsUsedInRequest, it.settings)) {
                     ALOGE("%s: Camera %s: Request settings CONTROL_SENSOR_PIXEL_MODE not "
                            "consistent with configured streams. Rejecting request.",
                            __FUNCTION__, resolvedId.c_str());
                    return STATUS_ERROR(CameraService::ERROR_ILLEGAL_ARGUMENT,
                        "Request settings CONTROL_SENSOR_PIXEL_MODE are not consistent with "
                        "streams configured");
                }
            }

            const std::string &physicalId = resolvedId;
            bool hasTestPatternModePhysicalKey = std::find(mSupportedPhysicalRequestKeys.begin(),
                    mSupportedPhysicalRequestKeys.end(), ANDROID_SENSOR_TEST_PATTERN_MODE) !=
                    mSupportedPhysicalRequestKeys.end();
            bool hasTestPatternDataPhysicalKey = std::find(mSupportedPhysicalRequestKeys.begin(),
                    mSupportedPhysicalRequestKeys.end(), ANDROID_SENSOR_TEST_PATTERN_DATA) !=
                    mSupportedPhysicalRequestKeys.end();
            if (physicalId != mDevice->getId()) {
                auto found = std::find(requestedPhysicalIds.begin(), requestedPhysicalIds.end(),
                        resolvedId);
                if (found == requestedPhysicalIds.end()) {
                    ALOGE("%s: Camera %s: Physical camera id: %s not part of attached outputs.",
                            __FUNCTION__, mCameraIdStr.c_str(), physicalId.c_str());
                    return STATUS_ERROR(CameraService::ERROR_ILLEGAL_ARGUMENT,
                            "Invalid physical camera id");
                }

                if (!mSupportedPhysicalRequestKeys.empty()) {
                    // Filter out any unsupported physical request keys.
                    CameraMetadata filteredParams(mSupportedPhysicalRequestKeys.size());
                    camera_metadata_t *meta = const_cast<camera_metadata_t *>(
                            filteredParams.getAndLock());
                    set_camera_metadata_vendor_id(meta, mDevice->getVendorTagId());
                    filteredParams.unlock(meta);

                    for (const auto& keyIt : mSupportedPhysicalRequestKeys) {
                        camera_metadata_ro_entry entry = it.settings.find(keyIt);
                        if (entry.count > 0) {
                            filteredParams.update(entry);
                        }
                    }

                    physicalSettingsList.push_back({resolvedId, filteredParams,
                            hasTestPatternModePhysicalKey, hasTestPatternDataPhysicalKey});
                }
            } else {
                physicalSettingsList.push_back({resolvedId, it.settings});
            }
        }

        if (!enforceRequestPermissions(physicalSettingsList.begin()->metadata)) {
            // Callee logs
            return STATUS_ERROR(CameraService::ERROR_PERMISSION_DENIED,
                    "Caller does not have permission to change restricted controls");
        }

        physicalSettingsList.begin()->metadata.update(ANDROID_REQUEST_OUTPUT_STREAMS,
                &outputStreamIds[0], outputStreamIds.size());

        if (request.mIsReprocess) {
            physicalSettingsList.begin()->metadata.update(ANDROID_REQUEST_INPUT_STREAMS,
                    &mInputStream.id, 1);
        }

        physicalSettingsList.begin()->metadata.update(ANDROID_REQUEST_ID,
                &(submitInfo->mRequestId), /*size*/1);
        loopCounter++; // loopCounter starts from 1
        ALOGV("%s: Camera %s: Creating request with ID %d (%d of %zu)",
                __FUNCTION__, mCameraIdStr.c_str(), submitInfo->mRequestId,
                loopCounter, requests.size());

        metadataRequestList.push_back(physicalSettingsList);
        surfaceMapList.push_back(surfaceMap);

        // Save certain CaptureRequest settings
        if (!request.mUserTag.empty()) {
            mUserTag = request.mUserTag;
        }
        camera_metadata_entry entry =
                physicalSettingsList.begin()->metadata.find(
                        ANDROID_CONTROL_VIDEO_STABILIZATION_MODE);
        if (entry.count == 1) {
            mVideoStabilizationMode = entry.data.u8[0];
        }
    }
    mRequestIdCounter++;

    if (streaming) {
        err = mDevice->setStreamingRequestList(metadataRequestList, surfaceMapList,
                &(submitInfo->mLastFrameNumber));
        if (err != OK) {
            std::string msg = fmt::sprintf(
                "Camera %s:  Got error %s (%d) after trying to set streaming request",
                mCameraIdStr.c_str(), strerror(-err), err);
            ALOGE("%s: %s", __FUNCTION__, msg.c_str());
            res = STATUS_ERROR(CameraService::ERROR_INVALID_OPERATION,
                    msg.c_str());
        } else {
            Mutex::Autolock idLock(mStreamingRequestIdLock);
            mStreamingRequestId = submitInfo->mRequestId;
        }
    } else {
        err = mDevice->captureList(metadataRequestList, surfaceMapList,
                &(submitInfo->mLastFrameNumber));
        if (err != OK) {
            std::string msg = fmt::sprintf(
                "Camera %s: Got error %s (%d) after trying to submit capture request",
                mCameraIdStr.c_str(), strerror(-err), err);
            ALOGE("%s: %s", __FUNCTION__, msg.c_str());
            res = STATUS_ERROR(CameraService::ERROR_INVALID_OPERATION,
                    msg.c_str());
        }
        ALOGV("%s: requestId = %d ", __FUNCTION__, submitInfo->mRequestId);
    }

    ALOGV("%s: Camera %s: End of function", __FUNCTION__, mCameraIdStr.c_str());
    return res;
}

binder::Status CameraDeviceClient::cancelRequest(
        int requestId,
        /*out*/
        int64_t* lastFrameNumber) {
    ATRACE_CALL();
    ALOGV("%s, requestId = %d", __FUNCTION__, requestId);

    status_t err;
    binder::Status res;

    if (!(res = checkPidStatus(__FUNCTION__)).isOk()) return res;

    Mutex::Autolock icl(mBinderSerializationLock);

    if (!mDevice.get()) {
        return STATUS_ERROR(CameraService::ERROR_DISCONNECTED, "Camera device no longer alive");
    }

    Mutex::Autolock idLock(mStreamingRequestIdLock);
    if (mStreamingRequestId != requestId) {
        std::string msg = fmt::sprintf("Camera %s: Canceling request ID %d doesn't match "
                "current request ID %d", mCameraIdStr.c_str(), requestId, mStreamingRequestId);
        ALOGE("%s: %s", __FUNCTION__, msg.c_str());
        return STATUS_ERROR(CameraService::ERROR_ILLEGAL_ARGUMENT, msg.c_str());
    }

    err = mDevice->clearStreamingRequest(lastFrameNumber);

    if (err == OK) {
        ALOGV("%s: Camera %s: Successfully cleared streaming request",
                __FUNCTION__, mCameraIdStr.c_str());
        mStreamingRequestId = REQUEST_ID_NONE;
    } else {
        res = STATUS_ERROR_FMT(CameraService::ERROR_INVALID_OPERATION,
                "Camera %s: Error clearing streaming request: %s (%d)",
                mCameraIdStr.c_str(), strerror(-err), err);
    }

    return res;
}

binder::Status CameraDeviceClient::beginConfigure() {
    // TODO: Implement this.
    ATRACE_CALL();
    ALOGV("%s: Not implemented yet.", __FUNCTION__);
    return binder::Status::ok();
}

binder::Status CameraDeviceClient::endConfigure(int operatingMode,
        const hardware::camera2::impl::CameraMetadataNative& sessionParams, int64_t startTimeMs,
        std::vector<int>* offlineStreamIds /*out*/) {
    ATRACE_CALL();
    ALOGV("%s: ending configure (%d input stream, %zu output surfaces)",
            __FUNCTION__, mInputStream.configured ? 1 : 0,
            mStreamMap.size());

    binder::Status res;
    if (!(res = checkPidStatus(__FUNCTION__)).isOk()) return res;

    if (offlineStreamIds == nullptr) {
        std::string msg = "Invalid offline stream ids";
        ALOGE("%s: %s", __FUNCTION__, msg.c_str());
        return STATUS_ERROR(CameraService::ERROR_ILLEGAL_ARGUMENT, msg.c_str());
    }

    Mutex::Autolock icl(mBinderSerializationLock);

    if (!mDevice.get()) {
        return STATUS_ERROR(CameraService::ERROR_DISCONNECTED, "Camera device no longer alive");
    }

    res = SessionConfigurationUtils::checkOperatingMode(operatingMode, mDevice->info(),
            mCameraIdStr);
    if (!res.isOk()) {
        return res;
    }

    status_t err = mDevice->configureStreams(sessionParams, operatingMode);
    if (err == BAD_VALUE) {
        std::string msg = fmt::sprintf("Camera %s: Unsupported set of inputs/outputs provided",
                mCameraIdStr.c_str());
        ALOGE("%s: %s", __FUNCTION__, msg.c_str());
        res = STATUS_ERROR(CameraService::ERROR_ILLEGAL_ARGUMENT, msg.c_str());
    } else if (err != OK) {
        std::string msg = fmt::sprintf("Camera %s: Error configuring streams: %s (%d)",
                mCameraIdStr.c_str(), strerror(-err), err);
        ALOGE("%s: %s", __FUNCTION__, msg.c_str());
        res = STATUS_ERROR(CameraService::ERROR_INVALID_OPERATION, msg.c_str());
    } else {
        offlineStreamIds->clear();
        mDevice->getOfflineStreamIds(offlineStreamIds);

        Mutex::Autolock l(mCompositeLock);
        for (size_t i = 0; i < mCompositeStreamMap.size(); ++i) {
            err = mCompositeStreamMap.valueAt(i)->configureStream();
            if (err != OK) {
                std::string msg = fmt::sprintf("Camera %s: Error configuring composite "
                        "streams: %s (%d)", mCameraIdStr.c_str(), strerror(-err), err);
                ALOGE("%s: %s", __FUNCTION__, msg.c_str());
                res = STATUS_ERROR(CameraService::ERROR_INVALID_OPERATION, msg.c_str());
                break;
            }

            // Composite streams can only support offline mode in case all individual internal
            // streams are also supported.
            std::vector<int> internalStreams;
            mCompositeStreamMap.valueAt(i)->insertCompositeStreamIds(&internalStreams);
            offlineStreamIds->erase(
                    std::remove_if(offlineStreamIds->begin(), offlineStreamIds->end(),
                    [&internalStreams] (int streamId) {
                        auto it = std::find(internalStreams.begin(), internalStreams.end(),
                                streamId);
                        if (it != internalStreams.end()) {
                            internalStreams.erase(it);
                            return true;
                        }

                        return false;}), offlineStreamIds->end());
            if (internalStreams.empty()) {
                offlineStreamIds->push_back(mCompositeStreamMap.valueAt(i)->getStreamId());
            }
        }

        for (const auto& offlineStreamId : *offlineStreamIds) {
            mStreamInfoMap[offlineStreamId].supportsOffline = true;
        }

        nsecs_t configureEnd = systemTime();
        int32_t configureDurationMs = ns2ms(configureEnd) - startTimeMs;
        mCameraServiceProxyWrapper->logStreamConfigured(mCameraIdStr, operatingMode,
                false /*internalReconfig*/, configureDurationMs);
    }

    return res;
}

binder::Status CameraDeviceClient::isSessionConfigurationSupported(
        const SessionConfiguration& sessionConfiguration, bool *status /*out*/) {

    ATRACE_CALL();
    binder::Status res;
    status_t ret = OK;
    if (!(res = checkPidStatus(__FUNCTION__)).isOk()) return res;

    Mutex::Autolock icl(mBinderSerializationLock);

    if (!mDevice.get()) {
        return STATUS_ERROR(CameraService::ERROR_DISCONNECTED, "Camera device no longer alive");
    }

    auto operatingMode = sessionConfiguration.getOperatingMode();
    res = SessionConfigurationUtils::checkOperatingMode(operatingMode, mDevice->info(),
            mCameraIdStr);
    if (!res.isOk()) {
        return res;
    }

    if (status == nullptr) {
        std::string msg = fmt::sprintf( "Camera %s: Invalid status!", mCameraIdStr.c_str());
        ALOGE("%s: %s", __FUNCTION__, msg.c_str());
        return STATUS_ERROR(CameraService::ERROR_ILLEGAL_ARGUMENT, msg.c_str());
    }

    *status = false;
    camera3::metadataGetter getMetadata = [this](const std::string &id,
            bool /*overrideForPerfClass*/) {
          return mDevice->infoPhysical(id);};
    ret = mProviderManager->isSessionConfigurationSupported(mCameraIdStr.c_str(),
            sessionConfiguration, mOverrideForPerfClass, getMetadata, status);
    switch (ret) {
        case OK:
            // Expected, do nothing.
            break;
        case INVALID_OPERATION: {
                std::string msg = fmt::sprintf(
                        "Camera %s: Session configuration query not supported!",
                        mCameraIdStr.c_str());
                ALOGD("%s: %s", __FUNCTION__, msg.c_str());
                res = STATUS_ERROR(CameraService::ERROR_INVALID_OPERATION, msg.c_str());
            }

            break;
        default: {
                std::string msg = fmt::sprintf( "Camera %s: Error: %s (%d)", mCameraIdStr.c_str(),
                        strerror(-ret), ret);
                ALOGE("%s: %s", __FUNCTION__, msg.c_str());
                res = STATUS_ERROR(CameraService::ERROR_ILLEGAL_ARGUMENT,
                        msg.c_str());
            }
    }

    return res;
}

binder::Status CameraDeviceClient::deleteStream(int streamId) {
    ATRACE_CALL();
    ALOGV("%s (streamId = 0x%x)", __FUNCTION__, streamId);

    binder::Status res;
    if (!(res = checkPidStatus(__FUNCTION__)).isOk()) return res;

    Mutex::Autolock icl(mBinderSerializationLock);

    if (!mDevice.get()) {
        return STATUS_ERROR(CameraService::ERROR_DISCONNECTED, "Camera device no longer alive");
    }

    bool isInput = false;
    std::vector<sp<IBinder>> surfaces;
    ssize_t dIndex = NAME_NOT_FOUND;
    ssize_t compositeIndex  = NAME_NOT_FOUND;

    if (mInputStream.configured && mInputStream.id == streamId) {
        isInput = true;
    } else {
        // Guard against trying to delete non-created streams
        for (size_t i = 0; i < mStreamMap.size(); ++i) {
            if (streamId == mStreamMap.valueAt(i).streamId()) {
                surfaces.push_back(mStreamMap.keyAt(i));
            }
        }

        // See if this stream is one of the deferred streams.
        for (size_t i = 0; i < mDeferredStreams.size(); ++i) {
            if (streamId == mDeferredStreams[i]) {
                dIndex = i;
                break;
            }
        }

        Mutex::Autolock l(mCompositeLock);
        for (size_t i = 0; i < mCompositeStreamMap.size(); ++i) {
            if (streamId == mCompositeStreamMap.valueAt(i)->getStreamId()) {
                compositeIndex = i;
                break;
            }
        }

        if (surfaces.empty() && dIndex == NAME_NOT_FOUND) {
            std::string msg = fmt::sprintf("Camera %s: Invalid stream ID (%d) specified, no such"
                    " stream created yet", mCameraIdStr.c_str(), streamId);
            ALOGW("%s: %s", __FUNCTION__, msg.c_str());
            return STATUS_ERROR(CameraService::ERROR_ILLEGAL_ARGUMENT, msg.c_str());
        }
    }

    // Also returns BAD_VALUE if stream ID was not valid
    status_t err = mDevice->deleteStream(streamId);

    if (err != OK) {
        std::string msg = fmt::sprintf("Camera %s: Unexpected error %s (%d) when deleting stream "
                "%d", mCameraIdStr.c_str(), strerror(-err), err, streamId);
        ALOGE("%s: %s", __FUNCTION__, msg.c_str());
        res = STATUS_ERROR(CameraService::ERROR_INVALID_OPERATION, msg.c_str());
    } else {
        if (isInput) {
            mInputStream.configured = false;
        } else {
            for (auto& surface : surfaces) {
                mStreamMap.removeItem(surface);
            }

            mConfiguredOutputs.removeItem(streamId);

            if (dIndex != NAME_NOT_FOUND) {
                mDeferredStreams.removeItemsAt(dIndex);
            }

            if (compositeIndex != NAME_NOT_FOUND) {
                Mutex::Autolock l(mCompositeLock);
                status_t ret;
                if ((ret = mCompositeStreamMap.valueAt(compositeIndex)->deleteStream())
                        != OK) {
                    std::string msg = fmt::sprintf("Camera %s: Unexpected error %s (%d) when "
                            "deleting composite stream %d", mCameraIdStr.c_str(), strerror(-err),
                            err, streamId);
                    ALOGE("%s: %s", __FUNCTION__, msg.c_str());
                    res = STATUS_ERROR(CameraService::ERROR_INVALID_OPERATION, msg.c_str());
                }
                mCompositeStreamMap.removeItemsAt(compositeIndex);
            }
            for (auto &mapIt: mHighResolutionCameraIdToStreamIdSet) {
                auto &streamSet = mapIt.second;
                if (streamSet.find(streamId) != streamSet.end()) {
                    streamSet.erase(streamId);
                    break;
                }
            }
        }
    }

    return res;
}

binder::Status CameraDeviceClient::createStream(
        const hardware::camera2::params::OutputConfiguration &outputConfiguration,
        /*out*/
        int32_t* newStreamId) {
    ATRACE_CALL();

    binder::Status res;
    if (!(res = checkPidStatus(__FUNCTION__)).isOk()) return res;

    Mutex::Autolock icl(mBinderSerializationLock);

    const std::vector<sp<IGraphicBufferProducer>>& bufferProducers =
            outputConfiguration.getGraphicBufferProducers();
    size_t numBufferProducers = bufferProducers.size();
    bool deferredConsumer = outputConfiguration.isDeferred();
    bool isShared = outputConfiguration.isShared();
    const std::string &physicalCameraId = outputConfiguration.getPhysicalCameraId();
    bool deferredConsumerOnly = deferredConsumer && numBufferProducers == 0;
    bool isMultiResolution = outputConfiguration.isMultiResolution();
    int64_t dynamicRangeProfile = outputConfiguration.getDynamicRangeProfile();
    int64_t streamUseCase = outputConfiguration.getStreamUseCase();
    int timestampBase = outputConfiguration.getTimestampBase();
    int mirrorMode = outputConfiguration.getMirrorMode();
    int32_t colorSpace = outputConfiguration.getColorSpace();
    bool useReadoutTimestamp = outputConfiguration.useReadoutTimestamp();

    res = SessionConfigurationUtils::checkSurfaceType(numBufferProducers, deferredConsumer,
            outputConfiguration.getSurfaceType());
    if (!res.isOk()) {
        return res;
    }

    if (!mDevice.get()) {
        return STATUS_ERROR(CameraService::ERROR_DISCONNECTED, "Camera device no longer alive");
    }
    res = SessionConfigurationUtils::checkPhysicalCameraId(mPhysicalCameraIds,
            physicalCameraId, mCameraIdStr);
    if (!res.isOk()) {
        return res;
    }

    std::vector<sp<Surface>> surfaces;
    std::vector<sp<IBinder>> binders;
    status_t err;

    // Create stream for deferred surface case.
    if (deferredConsumerOnly) {
        return createDeferredSurfaceStreamLocked(outputConfiguration, isShared, newStreamId);
    }

    OutputStreamInfo streamInfo;
    bool isStreamInfoValid = false;
    const std::vector<int32_t> &sensorPixelModesUsed =
            outputConfiguration.getSensorPixelModesUsed();
    for (auto& bufferProducer : bufferProducers) {
        // Don't create multiple streams for the same target surface
        sp<IBinder> binder = IInterface::asBinder(bufferProducer);
        ssize_t index = mStreamMap.indexOfKey(binder);
        if (index != NAME_NOT_FOUND) {
            std::string msg = std::string("Camera ") + mCameraIdStr
                    + ": Surface already has a stream created for it (ID "
                    + std::to_string(index) + ")";
            ALOGW("%s: %s", __FUNCTION__, msg.c_str());
            return STATUS_ERROR(CameraService::ERROR_ALREADY_EXISTS, msg.c_str());
        }

        sp<Surface> surface;
        res = SessionConfigurationUtils::createSurfaceFromGbp(streamInfo,
                isStreamInfoValid, surface, bufferProducer, mCameraIdStr,
                mDevice->infoPhysical(physicalCameraId), sensorPixelModesUsed, dynamicRangeProfile,
                streamUseCase,
                timestampBase,
                mirrorMode,
                colorSpace,
                mPrivilegedClient);

        if (!res.isOk())
            return res;

        if (!isStreamInfoValid) {
            isStreamInfoValid = true;
        }

        binders.push_back(IInterface::asBinder(bufferProducer));
        surfaces.push_back(surface);
    }

    // If mOverrideForPerfClass is true, do not fail createStream() for small
    // JPEG sizes because existing createSurfaceFromGbp() logic will find the
    // closest possible supported size.

    int streamId = camera3::CAMERA3_STREAM_ID_INVALID;
    std::vector<int> surfaceIds;
    bool isDepthCompositeStream =
            camera3::DepthCompositeStream::isDepthCompositeStream(surfaces[0]);
    bool isHeicCompositeStream = camera3::HeicCompositeStream::isHeicCompositeStream(surfaces[0]);
    bool isJpegRCompositeStream =
        camera3::JpegRCompositeStream::isJpegRCompositeStream(surfaces[0]) &&
        !mDevice->isCompositeJpegRDisabled();
    if (isDepthCompositeStream || isHeicCompositeStream || isJpegRCompositeStream) {
        sp<CompositeStream> compositeStream;
        if (isDepthCompositeStream) {
            compositeStream = new camera3::DepthCompositeStream(mDevice, getRemoteCallback());
        } else if (isHeicCompositeStream) {
            compositeStream = new camera3::HeicCompositeStream(mDevice, getRemoteCallback());
        } else {
            compositeStream = new camera3::JpegRCompositeStream(mDevice, getRemoteCallback());
        }

        err = compositeStream->createStream(surfaces, deferredConsumer, streamInfo.width,
                streamInfo.height, streamInfo.format,
                static_cast<camera_stream_rotation_t>(outputConfiguration.getRotation()),
                &streamId, physicalCameraId, streamInfo.sensorPixelModesUsed, &surfaceIds,
                outputConfiguration.getSurfaceSetID(), isShared, isMultiResolution,
                streamInfo.colorSpace, streamInfo.dynamicRangeProfile, streamInfo.streamUseCase,
                useReadoutTimestamp);
        if (err == OK) {
            Mutex::Autolock l(mCompositeLock);
            mCompositeStreamMap.add(IInterface::asBinder(surfaces[0]->getIGraphicBufferProducer()),
                    compositeStream);
        }
    } else {
        err = mDevice->createStream(surfaces, deferredConsumer, streamInfo.width,
                streamInfo.height, streamInfo.format, streamInfo.dataSpace,
                static_cast<camera_stream_rotation_t>(outputConfiguration.getRotation()),
                &streamId, physicalCameraId, streamInfo.sensorPixelModesUsed, &surfaceIds,
                outputConfiguration.getSurfaceSetID(), isShared, isMultiResolution,
                /*consumerUsage*/0, streamInfo.dynamicRangeProfile, streamInfo.streamUseCase,
                streamInfo.timestampBase, streamInfo.mirrorMode, streamInfo.colorSpace,
                useReadoutTimestamp);
    }

    if (err != OK) {
        res = STATUS_ERROR_FMT(CameraService::ERROR_INVALID_OPERATION,
                "Camera %s: Error creating output stream (%d x %d, fmt %x, dataSpace %x): %s (%d)",
                mCameraIdStr.c_str(), streamInfo.width, streamInfo.height, streamInfo.format,
                streamInfo.dataSpace, strerror(-err), err);
    } else {
        int i = 0;
        for (auto& binder : binders) {
            ALOGV("%s: mStreamMap add binder %p streamId %d, surfaceId %d",
                    __FUNCTION__, binder.get(), streamId, i);
            mStreamMap.add(binder, StreamSurfaceId(streamId, surfaceIds[i]));
            i++;
        }

        mConfiguredOutputs.add(streamId, outputConfiguration);
        mStreamInfoMap[streamId] = streamInfo;

        ALOGV("%s: Camera %s: Successfully created a new stream ID %d for output surface"
                    " (%d x %d) with format 0x%x.",
                  __FUNCTION__, mCameraIdStr.c_str(), streamId, streamInfo.width,
                  streamInfo.height, streamInfo.format);

        // Set transform flags to ensure preview to be rotated correctly.
        res = setStreamTransformLocked(streamId, streamInfo.mirrorMode);

        // Fill in mHighResolutionCameraIdToStreamIdSet map
        const std::string &cameraIdUsed =
                physicalCameraId.size() != 0 ? physicalCameraId : mCameraIdStr;
        // Only needed for high resolution sensors
        if (mHighResolutionSensors.find(cameraIdUsed) !=
                mHighResolutionSensors.end()) {
            mHighResolutionCameraIdToStreamIdSet[cameraIdUsed].insert(streamId);
        }

        *newStreamId = streamId;
    }

    return res;
}

binder::Status CameraDeviceClient::createDeferredSurfaceStreamLocked(
        const hardware::camera2::params::OutputConfiguration &outputConfiguration,
        bool isShared,
        /*out*/
        int* newStreamId) {
    int width, height, format, surfaceType;
    uint64_t consumerUsage;
    android_dataspace dataSpace;
    int32_t colorSpace;
    status_t err;
    binder::Status res;

    if (!mDevice.get()) {
        return STATUS_ERROR(CameraService::ERROR_DISCONNECTED, "Camera device no longer alive");
    }

    // Infer the surface info for deferred surface stream creation.
    width = outputConfiguration.getWidth();
    height = outputConfiguration.getHeight();
    surfaceType = outputConfiguration.getSurfaceType();
    format = HAL_PIXEL_FORMAT_IMPLEMENTATION_DEFINED;
    dataSpace = android_dataspace_t::HAL_DATASPACE_UNKNOWN;
    colorSpace = ANDROID_REQUEST_AVAILABLE_COLOR_SPACE_PROFILES_MAP_UNSPECIFIED;
    // Hardcode consumer usage flags: SurfaceView--0x900, SurfaceTexture--0x100.
    consumerUsage = GraphicBuffer::USAGE_HW_TEXTURE;
    if (surfaceType == OutputConfiguration::SURFACE_TYPE_SURFACE_VIEW) {
        consumerUsage |= GraphicBuffer::USAGE_HW_COMPOSER;
    }
    int streamId = camera3::CAMERA3_STREAM_ID_INVALID;
    std::vector<sp<Surface>> noSurface;
    std::vector<int> surfaceIds;
    const std::string &physicalCameraId = outputConfiguration.getPhysicalCameraId();
    const std::string &cameraIdUsed =
            physicalCameraId.size() != 0 ? physicalCameraId : mCameraIdStr;
    // Here, we override sensor pixel modes
    std::unordered_set<int32_t> overriddenSensorPixelModesUsed;
    const std::vector<int32_t> &sensorPixelModesUsed =
            outputConfiguration.getSensorPixelModesUsed();
    if (SessionConfigurationUtils::checkAndOverrideSensorPixelModesUsed(
            sensorPixelModesUsed, format, width, height, getStaticInfo(cameraIdUsed),
            &overriddenSensorPixelModesUsed) != OK) {
        return STATUS_ERROR(CameraService::ERROR_ILLEGAL_ARGUMENT,
                "sensor pixel modes used not valid for deferred stream");
    }

    err = mDevice->createStream(noSurface, /*hasDeferredConsumer*/true, width,
            height, format, dataSpace,
            static_cast<camera_stream_rotation_t>(outputConfiguration.getRotation()),
            &streamId, physicalCameraId,
            overriddenSensorPixelModesUsed,
            &surfaceIds,
            outputConfiguration.getSurfaceSetID(), isShared,
            outputConfiguration.isMultiResolution(), consumerUsage,
            outputConfiguration.getDynamicRangeProfile(),
            outputConfiguration.getStreamUseCase(),
            outputConfiguration.getMirrorMode(),
            outputConfiguration.useReadoutTimestamp());

    if (err != OK) {
        res = STATUS_ERROR_FMT(CameraService::ERROR_INVALID_OPERATION,
                "Camera %s: Error creating output stream (%d x %d, fmt %x, dataSpace %x): %s (%d)",
                mCameraIdStr.c_str(), width, height, format, dataSpace, strerror(-err), err);
    } else {
        // Can not add streamId to mStreamMap here, as the surface is deferred. Add it to
        // a separate list to track. Once the deferred surface is set, this id will be
        // relocated to mStreamMap.
        mDeferredStreams.push_back(streamId);
        mStreamInfoMap.emplace(std::piecewise_construct, std::forward_as_tuple(streamId),
                std::forward_as_tuple(width, height, format, dataSpace, consumerUsage,
                        overriddenSensorPixelModesUsed,
                        outputConfiguration.getDynamicRangeProfile(),
                        outputConfiguration.getStreamUseCase(),
                        outputConfiguration.getTimestampBase(),
                        outputConfiguration.getMirrorMode(),
                        colorSpace));

        ALOGV("%s: Camera %s: Successfully created a new stream ID %d for a deferred surface"
                " (%d x %d) stream with format 0x%x.",
              __FUNCTION__, mCameraIdStr.c_str(), streamId, width, height, format);

        // Set transform flags to ensure preview to be rotated correctly.
        res = setStreamTransformLocked(streamId, outputConfiguration.getMirrorMode());

        *newStreamId = streamId;
        // Fill in mHighResolutionCameraIdToStreamIdSet
        // Only needed for high resolution sensors
        if (mHighResolutionSensors.find(cameraIdUsed) !=
                mHighResolutionSensors.end()) {
            mHighResolutionCameraIdToStreamIdSet[cameraIdUsed].insert(streamId);
        }
    }
    return res;
}

binder::Status CameraDeviceClient::setStreamTransformLocked(int streamId, int mirrorMode) {
    int32_t transform = 0;
    status_t err;
    binder::Status res;

    if (!mDevice.get()) {
        return STATUS_ERROR(CameraService::ERROR_DISCONNECTED, "Camera device no longer alive");
    }

    err = getRotationTransformLocked(mirrorMode, &transform);
    if (err != OK) {
        // Error logged by getRotationTransformLocked.
        return STATUS_ERROR(CameraService::ERROR_INVALID_OPERATION,
                "Unable to calculate rotation transform for new stream");
    }

    err = mDevice->setStreamTransform(streamId, transform);
    if (err != OK) {
        std::string msg = fmt::sprintf("Failed to set stream transform (stream id %d)",
                streamId);
        ALOGE("%s: %s", __FUNCTION__, msg.c_str());
        return STATUS_ERROR(CameraService::ERROR_INVALID_OPERATION, msg.c_str());
    }

    return res;
}

binder::Status CameraDeviceClient::createInputStream(
        int width, int height, int format, bool isMultiResolution,
        /*out*/
        int32_t* newStreamId) {

    ATRACE_CALL();
    ALOGV("%s (w = %d, h = %d, f = 0x%x, isMultiResolution %d)", __FUNCTION__,
            width, height, format, isMultiResolution);

    binder::Status res;
    if (!(res = checkPidStatus(__FUNCTION__)).isOk()) return res;

    Mutex::Autolock icl(mBinderSerializationLock);

    if (!mDevice.get()) {
        return STATUS_ERROR(CameraService::ERROR_DISCONNECTED, "Camera device no longer alive");
    }

    if (mInputStream.configured) {
        std::string msg = fmt::sprintf("Camera %s: Already has an input stream "
                "configured (ID %d)", mCameraIdStr.c_str(), mInputStream.id);
        ALOGE("%s: %s", __FUNCTION__, msg.c_str() );
        return STATUS_ERROR(CameraService::ERROR_ALREADY_EXISTS, msg.c_str());
    }

    int streamId = -1;
    status_t err = mDevice->createInputStream(width, height, format, isMultiResolution, &streamId);
    if (err == OK) {
        mInputStream.configured = true;
        mInputStream.width = width;
        mInputStream.height = height;
        mInputStream.format = format;
        mInputStream.id = streamId;

        ALOGV("%s: Camera %s: Successfully created a new input stream ID %d",
                __FUNCTION__, mCameraIdStr.c_str(), streamId);

        *newStreamId = streamId;
    } else {
        res = STATUS_ERROR_FMT(CameraService::ERROR_INVALID_OPERATION,
                "Camera %s: Error creating new input stream: %s (%d)", mCameraIdStr.c_str(),
                strerror(-err), err);
    }

    return res;
}

binder::Status CameraDeviceClient::getInputSurface(/*out*/ view::Surface *inputSurface) {

    binder::Status res;
    if (!(res = checkPidStatus(__FUNCTION__)).isOk()) return res;

    if (inputSurface == NULL) {
        return STATUS_ERROR(CameraService::ERROR_ILLEGAL_ARGUMENT, "Null input surface");
    }

    Mutex::Autolock icl(mBinderSerializationLock);
    if (!mDevice.get()) {
        return STATUS_ERROR(CameraService::ERROR_DISCONNECTED, "Camera device no longer alive");
    }
    sp<IGraphicBufferProducer> producer;
    status_t err = mDevice->getInputBufferProducer(&producer);
    if (err != OK) {
        res = STATUS_ERROR_FMT(CameraService::ERROR_INVALID_OPERATION,
                "Camera %s: Error getting input Surface: %s (%d)",
                mCameraIdStr.c_str(), strerror(-err), err);
    } else {
        inputSurface->name = toString16("CameraInput");
        inputSurface->graphicBufferProducer = producer;
    }
    return res;
}

binder::Status CameraDeviceClient::updateOutputConfiguration(int streamId,
        const hardware::camera2::params::OutputConfiguration &outputConfiguration) {
    ATRACE_CALL();

    binder::Status res;
    if (!(res = checkPidStatus(__FUNCTION__)).isOk()) return res;

    Mutex::Autolock icl(mBinderSerializationLock);

    if (!mDevice.get()) {
        return STATUS_ERROR(CameraService::ERROR_DISCONNECTED, "Camera device no longer alive");
    }

    const std::vector<sp<IGraphicBufferProducer> >& bufferProducers =
            outputConfiguration.getGraphicBufferProducers();
    const std::string &physicalCameraId = outputConfiguration.getPhysicalCameraId();

    auto producerCount = bufferProducers.size();
    if (producerCount == 0) {
        ALOGE("%s: bufferProducers must not be empty", __FUNCTION__);
        return STATUS_ERROR(CameraService::ERROR_ILLEGAL_ARGUMENT,
                "bufferProducers must not be empty");
    }

    // The first output is the one associated with the output configuration.
    // It should always be present, valid and the corresponding stream id should match.
    sp<IBinder> binder = IInterface::asBinder(bufferProducers[0]);
    ssize_t index = mStreamMap.indexOfKey(binder);
    if (index == NAME_NOT_FOUND) {
        ALOGE("%s: Outputconfiguration is invalid", __FUNCTION__);
        return STATUS_ERROR(CameraService::ERROR_ILLEGAL_ARGUMENT,
                "OutputConfiguration is invalid");
    }
    if (mStreamMap.valueFor(binder).streamId() != streamId) {
        ALOGE("%s: Stream Id: %d provided doesn't match the id: %d in the stream map",
                __FUNCTION__, streamId, mStreamMap.valueFor(binder).streamId());
        return STATUS_ERROR(CameraService::ERROR_ILLEGAL_ARGUMENT,
                "Stream id is invalid");
    }

    std::vector<size_t> removedSurfaceIds;
    std::vector<sp<IBinder>> removedOutputs;
    std::vector<sp<Surface>> newOutputs;
    std::vector<OutputStreamInfo> streamInfos;
    KeyedVector<sp<IBinder>, sp<IGraphicBufferProducer>> newOutputsMap;
    for (auto &it : bufferProducers) {
        newOutputsMap.add(IInterface::asBinder(it), it);
    }

    for (size_t i = 0; i < mStreamMap.size(); i++) {
        ssize_t idx = newOutputsMap.indexOfKey(mStreamMap.keyAt(i));
        if (idx == NAME_NOT_FOUND) {
            if (mStreamMap[i].streamId() == streamId) {
                removedSurfaceIds.push_back(mStreamMap[i].surfaceId());
                removedOutputs.push_back(mStreamMap.keyAt(i));
            }
        } else {
            if (mStreamMap[i].streamId() != streamId) {
                ALOGE("%s: Output surface already part of a different stream", __FUNCTION__);
                return STATUS_ERROR(CameraService::ERROR_ILLEGAL_ARGUMENT,
                        "Target Surface is invalid");
            }
            newOutputsMap.removeItemsAt(idx);
        }
    }
    const std::vector<int32_t> &sensorPixelModesUsed =
            outputConfiguration.getSensorPixelModesUsed();
    int64_t streamUseCase = outputConfiguration.getStreamUseCase();
    int timestampBase = outputConfiguration.getTimestampBase();
    int64_t dynamicRangeProfile = outputConfiguration.getDynamicRangeProfile();
    int32_t colorSpace = outputConfiguration.getColorSpace();
    int mirrorMode = outputConfiguration.getMirrorMode();

    for (size_t i = 0; i < newOutputsMap.size(); i++) {
        OutputStreamInfo outInfo;
        sp<Surface> surface;
        res = SessionConfigurationUtils::createSurfaceFromGbp(outInfo,
                /*isStreamInfoValid*/ false, surface, newOutputsMap.valueAt(i), mCameraIdStr,
                mDevice->infoPhysical(physicalCameraId), sensorPixelModesUsed, dynamicRangeProfile,
                streamUseCase,
                timestampBase,
                mirrorMode,
                colorSpace,
                mPrivilegedClient);
        if (!res.isOk())
            return res;

        streamInfos.push_back(outInfo);
        newOutputs.push_back(surface);
    }

    //Trivial case no changes required
    if (removedSurfaceIds.empty() && newOutputs.empty()) {
        return binder::Status::ok();
    }

    KeyedVector<sp<Surface>, size_t> outputMap;
    auto ret = mDevice->updateStream(streamId, newOutputs, streamInfos, removedSurfaceIds,
            &outputMap);
    if (ret != OK) {
        switch (ret) {
            case NAME_NOT_FOUND:
            case BAD_VALUE:
            case -EBUSY:
                res = STATUS_ERROR_FMT(CameraService::ERROR_ILLEGAL_ARGUMENT,
                        "Camera %s: Error updating stream: %s (%d)",
                        mCameraIdStr.c_str(), strerror(ret), ret);
                break;
            default:
                res = STATUS_ERROR_FMT(CameraService::ERROR_INVALID_OPERATION,
                        "Camera %s: Error updating stream: %s (%d)",
                        mCameraIdStr.c_str(), strerror(ret), ret);
                break;
        }
    } else {
        for (const auto &it : removedOutputs) {
            mStreamMap.removeItem(it);
        }

        for (size_t i = 0; i < outputMap.size(); i++) {
            mStreamMap.add(IInterface::asBinder(outputMap.keyAt(i)->getIGraphicBufferProducer()),
                    StreamSurfaceId(streamId, outputMap.valueAt(i)));
        }

        mConfiguredOutputs.replaceValueFor(streamId, outputConfiguration);

        ALOGV("%s: Camera %s: Successful stream ID %d update",
                  __FUNCTION__, mCameraIdStr.c_str(), streamId);
    }

    return res;
}

// Create a request object from a template.
binder::Status CameraDeviceClient::createDefaultRequest(int templateId,
        /*out*/
        hardware::camera2::impl::CameraMetadataNative* request)
{
    ATRACE_CALL();
    ALOGV("%s (templateId = 0x%x)", __FUNCTION__, templateId);

    binder::Status res;
    if (!(res = checkPidStatus(__FUNCTION__)).isOk()) return res;

    Mutex::Autolock icl(mBinderSerializationLock);

    if (!mDevice.get()) {
        return STATUS_ERROR(CameraService::ERROR_DISCONNECTED, "Camera device no longer alive");
    }

    status_t err;
    camera_request_template_t tempId = camera_request_template_t::CAMERA_TEMPLATE_COUNT;
    if (!(res = mapRequestTemplate(templateId, &tempId)).isOk()) return res;

    CameraMetadata metadata;
    if ( (err = mDevice->createDefaultRequest(tempId, &metadata) ) == OK &&
        request != NULL) {

        request->swap(metadata);
    } else if (err == BAD_VALUE) {
        res = STATUS_ERROR_FMT(CameraService::ERROR_ILLEGAL_ARGUMENT,
                "Camera %s: Template ID %d is invalid or not supported: %s (%d)",
                mCameraIdStr.c_str(), templateId, strerror(-err), err);

    } else {
        res = STATUS_ERROR_FMT(CameraService::ERROR_INVALID_OPERATION,
                "Camera %s: Error creating default request for template %d: %s (%d)",
                mCameraIdStr.c_str(), templateId, strerror(-err), err);
    }
    return res;
}

binder::Status CameraDeviceClient::getCameraInfo(
        /*out*/
        hardware::camera2::impl::CameraMetadataNative* info)
{
    ATRACE_CALL();
    ALOGV("%s", __FUNCTION__);

    binder::Status res;

    if (!(res = checkPidStatus(__FUNCTION__)).isOk()) return res;

    Mutex::Autolock icl(mBinderSerializationLock);

    if (!mDevice.get()) {
        return STATUS_ERROR(CameraService::ERROR_DISCONNECTED, "Camera device no longer alive");
    }

    if (info != NULL) {
        *info = mDevice->info(); // static camera metadata
        // TODO: merge with device-specific camera metadata
    }

    return res;
}

binder::Status CameraDeviceClient::waitUntilIdle()
{
    ATRACE_CALL();
    ALOGV("%s", __FUNCTION__);

    binder::Status res;
    if (!(res = checkPidStatus(__FUNCTION__)).isOk()) return res;

    Mutex::Autolock icl(mBinderSerializationLock);

    if (!mDevice.get()) {
        return STATUS_ERROR(CameraService::ERROR_DISCONNECTED, "Camera device no longer alive");
    }

    // FIXME: Also need check repeating burst.
    Mutex::Autolock idLock(mStreamingRequestIdLock);
    if (mStreamingRequestId != REQUEST_ID_NONE) {
        std::string msg = fmt::sprintf(
            "Camera %s: Try to waitUntilIdle when there are active streaming requests",
            mCameraIdStr.c_str());
        ALOGE("%s: %s", __FUNCTION__, msg.c_str());
        return STATUS_ERROR(CameraService::ERROR_INVALID_OPERATION, msg.c_str());
    }
    status_t err = mDevice->waitUntilDrained();
    if (err != OK) {
        res = STATUS_ERROR_FMT(CameraService::ERROR_INVALID_OPERATION,
                "Camera %s: Error waiting to drain: %s (%d)",
                mCameraIdStr.c_str(), strerror(-err), err);
    }
    ALOGV("%s Done", __FUNCTION__);
    return res;
}

binder::Status CameraDeviceClient::flush(
        /*out*/
        int64_t* lastFrameNumber) {
    ATRACE_CALL();
    ALOGV("%s", __FUNCTION__);

    binder::Status res;
    if (!(res = checkPidStatus(__FUNCTION__)).isOk()) return res;

    Mutex::Autolock icl(mBinderSerializationLock);

    if (!mDevice.get()) {
        return STATUS_ERROR(CameraService::ERROR_DISCONNECTED, "Camera device no longer alive");
    }

    Mutex::Autolock idLock(mStreamingRequestIdLock);
    mStreamingRequestId = REQUEST_ID_NONE;
    status_t err = mDevice->flush(lastFrameNumber);
    if (err != OK) {
        res = STATUS_ERROR_FMT(CameraService::ERROR_INVALID_OPERATION,
                "Camera %s: Error flushing device: %s (%d)", mCameraIdStr.c_str(), strerror(-err),
                err);
    }
    return res;
}

binder::Status CameraDeviceClient::prepare(int streamId) {
    ATRACE_CALL();
    ALOGV("%s stream id %d", __FUNCTION__, streamId);

    binder::Status res;
    if (!(res = checkPidStatus(__FUNCTION__)).isOk()) return res;

    Mutex::Autolock icl(mBinderSerializationLock);

    // Guard against trying to prepare non-created streams
    ssize_t index = NAME_NOT_FOUND;
    for (size_t i = 0; i < mStreamMap.size(); ++i) {
        if (streamId == mStreamMap.valueAt(i).streamId()) {
            index = i;
            break;
        }
    }

    if (index == NAME_NOT_FOUND) {
        std::string msg = fmt::sprintf("Camera %s: Invalid stream ID (%d) specified, no stream "
              "with that ID exists", mCameraIdStr.c_str(), streamId);
        ALOGW("%s: %s", __FUNCTION__, msg.c_str());
        return STATUS_ERROR(CameraService::ERROR_ILLEGAL_ARGUMENT, msg.c_str());
    }

    // Also returns BAD_VALUE if stream ID was not valid, or stream already
    // has been used
    status_t err = mDevice->prepare(streamId);
    if (err == BAD_VALUE) {
        res = STATUS_ERROR_FMT(CameraService::ERROR_ILLEGAL_ARGUMENT,
                "Camera %s: Stream %d has already been used, and cannot be prepared",
                mCameraIdStr.c_str(), streamId);
    } else if (err != OK) {
        res = STATUS_ERROR_FMT(CameraService::ERROR_INVALID_OPERATION,
                "Camera %s: Error preparing stream %d: %s (%d)", mCameraIdStr.c_str(), streamId,
                strerror(-err), err);
    }
    return res;
}

binder::Status CameraDeviceClient::prepare2(int maxCount, int streamId) {
    ATRACE_CALL();
    ALOGV("%s stream id %d", __FUNCTION__, streamId);

    binder::Status res;
    if (!(res = checkPidStatus(__FUNCTION__)).isOk()) return res;

    Mutex::Autolock icl(mBinderSerializationLock);

    // Guard against trying to prepare non-created streams
    ssize_t index = NAME_NOT_FOUND;
    for (size_t i = 0; i < mStreamMap.size(); ++i) {
        if (streamId == mStreamMap.valueAt(i).streamId()) {
            index = i;
            break;
        }
    }

    if (index == NAME_NOT_FOUND) {
        std::string msg = fmt::sprintf("Camera %s: Invalid stream ID (%d) specified, no stream "
              "with that ID exists", mCameraIdStr.c_str(), streamId);
        ALOGW("%s: %s", __FUNCTION__, msg.c_str());
        return STATUS_ERROR(CameraService::ERROR_ILLEGAL_ARGUMENT, msg.c_str());
    }

    if (maxCount <= 0) {
        std::string msg = fmt::sprintf("Camera %s: maxCount (%d) must be greater than 0",
                mCameraIdStr.c_str(), maxCount);
        ALOGE("%s: %s", __FUNCTION__, msg.c_str());
        return STATUS_ERROR(CameraService::ERROR_ILLEGAL_ARGUMENT, msg.c_str());
    }

    // Also returns BAD_VALUE if stream ID was not valid, or stream already
    // has been used
    status_t err = mDevice->prepare(maxCount, streamId);
    if (err == BAD_VALUE) {
        res = STATUS_ERROR_FMT(CameraService::ERROR_ILLEGAL_ARGUMENT,
                "Camera %s: Stream %d has already been used, and cannot be prepared",
                mCameraIdStr.c_str(), streamId);
    } else if (err != OK) {
        res = STATUS_ERROR_FMT(CameraService::ERROR_INVALID_OPERATION,
                "Camera %s: Error preparing stream %d: %s (%d)", mCameraIdStr.c_str(), streamId,
                strerror(-err), err);
    }

    return res;
}

binder::Status CameraDeviceClient::tearDown(int streamId) {
    ATRACE_CALL();
    ALOGV("%s", __FUNCTION__);

    binder::Status res;
    if (!(res = checkPidStatus(__FUNCTION__)).isOk()) return res;

    Mutex::Autolock icl(mBinderSerializationLock);

    // Guard against trying to prepare non-created streams
    ssize_t index = NAME_NOT_FOUND;
    for (size_t i = 0; i < mStreamMap.size(); ++i) {
        if (streamId == mStreamMap.valueAt(i).streamId()) {
            index = i;
            break;
        }
    }

    if (index == NAME_NOT_FOUND) {
        std::string msg = fmt::sprintf("Camera %s: Invalid stream ID (%d) specified, no stream "
              "with that ID exists", mCameraIdStr.c_str(), streamId);
        ALOGW("%s: %s", __FUNCTION__, msg.c_str());
        return STATUS_ERROR(CameraService::ERROR_ILLEGAL_ARGUMENT, msg.c_str());
    }

    // Also returns BAD_VALUE if stream ID was not valid or if the stream is in
    // use
    status_t err = mDevice->tearDown(streamId);
    if (err == BAD_VALUE) {
        res = STATUS_ERROR_FMT(CameraService::ERROR_ILLEGAL_ARGUMENT,
                "Camera %s: Stream %d is still in use, cannot be torn down",
                mCameraIdStr.c_str(), streamId);
    } else if (err != OK) {
        res = STATUS_ERROR_FMT(CameraService::ERROR_INVALID_OPERATION,
                "Camera %s: Error tearing down stream %d: %s (%d)", mCameraIdStr.c_str(), streamId,
                strerror(-err), err);
    }

    return res;
}

binder::Status CameraDeviceClient::finalizeOutputConfigurations(int32_t streamId,
        const hardware::camera2::params::OutputConfiguration &outputConfiguration) {
    ATRACE_CALL();

    binder::Status res;
    if (!(res = checkPidStatus(__FUNCTION__)).isOk()) return res;

    Mutex::Autolock icl(mBinderSerializationLock);

    const std::vector<sp<IGraphicBufferProducer> >& bufferProducers =
            outputConfiguration.getGraphicBufferProducers();
    const std::string &physicalId = outputConfiguration.getPhysicalCameraId();

    if (bufferProducers.size() == 0) {
        ALOGE("%s: bufferProducers must not be empty", __FUNCTION__);
        return STATUS_ERROR(CameraService::ERROR_ILLEGAL_ARGUMENT, "Target Surface is invalid");
    }

    // streamId should be in mStreamMap if this stream already has a surface attached
    // to it. Otherwise, it should be in mDeferredStreams.
    bool streamIdConfigured = false;
    ssize_t deferredStreamIndex = NAME_NOT_FOUND;
    for (size_t i = 0; i < mStreamMap.size(); i++) {
        if (mStreamMap.valueAt(i).streamId() == streamId) {
            streamIdConfigured = true;
            break;
        }
    }
    for (size_t i = 0; i < mDeferredStreams.size(); i++) {
        if (streamId == mDeferredStreams[i]) {
            deferredStreamIndex = i;
            break;
        }

    }
    if (deferredStreamIndex == NAME_NOT_FOUND && !streamIdConfigured) {
        std::string msg = fmt::sprintf("Camera %s: deferred surface is set to a unknown stream"
                "(ID %d)", mCameraIdStr.c_str(), streamId);
        ALOGW("%s: %s", __FUNCTION__, msg.c_str());
        return STATUS_ERROR(CameraService::ERROR_ILLEGAL_ARGUMENT, msg.c_str());
    }

    if (mStreamInfoMap[streamId].finalized) {
        std::string msg = fmt::sprintf("Camera %s: finalizeOutputConfigurations has been called"
                " on stream ID %d", mCameraIdStr.c_str(), streamId);
        ALOGW("%s: %s", __FUNCTION__, msg.c_str());
        return STATUS_ERROR(CameraService::ERROR_ILLEGAL_ARGUMENT, msg.c_str());
    }

    if (!mDevice.get()) {
        return STATUS_ERROR(CameraService::ERROR_DISCONNECTED, "Camera device no longer alive");
    }

    std::vector<sp<Surface>> consumerSurfaces;
    const std::vector<int32_t> &sensorPixelModesUsed =
            outputConfiguration.getSensorPixelModesUsed();
    int64_t dynamicRangeProfile = outputConfiguration.getDynamicRangeProfile();
    int32_t colorSpace = outputConfiguration.getColorSpace();
    int64_t streamUseCase = outputConfiguration.getStreamUseCase();
    int timestampBase = outputConfiguration.getTimestampBase();
    int mirrorMode = outputConfiguration.getMirrorMode();
    for (auto& bufferProducer : bufferProducers) {
        // Don't create multiple streams for the same target surface
        ssize_t index = mStreamMap.indexOfKey(IInterface::asBinder(bufferProducer));
        if (index != NAME_NOT_FOUND) {
            ALOGV("Camera %s: Surface already has a stream created "
                    " for it (ID %zd)", mCameraIdStr.c_str(), index);
            continue;
        }

        sp<Surface> surface;
        res = SessionConfigurationUtils::createSurfaceFromGbp(mStreamInfoMap[streamId],
                true /*isStreamInfoValid*/, surface, bufferProducer, mCameraIdStr,
                mDevice->infoPhysical(physicalId), sensorPixelModesUsed, dynamicRangeProfile,
                streamUseCase,
                timestampBase,
                mirrorMode,
                colorSpace,
                mPrivilegedClient);

        if (!res.isOk())
            return res;

        consumerSurfaces.push_back(surface);
    }

    // Gracefully handle case where finalizeOutputConfigurations is called
    // without any new surface.
    if (consumerSurfaces.size() == 0) {
        mStreamInfoMap[streamId].finalized = true;
        return res;
    }

    // Finish the deferred stream configuration with the surface.
    status_t err;
    std::vector<int> consumerSurfaceIds;
    err = mDevice->setConsumerSurfaces(streamId, consumerSurfaces, &consumerSurfaceIds);
    if (err == OK) {
        for (size_t i = 0; i < consumerSurfaces.size(); i++) {
            sp<IBinder> binder = IInterface::asBinder(
                    consumerSurfaces[i]->getIGraphicBufferProducer());
            ALOGV("%s: mStreamMap add binder %p streamId %d, surfaceId %d", __FUNCTION__,
                    binder.get(), streamId, consumerSurfaceIds[i]);
            mStreamMap.add(binder, StreamSurfaceId(streamId, consumerSurfaceIds[i]));
        }
        if (deferredStreamIndex != NAME_NOT_FOUND) {
            mDeferredStreams.removeItemsAt(deferredStreamIndex);
        }
        mStreamInfoMap[streamId].finalized = true;
        mConfiguredOutputs.replaceValueFor(streamId, outputConfiguration);
    } else if (err == NO_INIT) {
        res = STATUS_ERROR_FMT(CameraService::ERROR_ILLEGAL_ARGUMENT,
                "Camera %s: Deferred surface is invalid: %s (%d)",
                mCameraIdStr.c_str(), strerror(-err), err);
    } else {
        res = STATUS_ERROR_FMT(CameraService::ERROR_INVALID_OPERATION,
                "Camera %s: Error setting output stream deferred surface: %s (%d)",
                mCameraIdStr.c_str(), strerror(-err), err);
    }

    return res;
}

binder::Status CameraDeviceClient::setCameraAudioRestriction(int32_t mode) {
    ATRACE_CALL();
    binder::Status res;
    if (!(res = checkPidStatus(__FUNCTION__)).isOk()) return res;

    if (!isValidAudioRestriction(mode)) {
        std::string msg = fmt::sprintf("Camera %s: invalid audio restriction mode %d",
                mCameraIdStr.c_str(), mode);
        ALOGW("%s: %s", __FUNCTION__, msg.c_str());
        return STATUS_ERROR(CameraService::ERROR_ILLEGAL_ARGUMENT, msg.c_str());
    }

    Mutex::Autolock icl(mBinderSerializationLock);
    BasicClient::setAudioRestriction(mode);
    return binder::Status::ok();
}

binder::Status CameraDeviceClient::getGlobalAudioRestriction(/*out*/ int32_t* outMode) {
    ATRACE_CALL();
    binder::Status res;
    if (!(res = checkPidStatus(__FUNCTION__)).isOk()) return res;
    Mutex::Autolock icl(mBinderSerializationLock);
    if (outMode != nullptr) {
        *outMode = BasicClient::getServiceAudioRestriction();
    }
    return binder::Status::ok();
}

status_t CameraDeviceClient::setCameraServiceWatchdog(bool enabled) {
    return mDevice->setCameraServiceWatchdog(enabled);
}

status_t CameraDeviceClient::setRotateAndCropOverride(uint8_t rotateAndCrop) {
    if (rotateAndCrop > ANDROID_SCALER_ROTATE_AND_CROP_AUTO) return BAD_VALUE;

    return mDevice->setRotateAndCropAutoBehavior(
        static_cast<camera_metadata_enum_android_scaler_rotate_and_crop_t>(rotateAndCrop));
}

status_t CameraDeviceClient::setAutoframingOverride(uint8_t autoframingValue) {
    if (autoframingValue > ANDROID_CONTROL_AUTOFRAMING_AUTO) return BAD_VALUE;

    return mDevice->setAutoframingAutoBehavior(
        static_cast<camera_metadata_enum_android_control_autoframing_t>(autoframingValue));
}

bool CameraDeviceClient::supportsCameraMute() {
    return mDevice->supportsCameraMute();
}

status_t CameraDeviceClient::setCameraMute(bool enabled) {
    return mDevice->setCameraMute(enabled);
}

void CameraDeviceClient::setStreamUseCaseOverrides(
        const std::vector<int64_t>& useCaseOverrides) {
    mDevice->setStreamUseCaseOverrides(useCaseOverrides);
}

void CameraDeviceClient::clearStreamUseCaseOverrides() {
    mDevice->clearStreamUseCaseOverrides();
}

bool CameraDeviceClient::supportsZoomOverride() {
    return mDevice->supportsZoomOverride();
}

status_t CameraDeviceClient::setZoomOverride(int32_t zoomOverride) {
    return mDevice->setZoomOverride(zoomOverride);
}

binder::Status CameraDeviceClient::switchToOffline(
        const sp<hardware::camera2::ICameraDeviceCallbacks>& cameraCb,
        const std::vector<int>& offlineOutputIds,
        /*out*/
        sp<hardware::camera2::ICameraOfflineSession>* session) {
    ATRACE_CALL();

    binder::Status res;
    if (!(res = checkPidStatus(__FUNCTION__)).isOk()) return res;

    Mutex::Autolock icl(mBinderSerializationLock);

    if (!mDevice.get()) {
        return STATUS_ERROR(CameraService::ERROR_DISCONNECTED, "Camera device no longer alive");
    }

    if (offlineOutputIds.empty()) {
        std::string msg = "Offline surfaces must not be empty";
        ALOGE("%s: %s", __FUNCTION__, msg.c_str());
        return STATUS_ERROR(CameraService::ERROR_ILLEGAL_ARGUMENT, msg.c_str());
    }

    if (session == nullptr) {
        std::string msg = "Invalid offline session";
        ALOGE("%s: %s", __FUNCTION__, msg.c_str());
        return STATUS_ERROR(CameraService::ERROR_ILLEGAL_ARGUMENT, msg.c_str());
    }

    std::vector<int32_t> offlineStreamIds;
    offlineStreamIds.reserve(offlineOutputIds.size());
    KeyedVector<sp<IBinder>, sp<CompositeStream>> offlineCompositeStreamMap;
    for (const auto& streamId : offlineOutputIds) {
        ssize_t index = mConfiguredOutputs.indexOfKey(streamId);
        if (index == NAME_NOT_FOUND) {
            std::string msg = fmt::sprintf("Offline surface with id: %d is not registered",
                    streamId);
            ALOGE("%s: %s", __FUNCTION__, msg.c_str());
            return STATUS_ERROR(CameraService::ERROR_ILLEGAL_ARGUMENT, msg.c_str());
        }

        if (!mStreamInfoMap[streamId].supportsOffline) {
            std::string msg = fmt::sprintf("Offline surface with id: %d doesn't support "
                    "offline mode", streamId);
            ALOGE("%s: %s", __FUNCTION__, msg.c_str());
            return STATUS_ERROR(CameraService::ERROR_ILLEGAL_ARGUMENT, msg.c_str());
        }

        Mutex::Autolock l(mCompositeLock);
        bool isCompositeStream = false;
        for (const auto& gbp : mConfiguredOutputs.valueAt(index).getGraphicBufferProducers()) {
            sp<Surface> s = new Surface(gbp, false /*controlledByApp*/);
            isCompositeStream = camera3::DepthCompositeStream::isDepthCompositeStream(s) ||
                camera3::HeicCompositeStream::isHeicCompositeStream(s) ||
                (camera3::JpegRCompositeStream::isJpegRCompositeStream(s) &&
                 !mDevice->isCompositeJpegRDisabled());
            if (isCompositeStream) {
                auto compositeIdx = mCompositeStreamMap.indexOfKey(IInterface::asBinder(gbp));
                if (compositeIdx == NAME_NOT_FOUND) {
                    ALOGE("%s: Unknown composite stream", __FUNCTION__);
                    return STATUS_ERROR(CameraService::ERROR_ILLEGAL_ARGUMENT,
                            "Unknown composite stream");
                }

                mCompositeStreamMap.valueAt(compositeIdx)->insertCompositeStreamIds(
                        &offlineStreamIds);
                offlineCompositeStreamMap.add(mCompositeStreamMap.keyAt(compositeIdx),
                        mCompositeStreamMap.valueAt(compositeIdx));
                break;
            }
        }

        if (!isCompositeStream) {
            offlineStreamIds.push_back(streamId);
        }
    }

    sp<CameraOfflineSessionBase> offlineSession;
    auto ret = mDevice->switchToOffline(offlineStreamIds, &offlineSession);
    if (ret != OK) {
        return STATUS_ERROR_FMT(CameraService::ERROR_ILLEGAL_ARGUMENT,
                "Camera %s: Error switching to offline mode: %s (%d)",
                mCameraIdStr.c_str(), strerror(ret), ret);
    }

    sp<CameraOfflineSessionClient> offlineClient;
    if (offlineSession.get() != nullptr) {
        offlineClient = new CameraOfflineSessionClient(sCameraService,
                offlineSession, offlineCompositeStreamMap, cameraCb, mClientPackageName,
                mClientFeatureId, mCameraIdStr, mCameraFacing, mOrientation, mClientPid, mClientUid,
                mServicePid);
        ret = sCameraService->addOfflineClient(mCameraIdStr, offlineClient);
    }

    if (ret == OK) {
        // A successful offline session switch must reset the current camera client
        // and release any resources occupied by previously configured streams.
        mStreamMap.clear();
        mConfiguredOutputs.clear();
        mDeferredStreams.clear();
        mStreamInfoMap.clear();
        Mutex::Autolock l(mCompositeLock);
        mCompositeStreamMap.clear();
        mInputStream = {false, 0, 0, 0, 0};
    } else {
        // In case we failed to register the offline client, ensure that it still initialized
        // so that all failing requests can return back correctly once the object is released.
        offlineClient->initialize(nullptr /*cameraProviderManager*/, std::string()/*monitorTags*/);

        switch(ret) {
            case BAD_VALUE:
                return STATUS_ERROR_FMT(CameraService::ERROR_ILLEGAL_ARGUMENT,
                        "Illegal argument to HAL module for camera \"%s\"", mCameraIdStr.c_str());
            case TIMED_OUT:
                return STATUS_ERROR_FMT(CameraService::ERROR_CAMERA_IN_USE,
                        "Camera \"%s\" is already open", mCameraIdStr.c_str());
            default:
                return STATUS_ERROR_FMT(CameraService::ERROR_INVALID_OPERATION,
                        "Failed to initialize camera \"%s\": %s (%d)", mCameraIdStr.c_str(),
                        strerror(-ret), ret);
        }
    }

    *session = offlineClient;

    return binder::Status::ok();
}

status_t CameraDeviceClient::dump(int fd, const Vector<String16>& args) {
    return BasicClient::dump(fd, args);
}

status_t CameraDeviceClient::dumpClient(int fd, const Vector<String16>& args) {
    dprintf(fd, "  CameraDeviceClient[%s] (%p) dump:\n",
            mCameraIdStr.c_str(),
            (getRemoteCallback() != NULL ?
                    IInterface::asBinder(getRemoteCallback()).get() : NULL) );
    dprintf(fd, "    Current client UID %u\n", mClientUid);

    dprintf(fd, "    State:\n");
    dprintf(fd, "      Request ID counter: %d\n", mRequestIdCounter);
    if (mInputStream.configured) {
        dprintf(fd, "      Current input stream ID: %d\n", mInputStream.id);
    } else {
        dprintf(fd, "      No input stream configured.\n");
    }
    if (!mStreamMap.isEmpty()) {
        dprintf(fd, "      Current output stream/surface IDs:\n");
        for (size_t i = 0; i < mStreamMap.size(); i++) {
            dprintf(fd, "        Stream %d Surface %d\n",
                                mStreamMap.valueAt(i).streamId(),
                                mStreamMap.valueAt(i).surfaceId());
        }
    } else if (!mDeferredStreams.isEmpty()) {
        dprintf(fd, "      Current deferred surface output stream IDs:\n");
        for (auto& streamId : mDeferredStreams) {
            dprintf(fd, "        Stream %d\n", streamId);
        }
    } else {
        dprintf(fd, "      No output streams configured.\n");
    }
    // TODO: print dynamic/request section from most recent requests
    mFrameProcessor->dump(fd, args);

    return dumpDevice(fd, args);
}

status_t CameraDeviceClient::startWatchingTags(const std::string &tags, int out) {
    sp<CameraDeviceBase> device = mDevice;
    if (!device) {
        dprintf(out, "  Device is detached.");
        return OK;
    }
    device->startWatchingTags(tags);
    return OK;
}

status_t CameraDeviceClient::stopWatchingTags(int out) {
    sp<CameraDeviceBase> device = mDevice;
    if (!device) {
        dprintf(out, "  Device is detached.");
        return OK;
    }
    device->stopWatchingTags();
    return OK;
}

status_t CameraDeviceClient::dumpWatchedEventsToVector(std::vector<std::string> &out) {
    sp<CameraDeviceBase> device = mDevice;
    if (!device) {
        return OK;
    }
    device->dumpWatchedEventsToVector(out);
    return OK;
}

void CameraDeviceClient::notifyError(int32_t errorCode,
                                     const CaptureResultExtras& resultExtras) {
    // Thread safe. Don't bother locking.
    sp<hardware::camera2::ICameraDeviceCallbacks> remoteCb = getRemoteCallback();

    bool skipClientNotification = false;
    {
        // Access to the composite stream map must be synchronized
        Mutex::Autolock l(mCompositeLock);
        // Composites can have multiple internal streams. Error notifications coming from such
        // internal streams may need to remain within camera service.
        for (size_t i = 0; i < mCompositeStreamMap.size(); i++) {
            skipClientNotification |= mCompositeStreamMap.valueAt(i)->onError(errorCode,
                    resultExtras);
        }
    }

    if ((remoteCb != 0) && (!skipClientNotification)) {
        remoteCb->onDeviceError(errorCode, resultExtras);
    }
}

void CameraDeviceClient::notifyRepeatingRequestError(long lastFrameNumber) {
    sp<hardware::camera2::ICameraDeviceCallbacks> remoteCb = getRemoteCallback();

    if (remoteCb != 0) {
        remoteCb->onRepeatingRequestError(lastFrameNumber, mStreamingRequestId);
    }

    Mutex::Autolock idLock(mStreamingRequestIdLock);
    mStreamingRequestId = REQUEST_ID_NONE;
}

void CameraDeviceClient::notifyIdle(
        int64_t requestCount, int64_t resultErrorCount, bool deviceError,
        const std::vector<hardware::CameraStreamStats>& streamStats) {
    // Thread safe. Don't bother locking.
    sp<hardware::camera2::ICameraDeviceCallbacks> remoteCb = getRemoteCallback();

    if (remoteCb != 0) {
        remoteCb->onDeviceIdle();
    }

    std::vector<hardware::CameraStreamStats> fullStreamStats = streamStats;
    {
        Mutex::Autolock l(mCompositeLock);
        for (size_t i = 0; i < mCompositeStreamMap.size(); i++) {
            hardware::CameraStreamStats compositeStats;
            mCompositeStreamMap.valueAt(i)->getStreamStats(&compositeStats);
            if (compositeStats.mWidth > 0) {
                fullStreamStats.push_back(compositeStats);
            }
        }
    }
    Camera2ClientBase::notifyIdleWithUserTag(requestCount, resultErrorCount, deviceError,
            fullStreamStats, mUserTag, mVideoStabilizationMode);
}

void CameraDeviceClient::notifyShutter(const CaptureResultExtras& resultExtras,
        nsecs_t timestamp) {
    // Thread safe. Don't bother locking.
    sp<hardware::camera2::ICameraDeviceCallbacks> remoteCb = getRemoteCallback();
    if (remoteCb != 0) {
        remoteCb->onCaptureStarted(resultExtras, timestamp);
    }
    Camera2ClientBase::notifyShutter(resultExtras, timestamp);

    // Access to the composite stream map must be synchronized
    Mutex::Autolock l(mCompositeLock);
    for (size_t i = 0; i < mCompositeStreamMap.size(); i++) {
        mCompositeStreamMap.valueAt(i)->onShutter(resultExtras, timestamp);
    }
}

void CameraDeviceClient::notifyPrepared(int streamId) {
    // Thread safe. Don't bother locking.
    sp<hardware::camera2::ICameraDeviceCallbacks> remoteCb = getRemoteCallback();
    if (remoteCb != 0) {
        ALOGV("%s: stream id %d", __FUNCTION__, streamId);
        remoteCb->onPrepared(streamId);
    }
}

void CameraDeviceClient::notifyRequestQueueEmpty() {
    // Thread safe. Don't bother locking.
    sp<hardware::camera2::ICameraDeviceCallbacks> remoteCb = getRemoteCallback();
    if (remoteCb != 0) {
        remoteCb->onRequestQueueEmpty();
    }
}

void CameraDeviceClient::detachDevice() {
    if (mDevice == 0) return;

    nsecs_t startTime = systemTime();
    ALOGV("Camera %s: Stopping processors", mCameraIdStr.c_str());

    if (mFrameProcessor.get() != nullptr) {
        mFrameProcessor->removeListener(
                camera2::FrameProcessorBase::FRAME_PROCESSOR_LISTENER_MIN_ID,
                camera2::FrameProcessorBase::FRAME_PROCESSOR_LISTENER_MAX_ID, /*listener*/this);
        mFrameProcessor->requestExit();
        ALOGV("Camera %s: Waiting for threads", mCameraIdStr.c_str());
        mFrameProcessor->join();
        ALOGV("Camera %s: Disconnecting device", mCameraIdStr.c_str());
    }

    // WORKAROUND: HAL refuses to disconnect while there's streams in flight
    {
        int64_t lastFrameNumber;
        status_t code;
        if ((code = mDevice->flush(&lastFrameNumber)) != OK) {
            ALOGE("%s: flush failed with code 0x%x", __FUNCTION__, code);
        }

        if ((code = mDevice->waitUntilDrained()) != OK) {
            ALOGE("%s: waitUntilDrained failed with code 0x%x", __FUNCTION__,
                  code);
        }
    }

    {
        Mutex::Autolock l(mCompositeLock);
        for (size_t i = 0; i < mCompositeStreamMap.size(); i++) {
            auto ret = mCompositeStreamMap.valueAt(i)->deleteInternalStreams();
            if (ret != OK) {
                ALOGE("%s: Failed removing composite stream  %s (%d)", __FUNCTION__,
                        strerror(-ret), ret);
            }
        }
        mCompositeStreamMap.clear();
    }

    bool hasDeviceError = mDevice->hasDeviceError();
    Camera2ClientBase::detachDevice();

    int32_t closeLatencyMs = ns2ms(systemTime() - startTime);
    mCameraServiceProxyWrapper->logClose(mCameraIdStr, closeLatencyMs, hasDeviceError);
}

/** Device-related methods */
void CameraDeviceClient::onResultAvailable(const CaptureResult& result) {
    ATRACE_CALL();
    ALOGV("%s", __FUNCTION__);

    // Thread-safe. No lock necessary.
    sp<hardware::camera2::ICameraDeviceCallbacks> remoteCb = mRemoteCallback;
    if (remoteCb != NULL) {
        remoteCb->onResultReceived(result.mMetadata, result.mResultExtras,
                result.mPhysicalMetadatas);
    }

    // Access to the composite stream map must be synchronized
    Mutex::Autolock l(mCompositeLock);
    for (size_t i = 0; i < mCompositeStreamMap.size(); i++) {
        mCompositeStreamMap.valueAt(i)->onResultAvailable(result);
    }
}

binder::Status CameraDeviceClient::checkPidStatus(const char* checkLocation) {
    if (mDisconnected) {
        return STATUS_ERROR(CameraService::ERROR_DISCONNECTED,
                "The camera device has been disconnected");
    }
    status_t res = checkPid(checkLocation);
    return (res == OK) ? binder::Status::ok() :
            STATUS_ERROR(CameraService::ERROR_PERMISSION_DENIED,
                    "Attempt to use camera from a different process than original client");
}

// TODO: move to Camera2ClientBase
bool CameraDeviceClient::enforceRequestPermissions(CameraMetadata& metadata) {

    const int pid = CameraThreadState::getCallingPid();
    const int selfPid = getpid();
    camera_metadata_entry_t entry;

    /**
     * Mixin default important security values
     * - android.led.transmit = defaulted ON
     */
    CameraMetadata staticInfo = mDevice->info();
    entry = staticInfo.find(ANDROID_LED_AVAILABLE_LEDS);
    for(size_t i = 0; i < entry.count; ++i) {
        uint8_t led = entry.data.u8[i];

        switch(led) {
            case ANDROID_LED_AVAILABLE_LEDS_TRANSMIT: {
                uint8_t transmitDefault = ANDROID_LED_TRANSMIT_ON;
                if (!metadata.exists(ANDROID_LED_TRANSMIT)) {
                    metadata.update(ANDROID_LED_TRANSMIT,
                                    &transmitDefault, 1);
                }
                break;
            }
        }
    }

    // We can do anything!
    if (pid == selfPid) {
        return true;
    }

    /**
     * Permission check special fields in the request
     * - android.led.transmit = android.permission.CAMERA_DISABLE_TRANSMIT
     */
    entry = metadata.find(ANDROID_LED_TRANSMIT);
    if (entry.count > 0 && entry.data.u8[0] != ANDROID_LED_TRANSMIT_ON) {
        String16 permissionString =
            toString16("android.permission.CAMERA_DISABLE_TRANSMIT_LED");
        if (!checkCallingPermission(permissionString)) {
            const int uid = CameraThreadState::getCallingUid();
            ALOGE("Permission Denial: "
                  "can't disable transmit LED pid=%d, uid=%d", pid, uid);
            return false;
        }
    }

    return true;
}

status_t CameraDeviceClient::getRotationTransformLocked(int mirrorMode,
        int32_t* transform) {
    ALOGV("%s: begin", __FUNCTION__);

    const CameraMetadata& staticInfo = mDevice->info();
    return CameraUtils::getRotationTransform(staticInfo, mirrorMode, transform);
}

binder::Status CameraDeviceClient::mapRequestTemplate(int templateId,
        camera_request_template_t* tempId /*out*/) {
    binder::Status ret = binder::Status::ok();

    if (tempId == nullptr) {
        ret = STATUS_ERROR_FMT(CameraService::ERROR_ILLEGAL_ARGUMENT,
                "Camera %s: Invalid template argument", mCameraIdStr.c_str());
        return ret;
    }
    switch(templateId) {
        case ICameraDeviceUser::TEMPLATE_PREVIEW:
            *tempId = camera_request_template_t::CAMERA_TEMPLATE_PREVIEW;
            break;
        case ICameraDeviceUser::TEMPLATE_RECORD:
            *tempId = camera_request_template_t::CAMERA_TEMPLATE_VIDEO_RECORD;
            break;
        case ICameraDeviceUser::TEMPLATE_STILL_CAPTURE:
            *tempId = camera_request_template_t::CAMERA_TEMPLATE_STILL_CAPTURE;
            break;
        case ICameraDeviceUser::TEMPLATE_VIDEO_SNAPSHOT:
            *tempId = camera_request_template_t::CAMERA_TEMPLATE_VIDEO_SNAPSHOT;
            break;
        case ICameraDeviceUser::TEMPLATE_ZERO_SHUTTER_LAG:
            *tempId = camera_request_template_t::CAMERA_TEMPLATE_ZERO_SHUTTER_LAG;
            break;
        case ICameraDeviceUser::TEMPLATE_MANUAL:
            *tempId = camera_request_template_t::CAMERA_TEMPLATE_MANUAL;
            break;
        default:
            ret = STATUS_ERROR_FMT(CameraService::ERROR_ILLEGAL_ARGUMENT,
                    "Camera %s: Template ID %d is invalid or not supported",
                    mCameraIdStr.c_str(), templateId);
            return ret;
    }

    return ret;
}

const CameraMetadata &CameraDeviceClient::getStaticInfo(const std::string &cameraId) {
    if (mDevice->getId() == cameraId) {
        return mDevice->info();
    }
    return mDevice->infoPhysical(cameraId);
}

bool CameraDeviceClient::supportsUltraHighResolutionCapture(const std::string &cameraId) {
    const CameraMetadata &deviceInfo = getStaticInfo(cameraId);
    return SessionConfigurationUtils::supportsUltraHighResolutionCapture(deviceInfo);
}

bool CameraDeviceClient::isSensorPixelModeConsistent(
        const std::list<int> &streamIdList, const CameraMetadata &settings) {
    // First we get the sensorPixelMode from the settings metadata.
    int32_t sensorPixelMode = ANDROID_SENSOR_PIXEL_MODE_DEFAULT;
    camera_metadata_ro_entry sensorPixelModeEntry = settings.find(ANDROID_SENSOR_PIXEL_MODE);
    if (sensorPixelModeEntry.count != 0) {
        sensorPixelMode = sensorPixelModeEntry.data.u8[0];
        if (sensorPixelMode != ANDROID_SENSOR_PIXEL_MODE_DEFAULT &&
            sensorPixelMode != ANDROID_SENSOR_PIXEL_MODE_MAXIMUM_RESOLUTION) {
            ALOGE("%s: Request sensor pixel mode not is not one of the valid values %d",
                      __FUNCTION__, sensorPixelMode);
            return false;
        }
    }
    // Check whether each stream has max resolution allowed.
    bool consistent = true;
    for (auto it : streamIdList) {
        auto const streamInfoIt = mStreamInfoMap.find(it);
        if (streamInfoIt == mStreamInfoMap.end()) {
            ALOGE("%s: stream id %d not created, skipping", __FUNCTION__, it);
            return false;
        }
        consistent =
                streamInfoIt->second.sensorPixelModesUsed.find(sensorPixelMode) !=
                        streamInfoIt->second.sensorPixelModesUsed.end();
        if (!consistent) {
            ALOGE("sensorPixelMode used %i not consistent with configured modes", sensorPixelMode);
            for (auto m : streamInfoIt->second.sensorPixelModesUsed) {
                ALOGE("sensor pixel mode used list: %i", m);
            }
            break;
        }
    }

    return consistent;
}

} // namespace android<|MERGE_RESOLUTION|>--- conflicted
+++ resolved
@@ -108,9 +108,9 @@
     mInputStream(),
     mStreamingRequestId(REQUEST_ID_NONE),
     mRequestIdCounter(0),
-<<<<<<< HEAD
     mPrivilegedClient(false),
-    mOverrideForPerfClass(overrideForPerfClass) {
+    mOverrideForPerfClass(overrideForPerfClass),
+    mOriginalCameraId(originalCameraId) {
 
     char value[PROPERTY_VALUE_MAX];
     property_get("persist.vendor.camera.privapp.list", value, "");
@@ -119,10 +119,6 @@
         mPrivilegedClient = true;
     }
 
-=======
-    mOverrideForPerfClass(overrideForPerfClass),
-    mOriginalCameraId(originalCameraId) {
->>>>>>> f76a67eb
     ATRACE_CALL();
     ALOGI("CameraDeviceClient %s: Opened", cameraId.c_str());
 }
