--- conflicted
+++ resolved
@@ -634,14 +634,6 @@
             (maxJpegResolution.width * maxJpegResolution.height);
     ssize_t jpegBufferSize = scaleFactor * (maxJpegBufferSize - kMinJpegBufferSize) +
             kMinJpegBufferSize;
-<<<<<<< HEAD
-=======
-    if (jpegBufferSize > maxJpegBufferSize) {
-        ALOGI("%s: jpeg buffer size calculated is > maxJpeg bufferSize(%zd), clamping",
-                  __FUNCTION__, maxJpegBufferSize);
-        jpegBufferSize = maxJpegBufferSize;
-    }
->>>>>>> d9052b74
 
     return jpegBufferSize;
 }
