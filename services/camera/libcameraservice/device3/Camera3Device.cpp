--- conflicted
+++ resolved
@@ -634,15 +634,6 @@
             (chosenMaxJpegResolution.width * chosenMaxJpegResolution.height);
     ssize_t jpegBufferSize = scaleFactor * (maxJpegBufferSize - kMinJpegBufferSize) +
             kMinJpegBufferSize;
-<<<<<<< HEAD
-
-=======
-    if (jpegBufferSize > maxJpegBufferSize) {
-        ALOGI("%s: jpeg buffer size calculated is > maxJpeg bufferSize(%zd), clamping",
-                  __FUNCTION__, maxJpegBufferSize);
-        jpegBufferSize = maxJpegBufferSize;
-    }
->>>>>>> 85591725
     return jpegBufferSize;
 }
 
