/*
 * Copyright (C) 2022 The Android Open Source Project
 *
 * Licensed under the Apache License, Version 2.0 (the "License");
 * you may not use this file except in compliance with the License.
 * You may obtain a copy of the License at
 *
 *      http://www.apache.org/licenses/LICENSE-2.0
 *
 * Unless required by applicable law or agreed to in writing, software
 * distributed under the License is distributed on an "AS IS" BASIS,
 * WITHOUT WARRANTIES OR CONDITIONS OF ANY KIND, either express or implied.
 * See the License for the specific language governing permissions and
 * limitations under the License.
 */

#define LOG_TAG "AidlCamera3-Device"
#define ATRACE_TAG ATRACE_TAG_CAMERA
//#define LOG_NDEBUG 0
//#define LOG_NNDEBUG 0  // Per-frame verbose logging

#ifdef LOG_NNDEBUG
#define ALOGVV(...) ALOGV(__VA_ARGS__)
#else
#define ALOGVV(...) ((void)0)
#endif

// Convenience macro for transient errors
#define CLOGE(fmt, ...) ALOGE("Camera %s: %s: " fmt, mId.c_str(), __FUNCTION__, \
            ##__VA_ARGS__)

#define CLOGW(fmt, ...) ALOGW("Camera %s: %s: " fmt, mId.c_str(), __FUNCTION__, \
            ##__VA_ARGS__)

// Convenience macros for transitioning to the error state
#define SET_ERR(fmt, ...) setErrorState(   \
    "%s: " fmt, __FUNCTION__,              \
    ##__VA_ARGS__)
#define SET_ERR_L(fmt, ...) setErrorStateLocked( \
    "%s: " fmt, __FUNCTION__,                    \
    ##__VA_ARGS__)

#include <inttypes.h>

#include <utility>

#include <utils/Log.h>
#include <utils/Trace.h>
#include <utils/Timers.h>
#include <cutils/properties.h>

#include <aidl/android/hardware/camera/device/ICameraInjectionSession.h>
#include <aidlcommonsupport/NativeHandle.h>
#include <android/binder_ibinder_platform.h>
#include <android/hardware/camera2/ICameraDeviceUser.h>
#include <camera/StringUtils.h>

#include "utils/CameraTraces.h"
#include "mediautils/SchedulingPolicyService.h"
#include "device3/Camera3OutputStream.h"
#include "device3/Camera3InputStream.h"
#include "device3/Camera3FakeStream.h"
#include "device3/Camera3SharedOutputStream.h"
#include "device3/aidl/AidlCamera3OutputUtils.h"
#include "device3/aidl/AidlCamera3OfflineSession.h"
#include "CameraService.h"
#include "utils/CameraThreadState.h"
#include "utils/SessionConfigurationUtils.h"
#include "utils/TraceHFR.h"
#include "utils/CameraServiceProxyWrapper.h"

#include "../../common/aidl/AidlProviderInfo.h"

#include <algorithm>

#include "AidlCamera3Device.h"

using namespace android::camera3;
using namespace aidl::android::hardware;
using aidl::android::hardware::camera::metadata::SensorPixelMode;
using aidl::android::hardware::camera::metadata::RequestAvailableDynamicRangeProfilesMap;
using aidl::android::hardware::camera::metadata::ScalerAvailableStreamUseCases;

namespace android {

RequestAvailableDynamicRangeProfilesMap
mapToAidlDynamicProfile(int64_t dynamicRangeProfile) {
    return static_cast<RequestAvailableDynamicRangeProfilesMap>(dynamicRangeProfile);
}

aidl::android::hardware::graphics::common::PixelFormat AidlCamera3Device::mapToAidlPixelFormat(
        int frameworkFormat) {
    return (aidl::android::hardware::graphics::common::PixelFormat) frameworkFormat;
}

aidl::android::hardware::graphics::common::Dataspace AidlCamera3Device::mapToAidlDataspace(
        android_dataspace dataSpace) {
    return (aidl::android::hardware::graphics::common::Dataspace)dataSpace;
}

aidl::android::hardware::graphics::common::BufferUsage AidlCamera3Device::mapToAidlConsumerUsage(
        uint64_t usage) {
    return (aidl::android::hardware::graphics::common::BufferUsage)usage;
}

aidl::android::hardware::camera::device::StreamRotation
AidlCamera3Device::mapToAidlStreamRotation(camera_stream_rotation_t rotation) {
    switch (rotation) {
        case CAMERA_STREAM_ROTATION_0:
            return aidl::android::hardware::camera::device::StreamRotation::ROTATION_0;
        case CAMERA_STREAM_ROTATION_90:
            return aidl::android::hardware::camera::device::StreamRotation::ROTATION_90;
        case CAMERA_STREAM_ROTATION_180:
            return aidl::android::hardware::camera::device::StreamRotation::ROTATION_180;
        case CAMERA_STREAM_ROTATION_270:
            return aidl::android::hardware::camera::device::StreamRotation::ROTATION_270;
    }
    ALOGE("%s: Unknown stream rotation %d", __FUNCTION__, rotation);
    return aidl::android::hardware::camera::device::StreamRotation::ROTATION_0;
}

status_t AidlCamera3Device::mapToAidlStreamConfigurationMode(
        camera_stream_configuration_mode_t operationMode,
        aidl::android::hardware::camera::device::StreamConfigurationMode *mode) {
    using StreamConfigurationMode =
            aidl::android::hardware::camera::device::StreamConfigurationMode;
    if (mode == nullptr) return BAD_VALUE;
    if (operationMode < CAMERA_VENDOR_STREAM_CONFIGURATION_MODE_START) {
        switch(operationMode) {
            case CAMERA_STREAM_CONFIGURATION_NORMAL_MODE:
                *mode = StreamConfigurationMode::NORMAL_MODE;
                break;
            case CAMERA_STREAM_CONFIGURATION_CONSTRAINED_HIGH_SPEED_MODE:
                *mode = StreamConfigurationMode::CONSTRAINED_HIGH_SPEED_MODE;
                break;
            default:
                ALOGE("%s: Unknown stream configuration mode %d", __FUNCTION__, operationMode);
                return BAD_VALUE;
        }
    } else {
        *mode = static_cast<StreamConfigurationMode>(operationMode);
    }
    return OK;
}

int AidlCamera3Device::mapToFrameworkFormat(
        aidl::android::hardware::graphics::common::PixelFormat pixelFormat) {
    return static_cast<uint32_t>(pixelFormat);
}

android_dataspace AidlCamera3Device::mapToFrameworkDataspace(
        aidl::android::hardware::graphics::common::Dataspace dataSpace) {
    return static_cast<android_dataspace>(dataSpace);
}

uint64_t AidlCamera3Device::mapConsumerToFrameworkUsage(
        aidl::android::hardware::graphics::common::BufferUsage usage) {
    return (uint64_t)usage;
}

uint64_t AidlCamera3Device::mapProducerToFrameworkUsage(
       aidl::android::hardware::graphics::common::BufferUsage usage) {
    return (uint64_t)usage;
}

<<<<<<< HEAD
AidlCamera3Device::AidlCamera3Device(const std::string& id, bool overrideForPerfClass,
        bool overrideToPortrait, bool legacyClient) :
        Camera3Device(id, overrideForPerfClass, overrideToPortrait, legacyClient) {
=======
AidlCamera3Device::AidlCamera3Device(
        std::shared_ptr<CameraServiceProxyWrapper>& cameraServiceProxyWrapper,
        const String8& id, bool overrideForPerfClass, bool overrideToPortrait,
        bool legacyClient) :
        Camera3Device(cameraServiceProxyWrapper, id, overrideForPerfClass, overrideToPortrait,
        legacyClient) {
>>>>>>> ba248cd1
    mCallbacks = ndk::SharedRefBase::make<AidlCameraDeviceCallbacks>(this);
}

status_t AidlCamera3Device::initialize(sp<CameraProviderManager> manager,
        const std::string& monitorTags) {
    ATRACE_CALL();
    Mutex::Autolock il(mInterfaceLock);
    Mutex::Autolock l(mLock);

    ALOGV("%s: Initializing AIDL device for camera %s", __FUNCTION__, mId.c_str());
    if (mStatus != STATUS_UNINITIALIZED) {
        CLOGE("Already initialized!");
        return INVALID_OPERATION;
    }
    if (manager == nullptr) return INVALID_OPERATION;

    std::shared_ptr<camera::device::ICameraDeviceSession> session;
    ATRACE_BEGIN("CameraHal::openSession");
    status_t res = manager->openAidlSession(mId, mCallbacks,
            /*out*/ &session);
    ATRACE_END();
    if (res != OK) {
        SET_ERR_L("Could not open camera session: %s (%d)", strerror(-res), res);
        return res;
    }
    if (session == nullptr) {
      SET_ERR("Session iface returned is null");
      return INVALID_OPERATION;
    }
    res = manager->getCameraCharacteristics(mId, mOverrideForPerfClass, &mDeviceInfo,
            mOverrideToPortrait);
    if (res != OK) {
        SET_ERR_L("Could not retrieve camera characteristics: %s (%d)", strerror(-res), res);
        session->close();
        return res;
    }
<<<<<<< HEAD
    mSupportNativeZoomRatio = manager->supportNativeZoomRatio(mId);
=======
    mSupportNativeZoomRatio = manager->supportNativeZoomRatio(mId.string());
    mIsCompositeJpegRDisabled = manager->isCompositeJpegRDisabled(mId.string());
>>>>>>> ba248cd1

    std::vector<std::string> physicalCameraIds;
    bool isLogical = manager->isLogicalCamera(mId, &physicalCameraIds);
    if (isLogical) {
        for (auto& physicalId : physicalCameraIds) {
            // Do not override characteristics for physical cameras
            res = manager->getCameraCharacteristics(
                    physicalId, /*overrideForPerfClass*/false, &mPhysicalDeviceInfoMap[physicalId],
                    mOverrideToPortrait);
            if (res != OK) {
                SET_ERR_L("Could not retrieve camera %s characteristics: %s (%d)",
                        physicalId.c_str(), strerror(-res), res);
                session->close();
                return res;
            }

            bool usePrecorrectArray =
                    DistortionMapper::isDistortionSupported(mPhysicalDeviceInfoMap[physicalId]);
            if (usePrecorrectArray) {
                res = mDistortionMappers[physicalId].setupStaticInfo(
                        mPhysicalDeviceInfoMap[physicalId]);
                if (res != OK) {
                    SET_ERR_L("Unable to read camera %s's calibration fields for distortion "
                            "correction", physicalId.c_str());
                    session->close();
                    return res;
                }
            }

            mZoomRatioMappers[physicalId] = ZoomRatioMapper(
                    &mPhysicalDeviceInfoMap[physicalId],
                    mSupportNativeZoomRatio, usePrecorrectArray);

            if (SessionConfigurationUtils::supportsUltraHighResolutionCapture(
                    mPhysicalDeviceInfoMap[physicalId])) {
                mUHRCropAndMeteringRegionMappers[physicalId] =
                        UHRCropAndMeteringRegionMapper(mPhysicalDeviceInfoMap[physicalId],
                                usePrecorrectArray);
            }
        }
    }

    std::shared_ptr<AidlRequestMetadataQueue> queue;
    ::aidl::android::hardware::common::fmq::MQDescriptor<
            int8_t, ::aidl::android::hardware::common::fmq::SynchronizedReadWrite> desc;

    ::ndk::ScopedAStatus requestQueueRet = session->getCaptureRequestMetadataQueue(&desc);
    if (!requestQueueRet.isOk()) {
        ALOGE("Transaction error when getting result metadata queue from camera session: %s",
                requestQueueRet.getMessage());
        return AidlProviderInfo::mapToStatusT(requestQueueRet);
    }
    queue = std::make_unique<AidlRequestMetadataQueue>(desc);
    if (!queue->isValid() || queue->availableToWrite() <= 0) {
        ALOGE("HAL returns empty result metadata fmq, not use it");
        queue = nullptr;
        // Don't use resQueue onwards.
    }

    std::unique_ptr<AidlResultMetadataQueue>& resQueue = mResultMetadataQueue;
    ::aidl::android::hardware::common::fmq::MQDescriptor<
        int8_t, ::aidl::android::hardware::common::fmq::SynchronizedReadWrite> resDesc;
    ::ndk::ScopedAStatus resultQueueRet = session->getCaptureResultMetadataQueue(&resDesc);
    if (!resultQueueRet.isOk()) {
        ALOGE("Transaction error when getting result metadata queue from camera session: %s",
                resultQueueRet.getMessage());
        return AidlProviderInfo::mapToStatusT(resultQueueRet);
    }
    resQueue = std::make_unique<AidlResultMetadataQueue>(resDesc);
    if (!resQueue->isValid() || resQueue->availableToWrite() <= 0) {
        ALOGE("HAL returns empty result metadata fmq, not use it");
        resQueue = nullptr;
        // Don't use resQueue onwards.
    }

    camera_metadata_entry bufMgrMode =
            mDeviceInfo.find(ANDROID_INFO_SUPPORTED_BUFFER_MANAGEMENT_VERSION);
    if (bufMgrMode.count > 0) {
        mUseHalBufManager = (bufMgrMode.data.u8[0] ==
                ANDROID_INFO_SUPPORTED_BUFFER_MANAGEMENT_VERSION_HIDL_DEVICE_3_5);
    }

    camera_metadata_entry_t capabilities = mDeviceInfo.find(ANDROID_REQUEST_AVAILABLE_CAPABILITIES);
    for (size_t i = 0; i < capabilities.count; i++) {
        uint8_t capability = capabilities.data.u8[i];
        if (capability == ANDROID_REQUEST_AVAILABLE_CAPABILITIES_OFFLINE_PROCESSING) {
            mSupportOfflineProcessing = true;
        }
    }

    mInterface = new AidlHalInterface(session, queue, mUseHalBufManager, mSupportOfflineProcessing);

    std::string providerType;
    mVendorTagId = manager->getProviderTagIdLocked(mId);
    mTagMonitor.initialize(mVendorTagId);
    if (!monitorTags.empty()) {
        mTagMonitor.parseTagsToMonitor(monitorTags);
    }

    for (size_t i = 0; i < capabilities.count; i++) {
        uint8_t capability = capabilities.data.u8[i];
        if (capability == ANDROID_REQUEST_AVAILABLE_CAPABILITIES_MONOCHROME) {
            mNeedFixupMonochromeTags = true;
        }
    }

    return initializeCommonLocked();
}

::ndk::ScopedAStatus AidlCamera3Device::AidlCameraDeviceCallbacks::processCaptureResult(
            const std::vector<camera::device::CaptureResult>& results) {
    sp<AidlCamera3Device> p = mParent.promote();
    if (p == nullptr) {
        ALOGE("%s Parent AidlCameraDevice not alive, can't process callbacks", __FUNCTION__);
        return ::ndk::ScopedAStatus::ok();
    }
    return p->processCaptureResult(results);
}

::ndk::ScopedAStatus AidlCamera3Device::AidlCameraDeviceCallbacks::notify(
        const std::vector<camera::device::NotifyMsg>& msgs) {
    sp<AidlCamera3Device> p = mParent.promote();
    if (p == nullptr) {
        ALOGE("%s Parent AidlCameraDevice not alive, can't process callbacks", __FUNCTION__);
        return ::ndk::ScopedAStatus::ok();
    }
    return p->notify(msgs);
}

::ndk::ScopedAStatus AidlCamera3Device::processCaptureResult(
            const std::vector<camera::device::CaptureResult>& results) {
    // Ideally we should grab mLock, but that can lead to deadlock, and
    // it's not super important to get up to date value of mStatus for this
    // warning print, hence skipping the lock here
    if (mStatus == STATUS_ERROR) {
        // Per API contract, HAL should act as closed after device error
        // But mStatus can be set to error by framework as well, so just log
        // a warning here.
        ALOGW("%s: received capture result in error state.", __FUNCTION__);
    }

    sp<NotificationListener> listener;
    {
        std::lock_guard<std::mutex> l(mOutputLock);
        listener = mListener.promote();
    }

    if (mProcessCaptureResultLock.tryLock() != OK) {
        // This should never happen; it indicates a wrong client implementation
        // that doesn't follow the contract. But, we can be tolerant here.
        ALOGE("%s: callback overlapped! waiting 1s...",
                __FUNCTION__);
        if (mProcessCaptureResultLock.timedLock(1000000000 /* 1s */) != OK) {
            ALOGE("%s: cannot acquire lock in 1s, dropping results",
                    __FUNCTION__);
            // really don't know what to do, so bail out.
            return ::ndk::ScopedAStatus::ok();
        }
    }
    AidlCaptureOutputStates states {
       {
        mId,
        mInFlightLock, mLastCompletedRegularFrameNumber,
        mLastCompletedReprocessFrameNumber, mLastCompletedZslFrameNumber,
        mInFlightMap, mOutputLock, mResultQueue, mResultSignal,
        mNextShutterFrameNumber,
        mNextReprocessShutterFrameNumber, mNextZslStillShutterFrameNumber,
        mNextResultFrameNumber,
        mNextReprocessResultFrameNumber, mNextZslStillResultFrameNumber,
        mUseHalBufManager, mUsePartialResult, mNeedFixupMonochromeTags,
        mNumPartialResults, mVendorTagId, mDeviceInfo, mPhysicalDeviceInfoMap,
        mDistortionMappers, mZoomRatioMappers, mRotateAndCropMappers,
        mTagMonitor, mInputStream, mOutputStreams, mSessionStatsBuilder, listener, *this,
        *this, *(mInterface), mLegacyClient, mMinExpectedDuration, mIsFixedFps,
        mOverrideToPortrait, mActivePhysicalId}, mResultMetadataQueue
    };

    for (const auto& result : results) {
        processOneCaptureResultLocked(states, result, result.physicalCameraMetadata);
    }
    mProcessCaptureResultLock.unlock();
    return ::ndk::ScopedAStatus::ok();
}

::ndk::ScopedAStatus AidlCamera3Device::notify(
        const std::vector<camera::device::NotifyMsg>& msgs) {
    // Ideally we should grab mLock, but that can lead to deadlock, and
    // it's not super important to get up to date value of mStatus for this
    // warning print, hence skipping the lock here
    if (mStatus == STATUS_ERROR) {
        // Per API contract, HAL should act as closed after device error
        // But mStatus can be set to error by framework as well, so just log
        // a warning here.
        ALOGW("%s: received notify message in error state.", __FUNCTION__);
    }

    sp<NotificationListener> listener;
    {
        std::lock_guard<std::mutex> l(mOutputLock);
        listener = mListener.promote();
    }

    AidlCaptureOutputStates states {
      { mId,
        mInFlightLock, mLastCompletedRegularFrameNumber,
        mLastCompletedReprocessFrameNumber, mLastCompletedZslFrameNumber,
        mInFlightMap, mOutputLock, mResultQueue, mResultSignal,
        mNextShutterFrameNumber,
        mNextReprocessShutterFrameNumber, mNextZslStillShutterFrameNumber,
        mNextResultFrameNumber,
        mNextReprocessResultFrameNumber, mNextZslStillResultFrameNumber,
        mUseHalBufManager, mUsePartialResult, mNeedFixupMonochromeTags,
        mNumPartialResults, mVendorTagId, mDeviceInfo, mPhysicalDeviceInfoMap,
        mDistortionMappers, mZoomRatioMappers, mRotateAndCropMappers,
        mTagMonitor, mInputStream, mOutputStreams, mSessionStatsBuilder, listener, *this,
        *this, *(mInterface), mLegacyClient, mMinExpectedDuration, mIsFixedFps,
        mOverrideToPortrait, mActivePhysicalId}, mResultMetadataQueue
    };
    for (const auto& msg : msgs) {
        camera3::notify(states, msg);
    }
    return ::ndk::ScopedAStatus::ok();

}

status_t AidlCamera3Device::switchToOffline(
        const std::vector<int32_t>& streamsToKeep,
        /*out*/ sp<CameraOfflineSessionBase>* session) {
    ATRACE_CALL();
    if (session == nullptr) {
        ALOGE("%s: session must not be null", __FUNCTION__);
        return BAD_VALUE;
    }

    Mutex::Autolock il(mInterfaceLock);

    bool hasInputStream = mInputStream != nullptr;
    int32_t inputStreamId = hasInputStream ? mInputStream->getId() : -1;
    bool inputStreamSupportsOffline = hasInputStream ?
            mInputStream->getOfflineProcessingSupport() : false;
    auto outputStreamIds = mOutputStreams.getStreamIds();
    auto streamIds = outputStreamIds;
    if (hasInputStream) {
        streamIds.push_back(mInputStream->getId());
    }

    // Check all streams in streamsToKeep supports offline mode
    for (auto id : streamsToKeep) {
        if (std::find(streamIds.begin(), streamIds.end(), id) == streamIds.end()) {
            ALOGE("%s: Unknown stream ID %d", __FUNCTION__, id);
            return BAD_VALUE;
        } else if (id == inputStreamId) {
            if (!inputStreamSupportsOffline) {
                ALOGE("%s: input stream %d cannot be switched to offline",
                        __FUNCTION__, id);
                return BAD_VALUE;
            }
        } else {
            sp<camera3::Camera3OutputStreamInterface> stream = mOutputStreams.get(id);
            if (!stream->getOfflineProcessingSupport()) {
                ALOGE("%s: output stream %d cannot be switched to offline",
                        __FUNCTION__, id);
                return BAD_VALUE;
            }
        }
    }
    // TODO: block surface sharing and surface group streams until we can support them

    // Stop repeating request, wait until all remaining requests are submitted, then call into
    // HAL switchToOffline
    camera::device::CameraOfflineSessionInfo offlineSessionInfo;
    std::shared_ptr<camera::device::ICameraOfflineSession> offlineSession;
    camera3::BufferRecords bufferRecords;
    status_t ret = static_cast<AidlRequestThread *>(mRequestThread.get())->switchToOffline(
            streamsToKeep, &offlineSessionInfo, &offlineSession, &bufferRecords);

    if (ret != OK) {
        SET_ERR("Switch to offline failed: %s (%d)", strerror(-ret), ret);
        return ret;
    }

    bool succ = mRequestBufferSM.onSwitchToOfflineSuccess();
    if (!succ) {
        SET_ERR("HAL must not be calling requestStreamBuffers call");
        // TODO: block ALL callbacks from HAL till app configured new streams?
        return UNKNOWN_ERROR;
    }

    // Verify offlineSessionInfo
    std::vector<int32_t> offlineStreamIds;
    offlineStreamIds.reserve(offlineSessionInfo.offlineStreams.size());
    for (auto offlineStream : offlineSessionInfo.offlineStreams) {
        // verify stream IDs
        int32_t id = offlineStream.id;
        if (std::find(streamIds.begin(), streamIds.end(), id) == streamIds.end()) {
            SET_ERR("stream ID %d not found!", id);
            return UNKNOWN_ERROR;
        }

        // When not using HAL buf manager, only allow streams requested by app to be preserved
        if (!mUseHalBufManager) {
            if (std::find(streamsToKeep.begin(), streamsToKeep.end(), id) == streamsToKeep.end()) {
                SET_ERR("stream ID %d must not be switched to offline!", id);
                return UNKNOWN_ERROR;
            }
        }

        offlineStreamIds.push_back(id);
        sp<Camera3StreamInterface> stream = (id == inputStreamId) ?
                static_cast<sp<Camera3StreamInterface>>(mInputStream) :
                static_cast<sp<Camera3StreamInterface>>(mOutputStreams.get(id));
        // Verify number of outstanding buffers
        if (stream->getOutstandingBuffersCount() != (uint32_t)offlineStream.numOutstandingBuffers) {
            SET_ERR("Offline stream %d # of remaining buffer mismatch: (%zu,%d) (service/HAL)",
                    id, stream->getOutstandingBuffersCount(), offlineStream.numOutstandingBuffers);
            return UNKNOWN_ERROR;
        }
    }

    // Verify all streams to be deleted don't have any outstanding buffers
    if (hasInputStream && std::find(offlineStreamIds.begin(), offlineStreamIds.end(),
                inputStreamId) == offlineStreamIds.end()) {
        if (mInputStream->hasOutstandingBuffers()) {
            SET_ERR("Input stream %d still has %zu outstanding buffer!",
                    inputStreamId, mInputStream->getOutstandingBuffersCount());
            return UNKNOWN_ERROR;
        }
    }

    for (const auto& outStreamId : outputStreamIds) {
        if (std::find(offlineStreamIds.begin(), offlineStreamIds.end(),
                outStreamId) == offlineStreamIds.end()) {
            auto outStream = mOutputStreams.get(outStreamId);
            if (outStream->hasOutstandingBuffers()) {
                SET_ERR("Output stream %d still has %zu outstanding buffer!",
                        outStreamId, outStream->getOutstandingBuffersCount());
                return UNKNOWN_ERROR;
            }
        }
    }

    InFlightRequestMap offlineReqs;
    // Verify inflight requests and their pending buffers
    {
        std::lock_guard<std::mutex> l(mInFlightLock);
        for (auto offlineReq : offlineSessionInfo.offlineRequests) {
            int idx = mInFlightMap.indexOfKey(offlineReq.frameNumber);
            if (idx == NAME_NOT_FOUND) {
                SET_ERR("Offline request frame number %d not found!", offlineReq.frameNumber);
                return UNKNOWN_ERROR;
            }

            const auto& inflightReq = mInFlightMap.valueAt(idx);
            // TODO: check specific stream IDs
            size_t numBuffersLeft = static_cast<size_t>(inflightReq.numBuffersLeft);
            if (numBuffersLeft != offlineReq.pendingStreams.size()) {
                SET_ERR("Offline request # of remaining buffer mismatch: (%d,%d) (service/HAL)",
                        inflightReq.numBuffersLeft, offlineReq.pendingStreams.size());
                return UNKNOWN_ERROR;
            }
            offlineReqs.add(offlineReq.frameNumber, inflightReq);
        }
    }

    // Create Camera3OfflineSession and transfer object ownership
    //   (streams, inflight requests, buffer caches)
    camera3::StreamSet offlineStreamSet;
    sp<camera3::Camera3Stream> inputStream;
    for (auto offlineStream : offlineSessionInfo.offlineStreams) {
        int32_t id = offlineStream.id;
        if (mInputStream != nullptr && id == mInputStream->getId()) {
            inputStream = mInputStream;
        } else {
            offlineStreamSet.add(id, mOutputStreams.get(id));
        }
    }

    // TODO: check if we need to lock before copying states
    //       though technically no other thread should be talking to Camera3Device at this point
    Camera3OfflineStates offlineStates(
            mTagMonitor, mVendorTagId, mUseHalBufManager, mNeedFixupMonochromeTags,
            mUsePartialResult, mNumPartialResults, mLastCompletedRegularFrameNumber,
            mLastCompletedReprocessFrameNumber, mLastCompletedZslFrameNumber,
            mNextResultFrameNumber, mNextReprocessResultFrameNumber,
            mNextZslStillResultFrameNumber, mNextShutterFrameNumber,
            mNextReprocessShutterFrameNumber, mNextZslStillShutterFrameNumber,
            mDeviceInfo, mPhysicalDeviceInfoMap, mDistortionMappers,
            mZoomRatioMappers, mRotateAndCropMappers);

    *session = new AidlCamera3OfflineSession(mId, inputStream, offlineStreamSet,
            std::move(bufferRecords), offlineReqs, offlineStates, offlineSession);

    // Delete all streams that has been transferred to offline session
    Mutex::Autolock l(mLock);
    for (auto offlineStream : offlineSessionInfo.offlineStreams) {
        int32_t id = offlineStream.id;
        if (mInputStream != nullptr && id == mInputStream->getId()) {
            mInputStream.clear();
        } else {
            mOutputStreams.remove(id);
        }
    }

    // disconnect all other streams and switch to UNCONFIGURED state
    if (mInputStream != nullptr) {
        ret = mInputStream->disconnect();
        if (ret != OK) {
            SET_ERR_L("disconnect input stream failed!");
            return UNKNOWN_ERROR;
        }
    }

    for (auto streamId : mOutputStreams.getStreamIds()) {
        sp<Camera3StreamInterface> stream = mOutputStreams.get(streamId);
        ret = stream->disconnect();
        if (ret != OK) {
            SET_ERR_L("disconnect output stream %d failed!", streamId);
            return UNKNOWN_ERROR;
        }
    }

    mInputStream.clear();
    mOutputStreams.clear();
    mNeedConfig = true;
    internalUpdateStatusLocked(STATUS_UNCONFIGURED);
    mOperatingMode = NO_MODE;
    mIsConstrainedHighSpeedConfiguration = false;
    mRequestThread->clearPreviousRequest();

    return OK;
    // TO be done by CameraDeviceClient/Camera3OfflineSession
    // register the offline client to camera service
    // Setup result passthing threads etc
    // Initialize offline session so HAL can start sending callback to it (result Fmq)
    // TODO: check how many onIdle callback will be sent
    // Java side to make sure the CameraCaptureSession is properly closed
}

::ndk::ScopedAStatus AidlCamera3Device::AidlCameraDeviceCallbacks::requestStreamBuffers(
        const std::vector<camera::device::BufferRequest>& bufReqs,
        std::vector<aidl::android::hardware::camera::device::StreamBufferRet>* outBuffers,
        aidl::android::hardware::camera::device::BufferRequestStatus* status) {

    sp<AidlCamera3Device> p = mParent.promote();
    if (p == nullptr) {
        ALOGE("%s Parent AidlCameraDevice not alive, can't process callbacks", __FUNCTION__);
        return ::ndk::ScopedAStatus::ok();
    }
    return p->requestStreamBuffers(bufReqs, outBuffers, status);
}

::ndk::ScopedAStatus AidlCamera3Device::requestStreamBuffers(
        const std::vector<camera::device::BufferRequest>& bufReqs,
        std::vector<aidl::android::hardware::camera::device::StreamBufferRet>* outBuffers,
        aidl::android::hardware::camera::device::BufferRequestStatus* status) {

    RequestBufferStates states {
        mId, mRequestBufferInterfaceLock, mUseHalBufManager, mOutputStreams,
        mSessionStatsBuilder, *this, *(mInterface), *this};
    camera3::requestStreamBuffers(states, bufReqs, outBuffers, status);
    return ::ndk::ScopedAStatus::ok();
}

::ndk::ScopedAStatus AidlCamera3Device::AidlCameraDeviceCallbacks::returnStreamBuffers(
        const std::vector<camera::device::StreamBuffer>& buffers) {
    sp<AidlCamera3Device> p = mParent.promote();
    if (p == nullptr) {
        ALOGE("%s Parent AidlCameraDevice not alive, can't process callbacks", __FUNCTION__);
        return ::ndk::ScopedAStatus::ok();
    }
    return p->returnStreamBuffers(buffers);
}

::ndk::SpAIBinder AidlCamera3Device::AidlCameraDeviceCallbacks::createBinder() {
    auto binder = BnCameraDeviceCallback::createBinder();
    AIBinder_setInheritRt(binder.get(), /*inheritRt*/ true);
    return binder;
}

::ndk::ScopedAStatus AidlCamera3Device::returnStreamBuffers(
        const std::vector<camera::device::StreamBuffer>& buffers) {
    ReturnBufferStates states {
        mId, mUseHalBufManager, mOutputStreams,  mSessionStatsBuilder,
        *(mInterface)};
    camera3::returnStreamBuffers(states, buffers);
    return ::ndk::ScopedAStatus::ok();
}

AidlCamera3Device::AidlHalInterface::AidlHalInterface(
            std::shared_ptr<aidl::android::hardware::camera::device::ICameraDeviceSession> &session,
            std::shared_ptr<AidlRequestMetadataQueue> queue,
            bool useHalBufManager, bool supportOfflineProcessing) :
        HalInterface(useHalBufManager, supportOfflineProcessing),
        mAidlSession(session),
        mRequestMetadataQueue(queue) { }

AidlCamera3Device::AidlHalInterface::AidlHalInterface(
            std::shared_ptr<aidl::android::hardware::camera::device::ICameraDeviceSession>
                    &deviceSession,
            std::shared_ptr<aidl::android::hardware::camera::device::ICameraInjectionSession>
                    &injectionSession, std::shared_ptr<AidlRequestMetadataQueue> queue,
            bool useHalBufManager, bool supportOfflineProcessing) :
        HalInterface(useHalBufManager, supportOfflineProcessing),
        mAidlSession(deviceSession),
        mAidlInjectionSession(injectionSession),
        mRequestMetadataQueue(queue) { }

bool AidlCamera3Device::AidlHalInterface::valid() {
    return (mAidlSession != nullptr);
}

void AidlCamera3Device::AidlHalInterface::clear() {
    mAidlSession.reset();
}

status_t AidlCamera3Device::AidlHalInterface::flush() {
    ATRACE_NAME("CameraHal::flush");
    if (!valid()) return INVALID_OPERATION;
    status_t res = OK;

    auto err = mAidlSession->flush();
    if (!err.isOk()) {
        ALOGE("%s: Transaction error: %s", __FUNCTION__, err.getMessage());
        res = AidlProviderInfo::mapToStatusT(err);
    }

    return res;
}

status_t AidlCamera3Device::AidlHalInterface::dump(int /*fd*/) {
    ATRACE_NAME("CameraHal::dump");
    if (!valid()) return INVALID_OPERATION;

    // Handled by CameraProviderManager::dump

    return OK;
}

status_t AidlCamera3Device::AidlHalInterface::repeatingRequestEnd(uint32_t frameNumber,
        const std::vector<int32_t> &streamIds) {
    ATRACE_NAME("AidlCameraHal::repeatingRequestEnd");
    if (!valid()) return INVALID_OPERATION;

    auto err = mAidlSession->repeatingRequestEnd(frameNumber, streamIds);
    if (!err.isOk()) {
        ALOGE("%s: Transaction error: %s", __FUNCTION__, err.getMessage());
        return AidlProviderInfo::mapToStatusT(err);
    }

    return OK;
}

status_t AidlCamera3Device::AidlHalInterface::close() {
    ATRACE_NAME("CameraHal::close()");
    if (!valid()) return INVALID_OPERATION;
    status_t res = OK;

    auto err = mAidlSession->close();
    // Interface will be dead shortly anyway, so don't log errors
    if (!err.isOk()) {
        res = DEAD_OBJECT;
    }

    return res;
}

void AidlCamera3Device::AidlHalInterface::signalPipelineDrain(const std::vector<int>& streamIds) {
    ATRACE_NAME("CameraHal::signalPipelineDrain");
    if (!valid()) {
        ALOGE("%s called on invalid camera!", __FUNCTION__);
        return;
    }

    auto err = mAidlSession->signalStreamFlush(streamIds, mNextStreamConfigCounter - 1);
    if (!err.isOk()) {
        ALOGE("%s: Transaction error: %s", __FUNCTION__, err.getMessage());
        return;
    }
}

bool AidlCamera3Device::AidlHalInterface::isReconfigurationRequired(
        CameraMetadata& oldSessionParams, CameraMetadata& newSessionParams) {
    // We do reconfiguration by default;
    bool required = true;
    if (mIsReconfigurationQuerySupported) {
        aidl::android::hardware::camera::device::CameraMetadata oldParams, newParams;
        camera_metadata_t* oldSessionMeta = const_cast<camera_metadata_t*>(
                oldSessionParams.getAndLock());
        uint8_t *oldSessionByteP = reinterpret_cast<uint8_t*>(oldSessionMeta);

        camera_metadata_t* newSessionMeta = const_cast<camera_metadata_t*>(
                newSessionParams.getAndLock());
        uint8_t *newSessionByteP = reinterpret_cast<uint8_t*>(newSessionMeta);
        // std::vector has no setToExternal, so we hacve to copy
        oldParams.metadata.assign(oldSessionByteP,
                oldSessionByteP + get_camera_metadata_size(oldSessionMeta));
        newParams.metadata.assign(newSessionByteP,
                newSessionByteP + get_camera_metadata_size(newSessionMeta));
        auto err = mAidlSession->isReconfigurationRequired(oldParams, newParams, &required);
        oldSessionParams.unlock(oldSessionMeta);
        newSessionParams.unlock(newSessionMeta);
        if (!err.isOk()) {
            ALOGE("%s: Unexpected binder error: %s", __FUNCTION__, err.getMessage());
            return true;
        }
    }

    return required;
}

status_t AidlCamera3Device::AidlHalInterface::constructDefaultRequestSettings(
        camera_request_template_t templateId,
        /*out*/ camera_metadata_t **requestTemplate) {
    ATRACE_NAME("CameraAidlHal::constructDefaultRequestSettings");
    using aidl::android::hardware::camera::device::RequestTemplate;
    if (!valid()) return INVALID_OPERATION;
    status_t res = OK;

    RequestTemplate id;
    aidl::android::hardware::camera::device::CameraMetadata request;
    switch (templateId) {
        case CAMERA_TEMPLATE_PREVIEW:
            id = RequestTemplate::PREVIEW;
            break;
        case CAMERA_TEMPLATE_STILL_CAPTURE:
            id = RequestTemplate::STILL_CAPTURE;
            break;
        case CAMERA_TEMPLATE_VIDEO_RECORD:
            id = RequestTemplate::VIDEO_RECORD;
            break;
        case CAMERA_TEMPLATE_VIDEO_SNAPSHOT:
            id = RequestTemplate::VIDEO_SNAPSHOT;
            break;
        case CAMERA_TEMPLATE_ZERO_SHUTTER_LAG:
            id = RequestTemplate::ZERO_SHUTTER_LAG;
            break;
        case CAMERA_TEMPLATE_MANUAL:
            id = RequestTemplate::MANUAL;
            break;
        default:
            // Unknown template ID, or this HAL is too old to support it
            return BAD_VALUE;
    }
    auto err = mAidlSession->constructDefaultRequestSettings(id, &request);

    if (!err.isOk()) {
        ALOGE("%s: Transaction error: %s", __FUNCTION__, err.getMessage());
        return AidlProviderInfo::mapToStatusT(err);
    }
    const camera_metadata *r =
            reinterpret_cast<const camera_metadata_t*>(request.metadata.data());
    size_t expectedSize = request.metadata.size();
    int ret = validate_camera_metadata_structure(r, &expectedSize);
    if (ret == OK || ret == CAMERA_METADATA_VALIDATION_SHIFTED) {
        *requestTemplate = clone_camera_metadata(r);
        if (*requestTemplate == nullptr) {
            ALOGE("%s: Unable to clone camera metadata received from HAL",
                    __FUNCTION__);
            res = UNKNOWN_ERROR;
        }
    } else {
        ALOGE("%s: Malformed camera metadata received from HAL", __FUNCTION__);
        res = UNKNOWN_ERROR;
    }

    return res;
}

status_t AidlCamera3Device::AidlHalInterface::configureStreams(
        const camera_metadata_t *sessionParams,
        camera_stream_configuration *config, const std::vector<uint32_t>& bufferSizes,
        int64_t logId) {
    using camera::device::StreamType;
    using camera::device::StreamConfigurationMode;

    ATRACE_NAME("CameraHal::configureStreams");
    if (!valid()) return INVALID_OPERATION;
    status_t res = OK;

    // Convert stream config to AIDL
    std::set<int> activeStreams;
    camera::device::StreamConfiguration requestedConfiguration;
    requestedConfiguration.streams.resize(config->num_streams);
    for (size_t i = 0; i < config->num_streams; i++) {
        camera::device::Stream &dst = requestedConfiguration.streams[i];
        camera3::camera_stream_t *src = config->streams[i];

        Camera3Stream* cam3stream = Camera3Stream::cast(src);
        cam3stream->setBufferFreedListener(this);
        int streamId = cam3stream->getId();
        StreamType streamType;
        switch (src->stream_type) {
            case CAMERA_STREAM_OUTPUT:
                streamType = StreamType::OUTPUT;
                break;
            case CAMERA_STREAM_INPUT:
                streamType = StreamType::INPUT;
                break;
            default:
                ALOGE("%s: Stream %d: Unsupported stream type %d",
                        __FUNCTION__, streamId, config->streams[i]->stream_type);
                return BAD_VALUE;
        }
        dst.id = streamId;
        dst.streamType = streamType;
        dst.width = src->width;
        dst.height = src->height;
        dst.usage = mapToAidlConsumerUsage(cam3stream->getUsage());
        dst.rotation = mapToAidlStreamRotation((camera_stream_rotation_t) src->rotation);
        dst.format = mapToAidlPixelFormat(cam3stream->isFormatOverridden() ?
                    cam3stream->getOriginalFormat() : src->format);
        dst.dataSpace = mapToAidlDataspace(cam3stream->isDataSpaceOverridden() ?
                    cam3stream->getOriginalDataSpace() : src->data_space);
        dst.colorSpace = src->color_space;

        dst.bufferSize = bufferSizes[i];
        if (!src->physical_camera_id.empty()) {
            dst.physicalCameraId = src->physical_camera_id;
        }
        dst.groupId = cam3stream->getHalStreamGroupId();
        dst.sensorPixelModesUsed.resize(src->sensor_pixel_modes_used.size());
        size_t j = 0;
        for (int mode : src->sensor_pixel_modes_used) {
            dst.sensorPixelModesUsed[j++] = static_cast<SensorPixelMode>(mode);
        }
        dst.dynamicRangeProfile = mapToAidlDynamicProfile(src->dynamic_range_profile);
        dst.useCase = static_cast<ScalerAvailableStreamUseCases>(src->use_case);
        activeStreams.insert(streamId);
        // Create Buffer ID map if necessary
        mBufferRecords.tryCreateBufferCache(streamId);
    }
    // remove BufferIdMap for deleted streams
    mBufferRecords.removeInactiveBufferCaches(activeStreams);

    StreamConfigurationMode operationMode;
    res = mapToAidlStreamConfigurationMode(
            (camera_stream_configuration_mode_t) config->operation_mode,
            /*out*/ &operationMode);
    if (res != OK) {
        return res;
    }
    requestedConfiguration.operationMode = operationMode;
    size_t sessionParamSize = get_camera_metadata_size(sessionParams);
    uint8_t *sessionParamP =
            reinterpret_cast<uint8_t*>(const_cast<camera_metadata_t*>(sessionParams));

    // std::vector has no setToExternal, so we have to copy
    requestedConfiguration.sessionParams.metadata.assign(
                sessionParamP, sessionParamP + sessionParamSize);
    requestedConfiguration.operationMode = operationMode;

    // Invoke configureStreams
    std::vector<camera::device::HalStream> finalConfiguration;

    requestedConfiguration.streamConfigCounter = mNextStreamConfigCounter++;
    requestedConfiguration.multiResolutionInputImage = config->input_is_multi_resolution;
    requestedConfiguration.logId = logId;
    auto err = mAidlSession->configureStreams(requestedConfiguration, &finalConfiguration);
    if (!err.isOk()) {
        ALOGE("%s: Transaction error: %s", __FUNCTION__, err.getMessage());
        return AidlProviderInfo::mapToStatusT(err);
    }

    // And convert output stream configuration from AIDL

    for (size_t i = 0; i < config->num_streams; i++) {
        camera3::camera_stream_t *dst = config->streams[i];
        int streamId = Camera3Stream::cast(dst)->getId();

        // Start scan at i, with the assumption that the stream order matches
        size_t realIdx = i;
        bool found = false;
        size_t halStreamCount = finalConfiguration.size();
        for (size_t idx = 0; idx < halStreamCount; idx++) {
            if (finalConfiguration[realIdx].id == streamId) {
                found = true;
                break;
            }
            realIdx = (realIdx >= halStreamCount - 1) ? 0 : realIdx + 1;
        }
        if (!found) {
            ALOGE("%s: Stream %d not found in stream configuration response from HAL",
                    __FUNCTION__, streamId);
            return INVALID_OPERATION;
        }
        camera::device::HalStream &src = finalConfiguration[realIdx];

        Camera3Stream* dstStream = Camera3Stream::cast(dst);
        int overrideFormat = mapToFrameworkFormat(src.overrideFormat);
        android_dataspace overrideDataSpace = mapToFrameworkDataspace(src.overrideDataSpace);

        dstStream->setOfflineProcessingSupport(src.supportOffline);

        if (dstStream->getOriginalFormat() != HAL_PIXEL_FORMAT_IMPLEMENTATION_DEFINED) {
            dstStream->setFormatOverride(false);
            dstStream->setDataSpaceOverride(false);
            if (dst->format != overrideFormat) {
                ALOGE("%s: Stream %d: Format override not allowed for format 0x%x", __FUNCTION__,
                        streamId, dst->format);
            }
            if (dst->data_space != overrideDataSpace) {
                ALOGE("%s: Stream %d: DataSpace override not allowed for format 0x%x", __FUNCTION__,
                        streamId, dst->format);
            }
        } else {
            bool needFormatOverride =
                    requestedConfiguration.streams[i].format != src.overrideFormat;
            bool needDataspaceOverride =
                    requestedConfiguration.streams[i].dataSpace != src.overrideDataSpace;
            // Override allowed with IMPLEMENTATION_DEFINED
            dstStream->setFormatOverride(needFormatOverride);
            dstStream->setDataSpaceOverride(needDataspaceOverride);
            dst->format = overrideFormat;
            dst->data_space = overrideDataSpace;
        }

        if (dst->stream_type == CAMERA_STREAM_INPUT) {
            if (static_cast<int64_t>(src.producerUsage) != 0) {
                ALOGE("%s: Stream %d: INPUT streams must have 0 for producer usage",
                        __FUNCTION__, streamId);
                return INVALID_OPERATION;
            }
            dstStream->setUsage(
                    mapConsumerToFrameworkUsage(src.consumerUsage));
        } else {
            // OUTPUT
            if (static_cast<int64_t>(src.consumerUsage) != 0) {
                ALOGE("%s: Stream %d: OUTPUT streams must have 0 for consumer usage",
                        __FUNCTION__, streamId);
                return INVALID_OPERATION;
            }
            dstStream->setUsage(
                    mapProducerToFrameworkUsage(src.producerUsage));
        }
        dst->max_buffers = src.maxBuffers;
    }

    return res;
}

status_t AidlCamera3Device::AidlHalInterface::configureInjectedStreams(
        const camera_metadata_t* sessionParams, camera_stream_configuration* config,
        const std::vector<uint32_t>& bufferSizes,
        const CameraMetadata& cameraCharacteristics) {
    using camera::device::StreamType;
    using camera::device::StreamConfigurationMode;

    ATRACE_NAME("InjectionCameraHal::configureStreams");
    if (!valid()) return INVALID_OPERATION;
    status_t res = OK;

    if (config->input_is_multi_resolution) {
        ALOGE("%s: Injection camera device doesn't support multi-resolution input "
                "stream", __FUNCTION__);
        return BAD_VALUE;
    }

    // Convert stream config to AIDL
    std::set<int> activeStreams;
    camera::device::StreamConfiguration requestedConfiguration;
    requestedConfiguration.streams.resize(config->num_streams);
    for (size_t i = 0; i < config->num_streams; i++) {
        camera::device::Stream& dst = requestedConfiguration.streams[i];
        camera3::camera_stream_t* src = config->streams[i];

        Camera3Stream* cam3stream = Camera3Stream::cast(src);
        cam3stream->setBufferFreedListener(this);
        int streamId = cam3stream->getId();
        StreamType streamType;
        switch (src->stream_type) {
            case CAMERA_STREAM_OUTPUT:
                streamType = StreamType::OUTPUT;
                break;
            case CAMERA_STREAM_INPUT:
                streamType = StreamType::INPUT;
                break;
            default:
                ALOGE("%s: Stream %d: Unsupported stream type %d", __FUNCTION__,
                        streamId, config->streams[i]->stream_type);
            return BAD_VALUE;
        }
        dst.id = streamId;
        dst.streamType = streamType;
        dst.width = src->width;
        dst.height = src->height;
        dst.usage = mapToAidlConsumerUsage(cam3stream->getUsage());
        dst.rotation = mapToAidlStreamRotation((camera_stream_rotation_t)src->rotation);
        dst.format =
            mapToAidlPixelFormat(cam3stream->isFormatOverridden() ? cam3stream->getOriginalFormat()
                    : src->format);
        dst.dataSpace =
            mapToAidlDataspace(cam3stream->isDataSpaceOverridden() ?
                    cam3stream->getOriginalDataSpace() : src->data_space);
        dst.bufferSize = bufferSizes[i];
        if (!src->physical_camera_id.empty()) {
            dst.physicalCameraId = src->physical_camera_id;
        }
        dst.groupId = cam3stream->getHalStreamGroupId();
        dst.sensorPixelModesUsed.resize(src->sensor_pixel_modes_used.size());
        size_t j = 0;
        for (int mode : src->sensor_pixel_modes_used) {
            dst.sensorPixelModesUsed[j++] = static_cast<SensorPixelMode>(mode);
        }
        activeStreams.insert(streamId);
        // Create Buffer ID map if necessary
        mBufferRecords.tryCreateBufferCache(streamId);
    }
    // remove BufferIdMap for deleted streams
    mBufferRecords.removeInactiveBufferCaches(activeStreams);

    StreamConfigurationMode operationMode;
    res = mapToAidlStreamConfigurationMode(
            (camera_stream_configuration_mode_t)config->operation_mode,
            /*out*/ &operationMode);
    if (res != OK) {
        return res;
    }
    requestedConfiguration.operationMode = operationMode;
    size_t sessionParamSize = get_camera_metadata_size(sessionParams);
    uint8_t *sessionParamP =
            reinterpret_cast<uint8_t*>(const_cast<camera_metadata_t*>(sessionParams));
    requestedConfiguration.operationMode = operationMode;
    requestedConfiguration.sessionParams.metadata.assign(
            sessionParamP, sessionParamP + sessionParamSize);

    // See which version of HAL we have
    if (mAidlInjectionSession != nullptr) {
        requestedConfiguration.streamConfigCounter = mNextStreamConfigCounter++;
        requestedConfiguration.multiResolutionInputImage = config->input_is_multi_resolution;

        const camera_metadata_t* rawMetadata = cameraCharacteristics.getAndLock();
        uint8_t *aidlCharsP =
                reinterpret_cast<uint8_t*>(const_cast<camera_metadata_t*>(rawMetadata));
        aidl::android::hardware::camera::device::CameraMetadata aidlChars;
        aidlChars.metadata.assign(aidlCharsP, aidlCharsP + get_camera_metadata_size(rawMetadata));
        cameraCharacteristics.unlock(rawMetadata);

        auto err = mAidlInjectionSession->configureInjectionStreams(requestedConfiguration,
                aidlChars);
        if (!err.isOk()) {
            ALOGE("%s: Transaction error: %s", __FUNCTION__, err.getMessage());
            return AidlProviderInfo::mapToStatusT(err);
        }
    } else {
        ALOGE("%s: mAidlInjectionSession == nullptr, the injection not supported ", __FUNCTION__);
        return INVALID_OPERATION;
   }

    return res;
}

status_t AidlCamera3Device::AidlHalInterface::processBatchCaptureRequests(
        std::vector<camera_capture_request_t*>& requests,/*out*/uint32_t* numRequestProcessed) {
    ATRACE_NAME("CameraHal::processBatchCaptureRequests");
    if (!valid()) return INVALID_OPERATION;

    std::vector<camera::device::CaptureRequest> captureRequests;
    size_t batchSize = requests.size();
    if (batchSize > INT_MAX) {
        ALOGE("%s batchSize %zu > INT_MAX, aidl interface cannot handle batch size", __FUNCTION__,
                  batchSize);
        return BAD_VALUE;
    }
    captureRequests.resize(batchSize);
    std::vector<native_handle_t*> handlesCreated;
    std::vector<std::pair<int32_t, int32_t>> inflightBuffers;

    status_t res = OK;
    for (size_t i = 0; i < batchSize; i++) {
       res = wrapAsAidlRequest(requests[i], /*out*/&captureRequests[i],
                    /*out*/&handlesCreated, /*out*/&inflightBuffers);

        if (res != OK) {
            mBufferRecords.popInflightBuffers(inflightBuffers);
            cleanupNativeHandles(&handlesCreated);
            return res;
        }
    }

    std::vector<camera::device::BufferCache> cachesToRemove;
    {
        std::lock_guard<std::mutex> lock(mFreedBuffersLock);
        for (auto& pair : mFreedBuffers) {
            // The stream might have been removed since onBufferFreed
            if (mBufferRecords.isStreamCached(pair.first)) {
                cachesToRemove.push_back({pair.first, static_cast<int64_t>(pair.second)});
            }
        }
        mFreedBuffers.clear();
    }

    *numRequestProcessed = 0;

    // Write metadata to FMQ.
    for (size_t i = 0; i < batchSize; i++) {
        camera_capture_request_t* request = requests[i];
        camera::device::CaptureRequest* captureRequest;
        captureRequest = &captureRequests[i];

        if (request->settings != nullptr) {
            size_t settingsSize = get_camera_metadata_size(request->settings);
            if (mRequestMetadataQueue != nullptr && mRequestMetadataQueue->write(
                    reinterpret_cast<const int8_t*>(request->settings), settingsSize)) {
                captureRequest->settings.metadata.resize(0);
                captureRequest->fmqSettingsSize = settingsSize;
            } else {
                if (mRequestMetadataQueue != nullptr) {
                    ALOGW("%s: couldn't utilize fmq, fallback to hwbinder", __FUNCTION__);
                }
                uint8_t *settingsP =
                        reinterpret_cast<uint8_t*>(
                                const_cast<camera_metadata_t*>(request->settings));
                size_t settingsSize =  get_camera_metadata_size(request->settings);
                captureRequest->settings.metadata.assign(settingsP, settingsP + settingsSize);
                captureRequest->fmqSettingsSize = 0u;
            }
        } else {
            // A null request settings maps to a size-0 CameraMetadata
            captureRequest->settings.metadata.resize(0);
            captureRequest->fmqSettingsSize = 0u;
        }

        captureRequest ->inputWidth = request->input_width;
        captureRequest->inputHeight = request->input_height;

        std::vector<camera::device::PhysicalCameraSetting>& physicalCameraSettings =
                captureRequest->physicalCameraSettings;
        physicalCameraSettings.resize(request->num_physcam_settings);
        for (size_t j = 0; j < request->num_physcam_settings; j++) {
            if (request->physcam_settings != nullptr) {
                size_t settingsSize = get_camera_metadata_size(request->physcam_settings[j]);
                if (mRequestMetadataQueue != nullptr && mRequestMetadataQueue->write(
                            reinterpret_cast<const int8_t*>(request->physcam_settings[j]),
                            settingsSize)) {
                    physicalCameraSettings[j].settings.metadata.resize(0);
                    physicalCameraSettings[j].fmqSettingsSize = settingsSize;
                } else {
                    if (mRequestMetadataQueue != nullptr) {
                        ALOGW("%s: couldn't utilize fmq, fallback to hwbinder", __FUNCTION__);
                    }
                    uint8_t *physicalSettingsP =
                            reinterpret_cast<uint8_t*>(const_cast<camera_metadata_t*>(
                                    request->physcam_settings[j]));
                    physicalCameraSettings[j].settings.metadata.assign(physicalSettingsP,
                            physicalSettingsP + settingsSize);
                    physicalCameraSettings[j].fmqSettingsSize = 0u;
                }
            } else {
                physicalCameraSettings[j].fmqSettingsSize = 0u;
                physicalCameraSettings[j].settings.metadata.resize(0);
            }
            physicalCameraSettings[j].physicalCameraId = request->physcam_id[j];
        }
    }

    int32_t numRequests = 0;
    auto retS = mAidlSession->processCaptureRequest(captureRequests, cachesToRemove,
            &numRequests);
    if (!retS.isOk()) {
        res = AidlProviderInfo::mapToStatusT(retS);
    }
    if (res == OK) {
        if (numRequests < 0) {
            res = INVALID_OPERATION;
        } else {
            *numRequestProcessed = static_cast<uint32_t>(numRequests);
        }

    }
    if (res == OK && *numRequestProcessed == batchSize) {
        if (mAidlSession->isRemote()) {
            // Only close acquire fence FDs when the AIDL transaction succeeds (so the FDs have been
            // sent to camera HAL processes)
            cleanupNativeHandles(&handlesCreated, /*closeFd*/true);
        } else {
            // In passthrough mode the FDs are now owned by HAL
            cleanupNativeHandles(&handlesCreated);
        }
    } else {
        ALOGE("%s Error with processCaptureRequest %s ", __FUNCTION__, retS.getMessage());
        mBufferRecords.popInflightBuffers(inflightBuffers);
        cleanupNativeHandles(&handlesCreated);
    }
    return res;
}

status_t AidlCamera3Device::AidlHalInterface::wrapAsAidlRequest(camera_capture_request_t* request,
        /*out*/camera::device::CaptureRequest* captureRequest,
        /*out*/std::vector<native_handle_t*>* handlesCreated,
        /*out*/std::vector<std::pair<int32_t, int32_t>>* inflightBuffers) {
    using camera::device::BufferStatus;
    using camera::device::StreamBuffer;
    ATRACE_CALL();
    if (captureRequest == nullptr || handlesCreated == nullptr || inflightBuffers == nullptr) {
        ALOGE("%s: captureRequest (%p), handlesCreated (%p), and inflightBuffers(%p) "
                "must not be null", __FUNCTION__, captureRequest, handlesCreated, inflightBuffers);
        return BAD_VALUE;
    }

    captureRequest->frameNumber = request->frame_number;

    captureRequest->fmqSettingsSize = 0;

    {
        if (request->input_buffer != nullptr) {
            int32_t streamId = Camera3Stream::cast(request->input_buffer->stream)->getId();
            buffer_handle_t buf = *(request->input_buffer->buffer);
            auto pair = getBufferId(buf, streamId);
            bool isNewBuffer = pair.first;
            uint64_t bufferId = pair.second;
            captureRequest->inputBuffer.streamId = streamId;
            captureRequest->inputBuffer.bufferId = bufferId;
            captureRequest->inputBuffer.buffer =
                    (isNewBuffer) ? camera3::dupToAidlIfNotNull(buf) :
                            aidl::android::hardware::common::NativeHandle();
            captureRequest->inputBuffer.status = BufferStatus::OK;
            native_handle_t *acquireFence = nullptr;
            if (request->input_buffer->acquire_fence != -1) {
                acquireFence = native_handle_create(1,0);
                acquireFence->data[0] = request->input_buffer->acquire_fence;
                handlesCreated->push_back(acquireFence);
            }
            // duping here is okay, in aidl ownership is not given to aidl_handle
            captureRequest->inputBuffer.acquireFence = camera3::dupToAidlIfNotNull(acquireFence);
            captureRequest->inputBuffer.releaseFence =
                    aidl::android::hardware::common::NativeHandle();

            mBufferRecords.pushInflightBuffer(captureRequest->frameNumber, streamId,
                    request->input_buffer->buffer);
            inflightBuffers->push_back(std::make_pair(captureRequest->frameNumber, streamId));
        } else {
            captureRequest->inputBuffer.streamId = -1;
            captureRequest->inputBuffer.bufferId = BUFFER_ID_NO_BUFFER;
        }

        captureRequest->outputBuffers.resize(request->num_output_buffers);
        for (size_t i = 0; i < request->num_output_buffers; i++) {
            const camera_stream_buffer_t *src = request->output_buffers + i;
            StreamBuffer &dst = captureRequest->outputBuffers[i];
            int32_t streamId = Camera3Stream::cast(src->stream)->getId();
            if (src->buffer != nullptr) {
                buffer_handle_t buf = *(src->buffer);
                auto pair = getBufferId(buf, streamId);
                bool isNewBuffer = pair.first;
                dst.bufferId = pair.second;
                dst.buffer = isNewBuffer ?
                        camera3::dupToAidlIfNotNull(buf) :
                                aidl::android::hardware::common::NativeHandle();
                native_handle_t *acquireFence = nullptr;
                if (src->acquire_fence != -1) {
                    acquireFence = native_handle_create(1,0);
                    acquireFence->data[0] = src->acquire_fence;
                    handlesCreated->push_back(acquireFence);
                }
                dst.acquireFence = camera3::dupToAidlIfNotNull(acquireFence);
            } else if (mUseHalBufManager) {
                // HAL buffer management path
                dst.bufferId = BUFFER_ID_NO_BUFFER;
                dst.buffer = aidl::android::hardware::common::NativeHandle();
                dst.acquireFence = aidl::android::hardware::common::NativeHandle();
            } else {
                ALOGE("%s: cannot send a null buffer in capture request!", __FUNCTION__);
                return BAD_VALUE;
            }
            dst.streamId = streamId;
            dst.status = BufferStatus::OK;
            dst.releaseFence = aidl::android::hardware::common::NativeHandle();

            // Output buffers are empty when using HAL buffer manager
            if (!mUseHalBufManager) {
                mBufferRecords.pushInflightBuffer(
                        captureRequest->frameNumber, streamId, src->buffer);
                inflightBuffers->push_back(std::make_pair(captureRequest->frameNumber, streamId));
            }
        }
    }
    return OK;
}

status_t AidlCamera3Device::AidlHalInterface::switchToOffline(
        const std::vector<int32_t>& streamsToKeep,
        /*out*/aidl::android::hardware::camera::device::CameraOfflineSessionInfo*
                offlineSessionInfo,
        /*out*/std::shared_ptr<aidl::android::hardware::camera::device::ICameraOfflineSession>*
                offlineSession,
        /*out*/camera3::BufferRecords* bufferRecords) {
    ATRACE_NAME("CameraHal::switchToOffline");
    if (!valid()) {
        ALOGE("%s called on invalid camera!", __FUNCTION__);
        return INVALID_OPERATION;
    }

    if (offlineSessionInfo == nullptr || offlineSession == nullptr || bufferRecords == nullptr) {
        ALOGE("%s: output arguments must not be null!", __FUNCTION__);
        return INVALID_OPERATION;
    }

    auto err = mAidlSession->switchToOffline(streamsToKeep, offlineSessionInfo, offlineSession);

    if (!err.isOk()) {
        ALOGE("%s: Transaction error: %s", __FUNCTION__, err.getMessage());
        return AidlProviderInfo::mapToStatusT(err);
    }

    return verifyBufferCaches(offlineSessionInfo, bufferRecords);
}

AidlCamera3Device::AidlRequestThread::AidlRequestThread(wp<Camera3Device> parent,
                sp<camera3::StatusTracker> statusTracker,
                sp<HalInterface> interface,
                const Vector<int32_t>& sessionParamKeys,
                bool useHalBufManager,
                bool supportCameraMute,
                bool overrideToPortrait,
                bool supportSettingsOverride) :
          RequestThread(parent, statusTracker, interface, sessionParamKeys, useHalBufManager,
                  supportCameraMute, overrideToPortrait, supportSettingsOverride) {}

status_t AidlCamera3Device::AidlRequestThread::switchToOffline(
        const std::vector<int32_t>& streamsToKeep,
        /*out*/camera::device::CameraOfflineSessionInfo* offlineSessionInfo,
        /*out*/std::shared_ptr<camera::device::ICameraOfflineSession>* offlineSession,
        /*out*/camera3::BufferRecords* bufferRecords) {
    Mutex::Autolock l(mRequestLock);
    clearRepeatingRequestsLocked(/*lastFrameNumber*/nullptr);

    // Wait until request thread is fully stopped
    // TBD: check if request thread is being paused by other APIs (shouldn't be)

    // We could also check for mRepeatingRequests.empty(), but the API interface
    // is serialized by Camera3Device::mInterfaceLock so no one should be able to submit any
    // new requests during the call; hence skip that check.
    bool queueEmpty = mNextRequests.empty() && mRequestQueue.empty();
    while (!queueEmpty) {
        status_t res = mRequestSubmittedSignal.waitRelative(mRequestLock, kRequestSubmitTimeout);
        if (res == TIMED_OUT) {
            ALOGE("%s: request thread failed to submit one request within timeout!", __FUNCTION__);
            return res;
        } else if (res != OK) {
            ALOGE("%s: request thread failed to submit a request: %s (%d)!",
                    __FUNCTION__, strerror(-res), res);
            return res;
        }
        queueEmpty = mNextRequests.empty() && mRequestQueue.empty();
    }
    return (static_cast<AidlHalInterface *>(mInterface.get()))->switchToOffline(
            streamsToKeep, offlineSessionInfo, offlineSession, bufferRecords);
}

status_t AidlCamera3Device::AidlCamera3DeviceInjectionMethods::injectionInitialize(
        const std::string& injectedCamId, sp<CameraProviderManager> manager,
        const std::shared_ptr<camera::device::ICameraDeviceCallback>&callback) {
    ATRACE_CALL();
    Mutex::Autolock lock(mInjectionLock);

    if (manager == nullptr) {
        ALOGE("%s: manager does not exist!", __FUNCTION__);
        return INVALID_OPERATION;
    }

    sp<Camera3Device> parent = mParent.promote();
    if (parent == nullptr) {
        ALOGE("%s: parent does not exist!", __FUNCTION__);
        return INVALID_OPERATION;
    }

    if (parent->getTransportType() != IPCTransport::AIDL) {
        ALOGE("%s Parent transport not AIDL for injected camera id %s, aborting", __FUNCTION__,
                  injectedCamId.c_str());
        return INVALID_OPERATION;
    }
    mInjectedCamId = injectedCamId;
    std::shared_ptr<camera::device::ICameraInjectionSession> injectionSession;
    ATRACE_BEGIN("Injection CameraHal::openSession");
    status_t res = manager->openAidlInjectionSession(injectedCamId, callback,
                                          /*out*/ &injectionSession);
    ATRACE_END();
    if (res != OK) {
        ALOGE("Injection camera could not open camera session: %s (%d)",
                strerror(-res), res);
        return res;
    }
    std::shared_ptr<camera::device::ICameraDeviceSession> deviceSession = nullptr;
    auto ret = injectionSession->getCameraDeviceSession(&deviceSession);
    if (!ret.isOk() || deviceSession == nullptr) {
        ALOGE("%s Camera injection session couldn't return ICameraDeviceSession", __FUNCTION__);
        return AidlProviderInfo::mapToStatusT(ret);
    }

    std::shared_ptr<AidlRequestMetadataQueue> queue;
    ::aidl::android::hardware::common::fmq::MQDescriptor<
            int8_t, ::aidl::android::hardware::common::fmq::SynchronizedReadWrite> desc;

    ::ndk::ScopedAStatus requestQueueRet = deviceSession->getCaptureRequestMetadataQueue(&desc);
    if (!requestQueueRet.isOk()) {
        ALOGE("Injection camera transaction error when getting result metadata queue from camera"
                " session: %s", requestQueueRet.getMessage());
        return AidlProviderInfo::mapToStatusT(requestQueueRet);
    }
    queue = std::make_unique<AidlRequestMetadataQueue>(desc);
    if (!queue->isValid() || queue->availableToWrite() <= 0) {
        ALOGE("HAL returns empty result metadata fmq, not use it");
        queue = nullptr;
        // Don't use resQueue onwards.
    }

    std::unique_ptr<AidlResultMetadataQueue>& resQueue = mInjectionResultMetadataQueue;
    ::aidl::android::hardware::common::fmq::MQDescriptor<
        int8_t, ::aidl::android::hardware::common::fmq::SynchronizedReadWrite> resDesc;
    ::ndk::ScopedAStatus resultQueueRet = deviceSession->getCaptureResultMetadataQueue(&resDesc);
    if (!resultQueueRet.isOk()) {
        ALOGE("Transaction error when getting result metadata queue from camera session: %s",
                resultQueueRet.getMessage());
        return AidlProviderInfo::mapToStatusT(resultQueueRet);
    }
    resQueue = std::make_unique<AidlResultMetadataQueue>(resDesc);
    if (!resQueue->isValid() || resQueue->availableToWrite() <= 0) {
        ALOGE("HAL returns empty result metadata fmq, not use it");
        resQueue = nullptr;
        // Don't use resQueue onwards.
    }

    ALOGV("%s: Injection camera interface = new HalInterface()", __FUNCTION__);

    mInjectedCamHalInterface =
            new AidlHalInterface(deviceSession, injectionSession, queue, parent->mUseHalBufManager,
                       parent->mSupportOfflineProcessing);
    if (mInjectedCamHalInterface == nullptr) {
        ALOGE("%s: mInjectedCamHalInterface does not exist!", __FUNCTION__);
        return DEAD_OBJECT;
    }

    return OK;
}

status_t AidlCamera3Device::AidlCamera3DeviceInjectionMethods::replaceHalInterface(
        sp<HalInterface> newHalInterface, bool keepBackup) {
    Mutex::Autolock lock(mInjectionLock);
    if (newHalInterface.get() == nullptr) {
        ALOGE("%s: The newHalInterface does not exist, to stop replacing.",
                __FUNCTION__);
        return DEAD_OBJECT;
    }

    sp<Camera3Device> parent = mParent.promote();
    if (parent == nullptr) {
        ALOGE("%s: parent does not exist!", __FUNCTION__);
        return INVALID_OPERATION;
    }
    if (parent->getTransportType() != IPCTransport::AIDL ||
            newHalInterface->getTransportType() != IPCTransport::AIDL) {
        ALOGE("%s Parent transport not AIDL for replacing hal interface", __FUNCTION__);
        return INVALID_OPERATION;
    }

    AidlCamera3Device *aidlParent = static_cast<AidlCamera3Device *>(parent.get());
    if (keepBackup) {
        if (mBackupHalInterface == nullptr) {
            mBackupHalInterface = parent->mInterface;
        }
        if (mBackupResultMetadataQueue == nullptr) {
            mBackupResultMetadataQueue = std::move(aidlParent->mResultMetadataQueue);
            aidlParent->mResultMetadataQueue = std::move(mInjectionResultMetadataQueue);
        }
    } else {
        mBackupHalInterface = nullptr;
        aidlParent->mResultMetadataQueue = std::move(mBackupResultMetadataQueue);
        mBackupResultMetadataQueue = nullptr;
    }
    parent->mInterface = newHalInterface;
    return OK;
}

status_t AidlCamera3Device::injectionCameraInitialize(const std::string &injectedCamId,
            sp<CameraProviderManager> manager) {
        return (static_cast<AidlCamera3DeviceInjectionMethods *>
                    (mInjectionMethods.get()))->injectionInitialize(injectedCamId, manager,
                        std::shared_ptr<camera::device::ICameraDeviceCallback>(mCallbacks));
};

sp<Camera3Device::RequestThread> AidlCamera3Device::createNewRequestThread(
                wp<Camera3Device> parent, sp<camera3::StatusTracker> statusTracker,
                sp<Camera3Device::HalInterface> interface,
                const Vector<int32_t>& sessionParamKeys,
                bool useHalBufManager,
                bool supportCameraMute,
                bool overrideToPortrait,
                bool supportSettingsOverride) {
    return new AidlRequestThread(parent, statusTracker, interface, sessionParamKeys,
            useHalBufManager, supportCameraMute, overrideToPortrait, supportSettingsOverride);
};

sp<Camera3Device::Camera3DeviceInjectionMethods>
AidlCamera3Device::createCamera3DeviceInjectionMethods(wp<Camera3Device> parent) {
    return new AidlCamera3DeviceInjectionMethods(parent);
}

}; // namespace android<|MERGE_RESOLUTION|>--- conflicted
+++ resolved
@@ -163,18 +163,12 @@
     return (uint64_t)usage;
 }
 
-<<<<<<< HEAD
-AidlCamera3Device::AidlCamera3Device(const std::string& id, bool overrideForPerfClass,
-        bool overrideToPortrait, bool legacyClient) :
-        Camera3Device(id, overrideForPerfClass, overrideToPortrait, legacyClient) {
-=======
 AidlCamera3Device::AidlCamera3Device(
         std::shared_ptr<CameraServiceProxyWrapper>& cameraServiceProxyWrapper,
-        const String8& id, bool overrideForPerfClass, bool overrideToPortrait,
+        const std::string& id, bool overrideForPerfClass, bool overrideToPortrait,
         bool legacyClient) :
         Camera3Device(cameraServiceProxyWrapper, id, overrideForPerfClass, overrideToPortrait,
         legacyClient) {
->>>>>>> ba248cd1
     mCallbacks = ndk::SharedRefBase::make<AidlCameraDeviceCallbacks>(this);
 }
 
@@ -211,12 +205,8 @@
         session->close();
         return res;
     }
-<<<<<<< HEAD
     mSupportNativeZoomRatio = manager->supportNativeZoomRatio(mId);
-=======
-    mSupportNativeZoomRatio = manager->supportNativeZoomRatio(mId.string());
-    mIsCompositeJpegRDisabled = manager->isCompositeJpegRDisabled(mId.string());
->>>>>>> ba248cd1
+    mIsCompositeJpegRDisabled = manager->isCompositeJpegRDisabled(mId);
 
     std::vector<std::string> physicalCameraIds;
     bool isLogical = manager->isLogicalCamera(mId, &physicalCameraIds);
