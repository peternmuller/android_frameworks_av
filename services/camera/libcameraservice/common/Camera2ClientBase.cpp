/*
 * Copyright (C) 2013 The Android Open Source Project
 *
 * Licensed under the Apache License, Version 2.0 (the "License");
 * you may not use this file except in compliance with the License.
 * You may obtain a copy of the License at
 *
 *      http://www.apache.org/licenses/LICENSE-2.0
 *
 * Unless required by applicable law or agreed to in writing, software
 * distributed under the License is distributed on an "AS IS" BASIS,
 * WITHOUT WARRANTIES OR CONDITIONS OF ANY KIND, either express or implied.
 * See the License for the specific language governing permissions and
 * limitations under the License.
 */

#define LOG_TAG "Camera2ClientBase"
#define ATRACE_TAG ATRACE_TAG_CAMERA
//#define LOG_NDEBUG 0

#include <inttypes.h>

#include <utils/Log.h>
#include <utils/Trace.h>

#include <cutils/properties.h>
#include <gui/Surface.h>
#include <gui/Surface.h>

#include <camera/CameraSessionStats.h>
#include <camera/StringUtils.h>

#include "common/Camera2ClientBase.h"

#include "api2/CameraDeviceClient.h"

#include "device3/Camera3Device.h"
#include "device3/aidl/AidlCamera3Device.h"
#include "device3/hidl/HidlCamera3Device.h"
#include "utils/CameraThreadState.h"

namespace android {

using namespace camera2;

// Interface used by CameraService

template <typename TClientBase>
Camera2ClientBase<TClientBase>::Camera2ClientBase(
        const sp<CameraService>& cameraService,
        const sp<TCamCallbacks>& remoteCallback,
        std::shared_ptr<CameraServiceProxyWrapper> cameraServiceProxyWrapper,
        const std::string& clientPackageName,
        bool systemNativeClient,
        const std::optional<std::string>& clientFeatureId,
        const std::string& cameraId,
        int api1CameraId,
        int cameraFacing,
        int sensorOrientation,
        int clientPid,
        uid_t clientUid,
        int servicePid,
        bool overrideForPerfClass,
        bool overrideToPortrait,
        bool legacyClient):
        TClientBase(cameraService, remoteCallback, clientPackageName, systemNativeClient,
                clientFeatureId, cameraId, api1CameraId, cameraFacing, sensorOrientation, clientPid,
                clientUid, servicePid, overrideToPortrait),
        mSharedCameraCallbacks(remoteCallback),
        mCameraServiceProxyWrapper(cameraServiceProxyWrapper),
        mDeviceActive(false), mApi1CameraId(api1CameraId)
{
    ALOGI("Camera %s: Opened. Client: %s (PID %d, UID %d)", cameraId.c_str(),
            clientPackageName.c_str(), clientPid, clientUid);

    mInitialClientPid = clientPid;
    mOverrideForPerfClass = overrideForPerfClass;
    mLegacyClient = legacyClient;
}

template <typename TClientBase>
status_t Camera2ClientBase<TClientBase>::checkPid(const char* checkLocation)
        const {

    int callingPid = CameraThreadState::getCallingPid();
    if (callingPid == TClientBase::mClientPid) return NO_ERROR;

    ALOGE("%s: attempt to use a locked camera from a different process"
            " (old pid %d, new pid %d)", checkLocation, TClientBase::mClientPid, callingPid);
    return PERMISSION_DENIED;
}

template <typename TClientBase>
status_t Camera2ClientBase<TClientBase>::initialize(sp<CameraProviderManager> manager,
        const std::string& monitorTags) {
    return initializeImpl(manager, monitorTags);
}

template <typename TClientBase>
template <typename TProviderPtr>
status_t Camera2ClientBase<TClientBase>::initializeImpl(TProviderPtr providerPtr,
        const std::string& monitorTags) {
    ATRACE_CALL();
    ALOGV("%s: Initializing client for camera %s", __FUNCTION__,
          TClientBase::mCameraIdStr.c_str());
    status_t res;

    IPCTransport providerTransport = IPCTransport::INVALID;
    res = providerPtr->getCameraIdIPCTransport(TClientBase::mCameraIdStr,
            &providerTransport);
    if (res != OK) {
        return res;
    }
    switch (providerTransport) {
        case IPCTransport::HIDL:
            mDevice =
                    new HidlCamera3Device(mCameraServiceProxyWrapper,
                            TClientBase::mCameraIdStr, mOverrideForPerfClass,
                            TClientBase::mOverrideToPortrait, mLegacyClient);
            break;
        case IPCTransport::AIDL:
            mDevice =
                    new AidlCamera3Device(mCameraServiceProxyWrapper,
                            TClientBase::mCameraIdStr, mOverrideForPerfClass,
                            TClientBase::mOverrideToPortrait, mLegacyClient);
             break;
        default:
            ALOGE("%s Invalid transport for camera id %s", __FUNCTION__,
                    TClientBase::mCameraIdStr.c_str());
            return NO_INIT;
    }
    if (mDevice == NULL) {
        ALOGE("%s: Camera %s: No device connected",
                __FUNCTION__, TClientBase::mCameraIdStr.c_str());
        return NO_INIT;
    }

    res = mDevice->initialize(providerPtr, monitorTags);
    if (res != OK) {
        ALOGE("%s: Camera %s: unable to initialize device: %s (%d)",
                __FUNCTION__, TClientBase::mCameraIdStr.c_str(), strerror(-res), res);
        return res;
    }

    // Verify ops permissions
    res = TClientBase::startCameraOps();
    if (res != OK) {
        TClientBase::finishCameraOps();
        return res;
    }

    wp<NotificationListener> weakThis(this);
    res = mDevice->setNotifyCallback(weakThis);
    if (res != OK) {
        ALOGE("%s: Camera %s: Unable to set notify callback: %s (%d)",
                __FUNCTION__, TClientBase::mCameraIdStr.c_str(), strerror(-res), res);
        return res;
    }

    /** Start watchdog thread */
    mCameraServiceWatchdog = new CameraServiceWatchdog(TClientBase::mCameraIdStr,
            mCameraServiceProxyWrapper);
    res = mCameraServiceWatchdog->run("Camera2ClientBaseWatchdog");
    if (res != OK) {
        ALOGE("%s: Unable to start camera service watchdog thread: %s (%d)",
                __FUNCTION__, strerror(-res), res);
        return res;
    }

    return OK;
}

template <typename TClientBase>
Camera2ClientBase<TClientBase>::~Camera2ClientBase() {
    ATRACE_CALL();

    TClientBase::mDestructionStarted = true;

    disconnect();

    if (mCameraServiceWatchdog != NULL) {
        mCameraServiceWatchdog->requestExit();
        mCameraServiceWatchdog.clear();
    }

    ALOGI("%s: Client object's dtor for Camera Id %s completed. Client was: %s (PID %d, UID %u)",
            __FUNCTION__, TClientBase::mCameraIdStr.c_str(),
            TClientBase::mClientPackageName.c_str(),
            mInitialClientPid, TClientBase::mClientUid);
}

template <typename TClientBase>
status_t Camera2ClientBase<TClientBase>::dumpClient(int fd,
                                              const Vector<String16>& args) {
    std::string result;
    result += fmt::sprintf("Camera2ClientBase[%s] (%p) PID: %d, dump:\n",
            TClientBase::mCameraIdStr.c_str(),
            (TClientBase::getRemoteCallback() != NULL ?
                    (void *)IInterface::asBinder(TClientBase::getRemoteCallback()).get() : NULL),
            TClientBase::mClientPid);
    result += "  State: ";

    write(fd, result.c_str(), result.size());
    // TODO: print dynamic/request section from most recent requests

    return dumpDevice(fd, args);
}

template <typename TClientBase>
status_t Camera2ClientBase<TClientBase>::startWatchingTags(const std::string &tags, int out) {
  sp<CameraDeviceBase> device = mDevice;
  if (!device) {
    dprintf(out, "  Device is detached");
    return OK;
  }

  return device->startWatchingTags(tags);
}

template <typename TClientBase>
status_t Camera2ClientBase<TClientBase>::stopWatchingTags(int out) {
  sp<CameraDeviceBase> device = mDevice;
  if (!device) {
    dprintf(out, "  Device is detached");
    return OK;
  }

  return device->stopWatchingTags();
}

template <typename TClientBase>
status_t Camera2ClientBase<TClientBase>::dumpWatchedEventsToVector(std::vector<std::string> &out) {
    sp<CameraDeviceBase> device = mDevice;
    if (!device) {
        // Nothing to dump if the device is detached
        return OK;
    }
    return device->dumpWatchedEventsToVector(out);
}

template <typename TClientBase>
status_t Camera2ClientBase<TClientBase>::dumpDevice(
                                                int fd,
                                                const Vector<String16>& args) {
    std::string result;

    result = "  Device dump:\n";
    write(fd, result.c_str(), result.size());

    sp<CameraDeviceBase> device = mDevice;
    if (!device.get()) {
        result = "  *** Device is detached\n";
        write(fd, result.c_str(), result.size());
        return NO_ERROR;
    }

    status_t res = device->dump(fd, args);
    if (res != OK) {
        result = fmt::sprintf("   Error dumping device: %s (%d)",
                strerror(-res), res);
        write(fd, result.c_str(), result.size());
    }

    return NO_ERROR;
}

// ICameraClient2BaseUser interface

template <typename TClientBase>
binder::Status Camera2ClientBase<TClientBase>::disconnect() {
    if (mCameraServiceWatchdog != nullptr && mDevice != nullptr) {
        // Timer for the disconnect call should be greater than getExpectedInFlightDuration
        // since this duration is used to error handle methods in the disconnect sequence
        // thus allowing existing error handling methods to execute first
        uint64_t maxExpectedDuration =
                ns2ms(mDevice->getExpectedInFlightDuration() + kBufferTimeDisconnectNs);

        // Initialization from hal succeeded, time disconnect.
        return mCameraServiceWatchdog->WATCH_CUSTOM_TIMER(disconnectImpl(),
                maxExpectedDuration / kCycleLengthMs, kCycleLengthMs);
    }
    return disconnectImpl();
}

template <typename TClientBase>
binder::Status Camera2ClientBase<TClientBase>::disconnectImpl() {
    ATRACE_CALL();
    ALOGD("Camera %s: start to disconnect", TClientBase::mCameraIdStr.c_str());
    Mutex::Autolock icl(mBinderSerializationLock);

    ALOGD("Camera %s: serializationLock acquired", TClientBase::mCameraIdStr.c_str());
    binder::Status res = binder::Status::ok();
    // Allow both client and the media server to disconnect at all times
    int callingPid = CameraThreadState::getCallingPid();
    if (callingPid != TClientBase::mClientPid &&
        callingPid != TClientBase::mServicePid) return res;

    ALOGD("Camera %s: Shutting down", TClientBase::mCameraIdStr.c_str());

<<<<<<< HEAD
=======
    // Before detaching the device, cache the info from current open session.
    // The disconnected check avoids duplication of info and also prevents
    // deadlock while acquiring service lock in cacheDump.
    if (!TClientBase::mDisconnected) {
        ALOGD("Camera %s: start to cacheDump", TClientBase::mCameraIdStr.c_str());
        Camera2ClientBase::getCameraService()->cacheDump();
    }

>>>>>>> 58061c88
    detachDevice();

    CameraService::BasicClient::disconnect();

    ALOGV("Camera %s: Shut down complete", TClientBase::mCameraIdStr.c_str());

    return res;
}

template <typename TClientBase>
void Camera2ClientBase<TClientBase>::detachDevice() {
    if (mDevice == 0) return;
    mDevice->disconnect();

    ALOGV("Camera %s: Detach complete", TClientBase::mCameraIdStr.c_str());
}

template <typename TClientBase>
status_t Camera2ClientBase<TClientBase>::connect(
        const sp<TCamCallbacks>& client) {
    ATRACE_CALL();
    ALOGV("%s: E", __FUNCTION__);
    Mutex::Autolock icl(mBinderSerializationLock);

    if (TClientBase::mClientPid != 0 &&
        CameraThreadState::getCallingPid() != TClientBase::mClientPid) {

        ALOGE("%s: Camera %s: Connection attempt from pid %d; "
                "current locked to pid %d",
                __FUNCTION__,
                TClientBase::mCameraIdStr.c_str(),
                CameraThreadState::getCallingPid(),
                TClientBase::mClientPid);
        return BAD_VALUE;
    }

    TClientBase::mClientPid = CameraThreadState::getCallingPid();

    TClientBase::mRemoteCallback = client;
    mSharedCameraCallbacks = client;

    return OK;
}

/** Device-related methods */

template <typename TClientBase>
void Camera2ClientBase<TClientBase>::notifyError(
        int32_t errorCode,
        const CaptureResultExtras& resultExtras) {
    ALOGE("Error condition %d reported by HAL, requestId %" PRId32, errorCode,
          resultExtras.requestId);
}

template <typename TClientBase>
void Camera2ClientBase<TClientBase>::notifyPhysicalCameraChange(const std::string &physicalId) {
    // We're only interested in this notification if overrideToPortrait is turned on.
    if (!TClientBase::mOverrideToPortrait) {
        return;
    }

    auto physicalCameraMetadata = mDevice->infoPhysical(physicalId);
    auto orientationEntry = physicalCameraMetadata.find(ANDROID_SENSOR_ORIENTATION);

    if (orientationEntry.count == 1) {
        int orientation = orientationEntry.data.i32[0];
        int rotateAndCropMode = ANDROID_SCALER_ROTATE_AND_CROP_NONE;

        if (orientation == 0 || orientation == 180) {
            rotateAndCropMode = ANDROID_SCALER_ROTATE_AND_CROP_90;
        }

        static_cast<TClientBase *>(this)->setRotateAndCropOverride(rotateAndCropMode);
    }
}

template <typename TClientBase>
status_t Camera2ClientBase<TClientBase>::notifyActive(float maxPreviewFps) {
    if (!mDeviceActive) {
        status_t res = TClientBase::startCameraStreamingOps();
        if (res != OK) {
            ALOGE("%s: Camera %s: Error starting camera streaming ops: %d", __FUNCTION__,
                    TClientBase::mCameraIdStr.c_str(), res);
            return res;
        }
        mCameraServiceProxyWrapper->logActive(TClientBase::mCameraIdStr, maxPreviewFps);
    }
    mDeviceActive = true;

    ALOGV("Camera device is now active");
    return OK;
}

template <typename TClientBase>
void Camera2ClientBase<TClientBase>::notifyIdleWithUserTag(
        int64_t requestCount, int64_t resultErrorCount, bool deviceError,
        const std::vector<hardware::CameraStreamStats>& streamStats,
        const std::string& userTag, int videoStabilizationMode) {
    if (mDeviceActive) {
        status_t res = TClientBase::finishCameraStreamingOps();
        if (res != OK) {
            ALOGE("%s: Camera %s: Error finishing streaming ops: %d", __FUNCTION__,
                    TClientBase::mCameraIdStr.c_str(), res);
        }
        mCameraServiceProxyWrapper->logIdle(TClientBase::mCameraIdStr,
                requestCount, resultErrorCount, deviceError, userTag, videoStabilizationMode,
                streamStats);
    }
    mDeviceActive = false;

    ALOGV("Camera device is now idle");
}

template <typename TClientBase>
void Camera2ClientBase<TClientBase>::notifyShutter(
                [[maybe_unused]] const CaptureResultExtras& resultExtras,
                [[maybe_unused]] nsecs_t timestamp) {
    ALOGV("%s: Shutter notification for request id %" PRId32 " at time %" PRId64,
            __FUNCTION__, resultExtras.requestId, timestamp);
}

template <typename TClientBase>
void Camera2ClientBase<TClientBase>::notifyAutoFocus([[maybe_unused]] uint8_t newState,
                                                     [[maybe_unused]] int triggerId) {
    ALOGV("%s: Autofocus state now %d, last trigger %d",
          __FUNCTION__, newState, triggerId);

}

template <typename TClientBase>
void Camera2ClientBase<TClientBase>::notifyAutoExposure([[maybe_unused]] uint8_t newState,
                                                        [[maybe_unused]] int triggerId) {
    ALOGV("%s: Autoexposure state now %d, last trigger %d",
            __FUNCTION__, newState, triggerId);
}

template <typename TClientBase>
void Camera2ClientBase<TClientBase>::notifyAutoWhitebalance(
                [[maybe_unused]] uint8_t newState,
                [[maybe_unused]] int triggerId) {
    ALOGV("%s: Auto-whitebalance state now %d, last trigger %d",
            __FUNCTION__, newState, triggerId);
}

template <typename TClientBase>
void Camera2ClientBase<TClientBase>::notifyPrepared([[maybe_unused]] int streamId) {
    ALOGV("%s: Stream %d now prepared",
            __FUNCTION__, streamId);
}

template <typename TClientBase>
void Camera2ClientBase<TClientBase>::notifyRequestQueueEmpty() {

    ALOGV("%s: Request queue now empty", __FUNCTION__);
}

template <typename TClientBase>
void Camera2ClientBase<TClientBase>::notifyRepeatingRequestError(
            [[maybe_unused]] long lastFrameNumber) {
    ALOGV("%s: Repeating request was stopped. Last frame number is %ld",
            __FUNCTION__, lastFrameNumber);
}

template <typename TClientBase>
int Camera2ClientBase<TClientBase>::getCameraId() const {
    return mApi1CameraId;
}

template <typename TClientBase>
const sp<CameraDeviceBase>& Camera2ClientBase<TClientBase>::getCameraDevice() {
    return mDevice;
}

template <typename TClientBase>
const sp<CameraService>& Camera2ClientBase<TClientBase>::getCameraService() {
    return TClientBase::sCameraService;
}

template <typename TClientBase>
Camera2ClientBase<TClientBase>::SharedCameraCallbacks::Lock::Lock(
        SharedCameraCallbacks &client) :

        mRemoteCallback(client.mRemoteCallback),
        mSharedClient(client) {

    mSharedClient.mRemoteCallbackLock.lock();
}

template <typename TClientBase>
Camera2ClientBase<TClientBase>::SharedCameraCallbacks::Lock::~Lock() {
    mSharedClient.mRemoteCallbackLock.unlock();
}

template <typename TClientBase>
Camera2ClientBase<TClientBase>::SharedCameraCallbacks::SharedCameraCallbacks(
        const sp<TCamCallbacks>&client) :

        mRemoteCallback(client) {
}

template <typename TClientBase>
typename Camera2ClientBase<TClientBase>::SharedCameraCallbacks&
Camera2ClientBase<TClientBase>::SharedCameraCallbacks::operator=(
        const sp<TCamCallbacks>&client) {

    Mutex::Autolock l(mRemoteCallbackLock);
    mRemoteCallback = client;
    return *this;
}

template <typename TClientBase>
void Camera2ClientBase<TClientBase>::SharedCameraCallbacks::clear() {
    Mutex::Autolock l(mRemoteCallbackLock);
    mRemoteCallback.clear();
}

template <typename TClientBase>
status_t Camera2ClientBase<TClientBase>::injectCamera(const std::string& injectedCamId,
        sp<CameraProviderManager> manager) {
    return mDevice->injectCamera(injectedCamId, manager);
}

template <typename TClientBase>
status_t Camera2ClientBase<TClientBase>::stopInjection() {
    return mDevice->stopInjection();
}

template class Camera2ClientBase<CameraService::Client>;
template class Camera2ClientBase<CameraDeviceClientBase>;

} // namespace android<|MERGE_RESOLUTION|>--- conflicted
+++ resolved
@@ -297,17 +297,6 @@
 
     ALOGD("Camera %s: Shutting down", TClientBase::mCameraIdStr.c_str());
 
-<<<<<<< HEAD
-=======
-    // Before detaching the device, cache the info from current open session.
-    // The disconnected check avoids duplication of info and also prevents
-    // deadlock while acquiring service lock in cacheDump.
-    if (!TClientBase::mDisconnected) {
-        ALOGD("Camera %s: start to cacheDump", TClientBase::mCameraIdStr.c_str());
-        Camera2ClientBase::getCameraService()->cacheDump();
-    }
-
->>>>>>> 58061c88
     detachDevice();
 
     CameraService::BasicClient::disconnect();
