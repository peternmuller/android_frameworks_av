--- conflicted
+++ resolved
@@ -141,11 +141,7 @@
 
         sp<IServiceManager> sm = defaultServiceManager();
         sp<IBinder> binder;
-<<<<<<< HEAD
-        binder = sm->waitForService(String16(kCameraServiceName));
-=======
         binder = sm->waitForService(toString16(kCameraServiceName));
->>>>>>> 58061c88
         if (binder == nullptr) {
             return nullptr;
         }
