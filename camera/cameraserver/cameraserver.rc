--- conflicted
+++ resolved
@@ -3,9 +3,5 @@
     user cameraserver
     group audio camera input drmrpc
     ioprio rt 4
-<<<<<<< HEAD
     writepid /dev/cpuset/camera-daemon/tasks /dev/stune/foreground/tasks
-=======
-    writepid /dev/cpuset/camera-daemon/tasks /dev/stune/top-app/tasks
-    rlimit rtprio 10 10
->>>>>>> 689cbb2e
+    rlimit rtprio 10 10